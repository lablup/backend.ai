--- conflicted
+++ resolved
@@ -29,14 +29,10 @@
     ports:
       - "8110:6379"
     volumes:
-<<<<<<< HEAD
       - "./volumes/${DATADIR_PREFIX:-.}/redis-data:/data:rw"
-=======
-      - "./tmp/backend.ai-halfstack/${DATADIR_PREFIX:-.}/redis-data:/data:rw"
     command: >
       redis-server
       --appendonly yes
->>>>>>> 3e2123e1
     healthcheck:
       test: ["CMD", "redis-cli", "ping"]
       interval: 5s
