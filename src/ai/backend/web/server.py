import asyncio
import json
import logging
import logging.config
import os
import re
import socket
import ssl
import sys
import time
import traceback
from collections.abc import MutableMapping
from contextlib import asynccontextmanager as actxmgr
from datetime import datetime, timezone
from functools import partial
from pathlib import Path
from pprint import pprint
from typing import Any, AsyncIterator, Mapping, Optional, cast

import aiohttp_cors
import aiotools
import click
import jinja2
import tomli
from aiohttp import web
from setproctitle import setproctitle

from ai.backend.client.config import APIConfig
from ai.backend.client.exceptions import BackendAPIError, BackendClientError
from ai.backend.client.session import AsyncSession as APISession
from ai.backend.common import config, redis_helper
from ai.backend.common.defs import RedisRole
from ai.backend.common.dto.manager.auth.field import (
<<<<<<< HEAD
    AuthSuccessResponseData,
    RequireTOTPRegistrationResponseData,
=======
    AuthSuccessResponse,
    RequireTwoFactorAuthResponse,
    RequireTwoFactorRegistrationResponse,
>>>>>>> cf4af25a
)
from ai.backend.common.msgpack import DEFAULT_PACK_OPTS, DEFAULT_UNPACK_OPTS
from ai.backend.common.types import RedisProfileTarget
from ai.backend.common.web.session import (
    extra_config_headers,
    get_session,
    get_time,
)
from ai.backend.common.web.session import setup as setup_session
from ai.backend.common.web.session.redis_storage import RedisStorage
from ai.backend.logging import BraceStyleAdapter, Logger, LogLevel
from ai.backend.web.security import SecurityPolicy, security_policy_middleware

from . import __version__, user_agent
from .auth import fill_forwarding_hdrs_to_api_session, get_client_ip
from .config import config_iv
from .proxy import decrypt_payload, web_handler, web_plugin_handler, websocket_handler
from .stats import WebStats, track_active_handlers, view_stats
from .template import toml_scalar

log = BraceStyleAdapter(logging.getLogger(__spec__.name))


cache_patterns = {
    r"\.(?:manifest|appcache|html?|xml|json|ini|toml)$": {
        "Cache-Control": "no-store",
    },
    r"(?:backend.ai-webui.js)$": {
        "Cache-Control": "no-store",
    },
    r"\.(?:jpg|jpeg|gif|png|ico|cur|gz|svg|svgz|mp4|ogg|ogv|webm|htc|woff|woff2)$": {
        "Cache-Control": "max-age=259200, public",
    },
    r"\.(?:css|js)$": {
        "Cache-Control": "max-age=86400, public, must-revalidate, proxy-revalidate",
    },
    r"\.(?:py|log?|txt)$": {
        "Cache-Control": "no-store",
    },
}
_cache_patterns = {re.compile(k): v for k, v in cache_patterns.items()}


def apply_cache_headers(response: web.StreamResponse, path: str) -> web.StreamResponse:
    for regex, headers in _cache_patterns.items():
        mo = regex.search(path)
        if mo is not None:
            response.headers.update(headers)
            break
    return response


async def static_handler(request: web.Request) -> web.StreamResponse:
    stats: WebStats = request.app["stats"]
    stats.active_static_handlers.add(asyncio.current_task())  # type: ignore
    request_path = request.match_info["path"]
    static_path = request.app["config"]["service"]["static_path"]
    file_path = (static_path / request_path).resolve()
    try:
        file_path.relative_to(static_path)
    except (ValueError, FileNotFoundError):
        return web.HTTPNotFound(
            text=json.dumps({
                "type": "https://api.backend.ai/probs/generic-not-found",
                "title": "Not Found",
            }),
            content_type="application/problem+json",
        )
    if file_path.is_file():
        return apply_cache_headers(web.FileResponse(file_path), request_path)
    return web.HTTPNotFound(
        text=json.dumps({
            "type": "https://api.backend.ai/probs/generic-not-found",
            "title": "Not Found",
        }),
        content_type="application/problem+json",
    )


async def config_ini_handler(request: web.Request) -> web.Response:
    stats: WebStats = request.app["stats"]
    stats.active_config_handlers.add(asyncio.current_task())  # type: ignore
    config = request.app["config"]
    scheme = config["service"]["force_endpoint_protocol"]
    if scheme is None:
        scheme = request.scheme
    j2env: jinja2.Environment = request.app["j2env"]
    tpl = j2env.get_template("config_ini.toml.j2")
    config_content = tpl.render({
        "endpoint_url": f"{scheme}://{request.host}",  # must be absolute
        "config": config,
    })
    return web.Response(text=config_content, content_type="text/plain")


async def config_toml_handler(request: web.Request) -> web.Response:
    stats: WebStats = request.app["stats"]
    stats.active_config_handlers.add(asyncio.current_task())  # type: ignore
    config = request.app["config"]
    scheme = config["service"]["force_endpoint_protocol"]
    if scheme is None:
        scheme = request.scheme
    j2env: jinja2.Environment = request.app["j2env"]
    tpl = j2env.get_template("config.toml.j2")
    config_content = tpl.render({
        "endpoint_url": f"{scheme}://{request.host}",  # must be absolute
        "config": config,
    })
    return web.Response(text=config_content, content_type="text/plain")


async def console_handler(request: web.Request) -> web.StreamResponse:
    stats: WebStats = request.app["stats"]
    stats.active_webui_handlers.add(asyncio.current_task())  # type: ignore
    request_path = request.match_info["path"]
    config = request.app["config"]
    static_path = config["service"]["static_path"]
    file_path = (static_path / request_path).resolve()
    # SECURITY: only allow reading files under static_path
    try:
        file_path.relative_to(static_path)
    except (ValueError, FileNotFoundError):
        return web.HTTPNotFound(
            text=json.dumps({
                "type": "https://api.backend.ai/probs/generic-not-found",
                "title": "Not Found",
            }),
            content_type="application/problem+json",
        )
    if file_path.is_file():
        return apply_cache_headers(web.FileResponse(file_path), request_path)
    # Fallback to index.html to support the URL routing for single-page application.
    return apply_cache_headers(web.FileResponse(static_path / "index.html"), "index.html")


async def update_password_no_auth(request: web.Request) -> web.Response:
    config = request.app["config"]
    client_ip = get_client_ip(request)
    try:
        text = await request.text()
        creds = json.loads(text)
    except json.JSONDecodeError as e:
        log.error("Login: JSON decoding error: {}", e)
        creds = {}

    def _check_params(param_names: list[str]) -> web.Response | None:
        for param in param_names:
            if creds.get(param) is None:
                return web.HTTPBadRequest(
                    text=json.dumps({
                        "type": "https://api.backend.ai/probs/invalid-api-params",
                        "title": f"You must provide the {param} field.",
                    }),
                    content_type="application/problem+json",
                )
        return None

    if (fail_resp := _check_params(["username", "current_password", "new_password"])) is not None:
        return fail_resp

    result: dict[str, Any] = {
        "data": None,
        "password_changed_at": None,
    }

    try:
        anon_api_config = APIConfig(
            domain=config["api"]["domain"],
            endpoint=config["api"]["endpoint"][0],
            access_key="",
            secret_key="",  # anonymous session
            user_agent=user_agent,
            skip_sslcert_validation=not config["api"]["ssl_verify"],
        )
        assert anon_api_config.is_anonymous
        async with APISession(config=anon_api_config) as api_session:
            fill_forwarding_hdrs_to_api_session(request, api_session)
            result = await api_session.Auth.update_password_no_auth(
                config["api"]["domain"],
                creds["username"],
                creds["current_password"],
                creds["new_password"],
            )
            log.info(
                "UPDATE_PASSWORD_NO_AUTH: Authorization succeeded for (email:{}, ip:{})",
                creds["username"],
                client_ip,
            )
    except BackendClientError as e:
        # This is error, not failed login, so we should not update login history.
        return web.HTTPBadGateway(
            text=json.dumps({
                "type": "https://api.backend.ai/probs/bad-gateway",
                "title": "The proxy target server is inaccessible.",
                "details": str(e),
            }),
            content_type="application/problem+json",
        )
    except BackendAPIError as e:
        log.info(
            "LOGIN_HANDLER: Authorization failed (email:{}, ip:{}) - {}",
            creds["username"],
            client_ip,
            e,
        )
        result["data"] = {
            "type": e.data.get("type"),
            "title": e.data.get("title"),
            "details": e.data.get("msg"),
        }
    return web.json_response(result)


async def login_check_handler(request: web.Request) -> web.Response:
    session = await get_session(request)
    stats: WebStats = request.app["stats"]
    stats.active_login_check_handlers.add(asyncio.current_task())  # type: ignore
    authenticated = bool(session.get("authenticated", False))
    public_data = None
    if authenticated:
        stored_token = session["token"]
        public_data = {
            "access_key": stored_token["access_key"],
            "role": stored_token["role"],
            "status": stored_token.get("status"),
        }
    return web.json_response({
        "authenticated": authenticated,
        "data": public_data,
        "session_id": session.identity,  # temporary wsproxy interop patch
    })


async def login_handler(request: web.Request) -> web.Response:
    config = request.app["config"]
    stats: WebStats = request.app["stats"]
    stats.active_login_handlers.add(asyncio.current_task())  # type: ignore
    session = await get_session(request)
    if session.get("authenticated", False):
        return web.HTTPBadRequest(
            text=json.dumps({
                "type": "https://api.backend.ai/probs/generic-bad-request",
                "title": "You have already logged in.",
            }),
            content_type="application/problem+json",
        )
    session.update_creation_time()
    request_headers = extra_config_headers.check(request.headers)
    secure_context = request_headers.get("X-BackendAI-Encoded", None)
    client_ip = get_client_ip(request)
    if not secure_context:
        # For non-encrypted requests, just read the body as-is.
        # Encrypted requests are handled by the `decrypt_payload` middleware.
        request["payload"] = await request.text()
    try:
        creds = json.loads(request["payload"])
    except json.JSONDecodeError as e:
        log.error("Login: JSON decoding error: {}", e)
        creds = {}
    if "username" not in creds or not creds["username"]:
        return web.HTTPBadRequest(
            text=json.dumps({
                "type": "https://api.backend.ai/probs/invalid-api-params",
                "title": "You must provide the username field.",
            }),
            content_type="application/problem+json",
        )
    if "password" not in creds or not creds["password"]:
        return web.HTTPBadRequest(
            text=json.dumps({
                "type": "https://api.backend.ai/probs/invalid-api-params",
                "title": "You must provide the password field.",
            }),
            content_type="application/problem+json",
        )
    result: MutableMapping[str, Any] = {
        "authenticated": False,
        "data": None,
    }

    async def _get_login_history():
        login_history = await request.app["redis"].get(
            f"login_history_{creds['username']}",
        )
        if not login_history:
            login_history = {
                "last_login_attempt": 0,
                "login_fail_count": 0,
            }
        else:
            login_history = json.loads(login_history)
        if login_history["last_login_attempt"] < 0:
            login_history["last_login_attempt"] = 0
        if login_history["login_fail_count"] < 0:
            login_history["login_fail_count"] = 0
        return login_history

    async def _set_login_history(last_login_attempt, login_fail_count):
        """
        Set login history per email (not in browser session).
        """
        key = f"login_history_{creds['username']}"
        value = json.dumps({
            "last_login_attempt": last_login_attempt,
            "login_fail_count": login_fail_count,
        })
        await request.app["redis"].set(key, value)

    # Block login if there are too many consecutive failed login attempts.
    BLOCK_TIME = config["session"]["login_block_time"]
    ALLOWED_FAIL_COUNT = config["session"]["login_allowed_fail_count"]
    login_time = time.time()
    login_history = await _get_login_history()
    last_login_attempt = login_history.get("last_login_attempt", 0)
    login_fail_count = login_history.get("login_fail_count", 0)
    if login_time - last_login_attempt > BLOCK_TIME:
        # If last attempt is far past, allow login again.
        login_fail_count = 0
    last_login_attempt = login_time
    if login_fail_count >= ALLOWED_FAIL_COUNT:
        log.info(
            "LOGIN_HANDLER: Too many consecutive login fails (email:{}, count:{}, ip:{})",
            creds["username"],
            login_fail_count,
            client_ip,
        )
        await _set_login_history(last_login_attempt, login_fail_count)
        return web.HTTPTooManyRequests(
            text=json.dumps({
                "type": "https://api.backend.ai/probs/too-many-requests",
                "title": "Too many failed login attempts",
            }),
            content_type="application/problem+json",
        )

    try:
        anon_api_config = APIConfig(
            domain=config["api"]["domain"],
            endpoint=config["api"]["endpoint"][0],
            access_key="",
            secret_key="",  # anonymous session
            user_agent=user_agent,
            skip_sslcert_validation=not config["api"]["ssl_verify"],
        )
        assert anon_api_config.is_anonymous
        async with APISession(config=anon_api_config) as api_session:
            fill_forwarding_hdrs_to_api_session(request, api_session)
            extra_args = {}
            extra_keys = set(creds.keys()) ^ {"username", "password"}
            for extra_key in extra_keys:
                extra_args[extra_key] = creds[extra_key]
            auth_result = await api_session.User.authorize(
                creds["username"], creds["password"], extra_args=extra_args
            )
<<<<<<< HEAD
            match auth_result.data:
                case AuthSuccessResponseData():
                    token = auth_result.data
                case RequireTOTPRegistrationResponseData():
                    result["authenticated"] = False
                    result["data"] = {
                        "type": "https://api.backend.ai/probs/require-totp-registration",
                        "title": "Require TOTP Registration",
                        "details": "The user must register TOTP.",
                        "totp_registration_token": auth_result.data.token,
                    }
                    return web.json_response(result)
            stored_token = {
                "type": "keypair",
                "access_key": token.access_key,
                "secret_key": token.secret_key,
                "role": token.role,
                "status": token.status,
            }
            public_return = {
                "access_key": token.access_key,
                "role": token.role,
                "status": token.status,
            }
            session["authenticated"] = True
            session["token"] = stored_token  # store full token
            result["authenticated"] = True
            result["data"] = public_return  # store public info from token
            login_fail_count = 0
            await _set_login_history(last_login_attempt, login_fail_count)
            log.info(
                "LOGIN_HANDLER: Authorization succeeded for (email:{}, ip:{})",
                creds["username"],
                client_ip,
            )
=======
            match auth_result:
                case AuthSuccessResponse():
                    token = auth_result
                    stored_token = {
                        "type": "keypair",
                        "access_key": token.access_key,
                        "secret_key": token.secret_key,
                        "role": token.role,
                        "status": token.status,
                    }
                    public_return = {
                        "access_key": token.access_key,
                        "role": token.role,
                        "status": token.status,
                    }
                    session["authenticated"] = True
                    session["token"] = stored_token  # store full token
                    result["authenticated"] = True
                    result["data"] = public_return  # store public info from token
                    login_fail_count = 0
                    await _set_login_history(last_login_attempt, login_fail_count)
                    log.info(
                        "LOGIN_HANDLER: Authorization succeeded for (email:{}, ip:{})",
                        creds["username"],
                        client_ip,
                    )
                case RequireTwoFactorRegistrationResponse():
                    result["authenticated"] = False
                    result["data"] = {
                        "type": "https://api.backend.ai/probs/require-totp-registration",
                        "title": "Two-Factor Authentication registration required.",
                        "details": "You must register Two-Factor Authentication.",
                        "two_factor_registration_token": auth_result.token,
                    }
                    return web.json_response(result)
                case RequireTwoFactorAuthResponse():
                    result["authenticated"] = False
                    result["data"] = {
                        "type": "https://api.backend.ai/probs/require-totp-authentication",
                        "title": "Two-Factor Authentication needed.",
                        "details": "You must authenticate using Two-Factor Authentication.",
                    }
                    return web.json_response(result)
>>>>>>> cf4af25a
    except BackendClientError as e:
        # This is error, not failed login, so we should not update login history.
        return web.HTTPBadGateway(
            text=json.dumps({
                "type": "https://api.backend.ai/probs/bad-gateway",
                "title": "The proxy target server is inaccessible.",
                "details": str(e),
            }),
            content_type="application/problem+json",
        )
    except BackendAPIError as e:
        log.info(
            "LOGIN_HANDLER: Authorization failed (email:{}, ip:{}) - {}",
            creds["username"],
            client_ip,
            e,
        )
        result["authenticated"] = False
        result["data"] = {
            "type": e.data.get("type"),
            "title": e.data.get("title"),
            "details": e.data.get("msg"),
        }
        session["authenticated"] = False
        login_fail_count += 1
        await _set_login_history(last_login_attempt, login_fail_count)
    return web.json_response(result)


async def logout_handler(request: web.Request) -> web.Response:
    stats: WebStats = request.app["stats"]
    stats.active_logout_handlers.add(asyncio.current_task())  # type: ignore
    session = await get_session(request)
    session.invalidate()
    return web.HTTPOk()


async def extend_login_session(request: web.Request) -> web.Response:
    config = request.app["config"]
    login_session_extension_sec = cast(int, config["session"]["login_session_extension_sec"])

    current = get_time()
    session = await get_session(request)

    session.expiration_dt = current + login_session_extension_sec
    expires = datetime.fromtimestamp(session.expiration_dt, tz=timezone.utc).isoformat()

    result = {"status": 201, "expires": expires}
    return web.json_response(result)


async def webserver_healthcheck(request: web.Request) -> web.Response:
    stats: WebStats = request.app["stats"]
    stats.active_healthcheck_handlers.add(asyncio.current_task())  # type: ignore
    result = {
        "version": __version__,
        "details": "Success",
    }
    return web.json_response(result)


async def token_login_handler(request: web.Request) -> web.Response:
    config = request.app["config"]
    stats: WebStats = request.app["stats"]
    stats.active_token_login_handlers.add(asyncio.current_task())  # type: ignore

    # Check browser session exists.
    session = await get_session(request)
    if session.get("authenticated", False):
        return web.HTTPBadRequest(
            text=json.dumps({
                "type": "https://api.backend.ai/probs/generic-bad-request",
                "title": "You have already logged in.",
            }),
            content_type="application/problem+json",
        )

    # Check if auth token is delivered via request body or cookie.
    rqst_data: dict[str, Any] = await request.json()
    auth_token_name = config["api"]["auth_token_name"]
    auth_token = rqst_data.get(auth_token_name)
    if not auth_token:
        auth_token = request.cookies.get(auth_token_name)
    if not auth_token:
        return web.HTTPBadRequest(
            text=json.dumps({
                "type": "https://api.backend.ai/probs/invalid-api-params",
                "title": "You must provide cookie-based authentication token",
            }),
            content_type="application/problem+json",
        )

    # Login with the token.
    # We do not pose consecutive login failure for this handler since
    # user may frequently click edu-api launcher button.
    result: MutableMapping[str, Any] = {
        "authenticated": False,
        "data": None,
    }
    try:
        anon_api_config = APIConfig(
            domain=config["api"]["domain"],
            endpoint=config["api"]["endpoint"][0],
            access_key="",
            secret_key="",  # anonymous session
            user_agent=user_agent,
            skip_sslcert_validation=not config["api"]["ssl_verify"],
        )
        assert anon_api_config.is_anonymous
        async with APISession(config=anon_api_config) as api_session:
            fill_forwarding_hdrs_to_api_session(request, api_session)
            # Instead of email and password, token will be used for user auth.
            api_session.aiohttp_session.cookie_jar.update_cookies(request.cookies)
            extra_args = {**rqst_data, auth_token_name: auth_token}
            # The purpose of token login is to authenticate a client, typically a browser, using a
            # separate token referred to as `sToken`, rather than using user's email and password.
            # However, the `api_session.User.authorize` SDK requires email and password as
            # parameters, so we just pass fake (arbitrary) email and password which are placeholders
            # in token-based login. Each authorize hook plugin will deal with various type of
            # `sToken` and related parameters to authorize a user. In this process, email and
            # password do not play any role.
            auth_result = await api_session.User.authorize(
                "fake-email", "fake-pwd", extra_args=extra_args
            )
<<<<<<< HEAD
            match auth_result.data:
                case AuthSuccessResponseData():
                    token = auth_result.data
                case RequireTOTPRegistrationResponseData():
                    result["authenticated"] = False
                    result["data"] = {
                        "type": "https://api.backend.ai/probs/require-totp-registration",
                        "title": "Require TOTP Registration",
                        "details": "The user must register TOTP.",
                        "totp_registration_token": auth_result.data.token,
=======
            match auth_result:
                case AuthSuccessResponse():
                    token = auth_result
                case RequireTwoFactorRegistrationResponse():
                    result["authenticated"] = False
                    result["data"] = {
                        "type": "https://api.backend.ai/probs/require-totp-registration",
                        "title": "Two-Factor Authentication registration required.",
                        "details": "You must register Two-Factor Authentication.",
                        "two_factor_registration_token": auth_result.token,
                    }
                    return web.json_response(result)
                case RequireTwoFactorAuthResponse():
                    result["authenticated"] = False
                    result["data"] = {
                        "type": "https://api.backend.ai/probs/require-totp-authentication",
                        "title": "Two-Factor Authentication needed.",
                        "details": "You must authenticate using Two-Factor Authentication.",
>>>>>>> cf4af25a
                    }
                    return web.json_response(result)
            stored_token = {
                "type": "keypair",
                "access_key": token.access_key,
                "secret_key": token.secret_key,
                "role": token.role,
                "status": token.status,
            }
            public_return = {
                "access_key": token.access_key,
                "role": token.role,
                "status": token.status,
            }
            session["authenticated"] = True
            session["token"] = stored_token  # store full token
            result["authenticated"] = True
            result["data"] = public_return  # store public info from token
    except BackendClientError as e:
        return web.HTTPBadGateway(
            text=json.dumps({
                "type": "https://api.backend.ai/probs/bad-gateway",
                "title": "The proxy target server is inaccessible.",
                "details": str(e),
            }),
            content_type="application/problem+json",
        )
    except BackendAPIError as e:
        log.info("Authorization failed for token {}: {}", auth_token, e)
        result["authenticated"] = False
        result["data"] = {
            "type": e.data.get("type"),
            "title": e.data.get("title"),
            "details": e.data.get("msg"),
        }
        session["authenticated"] = False
    return web.json_response(result)


async def server_shutdown(app) -> None:
    pass


async def server_cleanup(app) -> None:
    await app["redis"].close()


@aiotools.server_context
async def server_main_logwrapper(
    loop: asyncio.AbstractEventLoop,
    pidx: int,
    _args: tuple[Any, ...],
) -> AsyncIterator[Any]:
    setproctitle(f"backend.ai: webserver worker-{pidx}")
    log_endpoint = _args[1]
    logger = Logger(
        _args[0]["logging"],
        is_master=False,
        log_endpoint=log_endpoint,
        msgpack_options={
            "pack_opts": DEFAULT_PACK_OPTS,
            "unpack_opts": DEFAULT_UNPACK_OPTS,
        },
    )
    try:
        with logger:
            async with server_main(loop, pidx, _args):
                yield
    except Exception:
        traceback.print_exc()


@actxmgr
async def server_main(
    loop: asyncio.AbstractEventLoop,
    pidx: int,
    args: tuple[Any, ...],
) -> AsyncIterator[Any]:
    config = args[0]
    app = web.Application(
        middlewares=[decrypt_payload, track_active_handlers, security_policy_middleware]
    )
    app["config"] = config
    request_policy_config: list[str] = config["security"]["request_policies"]
    response_policy_config: list[str] = config["security"]["response_policies"]
    csp_policy_config: Optional[Mapping[str, Optional[list[str]]]] = config["security"]["csp"]
    app["security_policy"] = SecurityPolicy.from_config(
        request_policy_config, response_policy_config, csp_policy_config
    )
    j2env = jinja2.Environment(
        extensions=[
            "ai.backend.web.template.TOMLField",
            "ai.backend.web.template.TOMLStringListField",
        ],
        loader=jinja2.PackageLoader("ai.backend.web", "templates"),
    )
    j2env.filters["toml_scalar"] = toml_scalar
    app["j2env"] = j2env

    keepalive_options = {}
    if (_TCP_KEEPIDLE := getattr(socket, "TCP_KEEPIDLE", None)) is not None:
        keepalive_options[_TCP_KEEPIDLE] = 20
    if (_TCP_KEEPINTVL := getattr(socket, "TCP_KEEPINTVL", None)) is not None:
        keepalive_options[_TCP_KEEPINTVL] = 5
    if (_TCP_KEEPCNT := getattr(socket, "TCP_KEEPCNT", None)) is not None:
        keepalive_options[_TCP_KEEPCNT] = 3

    etcd_resdis_config: RedisProfileTarget = RedisProfileTarget.from_dict(
        config["session"]["redis"]
    )
    app["redis"] = redis_helper.get_redis_object(
        etcd_resdis_config.profile_target(RedisRole.STATISTICS),
        name="web.session",
        socket_keepalive=True,
        socket_keepalive_options=keepalive_options,
    ).client

    if pidx == 0 and config["session"]["flush_on_startup"]:
        await app["redis"].flushdb()
        log.info("flushed session storage.")

    if config["session"]["login_session_extension_sec"] is None:
        config["session"]["login_session_extension_sec"] = config["session"]["max_age"]
    redis_storage = RedisStorage(
        app["redis"],
        max_age=config["session"]["max_age"],
    )

    setup_session(app, redis_storage)
    cors_options = {
        "*": aiohttp_cors.ResourceOptions(
            allow_credentials=True, allow_methods="*", expose_headers="*", allow_headers="*"
        ),
    }
    cors = aiohttp_cors.setup(app, defaults=cors_options)

    app["stats"] = WebStats()

    anon_web_handler = partial(web_handler, is_anonymous=True)
    anon_web_plugin_handler = partial(web_plugin_handler, is_anonymous=True)

    pipeline_api_endpoint = config["pipeline"]["endpoint"]
    pipeline_handler = partial(web_handler, is_anonymous=True, api_endpoint=pipeline_api_endpoint)
    pipeline_login_handler = partial(
        web_handler,
        is_anonymous=False,
        api_endpoint=pipeline_api_endpoint,
        http_headers_to_forward_extra={"X-BackendAI-SessionID"},
    )
    pipeline_websocket_handler = partial(
        websocket_handler, is_anonymous=True, api_endpoint=pipeline_api_endpoint.with_scheme("ws")
    )

    app.router.add_route("HEAD", "/func/{path:folders/_/tus/upload/.*$}", anon_web_plugin_handler)
    app.router.add_route("PATCH", "/func/{path:folders/_/tus/upload/.*$}", anon_web_plugin_handler)
    app.router.add_route(
        "OPTIONS", "/func/{path:folders/_/tus/upload/.*$}", anon_web_plugin_handler
    )
    cors.add(app.router.add_route("POST", "/server/login", login_handler))
    cors.add(app.router.add_route("POST", "/server/token-login", token_login_handler))
    cors.add(app.router.add_route("POST", "/server/login-check", login_check_handler))
    cors.add(app.router.add_route("POST", "/server/logout", logout_handler))
    cors.add(
        app.router.add_route("POST", "/server/update-password-no-auth", update_password_no_auth)
    )
    cors.add(app.router.add_route("POST", "/server/extend-login-session", extend_login_session))
    cors.add(app.router.add_route("GET", "/stats", view_stats))
    cors.add(app.router.add_route("GET", "/func/ping", webserver_healthcheck))
    cors.add(app.router.add_route("GET", "/func/{path:cloud/.*$}", anon_web_plugin_handler))
    cors.add(app.router.add_route("POST", "/func/{path:cloud/.*$}", anon_web_plugin_handler))
    cors.add(app.router.add_route("POST", "/func/{path:custom-auth/.*$}", anon_web_plugin_handler))
    cors.add(app.router.add_route("GET", "/func/{path:custom-auth/.*$}", anon_web_plugin_handler))
    cors.add(app.router.add_route("GET", "/func/{path:openid/.*$}", anon_web_plugin_handler))
    cors.add(app.router.add_route("POST", "/func/{path:openid/.*$}", anon_web_plugin_handler))
    cors.add(app.router.add_route("POST", "/func/{path:saml/.*$}", anon_web_plugin_handler))
    cors.add(app.router.add_route("POST", "/func/{path:totp/.*$}", anon_web_plugin_handler))
    cors.add(app.router.add_route("POST", "/func/{path:auth/signup}", anon_web_plugin_handler))
    cors.add(app.router.add_route("POST", "/func/{path:auth/signout}", web_handler))
    cors.add(app.router.add_route("GET", "/func/{path:stream/kernel/_/events}", web_handler))
    cors.add(app.router.add_route("GET", "/func/{path:stream/session/[^/]+/apps$}", web_handler))
    cors.add(app.router.add_route("GET", "/func/{path:stream/.*$}", websocket_handler))
    cors.add(app.router.add_route("GET", "/func/", anon_web_handler))
    cors.add(app.router.add_route("HEAD", "/func/{path:.*$}", web_handler))
    cors.add(app.router.add_route("GET", "/func/{path:.*$}", web_handler))
    cors.add(app.router.add_route("PUT", "/func/{path:.*$}", web_handler))
    cors.add(app.router.add_route("POST", "/func/{path:.*$}", web_handler))
    cors.add(app.router.add_route("PATCH", "/func/{path:.*$}", web_handler))
    cors.add(app.router.add_route("DELETE", "/func/{path:.*$}", web_handler))
    cors.add(app.router.add_route("GET", "/pipeline/{path:stream/.*$}", pipeline_websocket_handler))
    cors.add(app.router.add_route("POST", "/pipeline/{path:.*login/$}", pipeline_login_handler))
    cors.add(app.router.add_route("GET", "/pipeline/{path:.*$}", pipeline_handler))
    cors.add(app.router.add_route("PUT", "/pipeline/{path:.*$}", pipeline_handler))
    cors.add(app.router.add_route("POST", "/pipeline/{path:.*$}", pipeline_handler))
    cors.add(app.router.add_route("PATCH", "/pipeline/{path:.*$}", pipeline_handler))
    cors.add(app.router.add_route("DELETE", "/pipeline/{path:.*$}", pipeline_handler))
    if config["service"]["mode"] == "webui":
        cors.add(app.router.add_route("GET", "/config.ini", config_ini_handler))
        cors.add(app.router.add_route("GET", "/config.toml", config_toml_handler))
        fallback_handler = console_handler
    elif config["service"]["mode"] == "static":
        fallback_handler = static_handler
    else:
        raise ValueError("Unrecognized service.mode", config["service"]["mode"])
    cors.add(app.router.add_route("GET", "/{path:.*$}", fallback_handler))

    app.on_shutdown.append(server_shutdown)
    app.on_cleanup.append(server_cleanup)

    async def on_prepare(request, response):
        # Remove "Server" header for a security reason.
        response.headers.popall("Server", None)

    app.on_response_prepare.append(on_prepare)

    ssl_ctx = None
    if config["service"]["ssl_enabled"]:
        ssl_ctx = ssl.create_default_context(ssl.Purpose.CLIENT_AUTH)
        ssl_ctx.load_cert_chain(
            str(config["service"]["ssl_cert"]),
            str(config["service"]["ssl_privkey"]),
        )

    runner = web.AppRunner(app)
    await runner.setup()
    site = web.TCPSite(
        runner,
        str(config["service"]["ip"]),
        config["service"]["port"],
        backlog=1024,
        reuse_port=True,
        ssl_context=ssl_ctx,
    )
    await site.start()
    log.info("started.")

    try:
        yield
    finally:
        log.info("shutting down...")
        await runner.cleanup()


@click.command()
@click.option(
    "-f",
    "--config",
    "config_path",
    type=click.Path(exists=True, dir_okay=False, path_type=Path),
    default="webserver.conf",
    help="The configuration file to use.",
)
@click.option(
    "--debug",
    is_flag=True,
    default=False,
    help="Set the logging level to DEBUG",
)
@click.option(
    "--log-level",
    type=click.Choice([*LogLevel], case_sensitive=False),
    default=LogLevel.NOTSET,
    help="Set the logging verbosity level",
)
@click.pass_context
def main(
    ctx: click.Context,
    config_path: Path,
    log_level: LogLevel,
    debug: bool,
) -> None:
    """Start the webui host service as a foreground process."""
    # Delete this part when you remove --debug option
    raw_cfg = tomli.loads(Path(config_path).read_text(encoding="utf-8"))

    if debug:
        log_level = LogLevel.DEBUG
    config.override_key(raw_cfg, ("debug", "enabled"), log_level == LogLevel.DEBUG)
    if log_level != LogLevel.NOTSET:
        config.override_key(raw_cfg, ("logging", "level"), log_level)
        config.override_key(raw_cfg, ("logging", "pkg-ns", "ai.backend"), log_level)

    cfg = config.check(raw_cfg, config_iv)
    config.set_if_not_set(cfg, ("pipeline", "frontend-endpoint"), cfg["pipeline"]["endpoint"])

    if ctx.invoked_subcommand is None:
        cfg["webserver"]["pid-file"].write_text(str(os.getpid()))
        ipc_base_path = cfg["webserver"]["ipc-base-path"]
        log_sockpath = ipc_base_path / f"webserver-logger-{os.getpid()}.sock"
        log_sockpath.parent.mkdir(parents=True, exist_ok=True)
        log_endpoint = f"ipc://{log_sockpath}"
        cfg["logging"]["endpoint"] = log_endpoint
        try:
            logger = Logger(
                cfg["logging"],
                is_master=True,
                log_endpoint=log_endpoint,
                msgpack_options={
                    "pack_opts": DEFAULT_PACK_OPTS,
                    "unpack_opts": DEFAULT_UNPACK_OPTS,
                },
            )
            with logger:
                setproctitle(
                    f"backend.ai: webserver {cfg['service']['ip']}:{cfg['service']['port']}"
                )
                log.info("Backend.AI Web Server {0}", __version__)
                log.info("runtime: {0}", sys.prefix)

                log_config = logging.getLogger("ai.backend.web.config")
                if log_level == LogLevel.DEBUG:
                    log_config.debug("debug mode enabled.")
                    print("== Web Server configuration ==")
                    pprint(cfg)
                log.info("serving at {0}:{1}", cfg["service"]["ip"], cfg["service"]["port"])
                if cfg["webserver"]["event-loop"] == "uvloop":
                    import uvloop

                    uvloop.install()
                    log.info("Using uvloop as the event loop backend")
                try:
                    aiotools.start_server(
                        server_main_logwrapper,
                        num_workers=min(4, os.cpu_count() or 1),
                        args=(cfg, log_endpoint),
                    )
                finally:
                    log.info("terminated.")
        finally:
            if cfg["webserver"]["pid-file"].is_file():
                # check is_file() to prevent deleting /dev/null!
                cfg["webserver"]["pid-file"].unlink()
    else:
        # Click is going to invoke a subcommand.
        pass


if __name__ == "__main__":
    main()<|MERGE_RESOLUTION|>--- conflicted
+++ resolved
@@ -31,14 +31,9 @@
 from ai.backend.common import config, redis_helper
 from ai.backend.common.defs import RedisRole
 from ai.backend.common.dto.manager.auth.field import (
-<<<<<<< HEAD
-    AuthSuccessResponseData,
-    RequireTOTPRegistrationResponseData,
-=======
     AuthSuccessResponse,
     RequireTwoFactorAuthResponse,
     RequireTwoFactorRegistrationResponse,
->>>>>>> cf4af25a
 )
 from ai.backend.common.msgpack import DEFAULT_PACK_OPTS, DEFAULT_UNPACK_OPTS
 from ai.backend.common.types import RedisProfileTarget
@@ -393,43 +388,6 @@
             auth_result = await api_session.User.authorize(
                 creds["username"], creds["password"], extra_args=extra_args
             )
-<<<<<<< HEAD
-            match auth_result.data:
-                case AuthSuccessResponseData():
-                    token = auth_result.data
-                case RequireTOTPRegistrationResponseData():
-                    result["authenticated"] = False
-                    result["data"] = {
-                        "type": "https://api.backend.ai/probs/require-totp-registration",
-                        "title": "Require TOTP Registration",
-                        "details": "The user must register TOTP.",
-                        "totp_registration_token": auth_result.data.token,
-                    }
-                    return web.json_response(result)
-            stored_token = {
-                "type": "keypair",
-                "access_key": token.access_key,
-                "secret_key": token.secret_key,
-                "role": token.role,
-                "status": token.status,
-            }
-            public_return = {
-                "access_key": token.access_key,
-                "role": token.role,
-                "status": token.status,
-            }
-            session["authenticated"] = True
-            session["token"] = stored_token  # store full token
-            result["authenticated"] = True
-            result["data"] = public_return  # store public info from token
-            login_fail_count = 0
-            await _set_login_history(last_login_attempt, login_fail_count)
-            log.info(
-                "LOGIN_HANDLER: Authorization succeeded for (email:{}, ip:{})",
-                creds["username"],
-                client_ip,
-            )
-=======
             match auth_result:
                 case AuthSuccessResponse():
                     token = auth_result
@@ -473,7 +431,6 @@
                         "details": "You must authenticate using Two-Factor Authentication.",
                     }
                     return web.json_response(result)
->>>>>>> cf4af25a
     except BackendClientError as e:
         # This is error, not failed login, so we should not update login history.
         return web.HTTPBadGateway(
@@ -598,18 +555,6 @@
             auth_result = await api_session.User.authorize(
                 "fake-email", "fake-pwd", extra_args=extra_args
             )
-<<<<<<< HEAD
-            match auth_result.data:
-                case AuthSuccessResponseData():
-                    token = auth_result.data
-                case RequireTOTPRegistrationResponseData():
-                    result["authenticated"] = False
-                    result["data"] = {
-                        "type": "https://api.backend.ai/probs/require-totp-registration",
-                        "title": "Require TOTP Registration",
-                        "details": "The user must register TOTP.",
-                        "totp_registration_token": auth_result.data.token,
-=======
             match auth_result:
                 case AuthSuccessResponse():
                     token = auth_result
@@ -628,7 +573,6 @@
                         "type": "https://api.backend.ai/probs/require-totp-authentication",
                         "title": "Two-Factor Authentication needed.",
                         "details": "You must authenticate using Two-Factor Authentication.",
->>>>>>> cf4af25a
                     }
                     return web.json_response(result)
             stored_token = {
