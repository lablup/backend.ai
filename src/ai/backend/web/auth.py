--- conflicted
+++ resolved
@@ -52,14 +52,9 @@
         )
     ak, sk = token["access_key"], token["secret_key"]
     config = APIConfig(
-<<<<<<< HEAD
         domain=config['api']['domain'],
         endpoint=config['api']['endpoint'],
         endpoint_type='api',
-=======
-        domain=config["api"]["domain"],
-        endpoint=config["api"]["endpoint"],
->>>>>>> 6636e3db
         access_key=ak,
         secret_key=sk,
         user_agent=user_agent,
@@ -77,18 +72,11 @@
         config = copy.deepcopy(config)
         config["api"]["endpoint"] = api_endpoint
     config = APIConfig(
-<<<<<<< HEAD
         domain=config['api']['domain'],
         endpoint=config['api']['endpoint'],
         endpoint_type='api',
         access_key='',
         secret_key='',
-=======
-        domain=config["api"]["domain"],
-        endpoint=config["api"]["endpoint"],
-        access_key="",
-        secret_key="",
->>>>>>> 6636e3db
         user_agent=user_agent,
         skip_sslcert_validation=not config["api"].get("ssl-verify", True),
     )
