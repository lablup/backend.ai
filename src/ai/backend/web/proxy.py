--- conflicted
+++ resolved
@@ -205,26 +205,6 @@
             for hdr in HTTP_HEADERS_TO_FORWARD:
                 if request.headers.get(hdr) is not None:
                     api_rqst.headers[hdr] = request.headers[hdr]
-<<<<<<< HEAD
-=======
-            if proxy_path == "pipeline":
-                session_id = request.headers.get("X-BackendAI-SessionID", "")
-                if not (sso_token := request.headers.get("X-BackendAI-SSO")):
-                    jwt_secret = config["pipeline"]["jwt"]["secret"]
-                    now = datetime.now().astimezone()
-                    payload = {
-                        # Registered claims
-                        "exp": now + timedelta(seconds=config["session"]["max_age"]),
-                        "iss": "Backend.AI Webserver",
-                        "iat": now,
-                        # Private claims
-                        "aiohttp_session": session_id,
-                        "access_key": api_session.config.access_key,  # since 23.03.10
-                    }
-                    sso_token = jwt.encode(payload, key=jwt_secret, algorithm="HS256")
-                api_rqst.headers["X-BackendAI-SSO"] = sso_token
-                api_rqst.headers["X-BackendAI-SessionID"] = session_id
->>>>>>> 7ac278f6
             # Uploading request body happens at the entering of the block,
             # and downloading response body happens in the read loop inside.
             async with api_rqst.fetch() as up_resp:
