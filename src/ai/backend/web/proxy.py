--- conflicted
+++ resolved
@@ -208,19 +208,11 @@
             if proxy_path == "pipeline":
                 aiohttp_session = request.cookies.get("AIOHTTP_SESSION")
                 if not (sso_token := request.headers.get("X-BackendAI-SSO")):
-<<<<<<< HEAD
-                    jwt_secret = request.app["config"]["pipeline"]["jwt"]["secret"]
+                    jwt_secret = config["pipeline"]["jwt"]["secret"]
                     now = datetime.now().astimezone()
                     claims = {
                         # Registered claims
-                        "exp": now + timedelta(days=1),
-=======
-                    jwt_secret = config["pipeline"]["jwt"]["secret"]
-                    now = datetime.now().astimezone()
-                    payload = {
-                        # Registered claims
                         "exp": now + timedelta(seconds=config["session"]["max_age"]),
->>>>>>> eb55869f
                         "iss": "Backend.AI Webserver",
                         "iat": now,
                         # Private claims
@@ -387,21 +379,12 @@
 
     proxy_path, _, real_path = request.path.lstrip("/").partition("/")
     if proxy_path == "pipeline":
-<<<<<<< HEAD
-        if not (endpoint := request.app["config"]["pipeline"]["endpoint"]):
-            log.error("WEBSOCKET_HANDLER: 'pipeline.endpoint' has not been set.")
-        else:
-            endpoint = endpoint.with_scheme("ws")
-            log.info(f"WEBSOCKET_HANDLER {request.path} -> {endpoint}/{real_path}")
-        api_session = await asyncio.shield(get_api_session(request, endpoint))
-=======
         pipeline_config = request.app["config"]["pipeline"]
         if not pipeline_config:
             raise RuntimeError("'pipeline' config must be set to handle pipeline requests.")
         endpoint = pipeline_config["endpoint"].with_scheme("ws")
         log.info(f"WEBSOCKET_HANDLER {request.path} -> {endpoint}/{real_path}")
         api_session = await asyncio.shield(get_anonymous_session(request, endpoint))
->>>>>>> eb55869f
     elif is_anonymous:
         api_session = await asyncio.shield(get_anonymous_session(request, api_endpoint))
     else:
