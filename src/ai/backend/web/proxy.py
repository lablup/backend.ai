--- conflicted
+++ resolved
@@ -199,37 +199,13 @@
             if "Content-Length" in request.headers and not secure_context:
                 api_request.headers["Content-Length"] = request.headers["Content-Length"]
             if "Content-Length" in request.headers and secure_context:
-<<<<<<< HEAD
                 api_request.headers["Content-Length"] = str(decrypted_payload_length)
-            for hdr in HTTP_HEADERS_TO_FORWARD:
+            for hdr in {*HTTP_HEADERS_TO_FORWARD, *http_headers_to_forward_extra}:
+                # Prevent malicious or accidental modification of critical headers.
+                if hdr in api_request.headers:
+                    continue
                 if request.headers.get(hdr) is not None:
                     api_request.headers[hdr] = request.headers[hdr]
-            if proxy_path == "pipeline":
-                session_id = request.headers.get("X-BackendAI-SessionID", "")
-                if not (sso_token := request.headers.get("X-BackendAI-SSO")):
-                    jwt_secret = config["pipeline"]["jwt"]["secret"]
-                    now = datetime.now().astimezone()
-                    payload = {
-                        # Registered claims
-                        "exp": now + timedelta(seconds=config["session"]["max_age"]),
-                        "iss": "Backend.AI Webserver",
-                        "iat": now,
-                        # Private claims
-                        "aiohttp_session": session_id,
-                        "access_key": api_session.config.access_key,  # since 23.03.10
-                    }
-                    sso_token = jwt.encode(payload, key=jwt_secret, algorithm="HS256")
-                api_request.headers["X-BackendAI-SSO"] = sso_token
-                api_request.headers["X-BackendAI-SessionID"] = session_id
-=======
-                api_rqst.headers["Content-Length"] = str(decrypted_payload_length)
-            for hdr in {*HTTP_HEADERS_TO_FORWARD, *http_headers_to_forward_extra}:
-                # Prevent malicious or accidental modification of critical headers.
-                if hdr in api_rqst.headers:
-                    continue
-                if request.headers.get(hdr) is not None:
-                    api_rqst.headers[hdr] = request.headers[hdr]
->>>>>>> d17e1617
             # Uploading request body happens at the entering of the block,
             # and downloading response body happens in the read loop inside.
             async with api_request.fetch() as up_resp:
