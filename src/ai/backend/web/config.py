--- conflicted
+++ resolved
@@ -98,14 +98,6 @@
         ).allow_extra("*"),
         t.Key("pipeline", default=_config_defaults["pipeline"]): t.Dict(
             {
-<<<<<<< HEAD
-                t.Key("endpoint", default=None): t.Null | tx.URL,
-                t.Key("jwt"): t.Dict(
-                    {
-                        t.Key("secret"): t.String,
-                    },
-                ),
-=======
                 t.Key("endpoint", default=_config_defaults["pipeline"]["endpoint"]): tx.URL,
                 t.Key("jwt", default=_config_defaults["pipeline"]["jwt"]): t.Dict(
                     {
@@ -114,7 +106,6 @@
                         ): t.String,
                     },
                 ).allow_extra("*"),
->>>>>>> eb55869f
             },
         ).allow_extra("*"),
         t.Key("ui"): t.Dict(
