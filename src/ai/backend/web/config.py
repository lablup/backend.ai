--- conflicted
+++ resolved
@@ -31,178 +31,6 @@
     },
 }
 
-<<<<<<< HEAD
-config_iv = t.Dict(
-    {
-        t.Key("service"): t.Dict(
-            {
-                t.Key("ip", default="0.0.0.0"): tx.IPAddress,
-                t.Key("port"): t.ToInt[1:65535],
-                t.Key("wsproxy"): t.Dict(
-                    {
-                        t.Key("url", default=""): t.String(allow_blank=True),
-                    }
-                ),
-                tx.AliasedKey(["ssl_enabled", "ssl-enabled"], default=False): t.ToBool,
-                tx.AliasedKey(["ssl_cert", "ssl-cert"], default=None): t.Null | tx.Path(
-                    type="file"
-                ),
-                tx.AliasedKey(["ssl_privkey", "ssl-privkey"], default=None): t.Null | tx.Path(
-                    type="file"
-                ),
-                t.Key("static_path", default=default_static_path): tx.Path(type="dir"),
-                t.Key("graphql_docs_path", default=default_graphql_docs_path): tx.Path(type="dir"),
-                tx.AliasedKey(
-                    ["force_endpoint_protocol", "force-endpoint-protocol"],
-                    default=None,
-                ): t.Null | t.Enum("https", "http"),
-                t.Key("mode"): t.Enum("webui", "static"),
-                t.Key("enable_signup", default=False): t.ToBool,
-                t.Key("allow_anonymous_change_password", default=False): t.ToBool,
-                t.Key("allow_project_resource_monitor", default=False): t.ToBool,
-                t.Key("allow_change_signin_mode", default=False): t.ToBool,
-                t.Key("allow_manual_image_name_for_session", default=False): t.ToBool,
-                t.Key("allow_signup_without_confirmation", default=False): t.ToBool,
-                t.Key("always_enqueue_compute_session", default=False): t.ToBool,
-                t.Key("webui_debug", default=False): t.ToBool,
-                t.Key("mask_user_info", default=False): t.ToBool,
-                t.Key("single_sign_on_vendors", default=None): t.Null | tx.StringList(
-                    empty_str_as_empty_list=True
-                ),
-                t.Key("sso_realm_name", default=""): t.String(allow_blank=True),
-                t.Key("enable_container_commit", default=False): t.ToBool,
-                t.Key("hide_agents", default=True): t.ToBool,
-                t.Key("app_download_url", default=""): t.String(allow_blank=True),
-                t.Key("allow_app_download_panel", default=True): t.ToBool,
-                t.Key("enable_2FA", default=False): t.ToBool(),
-                t.Key("force_2FA", default=False): t.ToBool(),
-                t.Key("system_SSH_image", default=""): t.String(allow_blank=True),
-                t.Key("directory_based_usage", default=False): t.ToBool(),
-                t.Key("allow_custom_resource_allocation", default=True): t.ToBool(),
-                t.Key("edu_appname_prefix", default=""): t.String(allow_blank=True),
-            }
-        ).allow_extra("*"),
-        t.Key("resources"): t.Dict(
-            {
-                t.Key("open_port_to_public", default=False): t.ToBool,
-                t.Key("allow_preferred_port", default=False): t.ToBool,
-                t.Key("max_cpu_cores_per_container", default=64): t.ToInt,
-                t.Key("max_memory_per_container", default=64): t.ToInt,
-                t.Key("max_cuda_devices_per_container", default=16): t.ToInt,
-                t.Key("max_cuda_shares_per_container", default=16): t.ToInt,
-                t.Key("max_rocm_devices_per_container", default=10): t.ToInt,
-                t.Key("max_tpu_devices_per_container", default=8): t.ToInt,
-                t.Key("max_ipu_devices_per_container", default=8): t.ToInt,
-                t.Key("max_atom_devices_per_container", default=8): t.ToInt,
-                t.Key("max_warboy_devices_per_container", default=8): t.ToInt,
-                t.Key("max_shm_per_container", default=2): t.ToFloat,
-                t.Key("max_file_upload_size", default=4294967296): t.ToInt,
-            }
-        ).allow_extra("*"),
-        t.Key("environments"): t.Dict(
-            {
-                t.Key("allowlist", default=None): t.Null | tx.StringList(
-                    empty_str_as_empty_list=True
-                ),
-            }
-        ).allow_extra("*"),
-        t.Key("plugin"): t.Dict(
-            {
-                t.Key("page", default=None): t.Null | tx.StringList(empty_str_as_empty_list=True),
-            }
-        ).allow_extra("*"),
-        t.Key("pipeline", default=_config_defaults["pipeline"]): t.Dict(
-            {
-                t.Key("endpoint", default=_config_defaults["pipeline"]["endpoint"]): tx.URL,
-                tx.AliasedKey(
-                    ["frontend_endpoint", "frontend-endpoint"],
-                    default=_config_defaults["pipeline"]["frontend-endpoint"],
-                ): tx.URL,
-                tx.AliasedKey(
-                    ["hide_side_menu_button", "hide-side-menu-button"],
-                    default=_config_defaults["pipeline"]["hide-side-menu-button"],
-                ): t.ToBool,
-                t.Key("jwt", default=_config_defaults["pipeline"]["jwt"]): t.Dict(
-                    {
-                        t.Key(
-                            "secret", default=_config_defaults["pipeline"]["jwt"]["secret"]
-                        ): t.String,
-                    },
-                ).allow_extra("*"),
-            },
-        ).allow_extra("*"),
-        t.Key("ui"): t.Dict(
-            {
-                t.Key("brand"): t.String,
-                t.Key("default_environment", default=None): t.Null | t.String,
-                t.Key("default_import_environment", default=None): t.Null | t.String,
-                t.Key("menu_blocklist", default=None): t.Null | tx.StringList(
-                    empty_str_as_empty_list=True
-                ),
-            }
-        ).allow_extra("*"),
-        t.Key("api"): t.Dict(
-            {
-                t.Key("domain"): t.String,
-                t.Key("endpoint"): tx.DelimiterSeperatedList[yarl.URL](tx.URL, min_length=1),
-                t.Key("text"): t.String,
-                tx.AliasedKey(["ssl_verify", "ssl-verify"], default=True): t.ToBool,
-                t.Key("auth_token_name", default="sToken"): t.String,
-            }
-        ).allow_extra("*"),
-        t.Key("session"): t.Dict(
-            {
-                t.Key("redis"): t.Dict(
-                    {
-                        t.Key("addr", default=None): t.Null | tx.HostPortPair,
-                        t.Key("db", default=0): t.ToInt,
-                        t.Key("sentinel", default=None): t.Null | tx.DelimiterSeperatedList(
-                            tx.HostPortPair
-                        ),
-                        t.Key("service_name", default=None): t.Null | t.String,
-                        t.Key("password", default=None): t.Null | t.String,
-                        t.Key(
-                            "redis_helper_config", default=config.redis_helper_default_config
-                        ): config.redis_helper_config_iv,
-                    }
-                ),
-                t.Key("max_age", default=604800): t.ToInt,  # seconds (default: 1 week)
-                t.Key("flush_on_startup", default=False): t.ToBool,
-                t.Key("login_block_time", default=1200): t.ToInt,  # seconds (default: 20 min)
-                t.Key("login_allowed_fail_count", default=10): t.ToInt,
-                t.Key("auto_logout", default=False): t.ToBool,
-                t.Key("max_count_for_preopen_ports", default=10): t.ToInt,
-            }
-        ).allow_extra("*"),
-        t.Key("license", default=license_defs): t.Dict(
-            {
-                t.Key("edition", default=license_defs["edition"]): t.String,
-                t.Key("valid_since", default=license_defs["valid_since"]): t.String(
-                    allow_blank=True
-                ),
-                t.Key("valid_until", default=license_defs["valid_until"]): t.String(
-                    allow_blank=True
-                ),
-            }
-        ).allow_extra("*"),
-        t.Key("webserver"): t.Dict(
-            {
-                t.Key("event-loop", default="uvloop"): t.Enum("asyncio", "uvloop"),
-                t.Key("ipc-base-path", default="/tmp/backend.ai/ipc"): tx.Path(
-                    type="dir", auto_create=True
-                ),
-                t.Key("pid-file", default=os.devnull): tx.Path(
-                    type="file",
-                    allow_nonexisting=True,
-                    allow_devnull=True,
-                ),
-            }
-        ).allow_extra("*"),
-        t.Key("logging"): t.Any,  # checked in ai.backend.common.logging
-        t.Key("debug"): t.Dict({t.Key("enabled", default=False): t.ToBool}).allow_extra("*"),
-    }
-).allow_extra("*")
-=======
 config_iv = t.Dict({
     t.Key("service"): t.Dict({
         t.Key("ip", default="0.0.0.0"): tx.IPAddress,
@@ -214,6 +42,7 @@
         tx.AliasedKey(["ssl_cert", "ssl-cert"], default=None): t.Null | tx.Path(type="file"),
         tx.AliasedKey(["ssl_privkey", "ssl-privkey"], default=None): t.Null | tx.Path(type="file"),
         t.Key("static_path", default=default_static_path): tx.Path(type="dir"),
+        t.Key("graphql_docs_path", default=default_graphql_docs_path): tx.Path(type="dir"),
         tx.AliasedKey(
             ["force_endpoint_protocol", "force-endpoint-protocol"],
             default=None,
@@ -331,5 +160,4 @@
     }).allow_extra("*"),
     t.Key("logging"): t.Any,  # checked in ai.backend.common.logging
     t.Key("debug"): t.Dict({t.Key("enabled", default=False): t.ToBool}).allow_extra("*"),
-}).allow_extra("*")
->>>>>>> 526aa163
+}).allow_extra("*")