--- conflicted
+++ resolved
@@ -10,7 +10,6 @@
     TYPE_CHECKING,
     Any,
     Collection,
-    FrozenSet,
     Iterator,
     List,
     Mapping,
@@ -62,23 +61,7 @@
 known_slot_types: Mapping[SlotName, SlotTypes] = {}
 
 
-<<<<<<< HEAD
-@attr.define(slots=True)
-=======
-def round_down(from_dec: Decimal, with_dec: Decimal):
-    remainder = from_dec.remainder_near(with_dec)
-    if remainder < 0:
-        remainder += with_dec
-    return from_dec - remainder
-
-
-class AllocationStrategy(enum.Enum):
-    FILL = 0
-    EVENLY = 1
-
-
-@attrs.define(auto_attribs=True, slots=True)
->>>>>>> 27215d53
+@attrs.define(slots=True)
 class KernelResourceSpec:
     """
     This struct-like object stores the kernel resource allocation information
@@ -233,14 +216,10 @@
         return json.dumps(self.to_json_serializable_dict())
 
 
-<<<<<<< HEAD
-@attr.define(frozen=True, auto_attribs=True)
-=======
-@attrs.define(auto_attribs=True)
->>>>>>> 27215d53
+@attrs.define(frozen=True, auto_attribs=True)
 class AbstractComputeDevice:
     device_id: DeviceId
-    device_name: DeviceName = attr.field(
+    device_name: DeviceName = attrs.field(
         kw_only=True
     )  # should be same to the slot name's prefix part
     hw_location: str  # either PCI bus ID or arbitrary string
@@ -456,116 +435,4 @@
         if not target.is_absolute():
             raise ValueError("Mount target must be an absolute path.", target)
         perm = MountPermission(perm)
-        return cls(type, source, target, perm, None)
-
-
-<<<<<<< HEAD
-=======
-@attrs.define(auto_attribs=True)
-class DeviceSlotInfo:
-    slot_type: SlotTypes
-    slot_name: SlotName
-    amount: Decimal
-
-
-class AbstractAllocMap(metaclass=ABCMeta):
-
-    device_slots: Mapping[DeviceId, DeviceSlotInfo]
-    device_mask: FrozenSet[DeviceId]
-    exclusive_slot_types: Iterable[SlotName]
-    allocations: MutableMapping[SlotName, MutableMapping[DeviceId, Decimal]]
-
-    def __init__(
-        self,
-        *,
-        device_slots: Mapping[DeviceId, DeviceSlotInfo] = None,
-        device_mask: Iterable[DeviceId] = None,
-        exclusive_slot_types: Iterable[SlotName] = None,
-    ) -> None:
-        self.exclusive_slot_types = exclusive_slot_types or {}
-        self.device_slots = device_slots or {}
-        self.slot_types = {info.slot_name: info.slot_type for info in self.device_slots.values()}
-        self.device_mask = frozenset(device_mask) if device_mask is not None else frozenset()
-        self.allocations = defaultdict(lambda: defaultdict(Decimal))
-        for dev_id, dev_slot_info in self.device_slots.items():
-            self.allocations[dev_slot_info.slot_name][dev_id] = Decimal(0)
-
-    def clear(self) -> None:
-        self.allocations.clear()
-        for dev_id, dev_slot_info in self.device_slots.items():
-            self.allocations[dev_slot_info.slot_name][dev_id] = Decimal(0)
-
-    def check_exclusive(self, a: SlotName, b: SlotName) -> bool:
-        if not self.exclusive_slot_types:
-            return False
-        if a == b:
-            return False
-        a_in_exclusive_set = a in self.exclusive_slot_types
-        b_in_exclusive_set = b in self.exclusive_slot_types
-        if a_in_exclusive_set and b_in_exclusive_set:
-            # fast-path for exact match
-            return True
-        for t in self.exclusive_slot_types:
-            if "*" in t:
-                a_in_exclusive_set = a_in_exclusive_set or fnmatch.fnmatchcase(a, t)
-                b_in_exclusive_set = b_in_exclusive_set or fnmatch.fnmatchcase(b, t)
-        return a_in_exclusive_set and b_in_exclusive_set
-
-    def format_current_allocations(self) -> str:
-        bufs = []
-        for slot_name, per_device_alloc in self.allocations.items():
-            bufs.append(f"slot[{slot_name}]:")
-            for device_id, alloc in per_device_alloc.items():
-                bufs.append(f"  {device_id}: {alloc}")
-        return "\n".join(bufs)
-
-    @abstractmethod
-    def allocate(
-        self,
-        slots: Mapping[SlotName, Decimal],
-        *,
-        context_tag: str = None,
-    ) -> Mapping[SlotName, Mapping[DeviceId, Decimal]]:
-        """
-        Allocate the given amount of resources.
-
-        For a slot type, there may be multiple different devices which can allocate resources
-        in the given slot type.  An implementation of alloc map finds suitable match from the
-        remaining capacities of those devices.
-
-        Returns a mapping from each requested slot to the allocations per device.
-        """
-        pass
-
-    @abstractmethod
-    def apply_allocation(
-        self,
-        existing_alloc: Mapping[SlotName, Mapping[DeviceId, Decimal]],
-    ) -> None:
-        """
-        Apply the given allocation restored from disk or other persistent storages.
-        """
-        pass
-
-    @abstractmethod
-    def free(
-        self,
-        existing_alloc: Mapping[SlotName, Mapping[DeviceId, Decimal]],
-    ) -> None:
-        """
-        Free the allocated resources using the token returned when the allocation
-        occurred.
-        """
-        pass
-
-
->>>>>>> 27215d53
-def bitmask2set(mask: int) -> FrozenSet[int]:
-    bpos = 0
-    bset = []
-    while mask > 0:
-        if (mask & 1) == 1:
-            bset.append(bpos)
-        mask = mask >> 1
-        bpos += 1
-    return frozenset(bset)+        return cls(type, source, target, perm, None)