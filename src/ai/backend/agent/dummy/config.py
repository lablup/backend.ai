--- conflicted
+++ resolved
@@ -9,100 +9,29 @@
 core_idx = {0, 1, 2, 3, 4}
 
 
-<<<<<<< HEAD
-dummy_device_config = t.Dict(
-    {
-        t.Key("device-id"): t.String(),
-        t.Key("device-name"): t.String(),
-        t.Key("slot-type", default=SlotTypes.COUNT): tx.Enum(SlotTypes),
-        t.Key("allocation-mode", default=AllocationModes.DISCRETE): tx.Enum(AllocationModes),
-        t.Key("hw-location", default="hw-location"): t.String(),
-        t.Key("memory-size", default=10): t.ToInt(),
-        t.Key("processing-units", default=1): t.ToInt(),
-        t.Key("numa-node", default=None): t.Null | t.ToInt(),
-        t.Key("model-name", default=None): t.Null | t.String(),
-        t.Key("mother-uuid", default=None): t.Null | t.String(),
-    }
-)
+dummy_device_config = t.Dict({
+    t.Key("device-id"): t.String(),
+    t.Key("device-name"): t.String(),
+    t.Key("slot-type", default=SlotTypes.COUNT): tx.Enum(SlotTypes),
+    t.Key("allocation-mode", default=AllocationModes.DISCRETE): tx.Enum(AllocationModes),
+    t.Key("hw-location", default="hw-location"): t.String(),
+    t.Key("memory-size", default=10): t.ToInt(),
+    t.Key("processing-units", default=1): t.ToInt(),
+    t.Key("numa-node", default=None): t.Null | t.ToInt(),
+    t.Key("model-name", default=None): t.Null | t.String(),
+    t.Key("mother-uuid", default=None): t.Null | t.String(),
+})
 
-dummy_local_config = t.Dict(
-    {
-        t.Key("agent"): t.Dict(
-            {
-                t.Key("intrinsic"): t.Dict(
-                    {
-                        t.Key("cpu"): t.Dict(
-                            {
-                                t.Key("core-indexes", default=core_idx): tx.ToSet,
-                            }
-                        ),
-                        t.Key("memory"): t.Dict(
-                            {
-                                t.Key("size", default=34359738368): t.Int,
-                            }
-                        ),
-                    }
-                ),
-                t.Key("delay"): t.Dict(
-                    {
-                        t.Key("scan-image", default=0.1): tx.Delay,
-                        t.Key("pull-image", default=1.0): tx.Delay,
-                        t.Key("destroy-kernel", default=1.0): tx.Delay,
-                        t.Key("clean-kernel", default=1.0): tx.Delay,
-                        t.Key("create-network", default=1.0): tx.Delay,
-                        t.Key("destroy-network", default=1.0): tx.Delay,
-                        t.Key("destroy-network", default=1.0): tx.Delay,
-                    }
-                ),
-                t.Key("image"): t.Dict(
-                    {
-                        t.Key("already-have", default=None): t.Null | t.List(t.String),
-                        t.Key("need-to-pull", default=None): t.Null | t.List(t.String),
-                        t.Key("missing", default=None): t.Null | t.List(t.String),
-                    }
-                ),
-            }
-        ),
-        t.Key("kernel-creation-ctx"): t.Dict(
-            {
-                t.Key("delay"): t.Dict(
-                    {
-                        t.Key("prepare-scratch", default=1.0): tx.Delay,
-                        t.Key("prepare-ssh", default=1.0): tx.Delay,
-                        t.Key("spawn", default=0.5): tx.Delay,
-                        t.Key("start-container", default=2.0): tx.Delay,
-                        t.Key("mount-krunner", default=1.0): tx.Delay,
-                    }
-                )
-            }
-        ),
-        t.Key("kernel"): t.Dict(
-            {
-                t.Key("use-fake-code-runner", default=True): t.Bool,
-                t.Key("delay"): t.Dict(
-                    {
-                        t.Key("check-status", default=0.1): tx.Delay,
-                        t.Key("get-completions", default=0.1): tx.Delay,
-                        t.Key("get-logs", default=0.1): tx.Delay,
-                        t.Key("interrupt-kernel", default=0.1): tx.Delay,
-                        t.Key("start-service", default=0.1): tx.Delay,
-                        t.Key("start-model-service", default=0.1): tx.Delay,
-                        t.Key("shutdown-service", default=0.1): tx.Delay,
-                        t.Key("commit", default=5.0): tx.Delay,
-                        t.Key("get-service-apps", default=0.1): tx.Delay,
-                        t.Key("accept-file", default=0.1): tx.Delay,
-                        t.Key("download-file", default=0.1): tx.Delay,
-                        t.Key("download-single", default=0.1): tx.Delay,
-                        t.Key("list-files", default=0.1): tx.Delay,
-                    }
-                ),
-            }
-        ),
-    }
-)
-=======
 dummy_local_config = t.Dict({
     t.Key("agent"): t.Dict({
+        t.Key("intrinsic"): t.Dict({
+            t.Key("cpu"): t.Dict({
+                t.Key("core-indexes", default=core_idx): tx.ToSet,
+            }),
+            t.Key("memory"): t.Dict({
+                t.Key("size", default=34359738368): t.Int,
+            }),
+        }),
         t.Key("delay"): t.Dict({
             t.Key("scan-image", default=0.1): tx.Delay,
             t.Key("pull-image", default=1.0): tx.Delay,
@@ -110,20 +39,11 @@
             t.Key("clean-kernel", default=1.0): tx.Delay,
             t.Key("create-network", default=1.0): tx.Delay,
             t.Key("destroy-network", default=1.0): tx.Delay,
-            t.Key("destroy-network", default=1.0): tx.Delay,
         }),
         t.Key("image"): t.Dict({
             t.Key("already-have", default=None): t.Null | t.List(t.String),
             t.Key("need-to-pull", default=None): t.Null | t.List(t.String),
             t.Key("missing", default=None): t.Null | t.List(t.String),
-        }),
-        t.Key("resource"): t.Dict({
-            t.Key("cpu"): t.Dict({
-                t.Key("core-indexes", default=core_idx): tx.ToSet,
-            }),
-            t.Key("memory"): t.Dict({
-                t.Key("size", default=34359738368): t.Int,
-            }),
         }),
     }),
     t.Key("kernel-creation-ctx"): t.Dict({
@@ -153,5 +73,4 @@
             t.Key("list-files", default=0.1): tx.Delay,
         }),
     }),
-})
->>>>>>> 9348389b
+})