--- conflicted
+++ resolved
@@ -16,11 +16,8 @@
 )
 
 from ai.backend.common.docker import ImageRef
-<<<<<<< HEAD
 from ai.backend.common.etcd import AsyncEtcd
-=======
 from ai.backend.common.events import EventProducer
->>>>>>> b850b20b
 from ai.backend.common.types import (
     AgentId,
     AutoPullBehavior,
