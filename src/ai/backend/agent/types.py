import asyncio
import enum
<<<<<<< HEAD
from typing import (
    Any, Awaitable, Callable, Optional,
    Mapping,
    Sequence,
)

from aiohttp import web
from aiohttp.typedefs import Handler
import attr
=======
from pathlib import Path
from typing import Any, Mapping, Optional, Sequence

import attrs
>>>>>>> 174b844e

from ai.backend.common.events import KernelLifecycleEventReason
from ai.backend.common.types import ContainerId, KernelId, MountTypes


class AgentBackend(enum.Enum):
    # The list of importable backend names under "ai.backend.agent" pkg namespace.
    DOCKER = "docker"
    KUBERNETES = "kubernetes"


@attrs.define(auto_attribs=True, slots=True)
class VolumeInfo:
    name: str  # volume name
    container_path: str  # in-container path as str
    mode: str  # 'rw', 'ro', 'rwm'


@attrs.define(auto_attribs=True, slots=True)
class MountInfo:
    mode: MountTypes
    src_path: Path
    dst_path: Path


@attrs.define(auto_attribs=True, slots=True)
class Port:
    host: str
    private_port: int
    host_port: int


class ContainerStatus(str, enum.Enum):
    RUNNING = "running"
    RESTARTING = "restarting"
    PAUSED = "paused"
    EXITED = "exited"
    DEAD = "dead"
    REMOVING = "removing"


@attrs.define(auto_attribs=True, slots=True)
class Container:
    id: ContainerId
    status: ContainerStatus
    image: str
    labels: Mapping[str, str]
    ports: Sequence[Port]
    backend_obj: Any  # used to keep the backend-specific data


class LifecycleEvent(int, enum.Enum):
    DESTROY = 0
    CLEAN = 1
    START = 2


@attrs.define(auto_attribs=True, slots=True)
class ContainerLifecycleEvent:
    kernel_id: KernelId
    container_id: Optional[ContainerId]
    event: LifecycleEvent
    reason: KernelLifecycleEventReason
    done_future: Optional[asyncio.Future] = None
    exit_code: Optional[int] = None
    suppress_events: bool = False

    def __str__(self):
        if self.container_id:
            cid = self.container_id[:13]
        else:
            cid = "unknown"
        return (
            f"LifecycleEvent("
            f"{self.event.name}, "
            f"k:{self.kernel_id}, "
            f"c:{cid}, "
            f"reason:{self.reason!r})"
        )


WebMiddleware = Callable[
    [web.Request, Handler],
    Awaitable[web.StreamResponse],
]<|MERGE_RESOLUTION|>--- conflicted
+++ resolved
@@ -1,21 +1,11 @@
 import asyncio
 import enum
-<<<<<<< HEAD
-from typing import (
-    Any, Awaitable, Callable, Optional,
-    Mapping,
-    Sequence,
-)
+from pathlib import Path
+from typing import Any, Awaitable, Callable, Mapping, Optional, Sequence
 
+import attrs
 from aiohttp import web
 from aiohttp.typedefs import Handler
-import attr
-=======
-from pathlib import Path
-from typing import Any, Mapping, Optional, Sequence
-
-import attrs
->>>>>>> 174b844e
 
 from ai.backend.common.events import KernelLifecycleEventReason
 from ai.backend.common.types import ContainerId, KernelId, MountTypes
