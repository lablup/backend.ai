--- conflicted
+++ resolved
@@ -131,10 +131,7 @@
 
     async def start_service(
         self,
-        service: str,
-        opts: Mapping[str, Any],
-        local_config: Mapping[str, Any],
-        mount_config: Optional[Mapping[str, Any]] = None,
+        service,
     ):
         assert self.runner is not None
         if self.data.get("block_service_ports", False):
@@ -147,43 +144,12 @@
                 break
         else:
             return {"status": "failed", "error": "invalid service name"}
-<<<<<<< HEAD
-        arch, distro, libc_style = self.get_krunner_info(local_config)
-        opts = {
-            "arch": arch,
-            "distro": distro,
-            **opts,
-        }
-        if mount_config is None:
-            result = await self.runner.feed_start_service(
-                {
-                    "name": service,
-                    "port": sport["container_ports"][0],  # primary port
-                    "ports": sport["container_ports"],
-                    "protocol": sport["protocol"],
-                    "options": opts,
-                }
-            )
-        else:
-            result = await self.runner.feed_start_mounted_service(
-                {
-                    "name": service,
-                    "port": sport["container_ports"][0],  # primary port
-                    "ports": sport["container_ports"],
-                    "protocol": sport["protocol"],
-                    "options": opts,
-                    "mount_config": mount_config,
-                }
-            )
-=======
         result = await self.runner.feed_start_service({
             "name": service,
             "port": sport["container_ports"][0],  # primary port
             "ports": sport["container_ports"],
             "protocol": sport["protocol"],
-            "options": opts,
         })
->>>>>>> 61a4a557
         return result
 
     async def start_model_service(self, model_service: Mapping[str, Any]):
