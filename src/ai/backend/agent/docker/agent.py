--- conflicted
+++ resolved
@@ -5,11 +5,6 @@
 import json
 import logging
 import os
-<<<<<<< HEAD
-from pathlib import Path
-import pkg_resources
-=======
->>>>>>> 174b844e
 import secrets
 import shutil
 import signal
@@ -42,7 +37,6 @@
 import zmq
 from aiodocker.docker import Docker, DockerContainer
 from aiodocker.exceptions import DockerError
-from aiohttp import web
 from aiomonitor.task import preserve_termination_log
 from async_timeout import timeout
 
@@ -71,17 +65,9 @@
     current_resource_slots,
 )
 from ai.backend.common.utils import AsyncFileWriter, current_loop
-<<<<<<< HEAD
-from .kernel import DockerKernel
-from .metadata.server import MetadataServer
-from .resources import detect_resources
-from .utils import PersistentServiceContainer
-from ..exception import UnsupportedResource, InitializationError
-=======
 
 from ..agent import ACTIVE_STATUS_SET, AbstractAgent, AbstractKernelCreationContext, ComputerContext
 from ..exception import ContainerCreationError, InitializationError, UnsupportedResource
->>>>>>> 174b844e
 from ..fs import create_scratch_filesystem, destroy_scratch_filesystem
 from ..kernel import AbstractKernel, KernelFeatures
 from ..proxy import DomainSocketProxy, proxy_connection
@@ -95,8 +81,8 @@
     host_pid_to_container_pid,
     update_nested_dict,
 )
-from .kernel import DockerKernel, prepare_kernel_metadata_uri_handling
-from .metadata.server import create_server as create_metadata_server
+from .kernel import DockerKernel
+from .metadata.server import MetadataServer
 from .resources import detect_resources
 from .utils import PersistentServiceContainer
 
@@ -1007,18 +993,7 @@
             self.etcd,
             self.kernel_registry,
         )
-<<<<<<< HEAD
         await self.metadata_server.start_server()
-=======
-        await metadata_server_runner.setup()
-        site = web.TCPSite(
-            metadata_server_runner,
-            "0.0.0.0",
-            self.local_config["agent"]["metadata-server-port"],
-        )
-        await site.start()
-        self.metadata_server_runner = metadata_server_runner
->>>>>>> 174b844e
         # For legacy accelerator plugins
         self.docker = Docker()
 
@@ -1178,14 +1153,12 @@
                     try:
                         if msg[0] == b"host-pid-to-container-pid":
                             container_id = msg[1].decode()
-<<<<<<< HEAD
-                            host_pid = struct.unpack('i', msg[2])[0]
+                            host_pid = struct.unpack("i", msg[2])[0]
                             container_pid = await host_pid_to_container_pid(
-                                container_id, host_pid, verbose=self.local_config['debug']['log-pidmap'])
-=======
-                            host_pid = struct.unpack("i", msg[2])[0]
-                            container_pid = await host_pid_to_container_pid(container_id, host_pid)
->>>>>>> 174b844e
+                                container_id,
+                                host_pid,
+                                verbose=self.local_config["debug"]["log-pidmap"],
+                            )
                             reply = [
                                 struct.pack("i", 0),
                                 struct.pack("i", container_pid),
