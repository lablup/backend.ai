--- conflicted
+++ resolved
@@ -966,8 +966,6 @@
                     docker_version["ApiVersion"],
                 )
         await super().__ainit__()
-<<<<<<< HEAD
-        await self.check_swarm_status()
         try:
             async with Docker() as docker:
                 gwbridge = await docker.networks.get("docker_gwbridge")
@@ -975,10 +973,6 @@
                 self.gwbridge_subnet = gwbridge_info["IPAM"]["Config"][0]["Subnet"]
         except DockerError:
             self.gwbridge_subnet = None
-        if self.heartbeat_extra_info["swarm_enabled"]:
-            log.info("The Docker Swarm cluster is configured and enabled")
-=======
->>>>>>> b6f7bedc
         ipc_base_path = self.local_config["agent"]["ipc-base-path"]
         (ipc_base_path / "container").mkdir(parents=True, exist_ok=True)
         self.agent_sockpath = ipc_base_path / "container" / f"agent.{self.local_instance_id}.sock"
