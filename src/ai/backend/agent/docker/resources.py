--- conflicted
+++ resolved
@@ -46,11 +46,7 @@
         etcd,
         local_config,
     )
-<<<<<<< HEAD
-    await compute_plugin_ctx.init()
-=======
     await compute_plugin_ctx.init(allowlist=local_config["agent"]["allow-compute-plugins"])
->>>>>>> 141844d3
     if "cpu" not in compute_plugin_ctx.plugins:
         cpu_config = await etcd.get_prefix("config/plugins/cpu")
         cpu_plugin = CPUPlugin(cpu_config, local_config)
