--- conflicted
+++ resolved
@@ -56,16 +56,12 @@
 from ai.backend.common.bgtask.bgtask import ProgressReporter
 from ai.backend.common.defs import REDIS_LIVE_DB, RedisRole
 from ai.backend.common.docker import ImageRef
-<<<<<<< HEAD
-from ai.backend.common.dto.agent.response import AbstractAgentResp, PurgeImagesResp, PurgeKernels
-=======
 from ai.backend.common.dto.agent.response import (
     AbstractAgentResp,
     DropKernelRegistryResp,
     PurgeContainersResp,
     PurgeImagesResp,
 )
->>>>>>> cf06ddfc
 from ai.backend.common.dto.manager.rpc_request import PurgeImagesReq
 from ai.backend.common.etcd import AsyncEtcd, ConfigScopes
 from ai.backend.common.events.event_types.image.anycast import (
@@ -796,18 +792,6 @@
 
     @rpc_function_v2
     @collect_error
-<<<<<<< HEAD
-    async def purge_kernels(
-        self,
-        kernel_ids: list[UUID],
-        reason: KernelLifecycleEventReason,
-    ) -> PurgeKernels:
-        str_kernel_ids = [str(kid) for kid in kernel_ids]
-        log.info("rpc::purge_kernels(kernel_ids:{0})", str_kernel_ids)
-        kernel_ids_to_purge = [KernelId(kid) for kid in kernel_ids]
-        asyncio.create_task(self.agent.purge_kernels(kernel_ids_to_purge, reason))
-        return PurgeKernels()
-=======
     async def purge_containers(
         self,
         kernel_container_ids: list[tuple[UUID, str]],
@@ -831,7 +815,6 @@
         kernel_ids_to_purge = [KernelId(kid) for kid in kernel_ids]
         asyncio.create_task(self.agent.clean_kernel_objects(kernel_ids_to_purge))
         return DropKernelRegistryResp()
->>>>>>> cf06ddfc
 
     @rpc_function
     @collect_error
