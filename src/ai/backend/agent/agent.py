--- conflicted
+++ resolved
@@ -935,12 +935,8 @@
                             await self.produce_event(
                                 KernelTerminatedEvent(
                                     ev.kernel_id,
-<<<<<<< HEAD
+                                    ev.session_id,
                                     reason,
-=======
-                                    ev.session_id,
-                                    reason=KernelLifecycleEventReason.ALREADY_TERMINATED,
->>>>>>> a77f6ce5
                                 ),
                             )
                         if ev.done_future is not None:
@@ -958,6 +954,7 @@
                         await self.produce_event(
                             KernelErrorEvent(
                                 ev.kernel_id,
+                                ev.session_id,
                                 reason,
                             )
                         )
@@ -1845,6 +1842,7 @@
                     del self.kernel_registry[kernel_id]
                 await self.inject_container_lifecycle_event(
                     kernel_id,
+                    session_id,
                     LifecycleEvent.DESTROY,
                     KernelLifecycleEventReason.CONTAINER_ERROR,
                     container_id=ContainerId(cid),
