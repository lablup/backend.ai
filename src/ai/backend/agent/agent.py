--- conflicted
+++ resolved
@@ -17,14 +17,11 @@
 from abc import ABCMeta, abstractmethod
 from collections import defaultdict
 from collections.abc import (
-<<<<<<< HEAD
     AsyncGenerator,
     Awaitable,
     Callable,
     Collection,
-=======
     Iterable,
->>>>>>> 91a1e7d7
     Mapping,
     MutableMapping,
     MutableSequence,
@@ -41,12 +38,6 @@
     Generic,
     Literal,
     Optional,
-<<<<<<< HEAD
-=======
-    Set,
-    Tuple,
-    Type,
->>>>>>> 91a1e7d7
     TypeVar,
     cast,
 )
