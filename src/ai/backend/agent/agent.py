--- conflicted
+++ resolved
@@ -112,14 +112,9 @@
 from ai.backend.common.utils import cancel_tasks, current_loop
 
 from . import __version__ as VERSION
-<<<<<<< HEAD
-from . import resources as resources_mod
-from .exception import AgentError, ContainerCreationError, ResourceError
-=======
 from . import alloc_map as alloc_map_mod
 from .affinity_map import AffinityHint, AffinityMap
-from .exception import AgentError, ResourceError
->>>>>>> be4a4892
+from .exception import AgentError, ContainerCreationError, ResourceError
 from .kernel import AbstractKernel, KernelFeatures, match_distro_data
 from .resources import (
     AbstractAllocMap,
