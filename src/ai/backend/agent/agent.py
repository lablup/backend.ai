--- conflicted
+++ resolved
@@ -64,8 +64,7 @@
 from ai.backend.common import msgpack, redis_helper
 from ai.backend.common.bgtask import BackgroundTaskManager
 from ai.backend.common.config import model_definition_iv
-<<<<<<< HEAD
-from ai.backend.common.defs import REDIS_STAT_DB, REDIS_STREAM_DB
+from ai.backend.common.defs import REDIS_STATISTICS_DB, REDIS_STREAM_DB, RedisRole
 from ai.backend.common.docker import (
     DEFAULT_KERNEL_FEATURE,
     MAX_KERNELSPEC,
@@ -74,11 +73,7 @@
     KernelFeatures,
     LabelName,
 )
-=======
-from ai.backend.common.defs import REDIS_STATISTICS_DB, REDIS_STREAM_DB, RedisRole
-from ai.backend.common.docker import MAX_KERNELSPEC, MIN_KERNELSPEC, ImageRef
 from ai.backend.common.dto.agent.response import PurgeImageResponses
->>>>>>> 40be4c2a
 from ai.backend.common.events import (
     AbstractEvent,
     AgentErrorEvent,
