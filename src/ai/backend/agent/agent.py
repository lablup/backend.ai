--- conflicted
+++ resolved
@@ -1331,22 +1331,16 @@
                     body: MutableMapping[str, str] = json.loads(raw_body)
                     kern_id = body["ID"]
                     if auto_terminate:
-<<<<<<< HEAD
-                        log.debug("cleanup requested: {} ({})", kern_id, body.get("reason"))
-                        abuse_report[kern_id] = AbuseReport.CLEANING.value
-                        terminated_kernels[kern_id] = ContainerLifecycleEvent(
-                            KernelId(UUID(kern_id)),
-=======
                         log.debug("cleanup requested: {} ({})", body["ID"], body.get("reason"))
                         kernel_id = KernelId(UUID(body["ID"]))
                         kernel_obj = self.kernel_registry.get(kernel_id)
                         if kernel_obj is None:
                             continue
+                        abuse_report[kern_id] = AbuseReport.CLEANING.value
                         session_id = kernel_obj.session_id
                         terminated_kernels[body["ID"]] = ContainerLifecycleEvent(
                             kernel_id,
                             session_id,
->>>>>>> 81d5cb66
                             ContainerId(body["CID"]),
                             LifecycleEvent.DESTROY,
                             KernelLifecycleEventReason.from_value(body.get("reason"))
@@ -1365,8 +1359,7 @@
                 await self.container_lifecycle_queue.put(ev)
 
             hash_name = "abuse_report"
-            abuse_report_script = textwrap.dedent(
-                """
+            abuse_report_script = textwrap.dedent("""
                 local key = KEYS[1]
                 local new_report = loadstring(ARGV[1])()
 
@@ -1386,8 +1379,7 @@
                         redis.call('HSET', key, kern_id, report_val)
                     end
                 end
-            """
-            )
+            """)
             string_parsed_map: str = (
                 "return {" + ",".join([f"{k}='{v}'" for k, v in abuse_report.items()]) + "}"
             )
