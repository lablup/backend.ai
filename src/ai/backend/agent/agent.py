--- conflicted
+++ resolved
@@ -1730,25 +1730,7 @@
 
         # The startup command for the batch-type sessions will be executed by the manager
         # upon firing of the "session_started" event.
-<<<<<<< HEAD
-        public_service_ports: List[ServicePort] = [
-            port for port in service_ports if port["protocol"] != ServicePortProtocols.INTERNAL
-        ]
-        return {
-            "id": KernelId(kernel_id),
-            "kernel_host": str(kernel_obj["kernel_host"]),
-            "repl_in_port": kernel_obj["repl_in_port"],
-            "repl_out_port": kernel_obj["repl_out_port"],
-            "stdin_port": kernel_obj["stdin_port"],  # legacy
-            "stdout_port": kernel_obj["stdout_port"],  # legacy
-            "service_ports": public_service_ports,
-            "container_id": kernel_obj["container_id"],
-            "resource_spec": resource_spec.to_json_serializable_dict(),
-            "attached_devices": attached_devices,
-        }
-=======
         return kernel_creation_info
->>>>>>> be4a4892
 
     @abstractmethod
     async def destroy_kernel(
