from __future__ import annotations

import asyncio
import json
import logging
import os
import pickle
import re
import shutil
import signal
import sys
import textwrap
import time
import traceback
import weakref
import zlib
from abc import ABCMeta, abstractmethod
from collections import defaultdict
from decimal import Decimal
from io import SEEK_END, BytesIO
from pathlib import Path
from types import TracebackType
from typing import (
    TYPE_CHECKING,
    Any,
    AsyncIterator,
    Awaitable,
    Callable,
    Collection,
    Dict,
    Final,
    FrozenSet,
    Generic,
    List,
    Literal,
    Mapping,
    MutableMapping,
    MutableSequence,
    Optional,
    Sequence,
    Set,
    Tuple,
    Type,
    TypeVar,
    Union,
    cast,
)
from uuid import UUID

import aiotools
import attrs
import pkg_resources
import yaml
import zmq
import zmq.asyncio
from async_timeout import timeout
from cachetools import LRUCache, cached
from redis.asyncio import Redis
from tenacity import (
    AsyncRetrying,
    retry_if_exception_type,
    stop_after_attempt,
    stop_after_delay,
    wait_fixed,
)
from trafaret import DataError

from ai.backend.common import msgpack, redis_helper
from ai.backend.common.docker import MAX_KERNELSPEC, MIN_KERNELSPEC, ImageRef
from ai.backend.common.events import (
    AbstractEvent,
    AgentErrorEvent,
    AgentHeartbeatEvent,
    AgentStartedEvent,
    AgentTerminatedEvent,
    DoSyncKernelLogsEvent,
    EventProducer,
    ExecutionCancelledEvent,
    ExecutionFinishedEvent,
    ExecutionStartedEvent,
    ExecutionTimeoutEvent,
    KernelCreatingEvent,
    KernelErrorEvent,
    KernelLifecycleEventReason,
    KernelPreparingEvent,
    KernelPullingEvent,
    KernelStartedEvent,
    KernelTerminatedEvent,
    SessionFailureEvent,
    SessionSuccessEvent,
)
from ai.backend.common.lock import FileLock
from ai.backend.common.logging import BraceStyleAdapter, pretty
from ai.backend.common.plugin.monitor import ErrorPluginContext, StatsPluginContext
from ai.backend.common.service_ports import parse_service_ports
from ai.backend.common.types import (
    AbuseReportValue,
    AcceleratorMetadata,
    AgentId,
    AutoPullBehavior,
    ClusterInfo,
    ClusterSSHPortMapping,
    CommitStatus,
    ContainerId,
    DeviceId,
    DeviceName,
    HardwareMetadata,
    ImageRegistry,
    KernelCreationConfig,
    KernelCreationResult,
    KernelId,
    MountPermission,
    MountTypes,
    Sentinel,
    ServicePort,
    ServicePortProtocols,
    SessionId,
    SessionTypes,
    SlotName,
    VFolderMount,
    VFolderUsageMode,
    aobject,
)
from ai.backend.common.utils import cancel_tasks, current_loop

from . import __version__ as VERSION
from . import alloc_map as alloc_map_mod
from .affinity_map import AffinityHint, AffinityMap
from .config import model_definition_iv
from .exception import AgentError, ContainerCreationError, ResourceError
from .kernel import AbstractKernel, KernelFeatures, match_distro_data
from .resources import (
    AbstractAllocMap,
    AbstractComputeDevice,
    AbstractComputePlugin,
    KernelResourceSpec,
    Mount,
)
from .stats import StatContext, StatModes
from .types import Container, ContainerLifecycleEvent, ContainerStatus, LifecycleEvent, MountInfo
from .utils import generate_local_instance_id, get_arch_name

if TYPE_CHECKING:
    from ai.backend.common.etcd import AsyncEtcd

log = BraceStyleAdapter(logging.getLogger(__spec__.name))  # type: ignore[name-defined]

_sentinel = Sentinel.TOKEN

ACTIVE_STATUS_SET = frozenset(
    [
        ContainerStatus.RUNNING,
        ContainerStatus.RESTARTING,
        ContainerStatus.PAUSED,
    ]
)

DEAD_STATUS_SET = frozenset(
    [
        ContainerStatus.EXITED,
        ContainerStatus.DEAD,
        ContainerStatus.REMOVING,
    ]
)

COMMIT_STATUS_EXPIRE: Final[int] = 13

KernelObjectType = TypeVar("KernelObjectType", bound=AbstractKernel)


class AbstractKernelCreationContext(aobject, Generic[KernelObjectType]):
    kspec_version: int
    kernel_id: KernelId
    session_id: SessionId
    agent_id: AgentId
    kernel_config: KernelCreationConfig
    local_config: Mapping[str, Any]
    kernel_features: FrozenSet[str]
    image_ref: ImageRef
    internal_data: Mapping[str, Any]
    restarting: bool
    cancellation_handlers: Sequence[Callable[[], Awaitable[None]]] = []
    _rx_distro = re.compile(r"\.([a-z-]+\d+\.\d+)\.")

    def __init__(
        self,
        kernel_id: KernelId,
        session_id: SessionId,
        agent_id: AgentId,
        kernel_config: KernelCreationConfig,
        local_config: Mapping[str, Any],
        computers: MutableMapping[str, ComputerContext],
        restarting: bool = False,
    ) -> None:
        self.image_labels = kernel_config["image"]["labels"]
        self.kspec_version = int(self.image_labels.get("ai.backend.kernelspec", "1"))
        self.kernel_features = frozenset(self.image_labels.get("ai.backend.features", "").split())
        self.kernel_id = kernel_id
        self.session_id = session_id
        self.agent_id = agent_id
        self.kernel_config = kernel_config
        self.image_ref = ImageRef(
            kernel_config["image"]["canonical"],
            known_registries=[kernel_config["image"]["registry"]["name"]],
            is_local=kernel_config["image"]["is_local"],
            architecture=kernel_config["image"].get("architecture", get_arch_name()),
        )
        self.internal_data = kernel_config["internal_data"] or {}
        self.computers = computers
        self.restarting = restarting
        self.local_config = local_config

    @abstractmethod
    async def get_extra_envs(self) -> Mapping[str, str]:
        return {}

    @abstractmethod
    async def prepare_resource_spec(
        self,
    ) -> Tuple[KernelResourceSpec, Optional[Mapping[str, Any]]]:
        raise NotImplementedError

    @abstractmethod
    async def prepare_scratch(self) -> None:
        pass

    @abstractmethod
    async def get_intrinsic_mounts(self) -> Sequence[Mount]:
        return []

    def update_user_bootstrap_script(self, script: str) -> None:
        """
        Replace user-defined bootstrap script to an arbitrary one created by agent.
        """
        self.kernel_config["bootstrap_script"] = script

    @abstractmethod
    async def apply_network(self, cluster_info: ClusterInfo) -> None:
        """
        Apply the given cluster network information to the deployment.
        """
        raise NotImplementedError

    @abstractmethod
    async def prepare_ssh(self, cluster_info: ClusterInfo) -> None:
        """
        Prepare container to accept SSH connection.
        Install the ssh keypair inside the kernel from cluster_info.
        """
        raise NotImplementedError

    @abstractmethod
    async def process_mounts(self, mounts: Sequence[Mount]):
        raise NotImplementedError

    @abstractmethod
    async def apply_accelerator_allocation(
        self,
        computer: AbstractComputePlugin,
        device_alloc: Mapping[SlotName, Mapping[DeviceId, Decimal]],
    ) -> None:
        raise NotImplementedError

    @abstractmethod
    async def generate_accelerator_mounts(
        self,
        computer: AbstractComputePlugin,
        device_alloc: Mapping[SlotName, Mapping[DeviceId, Decimal]],
    ) -> List[MountInfo]:
        raise NotImplementedError

    @abstractmethod
    def resolve_krunner_filepath(self, filename) -> Path:
        """
        Return matching krunner path object for given filename.
        """
        raise NotImplementedError

    @abstractmethod
    def get_runner_mount(
        self,
        type: MountTypes,
        src: Union[str, Path],
        target: Union[str, Path],
        perm: Literal["ro", "rw"] = "ro",
        opts: Mapping[str, Any] = None,
    ):
        """
        Return mount object to mount target krunner file/folder/volume.
        """
        raise NotImplementedError

    @abstractmethod
    async def spawn(
        self,
        resource_spec: KernelResourceSpec,
        environ: Mapping[str, str],
        service_ports,
    ) -> KernelObjectType:
        raise NotImplementedError

    @abstractmethod
    async def start_container(
        self,
        kernel_obj: AbstractKernel,
        cmdargs: List[str],
        resource_opts,
        preopen_ports,
    ) -> Mapping[str, Any]:
        raise NotImplementedError

    @cached(
        cache=LRUCache(maxsize=32),  # type: ignore
        key=lambda self: (
            self.image_ref,
            self.kernel_config["image"]["labels"].get("ai.backend.base-distro", "ubuntu16.04"),
        ),
    )
    def get_krunner_info(self) -> Tuple[str, str, str, str, str]:
        image_labels = self.kernel_config["image"]["labels"]
        distro = image_labels.get("ai.backend.base-distro", "ubuntu16.04")
        matched_distro, krunner_volume = match_distro_data(
            self.local_config["container"]["krunner-volumes"], distro
        )
        matched_libc_style = "glibc"
        if distro.startswith("alpine"):
            matched_libc_style = "musl"
        krunner_pyver = "3.6"  # fallback
        if m := re.search(r"^([a-z-]+)(\d+(\.\d+)*)?$", matched_distro):
            matched_distro_pkgname = m.group(1).replace("-", "_")
            try:
                krunner_pyver = (
                    Path(
                        pkg_resources.resource_filename(
                            f"ai.backend.krunner.{matched_distro_pkgname}",
                            f"krunner-python.{matched_distro}.txt",
                        )
                    )
                    .read_text()
                    .strip()
                )
            except FileNotFoundError:
                pass
        log.debug("selected krunner: {}", matched_distro)
        log.debug("selected libc style: {}", matched_libc_style)
        log.debug("krunner volume: {}", krunner_volume)
        log.debug("krunner python: {}", krunner_pyver)
        arch = get_arch_name()
        return arch, matched_distro, matched_libc_style, krunner_volume, krunner_pyver

    async def mount_vfolders(
        self,
        vfolders: Sequence[VFolderMount],
        resource_spec: KernelResourceSpec,
    ) -> None:
        for vfolder in vfolders:
            if self.internal_data.get("prevent_vfolder_mounts", False):
                # Only allow mount of ".logs" directory to prevent expose
                # internal-only information, such as Docker credentials to user's ".docker" vfolder
                # in image importer kernels.
                if vfolder.name != ".logs":
                    continue
            mount = Mount(
                MountTypes.BIND,
                Path(vfolder.host_path),
                Path(vfolder.kernel_path),
                vfolder.mount_perm,
            )
            resource_spec.mounts.append(mount)

    async def mount_krunner(
        self,
        resource_spec: KernelResourceSpec,
        environ: MutableMapping[str, str],
    ) -> None:
        def _mount(
            type,
            src,
            dst,
        ):
            resource_spec.mounts.append(
                self.get_runner_mount(
                    type,
                    src,
                    dst,
                    MountPermission("ro"),
                ),
            )

        # Inject Backend.AI kernel runner dependencies.
        image_labels = self.kernel_config["image"]["labels"]
        distro = image_labels.get("ai.backend.base-distro", "ubuntu16.04")

        (
            arch,
            matched_distro,
            matched_libc_style,
            krunner_volume,
            krunner_pyver,
        ) = self.get_krunner_info()
        artifact_path = Path(pkg_resources.resource_filename("ai.backend.agent", "../runner"))

        def find_artifacts(pattern: str) -> Mapping[str, str]:
            artifacts = {}
            for p in artifact_path.glob(pattern):
                m = self._rx_distro.search(p.name)
                if m is not None:
                    artifacts[m.group(1)] = p.name
            return artifacts

        def mount_versioned_binary(candidate_glob: str, target_path: str) -> None:
            candidates = find_artifacts(candidate_glob)
            _, candidate = match_distro_data(candidates, distro)
            resolved_path = self.resolve_krunner_filepath("runner/" + candidate)
            _mount(MountTypes.BIND, resolved_path, target_path)

        mount_versioned_binary(f"su-exec.*.{arch}.bin", "/opt/kernel/su-exec")
        mount_versioned_binary(f"libbaihook.*.{arch}.so", "/opt/kernel/libbaihook.so")
        mount_versioned_binary(f"sftp-server.*.{arch}.bin", "/usr/libexec/sftp-server")
        mount_versioned_binary(f"scp.*.{arch}.bin", "/usr/bin/scp")
        mount_versioned_binary(f"dropbear.*.{arch}.bin", "/opt/kernel/dropbear")
        mount_versioned_binary(f"dropbearconvert.*.{arch}.bin", "/opt/kernel/dropbearconvert")
        mount_versioned_binary(f"dropbearkey.*.{arch}.bin", "/opt/kernel/dropbearkey")
        mount_versioned_binary(f"tmux.*.{arch}.bin", "/opt/kernel/tmux")

        jail_path: Optional[Path]
        if self.local_config["container"]["sandbox-type"] == "jail":
            jail_candidates = find_artifacts(
                f"jail.*.{arch}.bin"
            )  # architecture check is already done when starting agent
            _, jail_candidate = match_distro_data(jail_candidates, distro)
            jail_path = self.resolve_krunner_filepath("runner/" + jail_candidate)
        else:
            jail_path = None

        dotfile_extractor_path = self.resolve_krunner_filepath("runner/extract_dotfiles.py")
        persistent_files_warning_doc_path = self.resolve_krunner_filepath(
            "runner/DO_NOT_STORE_PERSISTENT_FILES_HERE.md"
        )
        entrypoint_sh_path = self.resolve_krunner_filepath("runner/entrypoint.sh")

        fantompass_path = self.resolve_krunner_filepath("runner/fantompass.py")
        hash_phrase_path = self.resolve_krunner_filepath("runner/hash_phrase.py")
        words_json_path = self.resolve_krunner_filepath("runner/words.json")

        if matched_libc_style == "musl":
            terminfo_path = self.resolve_krunner_filepath("runner/terminfo.alpine3.8")
            _mount(MountTypes.BIND, terminfo_path, "/home/work/.terminfo")

        _mount(MountTypes.BIND, dotfile_extractor_path, "/opt/kernel/extract_dotfiles.py")
        _mount(MountTypes.BIND, entrypoint_sh_path, "/opt/kernel/entrypoint.sh")
        _mount(MountTypes.BIND, fantompass_path, "/opt/kernel/fantompass.py")
        _mount(MountTypes.BIND, hash_phrase_path, "/opt/kernel/hash_phrase.py")
        _mount(MountTypes.BIND, words_json_path, "/opt/kernel/words.json")
        if jail_path is not None:
            _mount(MountTypes.BIND, jail_path, "/opt/kernel/jail")
        _mount(
            MountTypes.BIND,
            persistent_files_warning_doc_path,
            "/home/work/DO_NOT_STORE_PERSISTENT_FILES_HERE.md",
        )

        _mount(MountTypes.VOLUME, krunner_volume, "/opt/backend.ai")
        pylib_path = f"/opt/backend.ai/lib/python{krunner_pyver}/site-packages/"
        kernel_pkg_path = self.resolve_krunner_filepath("kernel")
        helpers_pkg_path = self.resolve_krunner_filepath("helpers")
        _mount(MountTypes.BIND, kernel_pkg_path, pylib_path + "ai/backend/kernel")
        _mount(MountTypes.BIND, helpers_pkg_path, pylib_path + "ai/backend/helpers")
        environ["LD_PRELOAD"] = "/opt/kernel/libbaihook.so"

        # Inject ComputeDevice-specific env-varibles and hooks
        already_injected_hooks: Set[Path] = set()
        for dev_type, device_alloc in resource_spec.allocations.items():
            computer_set = self.computers[dev_type]
            await self.apply_accelerator_allocation(
                computer_set.instance,
                device_alloc,
            )
            accelerator_mounts = await self.generate_accelerator_mounts(
                computer_set.instance,
                device_alloc,
            )
            for mount_info in accelerator_mounts:
                _mount(mount_info.mode, mount_info.src_path, mount_info.dst_path.as_posix())
            alloc_sum = Decimal(0)
            for dev_id, per_dev_alloc in device_alloc.items():
                alloc_sum += sum(per_dev_alloc.values())
            if alloc_sum > 0:
                hook_paths = await computer_set.instance.get_hooks(distro, arch)
                if hook_paths:
                    log.debug(
                        "accelerator {} provides hooks: {}",
                        type(computer_set.instance).__name__,
                        ", ".join(map(str, hook_paths)),
                    )
                for hook_path in map(lambda p: Path(p).absolute(), hook_paths):
                    if hook_path in already_injected_hooks:
                        continue
                    container_hook_path = f"/opt/kernel/{hook_path.name}"
                    _mount(MountTypes.BIND, hook_path, container_hook_path)
                    environ["LD_PRELOAD"] += ":" + container_hook_path
                    already_injected_hooks.add(hook_path)


KernelCreationContextType = TypeVar(
    "KernelCreationContextType", bound=AbstractKernelCreationContext
)


@attrs.define(auto_attribs=True, slots=True)
class RestartTracker:
    request_lock: asyncio.Lock
    destroy_event: asyncio.Event
    done_event: asyncio.Event


@attrs.define(auto_attribs=True, slots=True)
class ComputerContext:
    instance: AbstractComputePlugin
    devices: Collection[AbstractComputeDevice]
    alloc_map: AbstractAllocMap


class AbstractAgent(
    aobject, Generic[KernelObjectType, KernelCreationContextType], metaclass=ABCMeta
):
    id: AgentId
    loop: asyncio.AbstractEventLoop
    local_config: Mapping[str, Any]
    etcd: AsyncEtcd
    local_instance_id: str
    kernel_registry: MutableMapping[KernelId, AbstractKernel]
    computers: MutableMapping[str, ComputerContext]
    images: Mapping[str, str]
    port_pool: Set[int]

    redis: Redis

    restarting_kernels: MutableMapping[KernelId, RestartTracker]
    terminating_kernels: Set[KernelId]
    timer_tasks: MutableSequence[asyncio.Task]
    container_lifecycle_queue: asyncio.Queue[ContainerLifecycleEvent | Sentinel]

    stat_ctx: StatContext
    stat_sync_sockpath: Path
    stat_sync_task: asyncio.Task

    stats_monitor: StatsPluginContext  # unused currently
    error_monitor: ErrorPluginContext  # unused in favor of produce_error_event()

    _pending_creation_tasks: Dict[KernelId, Set[asyncio.Task]]
    _ongoing_exec_batch_tasks: weakref.WeakSet[asyncio.Task]
    _ongoing_destruction_tasks: weakref.WeakValueDictionary[KernelId, asyncio.Task]

    def __init__(
        self,
        etcd: AsyncEtcd,
        local_config: Mapping[str, Any],
        *,
        stats_monitor: StatsPluginContext,
        error_monitor: ErrorPluginContext,
        skip_initial_scan: bool = False,
    ) -> None:
        self._skip_initial_scan = skip_initial_scan
        self.loop = current_loop()
        self.etcd = etcd
        self.local_config = local_config
        self.id = AgentId(local_config["agent"]["id"])
        self.local_instance_id = generate_local_instance_id(__file__)
        self.kernel_registry = {}
        self.computers = {}
        self.images = {}  # repoTag -> digest
        self.restarting_kernels = {}
        self.terminating_kernels = set()
        self.stat_ctx = StatContext(
            self,
            mode=StatModes(local_config["container"]["stats-type"]),
        )
        self.timer_tasks = []
        self.port_pool = set(
            range(
                local_config["container"]["port-range"][0],
                local_config["container"]["port-range"][1] + 1,
            )
        )
        self.stats_monitor = stats_monitor
        self.error_monitor = error_monitor
        self._pending_creation_tasks = defaultdict(set)
        self._ongoing_exec_batch_tasks = weakref.WeakSet()
        self._ongoing_destruction_tasks = weakref.WeakValueDictionary()

    async def __ainit__(self) -> None:
        """
        An implementation of AbstractAgent would define its own ``__ainit__()`` method.
        It must call this super method in an appropriate order, only once.
        """
        self.resource_lock = asyncio.Lock()
        self.registry_lock = asyncio.Lock()
        self.container_lifecycle_queue = asyncio.Queue()

        self.event_producer = await EventProducer.new(
            self.local_config["redis"],
            db=4,
            log_events=self.local_config["debug"]["log-events"],
        )
        self.redis_stream_pool = redis_helper.get_redis_object(self.local_config["redis"], db=4)
        self.redis_stat_pool = redis_helper.get_redis_object(self.local_config["redis"], db=0)

        alloc_map_mod.log_alloc_map = self.local_config["debug"]["log-alloc-map"]
        computers, self.slots = await self.detect_resources()
        all_devices: List[AbstractComputeDevice] = []
        metadatas: List[AcceleratorMetadata] = []
        for name, computer in computers.items():
            devices = await computer.list_devices()
            all_devices.extend(devices)
            alloc_map = await computer.create_alloc_map()
            self.computers[name] = ComputerContext(computer, devices, alloc_map)
            metadatas.append(computer.get_metadata())

        async def _pipeline(r: Redis):
            pipe = r.pipeline()
            for metadata in metadatas:
                await pipe.hset(
                    "computer.metadata",
                    metadata["slot_name"],
                    json.dumps(metadata),
                )
            return pipe

        await redis_helper.execute(self.redis_stat_pool, _pipeline)

        self.affinity_map = AffinityMap.build(all_devices)

        if not self._skip_initial_scan:
            self.images = await self.scan_images()
            self.timer_tasks.append(aiotools.create_timer(self._scan_images_wrapper, 20.0))
            await self.scan_running_kernels()

        # Prepare stat collector tasks.
        self.timer_tasks.append(aiotools.create_timer(self.collect_node_stat, 5.0))
        self.timer_tasks.append(aiotools.create_timer(self.collect_container_stat, 5.0))
        self.timer_tasks.append(aiotools.create_timer(self.collect_process_stat, 5.0))

        # Prepare heartbeats.
        heartbeat_interval = self.local_config["debug"]["heartbeat-interval"]
        self.timer_tasks.append(aiotools.create_timer(self.heartbeat, heartbeat_interval))

        # Prepare auto-cleaning of idle kernels.
        self.timer_tasks.append(aiotools.create_timer(self.sync_container_lifecycles, 10.0))

        if abuse_report_path := self.local_config["agent"].get("abuse-report-path"):
            log.info(
                "Monitoring abnormal kernel activities reported by Watcher at {}", abuse_report_path
            )
            abuse_report_path.mkdir(exist_ok=True, parents=True)
            self.timer_tasks.append(aiotools.create_timer(self._cleanup_reported_kernels, 30.0))

        # Report commit status
        self.timer_tasks.append(
            aiotools.create_timer(self._report_all_kernel_commit_status_map, 7.0)
        )

        loop = current_loop()
        self.last_registry_written_time = time.monotonic()
        self.container_lifecycle_handler = loop.create_task(self.process_lifecycle_events())

        # Notify the gateway.
        await self.produce_event(AgentStartedEvent(reason="self-started"))

    async def shutdown(self, stop_signal: signal.Signals) -> None:
        """
        An implementation of AbstractAgent would define its own ``shutdown()`` method.
        It must call this super method in an appropriate order, only once.
        """
        await cancel_tasks(self._ongoing_exec_batch_tasks)

        async with self.registry_lock:
            # Close all pending kernel runners.
            for kernel_obj in self.kernel_registry.values():
                if kernel_obj.runner is not None:
                    await kernel_obj.runner.close()
                await kernel_obj.close()
            if stop_signal == signal.SIGTERM:
                await self.clean_all_kernels(blocking=True)

        # Stop timers.
        cancel_results = await cancel_tasks(self.timer_tasks)
        for result in cancel_results:
            if isinstance(result, Exception):
                log.error("timer cancellation error: {}", result)

        # Stop lifecycle event handler.
        await self.container_lifecycle_queue.put(_sentinel)
        await self.container_lifecycle_handler

        # Notify the gateway.
        await self.produce_event(AgentTerminatedEvent(reason="shutdown"))

        # Shut down the event dispatcher and Redis connection pools.
        await self.event_producer.close()
        await self.redis_stream_pool.close()
        await self.redis_stat_pool.close()

    async def produce_event(self, event: AbstractEvent) -> None:
        """
        Send an event to the manager(s).
        """
        if self.local_config["debug"]["log-heartbeats"]:
            _log = log.debug if isinstance(event, AgentHeartbeatEvent) else log.info
        else:
            _log = (lambda *args: None) if isinstance(event, AgentHeartbeatEvent) else log.info
        if self.local_config["debug"]["log-events"]:
            _log("produce_event({0})", event)
        if isinstance(event, KernelTerminatedEvent):
            pending_creation_tasks = self._pending_creation_tasks.get(event.kernel_id, None)
            if pending_creation_tasks is not None:
                for t in set(pending_creation_tasks):
                    if not t.done() and not t.cancelled():
                        t.cancel()
                        try:
                            await t
                        except asyncio.CancelledError:
                            continue
        if isinstance(event, KernelStartedEvent) or isinstance(event, KernelTerminatedEvent):
            await self.save_last_registry()
        await self.event_producer.produce_event(event, source=str(self.id))

    async def produce_error_event(
        self,
        exc_info: Tuple[Type[BaseException], BaseException, TracebackType] = None,
    ) -> None:
        exc_type, exc, tb = sys.exc_info() if exc_info is None else exc_info
        pretty_message = "".join(traceback.format_exception_only(exc_type, exc)).strip()
        pretty_tb = "".join(traceback.format_tb(tb)).strip()
        await self.produce_event(AgentErrorEvent(pretty_message, pretty_tb))

    async def _report_all_kernel_commit_status_map(self, interval: float) -> None:
        """
        Commit statuses are managed by `lock` file.
        +- base_commit_path
        |_ subdir1 (usually user's email)
            |_ commit_file1 (named by timestamp)
            |_ commit_file2
            |_ lock
                |_ kernel_id1 (means the user is currently committing the kernel)
                |_ kernel_id2
        |_ subdir2
        """
        loop = current_loop()
        base_commit_path: Path = self.local_config["agent"]["image-commit-path"]
        commit_kernels: set[str] = set()

        def _map_commit_status() -> None:
            for subdir in base_commit_path.iterdir():
                for commit_path in subdir.glob("./**/lock/*"):
                    kern = commit_path.name
                    if kern not in commit_kernels:
                        commit_kernels.add(kern)

        await loop.run_in_executor(None, _map_commit_status)

        commit_status_script = textwrap.dedent("""
        local key_and_value = {}
        for i, k in pairs(KEYS) do
            key_and_value[i*2-1] = k
            key_and_value[i*2] = 'ongoing'
        end
        if next(key_and_value) ~= nil then
            redis.call('MSET', unpack(key_and_value))
            for i, k in pairs(KEYS) do
                redis.call('EXPIRE', k, ARGV[1])
            end
        end
        """)
        await redis_helper.execute_script(
            self.redis_stat_pool,
            "check_kernel_commit_statuses",
            commit_status_script,
            [f"kernel.{kern}.commit" for kern in commit_kernels],
            [COMMIT_STATUS_EXPIRE],
        )

    async def heartbeat(self, interval: float):
        """
        Send my status information and available kernel images to the manager(s).
        """
        res_slots = {}
        try:
            for cctx in self.computers.values():
                for slot_key, slot_type in cctx.instance.slot_types:
                    res_slots[slot_key] = (
                        slot_type,
                        str(self.slots.get(slot_key, 0)),
                    )
            agent_info = {
                "ip": str(self.local_config["agent"]["rpc-listen-addr"].host),
                "region": self.local_config["agent"]["region"],
                "scaling_group": self.local_config["agent"]["scaling-group"],
                "addr": f"tcp://{self.local_config['agent']['rpc-listen-addr']}",
                "public_host": str(self._get_public_host()),
                "resource_slots": res_slots,
                "version": VERSION,
                "compute_plugins": {
                    key: {
                        "version": computer.instance.get_version(),
                        **(await computer.instance.extra_info()),
                    }
                    for key, computer in self.computers.items()
                },
                "images": zlib.compress(
                    msgpack.packb([(repo_tag, digest) for repo_tag, digest in self.images.items()])
                ),
                "images.opts": {"compression": "zlib"},  # compression: zlib or None
                "architecture": get_arch_name(),
                "auto_terminate_abusing_kernel": self.local_config["agent"][
                    "force-terminate-abusing-containers"
                ],
            }
            await self.produce_event(AgentHeartbeatEvent(agent_info))
        except asyncio.TimeoutError:
            log.warning("event dispatch timeout: instance_heartbeat")
        except Exception:
            log.exception("instance_heartbeat failure")
            await self.produce_error_event()

    async def collect_logs(
        self,
        kernel_id: KernelId,
        container_id: str,
        async_log_iterator: AsyncIterator[bytes],
    ) -> None:
        chunk_size = self.local_config["agent"]["container-logs"]["chunk-size"]
        log_key = f"containerlog.{container_id}"
        log_length = 0
        chunk_buffer = BytesIO()
        chunk_length = 0
        try:
            async with aiotools.aclosing(async_log_iterator):
                async for fragment in async_log_iterator:
                    fragment_length = len(fragment)
                    chunk_buffer.write(fragment)
                    chunk_length += fragment_length
                    log_length += fragment_length
                    while chunk_length >= chunk_size:
                        cb = chunk_buffer.getbuffer()
                        stored_chunk = bytes(cb[:chunk_size])
                        await redis_helper.execute(
                            self.redis_stream_pool,
                            lambda r: r.rpush(log_key, stored_chunk),
                        )
                        remaining = cb[chunk_size:]
                        chunk_length = len(remaining)
                        next_chunk_buffer = BytesIO(remaining)
                        next_chunk_buffer.seek(0, SEEK_END)
                        del remaining, cb
                        chunk_buffer.close()
                        chunk_buffer = next_chunk_buffer
            assert chunk_length < chunk_size
            if chunk_length > 0:
                await redis_helper.execute(
                    self.redis_stream_pool,
                    lambda r: r.rpush(log_key, chunk_buffer.getvalue()),
                )
        finally:
            chunk_buffer.close()
        # Keep the log for at most one hour in Redis.
        # This is just a safety measure to prevent memory leak in Redis
        # for cases when the event delivery has failed or processing
        # the log data has failed.
        await redis_helper.execute(
            self.redis_stream_pool,
            lambda r: r.expire(log_key, 3600),
        )
        await self.produce_event(DoSyncKernelLogsEvent(kernel_id, container_id))

    async def collect_node_stat(self, interval: float):
        if self.local_config["debug"]["log-stats"]:
            log.debug("collecting node statistics")
        try:
            await self.stat_ctx.collect_node_stat()
        except asyncio.CancelledError:
            pass
        except Exception:
            log.exception("unhandled exception while syncing node stats")
            await self.produce_error_event()

    async def collect_container_stat(self, interval: float):
        if self.local_config["debug"]["log-stats"]:
            log.debug("collecting container statistics")
        try:
            container_ids = []
            async with self.registry_lock:
                for kernel_id, kernel_obj in [*self.kernel_registry.items()]:
                    if not kernel_obj.stats_enabled:
                        continue
                    container_ids.append(kernel_obj["container_id"])
                await self.stat_ctx.collect_container_stat(container_ids)
        except asyncio.CancelledError:
            pass
        except Exception:
            log.exception("unhandled exception while syncing container stats")
            await self.produce_error_event()

    async def collect_process_stat(self, interval: float):
        if self.local_config["debug"]["log-stats"]:
            log.debug("collecting process statistics in container")
        try:
            updated_kernel_ids = []
            container_ids = []
            async with self.registry_lock:
                for kernel_id, kernel_obj in [*self.kernel_registry.items()]:
                    if not kernel_obj.stats_enabled:
                        continue
                    updated_kernel_ids.append(kernel_id)
                    container_ids.append(kernel_obj["container_id"])
                await self.stat_ctx.collect_per_container_process_stat(container_ids)
        except asyncio.CancelledError:
            pass
        except Exception:
            log.exception("unhandled exception while syncing process stats")
            await self.produce_error_event()

    def _get_public_host(self) -> str:
        agent_config: Mapping[str, Any] = self.local_config["agent"]
        container_config: Mapping[str, Any] = self.local_config["container"]
        return (
            agent_config.get("public-host")
            or container_config.get("advertised-host")
            or container_config["bind-host"]
        )

    async def _handle_start_event(self, ev: ContainerLifecycleEvent) -> None:
        async with self.registry_lock:
            kernel_obj = self.kernel_registry.get(ev.kernel_id)
            if kernel_obj is not None:
                kernel_obj.stats_enabled = True

    async def _handle_destroy_event(self, ev: ContainerLifecycleEvent) -> None:
        try:
            current_task = asyncio.current_task()
            assert current_task is not None
            if ev.kernel_id not in self._ongoing_destruction_tasks:
                self._ongoing_destruction_tasks[ev.kernel_id] = current_task
            self.terminating_kernels.add(ev.kernel_id)
            async with self.registry_lock:
                reason = ev.reason
                kernel_obj = self.kernel_registry.get(ev.kernel_id)
                if kernel_obj is None:
                    log.warning(
                        "destroy_kernel(k:{0}) kernel missing (already dead?)", ev.kernel_id
                    )
                    if ev.container_id is None:
                        reason = KernelLifecycleEventReason.ALREADY_TERMINATED
                        await self.rescan_resource_usage()
                        if not ev.suppress_events:
                            await self.produce_event(
                                KernelTerminatedEvent(
                                    ev.kernel_id,
                                    ev.session_id,
                                    reason,
                                ),
                            )
                        if ev.done_future is not None:
                            ev.done_future.set_result(None)
                        return
                else:
                    kernel_obj.stats_enabled = False
                    kernel_obj.termination_reason = ev.reason
                    if kernel_obj.runner is not None:
                        await kernel_obj.runner.close()
                    kernel_obj.clean_event = ev.done_future
                try:
                    await self.destroy_kernel(ev.kernel_id, ev.container_id)
                except Exception as e:
                    if ev.done_future is not None:
                        ev.done_future.set_exception(e)
                    raise
                finally:
                    if ev.container_id is not None:
                        await self.container_lifecycle_queue.put(
                            ContainerLifecycleEvent(
                                ev.kernel_id,
                                ev.session_id,
                                ev.container_id,
                                LifecycleEvent.CLEAN,
                                ev.reason,
                                suppress_events=ev.suppress_events,
                                done_future=ev.done_future,
                            ),
                        )
        except asyncio.CancelledError:
            pass
        except Exception:
            log.exception("unhandled exception while processing DESTROY event")
            await self.produce_error_event()

    async def _handle_clean_event(self, ev: ContainerLifecycleEvent) -> None:
        destruction_task = self._ongoing_destruction_tasks.get(ev.kernel_id, None)
        if destruction_task is not None and not destruction_task.done():
            # let the destruction task finish first
            await destruction_task
            del destruction_task
        async with self.registry_lock:
            try:
                kernel_obj = self.kernel_registry.get(ev.kernel_id)
                if kernel_obj is not None and kernel_obj.runner is not None:
                    await kernel_obj.runner.close()
                await self.clean_kernel(
                    ev.kernel_id,
                    ev.container_id,
                    ev.kernel_id in self.restarting_kernels,
                )
            except Exception as e:
                if ev.done_future is not None:
                    ev.done_future.set_exception(e)
                await self.produce_error_event()
            finally:
                if ev.kernel_id in self.restarting_kernels:
                    # Don't forget as we are restarting it.
                    kernel_obj = self.kernel_registry.get(ev.kernel_id, None)
                else:
                    # Forget as we are done with this kernel.
                    kernel_obj = self.kernel_registry.pop(ev.kernel_id, None)
                try:
                    if kernel_obj is not None:
                        # Restore used ports to the port pool.
                        port_range = self.local_config["container"]["port-range"]
                        # Exclude out-of-range ports, because when the agent restarts
                        # with a different port range, existing containers' host ports
                        # may not belong to the new port range.
                        if host_ports := kernel_obj.get("host_ports"):
                            restored_ports = [
                                *filter(
                                    lambda p: port_range[0] <= p <= port_range[1],
                                    host_ports,
                                )
                            ]
                            self.port_pool.update(restored_ports)
                        await kernel_obj.close()
                finally:
                    self.terminating_kernels.discard(ev.kernel_id)
                    if restart_tracker := self.restarting_kernels.get(ev.kernel_id, None):
                        restart_tracker.destroy_event.set()
                    else:
                        await self.rescan_resource_usage()
                        if not ev.suppress_events:
                            await self.produce_event(
                                KernelTerminatedEvent(
                                    ev.kernel_id, ev.session_id, reason=ev.reason
                                ),
                            )
                    # Notify cleanup waiters after all state updates.
                    if kernel_obj is not None and kernel_obj.clean_event is not None:
                        kernel_obj.clean_event.set_result(None)
                    if ev.done_future is not None and not ev.done_future.done():
                        ev.done_future.set_result(None)

    async def process_lifecycle_events(self) -> None:
        async def lifecycle_task_exception_handler(
            exc_type: Type[Exception],
            exc_obj: Exception,
            tb: TracebackType,
        ) -> None:
            log.exception("unexpected error in lifecycle task", exc_info=exc_obj)

        async with aiotools.PersistentTaskGroup(
            exception_handler=lifecycle_task_exception_handler,
        ) as tg:
            while True:
                ev = await self.container_lifecycle_queue.get()
                if isinstance(ev, Sentinel):
                    await self.save_last_registry(force=True)
                    return
                # attrs currently does not support customizing getstate/setstate dunder methods
                # until the next release.
                if self.local_config["debug"]["log-events"]:
                    log.info(f"lifecycle event: {ev!r}")
                try:
                    if ev.event == LifecycleEvent.START:
                        tg.create_task(self._handle_start_event(ev))
                    elif ev.event == LifecycleEvent.DESTROY:
                        tg.create_task(self._handle_destroy_event(ev))
                    elif ev.event == LifecycleEvent.CLEAN:
                        tg.create_task(self._handle_clean_event(ev))
                    else:
                        log.warning("unsupported lifecycle event: {!r}", ev)
                except Exception:
                    log.exception(
                        "unexpected error in process_lifecycle_events(): {!r}, continuing...",
                        ev,
                    )
                finally:
                    self.container_lifecycle_queue.task_done()

    async def inject_container_lifecycle_event(
        self,
        kernel_id: KernelId,
        session_id: SessionId,
        event: LifecycleEvent,
        reason: KernelLifecycleEventReason,
        *,
        container_id: Optional[ContainerId] = None,
        exit_code: int = None,
        done_future: asyncio.Future = None,
        suppress_events: bool = False,
    ) -> None:
        cid: Optional[ContainerId] = None
        try:
            kernel_obj = self.kernel_registry[kernel_id]
        except KeyError:
            if event == LifecycleEvent.START:
                # When creating a new kernel, the kernel_registry is not populated yet
                # during creation of actual containers.
                # The Docker daemon may publish the container creation event before
                # returning the API and our async handlers may deliver the event earlier.
                # In such cases, it is safe to ignore the missing kernel_regisry item.
                pass
            else:
                log.warning(
                    "injecting lifecycle event (e:{}) for unknown kernel (k:{})",
                    event.name,
                    kernel_id,
                )
        else:
            assert kernel_obj is not None
            if kernel_obj.termination_reason:
                reason = kernel_obj.termination_reason
            if container_id is not None:
                if event == LifecycleEvent.START:
                    # Update the container ID (for restarted kernels).
                    # This will be overwritten by create_kernel() soon, but
                    # updating here improves consistency of kernel_id to container_id
                    # mapping earlier.
                    kernel_obj["container_id"] = container_id
                elif container_id != kernel_obj["container_id"]:
                    # This should not happen!
                    log.warning(
                        "container id mismatch for kernel_obj (k:{}, c:{}) with event (e:{}, c:{})",
                        kernel_id,
                        kernel_obj["container_id"],
                        event.name,
                        container_id,
                    )
            cid = kernel_obj.get("container_id")
        if cid is None:
            log.warning(
                "kernel has no container_id (k:{}) with event (e:{})",
                kernel_id,
                event.name,
            )
        await self.container_lifecycle_queue.put(
            ContainerLifecycleEvent(
                kernel_id,
                session_id,
                cid,
                event,
                reason,
                done_future,
                exit_code,
                suppress_events,
            ),
        )

    @abstractmethod
    async def enumerate_containers(
        self,
        status_filter: FrozenSet[ContainerStatus] = ACTIVE_STATUS_SET,
    ) -> Sequence[Tuple[KernelId, Container]]:
        """
        Enumerate the containers with the given status filter.
        """

    async def rescan_resource_usage(self) -> None:
        async with self.resource_lock:
            for computer_set in self.computers.values():
                computer_set.alloc_map.clear()
            for kernel_id, container in await self.enumerate_containers():
                for computer_set in self.computers.values():
                    try:
                        await computer_set.instance.restore_from_container(
                            container,
                            computer_set.alloc_map,
                        )
                    except Exception:
                        log.warning(
                            "rescan_resoucre_usage(k:{}): "
                            "failed to read kernel resource info; "
                            "maybe already terminated",
                            kernel_id,
                        )

    async def sync_container_lifecycles(self, interval: float) -> None:
        """
        Periodically synchronize the alive/known container sets,
        for cases when we miss the container lifecycle events from the underlying implementation APIs
        due to the agent restarts or crashes.
        """
        known_kernels: Dict[KernelId, ContainerId] = {}
        alive_kernels: Dict[KernelId, ContainerId] = {}
        kernel_session_map: Dict[KernelId, SessionId] = {}
        terminated_kernels = {}

        async with self.resource_lock:
            try:
                # Check if: there are dead containers
                for kernel_id, container in await self.enumerate_containers(DEAD_STATUS_SET):
                    if (
                        kernel_id in self.restarting_kernels
                        or kernel_id in self.terminating_kernels
                    ):
                        continue
                    log.info(
                        "detected dead container during lifeycle sync (k:{}, c:{})",
                        kernel_id,
                        container.id,
                    )
                    session_id = SessionId(UUID(container.labels["ai.backend.session-id"]))
                    terminated_kernels[kernel_id] = ContainerLifecycleEvent(
                        kernel_id,
                        session_id,
                        known_kernels[kernel_id],
                        LifecycleEvent.CLEAN,
                        KernelLifecycleEventReason.SELF_TERMINATED,
                    )
                for kernel_id, container in await self.enumerate_containers(ACTIVE_STATUS_SET):
                    alive_kernels[kernel_id] = container.id
                    session_id = SessionId(UUID(container.labels["ai.backend.session-id"]))
                    kernel_session_map[kernel_id] = session_id
                for kernel_id, kernel_obj in self.kernel_registry.items():
                    known_kernels[kernel_id] = kernel_obj["container_id"]
                    session_id = kernel_obj.session_id
                    kernel_session_map[kernel_id] = session_id
                # Check if: kernel_registry has the container but it's gone.
                for kernel_id in known_kernels.keys() - alive_kernels.keys():
                    if (
                        kernel_id in self.restarting_kernels
                        or kernel_id in self.terminating_kernels
                    ):
                        continue
                    terminated_kernels[kernel_id] = ContainerLifecycleEvent(
                        kernel_id,
                        kernel_session_map[kernel_id],
                        known_kernels[kernel_id],
                        LifecycleEvent.CLEAN,
                        KernelLifecycleEventReason.SELF_TERMINATED,
                    )
                # Check if: there are containers not spawned by me.
                for kernel_id in alive_kernels.keys() - known_kernels.keys():
                    if kernel_id in self.restarting_kernels:
                        continue
                    terminated_kernels[kernel_id] = ContainerLifecycleEvent(
                        kernel_id,
                        kernel_session_map[kernel_id],
                        alive_kernels[kernel_id],
                        LifecycleEvent.DESTROY,
                        KernelLifecycleEventReason.TERMINATED_UNKNOWN_CONTAINER,
                    )
            finally:
                # Enqueue the events.
                for kernel_id, ev in terminated_kernels.items():
                    await self.container_lifecycle_queue.put(ev)

    async def clean_all_kernels(self, blocking: bool = False) -> None:
        kernel_ids = [*self.kernel_registry.keys()]
        clean_events = {}
        loop = asyncio.get_running_loop()
        if blocking:
            for kernel_id in kernel_ids:
                clean_events[kernel_id] = loop.create_future()
        for kernel_id in kernel_ids:
            await self.inject_container_lifecycle_event(
                kernel_id,
                self.kernel_registry[kernel_id].session_id,
                LifecycleEvent.DESTROY,
                KernelLifecycleEventReason.AGENT_TERMINATION,
                done_future=clean_events[kernel_id] if blocking else None,
            )
        if blocking:
            waiters = [clean_events[kernel_id] for kernel_id in kernel_ids]
            await asyncio.gather(*waiters)

    @abstractmethod
    async def detect_resources(
        self,
    ) -> Tuple[Mapping[DeviceName, AbstractComputePlugin], Mapping[SlotName, Decimal]]:
        """
        Scan and define the amount of available resource slots in this node.
        """

    async def gather_hwinfo(self) -> Mapping[str, HardwareMetadata]:
        """
        Collect the hardware metadata from the compute plugins.
        """
        hwinfo: Dict[str, HardwareMetadata] = {}
        tasks = []

        async def _get(
            key: str,
            plugin: AbstractComputePlugin,
        ) -> Tuple[str, Union[Exception, HardwareMetadata]]:
            try:
                result = await plugin.get_node_hwinfo()
                return key, result
            except Exception as e:
                return key, e

        for key, plugin in self.computers.items():
            tasks.append(_get(key, plugin.instance))
        results = await asyncio.gather(*tasks, return_exceptions=True)
        for key, result in results:
            if isinstance(result, NotImplementedError):
                continue
            elif isinstance(result, Exception):
                hwinfo[key] = {
                    "status": "unavailable",
                    "status_info": str(result),
                    "metadata": {},
                }
            else:
                hwinfo[key] = result
        return hwinfo

    async def _cleanup_reported_kernels(self, interval: float):
        # dest_path == abuse_report_path
        dest_path: Path = self.local_config["agent"]["abuse-report-path"]
        auto_terminate: bool = self.local_config["agent"].get(
            "force-terminate-abusing-containers", False
        )

        def _read(path: Path) -> str:
            with open(path, "r") as fr:
                return fr.read()

        def _rm(path: Path) -> None:
            os.remove(path)

        terminated_kernels: dict[str, ContainerLifecycleEvent] = {}
        abuse_report: dict[str, str] = {}
        try:
            async with FileLock(path=dest_path / "report.lock"):
                for reported_kernel in dest_path.glob("report.*.json"):
                    raw_body = await self.loop.run_in_executor(None, _read, reported_kernel)
                    body: dict[str, str] = json.loads(raw_body)
                    kern_id = body["ID"]
                    if auto_terminate:
                        log.debug("cleanup requested: {} ({})", body["ID"], body.get("reason"))
                        kernel_id = KernelId(UUID(body["ID"]))
                        kernel_obj = self.kernel_registry.get(kernel_id)
                        if kernel_obj is None:
                            continue
                        abuse_report[kern_id] = AbuseReportValue.CLEANING.value
                        session_id = kernel_obj.session_id
                        terminated_kernels[body["ID"]] = ContainerLifecycleEvent(
                            kernel_id,
                            session_id,
                            ContainerId(body["CID"]),
                            LifecycleEvent.DESTROY,
                            KernelLifecycleEventReason.from_value(body.get("reason"))
                            or KernelLifecycleEventReason.ANOMALY_DETECTED,
                        )
                        await self.loop.run_in_executor(None, _rm, reported_kernel)
                    else:
                        abuse_report[kern_id] = AbuseReportValue.DETECTED.value
                        log.debug(
                            "abusing container detected, skipping auto-termination: {} ({})",
                            kern_id,
                            body.get("reason"),
                        )
        except Exception:
            log.exception("error while paring abuse reports:")
        finally:
            for kid, ev in terminated_kernels.items():
                await self.container_lifecycle_queue.put(ev)

            hash_name = "abuse_report"
            abuse_report_script = textwrap.dedent("""
                local key = KEYS[1]
                local new_report = cjson.decode(ARGV[1])

                -- Delete dangling reports
                local all_report = redis.call('HKEYS', key)
                if all_report ~= nil and next(all_report) ~= nil then
                    for _, v in ipairs(all_report) do
                        if next(all_report) == nil or not new_report[v] then
                            redis.call('HDEL', key, v)
                        end
                    end
                end

                -- Update new reports
                if next(new_report) ~= nil then
                    for kern_id, report_val in pairs(new_report) do
                        redis.call('HSET', key, kern_id, report_val)
                    end
                end
            """)
            await redis_helper.execute_script(
                self.redis_stat_pool,
                "report_abusing_kernels",
                abuse_report_script,
                [hash_name],
                [json.dumps(abuse_report)],
            )

    @abstractmethod
    async def scan_images(self) -> Mapping[str, str]:
        """
        Scan the available kernel images/templates and update ``self.images``.
        This is called periodically to keep the image list up-to-date and allow
        manual image addition and deletions by admins.
        """

    async def _scan_images_wrapper(self, interval: float) -> None:
        self.images = await self.scan_images()

    @abstractmethod
    async def pull_image(self, image_ref: ImageRef, registry_conf: ImageRegistry) -> None:
        """
        Pull the given image from the given registry.
        """

    @abstractmethod
    async def check_image(
        self, image_ref: ImageRef, image_id: str, auto_pull: AutoPullBehavior
    ) -> bool:
        """
        Check the availability of the image and return a boolean flag that indicates whether
        the agent should try pulling the image from a registry.
        """
        return False

    async def scan_running_kernels(self) -> None:
        """
        Scan currently running kernels and recreate the kernel objects in
        ``self.kernel_registry`` if any missing.
        """
        ipc_base_path = self.local_config["agent"]["ipc-base-path"]
        var_base_path = self.local_config["agent"]["var-base-path"]
        last_registry_file = f"last_registry.{self.local_instance_id}.dat"
        if os.path.isfile(ipc_base_path / last_registry_file):
            shutil.move(ipc_base_path / last_registry_file, var_base_path / last_registry_file)
        try:
            with open(var_base_path / last_registry_file, "rb") as f:
                self.kernel_registry = pickle.load(f)
        except EOFError:
            log.warning(
                "Failed to load the last kernel registry: {}", (var_base_path / last_registry_file)
            )
        except FileNotFoundError:
            pass
        for kernel_obj in self.kernel_registry.values():
            kernel_obj.agent_config = self.local_config
            if kernel_obj.runner is not None:
                await kernel_obj.runner.__ainit__()
        async with self.resource_lock:
            for kernel_id, container in await self.enumerate_containers(
                ACTIVE_STATUS_SET | DEAD_STATUS_SET,
            ):
                session_id = SessionId(UUID(container.labels["ai.backend.session-id"]))
                if container.status in ACTIVE_STATUS_SET:
                    kernelspec = int(container.labels.get("ai.backend.kernelspec", "1"))
                    if not (MIN_KERNELSPEC <= kernelspec <= MAX_KERNELSPEC):
                        continue
                    # Consume the port pool.
                    for p in container.ports:
                        if p.host_port is not None:
                            self.port_pool.discard(p.host_port)
                    # Restore compute resources.
                    for computer_set in self.computers.values():
                        await computer_set.instance.restore_from_container(
                            container,
                            computer_set.alloc_map,
                        )
                    await self.inject_container_lifecycle_event(
                        kernel_id,
                        session_id,
                        LifecycleEvent.START,
                        KernelLifecycleEventReason.RESUMING_AGENT_OPERATION,
                        container_id=container.id,
                    )
                elif container.status in DEAD_STATUS_SET:
                    log.info(
                        "detected dead container while agent is down (k:{}, c:{})",
                        kernel_id,
                        container.id,
                    )
                    await self.inject_container_lifecycle_event(
                        kernel_id,
                        session_id,
                        LifecycleEvent.CLEAN,
                        KernelLifecycleEventReason.SELF_TERMINATED,
                        container_id=container.id,
                    )

        log.info("starting with resource allocations")
        for computer_name, computer_ctx in self.computers.items():
            log.info("{}: {!r}", computer_name, dict(computer_ctx.alloc_map.allocations))

    @abstractmethod
    async def init_kernel_context(
        self,
        kernel_id: KernelId,
        session_id: SessionId,
        kernel_config: KernelCreationConfig,
        *,
        restarting: bool = False,
        cluster_ssh_port_mapping: Optional[ClusterSSHPortMapping] = None,
    ) -> AbstractKernelCreationContext:
        raise NotImplementedError

    async def execute_batch(
        self,
        session_id: SessionId,
        kernel_id: KernelId,
        startup_command: str,
    ) -> None:
        kernel_obj = self.kernel_registry.get(kernel_id, None)
        if kernel_obj is None:
            log.warning("execute_batch(k:{}): no such kernel", kernel_id)
            return
        log.debug("execute_batch(k:{}): executing {!r}", kernel_id, (startup_command or "")[:60])
        mode: Literal["batch", "continue"] = "batch"
        opts = {
            "exec": startup_command,
        }
        try:
            while True:
                try:
                    result = await self.execute(
                        session_id,
                        kernel_id,
                        "batch-job",  # a reserved run ID
                        mode,
                        "",
                        opts=opts,
                        flush_timeout=1.0,
                        api_version=3,
                    )
                except KeyError:
                    await self.produce_event(
                        KernelTerminatedEvent(
                            kernel_id, session_id, reason=KernelLifecycleEventReason.SELF_TERMINATED
                        ),
                    )
                    break

                if result["status"] == "finished":
                    if result["exitCode"] == 0:
                        await self.produce_event(
                            SessionSuccessEvent(
                                session_id, KernelLifecycleEventReason.TASK_DONE, 0
                            ),
                        )
                    else:
                        await self.produce_event(
                            SessionFailureEvent(
                                session_id,
                                KernelLifecycleEventReason.TASK_FAILED,
                                result["exitCode"],
                            ),
                        )
                    break
                if result["status"] == "exec-timeout":
                    await self.produce_event(
                        SessionFailureEvent(
                            session_id, KernelLifecycleEventReason.TASK_TIMEOUT, -2
                        ),
                    )
                    break
                opts = {
                    "exec": "",
                }
                mode = "continue"
        except asyncio.CancelledError:
            await self.produce_event(
                SessionFailureEvent(session_id, KernelLifecycleEventReason.TASK_CANCELLED, -2),
            )

    async def create_kernel(
        self,
        session_id: SessionId,
        kernel_id: KernelId,
        kernel_config: KernelCreationConfig,
        cluster_info: ClusterInfo,
        *,
        restarting: bool = False,
        throttle_sema: Optional[asyncio.Semaphore] = None,
    ) -> KernelCreationResult:
        """
        Create a new kernel.
        """
        if throttle_sema is None:
            # make a local semaphore
            throttle_sema = asyncio.Semaphore(1)
        async with throttle_sema:
            if not restarting:
                await self.produce_event(
                    KernelPreparingEvent(kernel_id, session_id),
                )

            # Initialize the creation context
            if self.local_config["debug"]["log-kernel-config"]:
                log.debug("Kernel creation config: {0}", pretty(kernel_config))
            ctx = await self.init_kernel_context(
                kernel_id,
                session_id,
                kernel_config,
                restarting=restarting,
                cluster_ssh_port_mapping=cluster_info.get("cluster_ssh_port_mapping"),
            )
            environ: MutableMapping[str, str] = {**kernel_config["environ"]}

            # Inject Backend.AI-intrinsic env-variables for gosu
            if KernelFeatures.UID_MATCH in ctx.kernel_features:
                uid = self.local_config["container"]["kernel-uid"]
                gid = self.local_config["container"]["kernel-gid"]
                environ["LOCAL_USER_ID"] = str(uid)
                environ["LOCAL_GROUP_ID"] = str(gid)
            environ.update(
                await ctx.get_extra_envs(),
            )
            image_labels = kernel_config["image"]["labels"]

            agent_architecture = get_arch_name()
            if agent_architecture != ctx.image_ref.architecture:
                # disable running different architecture's image
                raise AgentError(
                    f"cannot run {ctx.image_ref.architecture} image on"
                    f" {agent_architecture} machine",
                )

            # Check if we need to pull the container image
            do_pull = (not ctx.image_ref.is_local) and await self.check_image(
                ctx.image_ref,
                kernel_config["image"]["digest"],
                AutoPullBehavior(kernel_config.get("auto_pull", "digest")),
            )
            if do_pull:
                await self.produce_event(
                    KernelPullingEvent(kernel_id, session_id, ctx.image_ref.canonical),
                )
                await self.pull_image(ctx.image_ref, kernel_config["image"]["registry"])

            if not restarting:
                await self.produce_event(
                    KernelCreatingEvent(kernel_id, session_id),
                )

            # Get the resource spec from existing kernel scratches
            # or create a new resource spec from ctx.kernel_config
            resource_spec, resource_opts = await ctx.prepare_resource_spec()
            # When creating a new kernel,
            # we need to allocate agent resources, prepare the networks,
            # adn specify the container mounts.

            # Mount backend-specific intrinsic mounts (e.g., scratch directories)
            if not restarting:
                resource_spec.mounts.extend(
                    await ctx.get_intrinsic_mounts(),
                )

            # Realize ComputeDevice (including accelerators) allocations.
            slots = resource_spec.slots
            dev_names: set[DeviceName] = set()
            for slot_name in slots.keys():
                dev_name = slot_name.split(".", maxsplit=1)[0]
                dev_names.add(DeviceName(dev_name))

            if not restarting:
                alloc_order = [
                    DeviceName(name) for name in self.local_config["resource"]["allocation-order"]
                ]
                ordered_dev_names = sorted(dev_names, key=lambda item: alloc_order.index(item))
                affinity_hint = AffinityHint(
                    None, self.affinity_map, self.local_config["resource"]["affinity-policy"]
                )
                async with self.resource_lock:
                    for dev_name in ordered_dev_names:
                        computer_set = self.computers[dev_name]
                        device_id_map = {
                            device.device_id: device for device in computer_set.devices
                        }
                        device_specific_slots = {
                            SlotName(slot_name): Decimal(alloc)
                            for slot_name, alloc in slots.items()
                            if slot_name.startswith(dev_name)
                        }
                        try:
                            resource_spec.allocations[dev_name] = computer_set.alloc_map.allocate(
                                device_specific_slots,
                                affinity_hint=affinity_hint,
                                context_tag=dev_name,
                            )
                            log.debug(
                                "{} allocations: {}", dev_name, resource_spec.allocations[dev_name]
                            )
                            hint_devices: list[AbstractComputeDevice] = []
                            for slot_name, per_device_alloc in resource_spec.allocations[
                                dev_name
                            ].items():
                                hint_devices.extend(
                                    device_id_map[k] for k in per_device_alloc.keys()
                                )
                            affinity_hint = AffinityHint(
                                hint_devices, self.affinity_map, affinity_hint.policy
                            )
                        except ResourceError as e:
                            log.info(
                                "resource allocation failed ({}): {} of {}\n(alloc map: {})",
                                type(e).__name__,
                                device_specific_slots,
                                dev_name,
                                dict(computer_set.alloc_map.allocations),
                            )
                            raise
            try:
                # Prepare scratch spaces and dotfiles inside it.
                if not restarting:
                    await ctx.prepare_scratch()

                # Prepare networking.
                await ctx.apply_network(cluster_info)
                await ctx.prepare_ssh(cluster_info)

                # Mount vfolders and krunner stuffs.
                vfolder_mounts = [VFolderMount.from_json(item) for item in kernel_config["mounts"]]
                if not restarting:
                    await ctx.mount_vfolders(vfolder_mounts, resource_spec)
                    await ctx.mount_krunner(resource_spec, environ)

                # Inject Backend.AI-intrinsic env-variables for libbaihook and gosu
                label_envs_corecount = image_labels.get("ai.backend.envs.corecount", "")
                envs_corecount = label_envs_corecount.split(",") if label_envs_corecount else []
                cpu_core_count = len(resource_spec.allocations[DeviceName("cpu")][SlotName("cpu")])
                environ.update({k: str(cpu_core_count) for k in envs_corecount if k not in environ})

                # Realize mounts.
                await ctx.process_mounts(resource_spec.mounts)

                # Get attached devices information (including model_name).
                attached_devices = {}
                for dev_name, device_alloc in resource_spec.allocations.items():
                    computer_set = self.computers[dev_name]
                    devices = await computer_set.instance.get_attached_devices(device_alloc)
                    attached_devices[dev_name] = devices

                exposed_ports = [2000, 2001]
                service_ports: List[ServicePort] = []
                port_map: Dict[str, ServicePort] = {}
                preopen_ports = ctx.kernel_config.get("preopen_ports")
                if preopen_ports is None:
                    preopen_ports = []

                service_ports.append(
                    {
                        "name": "sshd",
                        "protocol": ServicePortProtocols.TCP,
                        "container_ports": (2200,),
                        "host_ports": (None,),
                        "is_inference": False,
                    }
                )
                service_ports.append(
                    {
                        "name": "ttyd",
                        "protocol": ServicePortProtocols.HTTP,
                        "container_ports": (7681,),
                        "host_ports": (None,),
                        "is_inference": False,
                    }
                )

                model_definition: Optional[Mapping[str, Any]] = None
                # Read model config
                model_folders = [
                    folder
                    for folder in vfolder_mounts
                    if folder.usage_mode == VFolderUsageMode.MODEL
                ]
                if (
                    len(model_folders) > 0
                    and kernel_config["session_type"] == SessionTypes.INFERENCE
                ):
                    model_folder = model_folders[0]
                    model_definition_path = Path(model_folder.host_path / "model-definition.yml")
                    if not model_definition_path.is_file():
                        model_definition_path = Path(
                            model_folder.host_path / "model-definition.yaml"
                        )
                        if not model_definition_path.is_file():
                            raise AgentError(
                                "Model definition file (model-definition.yml or"
                                " model-definition.yaml) does not exist on vFolder {} (ID {})",
                                model_folder.name,
                                model_folder.vfid,
                            )
                    try:
                        model_definition_yaml = await asyncio.get_running_loop().run_in_executor(
                            None, model_definition_path.read_text
                        )
                    except FileNotFoundError:
                        raise AgentError(
                            "Model definition file (model-definition.yml) does not exist on"
                            " vFolder {} (ID {})",
                            model_folder.name,
                            model_folder.vfid,
                        )
                    try:
                        model_definition = model_definition_iv.check(
                            yaml.load(model_definition_yaml, Loader=yaml.FullLoader)
                        )
                        assert model_definition is not None
                        for model in model_definition["models"]:
                            environ["BACKEND_MODEL_NAME"] = model["name"]
                            environ["BACKEND_MODEL_PATH"] = model["model_path"]
                            if service := model.get("service"):
                                service_ports.append(
                                    {
                                        "name": f"{model['name']}-{service['port']}",
                                        "protocol": ServicePortProtocols.PREOPEN,
                                        "container_ports": (service["port"],),
                                        "host_ports": (None,),
                                        "is_inference": True,
                                    }
                                )
                    except DataError:
                        raise AgentError(
                            "Failed to read model definition from vFolder {} (ID {})",
                            model_folder.name,
                            model_folder.vfid,
                        )

                if ctx.kernel_config["cluster_role"] in ("main", "master"):
                    for sport in parse_service_ports(
                        image_labels.get("ai.backend.service-ports", ""),
                        image_labels.get("ai.backend.endpoint-ports", ""),
                    ):
                        port_map[sport["name"]] = sport
                    for port_no in preopen_ports:
                        preopen_sport: ServicePort = {
                            "name": str(port_no),
                            "protocol": ServicePortProtocols.PREOPEN,
                            "container_ports": (port_no,),
                            "host_ports": (None,),
                            "is_inference": False,
                        }
                        service_ports.append(preopen_sport)
                        for cport in preopen_sport["container_ports"]:
                            exposed_ports.append(cport)
                    for sport in port_map.values():
                        service_ports.append(sport)
                        for cport in sport["container_ports"]:
                            exposed_ports.append(cport)
                    for index, port in enumerate(ctx.kernel_config["allocated_host_ports"]):
                        service_ports.append(
                            {
                                "name": f"hostport{index+1}",
                                "protocol": ServicePortProtocols.INTERNAL,
                                "container_ports": (port,),
                                "host_ports": (port,),
                                "is_inference": False,
                            }
                        )
                        exposed_ports.append(port)
                    log.debug("exposed ports: {!r}", exposed_ports)

                runtime_type = image_labels.get("ai.backend.runtime-type", "python")
                runtime_path = image_labels.get("ai.backend.runtime-path", None)
                cmdargs: list[str] = []
                krunner_opts: list[str] = []
                if self.local_config["container"]["sandbox-type"] == "jail":
                    cmdargs += [
                        "/opt/kernel/jail",
                        # "--policy",
                        # "/etc/backend.ai/jail/policy.yml",
                        # TODO: Update default Jail policy in images
                    ]
                    if self.local_config["container"]["jail-args"]:
                        cmdargs += map(
                            lambda s: s.strip(), self.local_config["container"]["jail-args"]
                        )
                    cmdargs += ["--"]
                if self.local_config["debug"]["kernel-runner"]:
                    krunner_opts.append("--debug")
                cmdargs += [
                    "/opt/backend.ai/bin/python",
                    "-m",
                    "ai.backend.kernel",
                    *krunner_opts,
                    runtime_type,
                ]
                if runtime_path is not None:
                    cmdargs.append(runtime_path)

                # Store information required for restarts.
                # NOTE: kconfig may be updated after restarts.
                resource_spec.freeze()
                await self.restart_kernel__store_config(
                    kernel_id,
                    "kconfig.dat",
                    pickle.dumps(ctx.kernel_config),
                )
                if not restarting:
                    await self.restart_kernel__store_config(
                        kernel_id,
                        "cluster.json",
                        json.dumps(cluster_info).encode("utf8"),
                    )

                if self.local_config["debug"]["log-kernel-config"]:
                    log.info(
                        "kernel starting with resource spec: \n{0}",
                        pretty(attrs.asdict(resource_spec)),
                    )
                kernel_obj: KernelObjectType = await ctx.spawn(
                    resource_spec,
                    environ,
                    service_ports,
                )
                async with self.registry_lock:
<<<<<<< HEAD
                    self.kernel_registry[ctx.kernel_id]["container_id"] = cid
                await self.produce_event(
                    KernelErrorEvent(
                        kernel_id,
                        session_id,
                        KernelLifecycleEventReason.CONTAINER_ERROR,
                    )
                )
                raise AgentError("Kernel failed to create container (k:{})", str(ctx.kernel_id))
            except Exception:
                log.warning(
                    "Kernel failed to create container (k:{}).",
                    kernel_id,
                )
                await self.produce_event(
                    KernelErrorEvent(
                        kernel_id,
                        session_id,
                        KernelLifecycleEventReason.CONTAINER_ERROR,
                    )
                )
                raise
            async with self.registry_lock:
                self.kernel_registry[ctx.kernel_id].data.update(container_data)
            await kernel_obj.init()
=======
                    self.kernel_registry[ctx.kernel_id] = kernel_obj
                try:
                    container_data = await ctx.start_container(
                        kernel_obj,
                        cmdargs,
                        resource_opts,
                        preopen_ports,
                    )
                except ContainerCreationError as e:
                    log.warning(
                        "Kernel failed to create container (k:{}). Kernel is going to be"
                        " destroyed.",
                        ctx.kernel_id,
                    )
                    cid = e.container_id
                    async with self.registry_lock:
                        self.kernel_registry[ctx.kernel_id]["container_id"] = cid
                    await self.inject_container_lifecycle_event(
                        kernel_id,
                        session_id,
                        LifecycleEvent.DESTROY,
                        KernelLifecycleEventReason.UNKNOWN,
                        container_id=ContainerId(cid),
                    )
                    raise AgentError("Kernel failed to create container (k:{})", str(ctx.kernel_id))
                except Exception:
                    log.warning(
                        "Kernel failed to create container (k:{}). Kernel is going to be"
                        " unregistered.",
                        kernel_id,
                    )
                    async with self.registry_lock:
                        del self.kernel_registry[kernel_id]
                    raise
                async with self.registry_lock:
                    self.kernel_registry[ctx.kernel_id].data.update(container_data)
                await kernel_obj.init()
>>>>>>> 65a7d6a6

                current_task = asyncio.current_task()
                assert current_task is not None
                self._pending_creation_tasks[kernel_id].add(current_task)
                try:
                    async for attempt in AsyncRetrying(
                        wait=wait_fixed(0.3),
                        stop=(stop_after_attempt(10) | stop_after_delay(60)),
                        retry=retry_if_exception_type(zmq.error.ZMQError),
                    ):
                        with attempt:
                            # Wait until bootstrap script is executed.
                            # - Main kernel runner is executed after bootstrap script, and
                            #   check_status is accessible only after kernel runner is loaded.
                            await kernel_obj.check_status()
                            # Update the service-ports metadata from the image labels
                            # with the extended template metadata from the agent and krunner.
                            live_services = await kernel_obj.get_service_apps()
                            if live_services["status"] != "failed":
                                for live_service in live_services["data"]:
                                    for service_port in service_ports:
                                        if live_service["name"] == service_port["name"]:
                                            service_port.update(live_service)
                                            break
                    if self.local_config["debug"]["log-kernel-config"]:
                        log.debug("service ports:\n{!r}", pretty(service_ports))
                except asyncio.CancelledError:
                    log.warning("cancelled waiting of container startup (k:{})", kernel_id)
                    raise
                except Exception:
                    log.exception(
                        "unexpected error while waiting container startup (k:{})", kernel_id
                    )
                    raise RuntimeError(
                        "cancelled waiting of container startup due to initialization failure",
                    )
                finally:
                    self._pending_creation_tasks[kernel_id].remove(current_task)
                    if not self._pending_creation_tasks[kernel_id]:
                        del self._pending_creation_tasks[kernel_id]
            except Exception as e:
                await self.rescan_resource_usage()
                raise e

            public_service_ports: List[ServicePort] = self.get_public_service_ports(service_ports)

            kernel_creation_info: KernelCreationResult = {
                "id": KernelId(kernel_id),
                "kernel_host": str(kernel_obj["kernel_host"]),
                "repl_in_port": kernel_obj["repl_in_port"],
                "repl_out_port": kernel_obj["repl_out_port"],
                "stdin_port": kernel_obj["stdin_port"],  # legacy
                "stdout_port": kernel_obj["stdout_port"],  # legacy
                "service_ports": public_service_ports,
                "container_id": kernel_obj["container_id"],
                "resource_spec": attrs.asdict(resource_spec),
                "scaling_group": kernel_config["scaling_group"],
                "agent_addr": kernel_config["agent_addr"],
                "attached_devices": attached_devices,
            }

            if model_definition:
                for model in model_definition["models"]:
                    log.debug("starting model service of model {}", model)
                    await kernel_obj.start_model_service(model)

            # Finally we are done.
            await self.produce_event(
                KernelStartedEvent(
                    kernel_id,
                    session_id,
                    creation_info={
                        **kernel_creation_info,
                        "id": str(KernelId(kernel_id)),
                        "container_id": str(kernel_obj["container_id"]),
                    },
                ),
            )

            if kernel_config["session_type"] == "batch" and kernel_config["cluster_role"] == "main":
                self._ongoing_exec_batch_tasks.add(
                    asyncio.create_task(
                        self.execute_batch(
                            session_id, kernel_id, kernel_config["startup_command"] or ""
                        ),
                    ),
                )

            # The startup command for the batch-type sessions will be executed by the manager
            # upon firing of the "session_started" event.
            return kernel_creation_info

    def get_public_service_ports(self, service_ports: list[ServicePort]) -> list[ServicePort]:
        return [port for port in service_ports if port["protocol"] != ServicePortProtocols.INTERNAL]

    @abstractmethod
    async def destroy_kernel(
        self,
        kernel_id: KernelId,
        container_id: Optional[ContainerId],
    ) -> None:
        """
        Initiate destruction of the kernel.

        Things to do:
        * Send SIGTERM to the kernel's main process.
        * Send SIGKILL if it's not terminated within a few seconds.
        """

    @abstractmethod
    async def clean_kernel(
        self,
        kernel_id: KernelId,
        container_id: Optional[ContainerId],
        restarting: bool,
    ) -> None:
        """
        Clean up kernel-related book-keepers when the underlying
        implementation detects an event that the kernel has terminated.

        Things to do:
        * Call :meth:`self.collect_logs()` to store the container's console outputs.
        * Delete the underlying kernel resource (e.g., container)
        * Release host-specific resources used for the kernel (e.g., scratch spaces)

        This method is intended to be called asynchronously by the implementation-specific
        event monitoring routine.

        The ``container_id`` may be ``None`` if the container has already gone away.
        In such cases, skip container-specific cleanups.
        """

    @abstractmethod
    async def create_local_network(self, network_name: str) -> None:
        """
        Create a local bridge network for a single-node multicontainer session, where containers in the
        same agent can connect to each other using cluster hostnames without explicit port mapping.

        This is called by the manager before kernel creation.
        It may raise :exc:`NotImplementedError` and then the manager
        will cancel creation of the session.
        """

    @abstractmethod
    async def destroy_local_network(self, network_name: str) -> None:
        """
        Destroy a local bridge network used for a single-node multi-container session.

        This is called by the manager after kernel destruction.
        """

    @abstractmethod
    async def restart_kernel__load_config(
        self,
        kernel_id: KernelId,
        name: str,
    ) -> bytes:
        """
        Restore the cluster config from a previous launch of the kernel.
        """
        pass

    @abstractmethod
    async def restart_kernel__store_config(
        self,
        kernel_id: KernelId,
        name: str,
        data: bytes,
    ) -> None:
        """
        Store the cluster config to a kernel-related storage (e.g., scratch space),
        so that restarts of this kernel can reuse the configuration.
        """
        pass

    async def restart_kernel(
        self,
        session_id: SessionId,
        kernel_id: KernelId,
        updating_kernel_config: KernelCreationConfig,
    ):
        tracker = self.restarting_kernels.get(kernel_id)
        if tracker is None:
            tracker = RestartTracker(
                request_lock=asyncio.Lock(),
                destroy_event=asyncio.Event(),
                done_event=asyncio.Event(),
            )
            self.restarting_kernels[kernel_id] = tracker

        existing_kernel_config = pickle.loads(
            await self.restart_kernel__load_config(kernel_id, "kconfig.dat"),
        )
        existing_cluster_info = json.loads(
            await self.restart_kernel__load_config(kernel_id, "cluster.json"),
        )
        kernel_config = cast(
            KernelCreationConfig,
            {**existing_kernel_config, **updating_kernel_config},
        )
        async with tracker.request_lock:
            tracker.done_event.clear()
            await self.inject_container_lifecycle_event(
                kernel_id,
                session_id,
                LifecycleEvent.DESTROY,
                KernelLifecycleEventReason.RESTARTING,
            )
            try:
                with timeout(60):
                    await tracker.destroy_event.wait()
            except asyncio.TimeoutError:
                log.warning("timeout detected while restarting kernel {0}!", kernel_id)
                self.restarting_kernels.pop(kernel_id, None)
                await self.inject_container_lifecycle_event(
                    kernel_id,
                    session_id,
                    LifecycleEvent.CLEAN,
                    KernelLifecycleEventReason.RESTART_TIMEOUT,
                )
                raise
            else:
                try:
                    await self.create_kernel(
                        session_id,
                        kernel_id,
                        kernel_config,
                        existing_cluster_info,
                        restarting=True,
                    )
                    self.restarting_kernels.pop(kernel_id, None)
                except Exception:
                    # TODO: retry / cancel others?
                    log.exception(
                        "restart_kernel(s:{}, k:{}): re-creation failure", session_id, kernel_id
                    )
            tracker.done_event.set()
        kernel_obj = self.kernel_registry[kernel_id]
        return {
            "container_id": kernel_obj["container_id"],
            "repl_in_port": kernel_obj["repl_in_port"],
            "repl_out_port": kernel_obj["repl_out_port"],
            "stdin_port": kernel_obj["stdin_port"],
            "stdout_port": kernel_obj["stdout_port"],
            "service_ports": kernel_obj.service_ports,
        }

    async def execute(
        self,
        session_id: SessionId,
        kernel_id: KernelId,
        run_id: Optional[str],
        mode: Literal["query", "batch", "input", "continue"],
        text: str,
        *,
        opts: Mapping[str, Any],
        api_version: int,
        flush_timeout: float,
    ):
        # Wait for the kernel restarting if it's ongoing...
        restart_tracker = self.restarting_kernels.get(kernel_id)
        if restart_tracker is not None:
            await restart_tracker.done_event.wait()

        await self.produce_event(
            ExecutionStartedEvent(session_id),
        )
        try:
            kernel_obj = self.kernel_registry[kernel_id]
            result = await kernel_obj.execute(
                run_id, mode, text, opts=opts, flush_timeout=flush_timeout, api_version=api_version
            )
        except asyncio.CancelledError:
            await self.produce_event(
                ExecutionCancelledEvent(session_id),
            )
            raise
        except KeyError:
            # This situation is handled in the lifecycle management subsystem.
            raise RuntimeError(
                f"The container for kernel {kernel_id} is not found! "
                "(might be terminated--try it again)"
            ) from None

        if result["status"] in ("finished", "exec-timeout"):
            log.debug("_execute({0}) {1}", kernel_id, result["status"])
        if result["status"] == "finished":
            await self.produce_event(
                ExecutionFinishedEvent(session_id),
            )
        elif result["status"] == "exec-timeout":
            await self.produce_event(
                ExecutionTimeoutEvent(session_id),
            )
            await self.inject_container_lifecycle_event(
                kernel_id,
                session_id,
                LifecycleEvent.DESTROY,
                KernelLifecycleEventReason.EXEC_TIMEOUT,
            )
        return {
            **result,
            "files": [],  # kept for API backward-compatibility
        }

    async def get_completions(self, kernel_id: KernelId, text: str, opts: dict):
        return await self.kernel_registry[kernel_id].get_completions(text, opts)

    async def get_logs(self, kernel_id: KernelId):
        return await self.kernel_registry[kernel_id].get_logs()

    async def interrupt_kernel(self, kernel_id: KernelId):
        return await self.kernel_registry[kernel_id].interrupt_kernel()

    async def start_service(self, kernel_id: KernelId, service: str, opts: dict):
        return await self.kernel_registry[kernel_id].start_service(service, opts)

    async def shutdown_service(self, kernel_id: KernelId, service: str):
        try:
            kernel_obj = self.kernel_registry[kernel_id]
            if kernel_obj is not None:
                await kernel_obj.shutdown_service(service)
        except Exception:
            log.exception("unhandled exception while shutting down service app ${}", service)

    async def commit(self, reporter, kernel_id: KernelId, subdir: str, filename: str):
        return await self.kernel_registry[kernel_id].commit(kernel_id, subdir, filename)

    async def get_commit_status(self, kernel_id: KernelId, subdir: str) -> CommitStatus:
        return await self.kernel_registry[kernel_id].check_duplicate_commit(kernel_id, subdir)

    async def accept_file(self, kernel_id: KernelId, filename: str, filedata):
        return await self.kernel_registry[kernel_id].accept_file(filename, filedata)

    async def download_file(self, kernel_id: KernelId, filepath: str):
        return await self.kernel_registry[kernel_id].download_file(filepath)

    async def download_single(self, kernel_id: KernelId, filepath: str):
        return await self.kernel_registry[kernel_id].download_single(filepath)

    async def list_files(self, kernel_id: KernelId, path: str):
        return await self.kernel_registry[kernel_id].list_files(path)

    async def save_last_registry(self, force=False) -> None:
        now = time.monotonic()
        if (not force) and (now <= self.last_registry_written_time + 60):
            return  # don't save too frequently
        try:
            var_base_path = self.local_config["agent"]["var-base-path"]
            last_registry_file = f"last_registry.{self.local_instance_id}.dat"
            with open(var_base_path / last_registry_file, "wb") as f:
                pickle.dump(self.kernel_registry, f)
            self.last_registry_written_time = now
            log.debug("saved {}", last_registry_file)
        except Exception as e:
            log.exception("unable to save {}", last_registry_file, exc_info=e)
            try:
                os.remove(var_base_path / last_registry_file)
            except FileNotFoundError:
                pass<|MERGE_RESOLUTION|>--- conflicted
+++ resolved
@@ -1918,33 +1918,6 @@
                     service_ports,
                 )
                 async with self.registry_lock:
-<<<<<<< HEAD
-                    self.kernel_registry[ctx.kernel_id]["container_id"] = cid
-                await self.produce_event(
-                    KernelErrorEvent(
-                        kernel_id,
-                        session_id,
-                        KernelLifecycleEventReason.CONTAINER_ERROR,
-                    )
-                )
-                raise AgentError("Kernel failed to create container (k:{})", str(ctx.kernel_id))
-            except Exception:
-                log.warning(
-                    "Kernel failed to create container (k:{}).",
-                    kernel_id,
-                )
-                await self.produce_event(
-                    KernelErrorEvent(
-                        kernel_id,
-                        session_id,
-                        KernelLifecycleEventReason.CONTAINER_ERROR,
-                    )
-                )
-                raise
-            async with self.registry_lock:
-                self.kernel_registry[ctx.kernel_id].data.update(container_data)
-            await kernel_obj.init()
-=======
                     self.kernel_registry[ctx.kernel_id] = kernel_obj
                 try:
                     container_data = await ctx.start_container(
@@ -1962,12 +1935,12 @@
                     cid = e.container_id
                     async with self.registry_lock:
                         self.kernel_registry[ctx.kernel_id]["container_id"] = cid
-                    await self.inject_container_lifecycle_event(
-                        kernel_id,
-                        session_id,
-                        LifecycleEvent.DESTROY,
-                        KernelLifecycleEventReason.UNKNOWN,
-                        container_id=ContainerId(cid),
+                    await self.produce_event(
+                        KernelErrorEvent(
+                            kernel_id,
+                            session_id,
+                            KernelLifecycleEventReason.CONTAINER_ERROR,
+                        )
                     )
                     raise AgentError("Kernel failed to create container (k:{})", str(ctx.kernel_id))
                 except Exception:
@@ -1976,13 +1949,17 @@
                         " unregistered.",
                         kernel_id,
                     )
-                    async with self.registry_lock:
-                        del self.kernel_registry[kernel_id]
+                    await self.produce_event(
+                        KernelErrorEvent(
+                            kernel_id,
+                            session_id,
+                            KernelLifecycleEventReason.CONTAINER_ERROR,
+                        )
+                    )
                     raise
                 async with self.registry_lock:
                     self.kernel_registry[ctx.kernel_id].data.update(container_data)
                 await kernel_obj.init()
->>>>>>> 65a7d6a6
 
                 current_task = asyncio.current_task()
                 assert current_task is not None
