from __future__ import annotations

import asyncio
import logging
import os
import pickle
import re
import shutil
import signal
import sys
import textwrap
import time
import traceback
import weakref
import zlib
from abc import ABCMeta, abstractmethod
from collections import defaultdict
from collections.abc import (
    AsyncGenerator,
    Awaitable,
    Callable,
    Collection,
    Iterable,
    Mapping,
    MutableMapping,
    MutableSequence,
    Sequence,
)
from decimal import Decimal
from io import SEEK_END, BytesIO
from pathlib import Path
from types import TracebackType
from typing import (
    TYPE_CHECKING,
    Any,
    Final,
    Generic,
    Literal,
    Optional,
    TypeVar,
    cast,
)
from uuid import UUID

import aiotools
import attrs
import pkg_resources
import yaml
import zmq
import zmq.asyncio
from async_timeout import timeout
from cachetools import LRUCache, cached
from redis.asyncio import Redis
from tenacity import (
    AsyncRetrying,
    retry_if_exception_type,
    stop_after_attempt,
    stop_after_delay,
    wait_fixed,
)
from trafaret import DataError

from ai.backend.common import msgpack, redis_helper
from ai.backend.common.bgtask import BackgroundTaskManager
from ai.backend.common.config import model_definition_iv
from ai.backend.common.defs import REDIS_STATISTICS_DB, REDIS_STREAM_DB, RedisRole
<<<<<<< HEAD
from ai.backend.common.docker import (
    DEFAULT_KERNEL_FEATURE,
    MAX_KERNELSPEC,
    MIN_KERNELSPEC,
    ImageRef,
    KernelFeatures,
    LabelName,
)
from ai.backend.common.dto.agent.response import PurgeImageResponses
=======
from ai.backend.common.docker import MAX_KERNELSPEC, MIN_KERNELSPEC, ImageRef
from ai.backend.common.dto.agent.response import PurgeImagesResp
from ai.backend.common.dto.manager.rpc_request import PurgeImagesReq
>>>>>>> 6cadcb96
from ai.backend.common.events import (
    AbstractEvent,
    AgentErrorEvent,
    AgentHeartbeatEvent,
    AgentStartedEvent,
    AgentTerminatedEvent,
    DoAgentResourceCheckEvent,
    DoSyncKernelLogsEvent,
    DoVolumeMountEvent,
    DoVolumeUnmountEvent,
    EventDispatcher,
    EventProducer,
    ExecutionCancelledEvent,
    ExecutionFinishedEvent,
    ExecutionStartedEvent,
    ExecutionTimeoutEvent,
    KernelCreatingEvent,
    KernelLifecycleEventReason,
    KernelPreparingEvent,
    KernelPullingEvent,
    KernelStartedEvent,
    KernelTerminatedEvent,
    ModelServiceStatusEvent,
    SessionFailureEvent,
    SessionSuccessEvent,
    VolumeMountableNodeType,
    VolumeMounted,
    VolumeUnmounted,
)
from ai.backend.common.exception import VolumeMountFailed
from ai.backend.common.json import (
    dump_json,
    dump_json_str,
    load_json,
)
from ai.backend.common.lock import FileLock
from ai.backend.common.message_queue.hiredis_queue import HiRedisMQArgs, HiRedisQueue
from ai.backend.common.message_queue.queue import AbstractMessageQueue
from ai.backend.common.message_queue.redis_queue import RedisMQArgs, RedisQueue
from ai.backend.common.metrics.metric import CommonMetricRegistry
from ai.backend.common.plugin.monitor import ErrorPluginContext, StatsPluginContext
from ai.backend.common.service_ports import parse_service_ports
from ai.backend.common.types import (
    MODEL_SERVICE_RUNTIME_PROFILES,
    AbuseReportValue,
    AcceleratorMetadata,
    AgentId,
    AutoPullBehavior,
    BinarySize,
    ClusterInfo,
    ClusterSSHPortMapping,
    CommitStatus,
    ContainerId,
    DeviceId,
    DeviceName,
    EtcdRedisConfig,
    HardwareMetadata,
    ImageConfig,
    ImageRegistry,
    KernelCreationConfig,
    KernelCreationResult,
    KernelId,
    ModelServiceStatus,
    MountPermission,
    MountTypes,
    RedisConfig,
    RedisConnectionInfo,
    RuntimeVariant,
    Sentinel,
    ServicePort,
    ServicePortProtocols,
    SessionId,
    SessionTypes,
    SlotName,
    VFolderMount,
    VFolderUsageMode,
    aobject,
)
from ai.backend.common.utils import (
    cancel_tasks,
    current_loop,
    mount,
    umount,
)
from ai.backend.logging import BraceStyleAdapter
from ai.backend.logging.formatter import pretty

from . import __version__ as VERSION
from . import alloc_map as alloc_map_mod
from .affinity_map import AffinityMap
from .exception import AgentError, ContainerCreationError, ResourceError
from .kernel import AbstractKernel, match_distro_data
from .resources import (
    AbstractAllocMap,
    AbstractComputeDevice,
    AbstractComputePlugin,
    KernelResourceSpec,
    Mount,
    allocate,
    known_slot_types,
)
from .stats import StatContext, StatModes
from .types import (
    Container,
    ContainerLifecycleEvent,
    ContainerStatus,
    KernelLifecycleStatus,
    KernelOwnershipData,
    LifecycleEvent,
    MountInfo,
)
from .utils import generate_local_instance_id, get_arch_name

if TYPE_CHECKING:
    from ai.backend.common.auth import PublicKey
    from ai.backend.common.etcd import AsyncEtcd

log = BraceStyleAdapter(logging.getLogger(__spec__.name))

_sentinel = Sentinel.TOKEN

ACTIVE_STATUS_SET = frozenset([
    ContainerStatus.RUNNING,
    ContainerStatus.RESTARTING,
    ContainerStatus.PAUSED,
])

DEAD_STATUS_SET = frozenset([
    ContainerStatus.EXITED,
    ContainerStatus.DEAD,
    ContainerStatus.REMOVING,
])

COMMIT_STATUS_EXPIRE: Final[int] = 13
EVENT_DISPATCHER_CONSUMER_GROUP: Final = "agent"

KernelObjectType = TypeVar("KernelObjectType", bound=AbstractKernel)


def update_additional_gids(environ: MutableMapping[str, str], gids: Iterable[int]) -> None:
    if not gids:
        return
    if orig_additional_gids := environ.get("ADDITIONAL_GIDS"):
        orig_add_gids = {int(gid) for gid in orig_additional_gids.split(",") if gid}
        additional_gids = orig_add_gids | set(gids)
    else:
        additional_gids = set(gids)
    environ["ADDITIONAL_GIDS"] = ",".join(map(str, additional_gids))


class AbstractKernelCreationContext(aobject, Generic[KernelObjectType]):
    kspec_version: int
    distro: str
    ownership_data: KernelOwnershipData
    kernel_id: KernelId
    session_id: SessionId
    agent_id: AgentId
    event_producer: EventProducer
    kernel_config: KernelCreationConfig
    local_config: Mapping[str, Any]
    kernel_features: frozenset[str]
    image_ref: ImageRef
    internal_data: Mapping[str, Any]
    additional_allowed_syscalls: list[str]
    restarting: bool
    cancellation_handlers: Sequence[Callable[[], Awaitable[None]]] = []
    _rx_distro = re.compile(r"\.([a-z-]+\d+\.\d+)\.")

    def __init__(
        self,
        ownership_data: KernelOwnershipData,
        event_producer: EventProducer,
        kernel_image: ImageRef,
        kernel_config: KernelCreationConfig,
        distro: str,
        local_config: Mapping[str, Any],
        computers: MutableMapping[DeviceName, ComputerContext],
        restarting: bool = False,
    ) -> None:
        self.image_labels = kernel_config["image"]["labels"]
        self.kspec_version = int(self.image_labels.get("ai.backend.kernelspec", "1"))
        self.kernel_features = frozenset(
            self.image_labels.get(LabelName.FEATURES.value, DEFAULT_KERNEL_FEATURE).split()
        )
        self.ownership_data = ownership_data
        self.session_id = ownership_data.session_id
        self.kernel_id = ownership_data.kernel_id
        self.agent_id = ownership_data.agent_id
        self.event_producer = event_producer
        self.kernel_config = kernel_config
        self.image_ref = kernel_image
        self.distro = distro
        self.internal_data = kernel_config["internal_data"] or {}
        self.computers = computers
        self.restarting = restarting
        self.local_config = local_config

    @abstractmethod
    async def get_extra_envs(self) -> Mapping[str, str]:
        return {}

    @abstractmethod
    async def prepare_resource_spec(
        self,
    ) -> tuple[KernelResourceSpec, Optional[Mapping[str, Any]]]:
        raise NotImplementedError

    @abstractmethod
    async def prepare_scratch(self) -> None:
        pass

    @abstractmethod
    async def get_intrinsic_mounts(self) -> Sequence[Mount]:
        return []

    def update_user_bootstrap_script(self, script: str) -> None:
        """
        Replace user-defined bootstrap script to an arbitrary one created by agent.
        """
        self.kernel_config["bootstrap_script"] = script

    @property
    @abstractmethod
    def repl_ports(self) -> Sequence[int]:
        """
        Return the list of intrinsic REPL ports to exclude from public mapping.
        """
        raise NotImplementedError

    @property
    @abstractmethod
    def protected_services(self) -> Sequence[str]:
        """
        Return the list of protected (intrinsic) service names to exclude from public mapping.
        """
        raise NotImplementedError

    @abstractmethod
    async def apply_network(self, cluster_info: ClusterInfo) -> None:
        """
        Apply the given cluster network information to the deployment.
        """
        raise NotImplementedError

    @abstractmethod
    async def prepare_ssh(self, cluster_info: ClusterInfo) -> None:
        """
        Prepare container to accept SSH connection.
        Install the ssh keypair inside the kernel from cluster_info.
        """
        raise NotImplementedError

    @abstractmethod
    async def process_mounts(self, mounts: Sequence[Mount]):
        raise NotImplementedError

    @abstractmethod
    async def apply_accelerator_allocation(
        self,
        computer: AbstractComputePlugin,
        device_alloc: Mapping[SlotName, Mapping[DeviceId, Decimal]],
    ) -> None:
        raise NotImplementedError

    @abstractmethod
    async def generate_accelerator_mounts(
        self,
        computer: AbstractComputePlugin,
        device_alloc: Mapping[SlotName, Mapping[DeviceId, Decimal]],
    ) -> list[MountInfo]:
        raise NotImplementedError

    @abstractmethod
    def resolve_krunner_filepath(self, filename) -> Path:
        """
        Return matching krunner path object for given filename.
        """
        raise NotImplementedError

    @abstractmethod
    def get_runner_mount(
        self,
        type: MountTypes,
        src: str | Path,
        target: str | Path,
        perm: MountPermission = MountPermission.READ_ONLY,
        opts: Optional[Mapping[str, Any]] = None,
    ):
        """
        Return mount object to mount target krunner file/folder/volume.
        """
        raise NotImplementedError

    @abstractmethod
    async def prepare_container(
        self,
        resource_spec: KernelResourceSpec,
        environ: Mapping[str, str],
        service_ports,
        cluster_info: ClusterInfo,
    ) -> KernelObjectType:
        raise NotImplementedError

    @abstractmethod
    async def start_container(
        self,
        kernel_obj: AbstractKernel,
        cmdargs: list[str],
        resource_opts,
        preopen_ports,
        cluster_info: ClusterInfo,
    ) -> Mapping[str, Any]:
        raise NotImplementedError

    @cached(
        cache=LRUCache(maxsize=32),  # type: ignore
        key=lambda self: (
            self.image_ref,
            self.distro,
        ),
    )
    def get_krunner_info(self) -> tuple[str, str, str, str, str]:
        distro = self.distro
        matched_distro, krunner_volume = match_distro_data(
            self.local_config["container"]["krunner-volumes"], distro
        )
        matched_libc_style = "glibc"
        if distro.startswith("alpine"):
            matched_libc_style = "musl"
        krunner_pyver = "3.6"  # fallback
        if m := re.search(r"^([a-z-]+)(\d+(\.\d+)*)?$", matched_distro):
            matched_distro_pkgname = m.group(1).replace("-", "_")
            try:
                krunner_pyver = (
                    Path(
                        pkg_resources.resource_filename(
                            f"ai.backend.krunner.{matched_distro_pkgname}",
                            f"krunner-python.{matched_distro}.txt",
                        )
                    )
                    .read_text()
                    .strip()
                )
            except FileNotFoundError:
                pass
        log.debug("selected krunner: {}", matched_distro)
        log.debug("selected libc style: {}", matched_libc_style)
        log.debug("krunner volume: {}", krunner_volume)
        log.debug("krunner python: {}", krunner_pyver)
        arch = get_arch_name()
        return arch, matched_distro, matched_libc_style, krunner_volume, krunner_pyver

    async def mount_vfolders(
        self,
        vfolders: Sequence[VFolderMount],
        resource_spec: KernelResourceSpec,
    ) -> None:
        for vfolder in vfolders:
            if self.internal_data.get("prevent_vfolder_mounts", False):
                # Only allow mount of ".logs" directory to prevent expose
                # internal-only information, such as Docker credentials to user's ".docker" vfolder
                # in image importer kernels.
                if vfolder.name != ".logs":
                    continue
            mount = Mount(
                MountTypes.BIND,
                Path(vfolder.host_path),
                Path(vfolder.kernel_path),
                vfolder.mount_perm,
            )
            resource_spec.mounts.append(mount)

    async def mount_krunner(
        self,
        resource_spec: KernelResourceSpec,
        environ: MutableMapping[str, str],
    ) -> None:
        def _mount(
            type,
            src,
            dst,
        ):
            resource_spec.mounts.append(
                self.get_runner_mount(
                    type,
                    src,
                    dst,
                    MountPermission.READ_ONLY,
                ),
            )

        # Inject Backend.AI kernel runner dependencies.
        distro = self.distro

        (
            arch,
            matched_distro,
            matched_libc_style,
            krunner_volume,
            krunner_pyver,
        ) = self.get_krunner_info()
        artifact_path = Path(pkg_resources.resource_filename("ai.backend.agent", "../runner"))

        def find_artifacts(pattern: str) -> Mapping[str, str]:
            artifacts = {}
            for p in artifact_path.glob(pattern):
                m = self._rx_distro.search(p.name)
                if m is not None:
                    artifacts[m.group(1)] = p.name
            return artifacts

        def mount_versioned_binary(candidate_glob: str, target_path: str) -> None:
            candidates = find_artifacts(candidate_glob)
            _, candidate = match_distro_data(candidates, distro)
            resolved_path = self.resolve_krunner_filepath("runner/" + candidate)
            _mount(MountTypes.BIND, resolved_path, target_path)

        def mount_static_binary(filename: str, target_path: str) -> None:
            resolved_path = self.resolve_krunner_filepath("runner/" + filename)
            _mount(MountTypes.BIND, resolved_path, target_path)

        mount_static_binary(f"su-exec.{arch}.bin", "/opt/kernel/su-exec")
        mount_versioned_binary(f"libbaihook.*.{arch}.so", "/opt/kernel/libbaihook.so")
        mount_static_binary(f"dropbearmulti.{arch}.bin", "/opt/kernel/dropbearmulti")
        mount_static_binary(f"sftp-server.{arch}.bin", "/opt/kernel/sftp-server")
        mount_static_binary(f"tmux.{arch}.bin", "/opt/kernel/tmux")

        jail_path: Optional[Path]
        if self.local_config["container"]["sandbox-type"] == "jail":
            jail_candidates = find_artifacts(
                f"jail.*.{arch}.bin"
            )  # architecture check is already done when starting agent
            _, jail_candidate = match_distro_data(jail_candidates, distro)
            jail_path = self.resolve_krunner_filepath("runner/" + jail_candidate)
        else:
            jail_path = None

        dotfile_extractor_path = self.resolve_krunner_filepath("runner/extract_dotfiles.py")
        persistent_files_warning_doc_path = self.resolve_krunner_filepath(
            "runner/DO_NOT_STORE_PERSISTENT_FILES_HERE.md"
        )
        entrypoint_sh_path = self.resolve_krunner_filepath("runner/entrypoint.sh")

        fantompass_path = self.resolve_krunner_filepath("runner/fantompass.py")
        hash_phrase_path = self.resolve_krunner_filepath("runner/hash_phrase.py")
        words_json_path = self.resolve_krunner_filepath("runner/words.json")

        if matched_libc_style == "musl":
            terminfo_path = self.resolve_krunner_filepath("runner/terminfo.alpine3.8")
            _mount(MountTypes.BIND, terminfo_path, "/home/work/.terminfo")

        _mount(MountTypes.BIND, dotfile_extractor_path, "/opt/kernel/extract_dotfiles.py")
        _mount(MountTypes.BIND, entrypoint_sh_path, "/opt/kernel/entrypoint.sh")
        _mount(MountTypes.BIND, fantompass_path, "/opt/kernel/fantompass.py")
        _mount(MountTypes.BIND, hash_phrase_path, "/opt/kernel/hash_phrase.py")
        _mount(MountTypes.BIND, words_json_path, "/opt/kernel/words.json")
        if jail_path is not None:
            _mount(MountTypes.BIND, jail_path, "/opt/kernel/jail")
        _mount(
            MountTypes.BIND,
            persistent_files_warning_doc_path,
            "/home/work/DO_NOT_STORE_PERSISTENT_FILES_HERE.md",
        )

        _mount(MountTypes.VOLUME, krunner_volume, "/opt/backend.ai")
        pylib_path = f"/opt/backend.ai/lib/python{krunner_pyver}/site-packages/"
        kernel_pkg_path = self.resolve_krunner_filepath("kernel")
        helpers_pkg_path = self.resolve_krunner_filepath("helpers")
        _mount(MountTypes.BIND, kernel_pkg_path, pylib_path + "ai/backend/kernel")
        _mount(MountTypes.BIND, helpers_pkg_path, pylib_path + "ai/backend/helpers")
        environ["LD_PRELOAD"] = "/opt/kernel/libbaihook.so"

        # Inject ComputeDevice-specific env-varibles and hooks
        already_injected_hooks: set[Path] = set()
        additional_gid_set: set[int] = set()
        additional_allowed_syscalls_set: set[str] = set()

        for dev_type, device_alloc in resource_spec.allocations.items():
            computer_ctx = self.computers[dev_type]
            await self.apply_accelerator_allocation(
                computer_ctx.instance,
                device_alloc,
            )
            accelerator_mounts = await self.generate_accelerator_mounts(
                computer_ctx.instance,
                device_alloc,
            )

            additional_gids = computer_ctx.instance.get_additional_gids()
            additional_gid_set.update(additional_gids)

            additional_allowed_syscalls = computer_ctx.instance.get_additional_allowed_syscalls()
            additional_allowed_syscalls_set.update(additional_allowed_syscalls)

            for mount_info in accelerator_mounts:
                _mount(mount_info.mode, mount_info.src_path, mount_info.dst_path.as_posix())
            alloc_sum = Decimal(0)
            for dev_id, per_dev_alloc in device_alloc.items():
                alloc_sum += sum(per_dev_alloc.values())
            if alloc_sum > 0:
                hook_paths = await computer_ctx.instance.get_hooks(distro, arch)
                if hook_paths:
                    log.debug(
                        "accelerator {} provides hooks: {}",
                        type(computer_ctx.instance).__name__,
                        ", ".join(map(str, hook_paths)),
                    )
                for hook_path in map(lambda p: Path(p).absolute(), hook_paths):
                    if hook_path in already_injected_hooks:
                        continue
                    container_hook_path = f"/opt/kernel/{hook_path.name}"
                    _mount(MountTypes.BIND, hook_path, container_hook_path)
                    environ["LD_PRELOAD"] += ":" + container_hook_path
                    already_injected_hooks.add(hook_path)

        self.additional_allowed_syscalls = sorted(list(additional_allowed_syscalls_set))
        update_additional_gids(environ, additional_gids)

    def get_overriding_uid(self) -> Optional[int]:
        return None

    def get_overriding_gid(self) -> Optional[int]:
        return None

    def get_supplementary_gids(self) -> set[int]:
        return set()


KernelCreationContextType = TypeVar(
    "KernelCreationContextType", bound=AbstractKernelCreationContext
)


@attrs.define(auto_attribs=True, slots=True)
class RestartTracker:
    request_lock: asyncio.Lock
    destroy_event: asyncio.Event
    done_event: asyncio.Event


@attrs.define(auto_attribs=True, slots=True)
class ComputerContext:
    instance: AbstractComputePlugin
    devices: Collection[AbstractComputeDevice]
    alloc_map: AbstractAllocMap


class AbstractAgent(
    aobject, Generic[KernelObjectType, KernelCreationContextType], metaclass=ABCMeta
):
    id: AgentId
    loop: asyncio.AbstractEventLoop
    local_config: Mapping[str, Any]
    etcd: AsyncEtcd
    local_instance_id: str
    kernel_registry: MutableMapping[KernelId, AbstractKernel]
    computers: MutableMapping[DeviceName, ComputerContext]
    images: Mapping[str, str]
    port_pool: set[int]

    redis: Redis

    restarting_kernels: MutableMapping[KernelId, RestartTracker]
    timer_tasks: MutableSequence[asyncio.Task]
    container_lifecycle_queue: asyncio.Queue[ContainerLifecycleEvent | Sentinel]

    agent_public_key: Optional[PublicKey]

    stat_ctx: StatContext
    stat_sync_sockpath: Path
    stat_sync_task: asyncio.Task

    stats_monitor: StatsPluginContext  # unused currently
    error_monitor: ErrorPluginContext  # unused in favor of produce_error_event()

    background_task_manager: BackgroundTaskManager

    _pending_creation_tasks: dict[KernelId, set[asyncio.Task]]
    _ongoing_exec_batch_tasks: weakref.WeakSet[asyncio.Task]
    _ongoing_destruction_tasks: weakref.WeakValueDictionary[KernelId, asyncio.Task]
    _metric_registry: CommonMetricRegistry

    def __init__(
        self,
        etcd: AsyncEtcd,
        local_config: Mapping[str, Any],
        *,
        stats_monitor: StatsPluginContext,
        error_monitor: ErrorPluginContext,
        skip_initial_scan: bool = False,
        agent_public_key: Optional[PublicKey],
    ) -> None:
        self._skip_initial_scan = skip_initial_scan
        self.loop = current_loop()
        self.etcd = etcd
        self.local_config = local_config
        self.id = AgentId(local_config["agent"]["id"])
        self.local_instance_id = generate_local_instance_id(__file__)
        self.agent_public_key = agent_public_key
        self.kernel_registry = {}
        self.computers = {}
        self.images = {}  # repoTag -> digest
        self.restarting_kernels = {}
        self.stat_ctx = StatContext(
            self,
            mode=StatModes(local_config["container"]["stats-type"]),
        )
        self.timer_tasks = []
        self.port_pool = set(
            range(
                local_config["container"]["port-range"][0],
                local_config["container"]["port-range"][1] + 1,
            )
        )
        self.stats_monitor = stats_monitor
        self.error_monitor = error_monitor
        self._pending_creation_tasks = defaultdict(set)
        self._ongoing_exec_batch_tasks = weakref.WeakSet()
        self._ongoing_destruction_tasks = weakref.WeakValueDictionary()
        self._metric_registry = CommonMetricRegistry.instance()

    async def __ainit__(self) -> None:
        """
        An implementation of AbstractAgent would define its own ``__ainit__()`` method.
        It must call this super method in an appropriate order, only once.
        """
        self.resource_lock = asyncio.Lock()
        self.registry_lock = asyncio.Lock()
        self.container_lifecycle_queue = asyncio.Queue()

        etcd_redis_config: EtcdRedisConfig = EtcdRedisConfig.from_dict(self.local_config["redis"])
        stream_redis_config = etcd_redis_config.get_override_config(RedisRole.STREAM)
        stream_redis = redis_helper.get_redis_object(
            stream_redis_config,
            name="event_producer.stream",
            db=REDIS_STREAM_DB,
        )
        mq = self._make_message_queue(stream_redis_config, stream_redis)
        self.event_producer = EventProducer(
            mq,
            source=self.id,
            log_events=self.local_config["debug"]["log-events"],
        )
        self.event_dispatcher = EventDispatcher(
            mq,
            log_events=self.local_config["debug"]["log-events"],
            event_observer=self._metric_registry.event,
        )
        self.redis_stream_pool = redis_helper.get_redis_object(
            etcd_redis_config.get_override_config(RedisRole.STREAM),
            name="stream",
            db=REDIS_STREAM_DB,
        )
        self.redis_stat_pool = redis_helper.get_redis_object(
            etcd_redis_config.get_override_config(RedisRole.STATISTICS),
            name="stat",
            db=REDIS_STATISTICS_DB,
        )

        self.background_task_manager = BackgroundTaskManager(
            stream_redis,
            self.event_producer,
            bgtask_observer=self._metric_registry.bgtask,
        )

        alloc_map_mod.log_alloc_map = self.local_config["debug"]["log-alloc-map"]
        computers = await self.load_resources()

        all_devices: list[AbstractComputeDevice] = []
        metadatas: list[AcceleratorMetadata] = []
        for name, computer in computers.items():
            devices = await computer.list_devices()
            all_devices.extend(devices)
            alloc_map = await computer.create_alloc_map()
            self.computers[name] = ComputerContext(computer, devices, alloc_map)
            metadatas.append(computer.get_metadata())

        self.slots = await self.scan_available_resources()
        log.info("Resource slots: {!r}", self.slots)
        log.info("Slot types: {!r}", known_slot_types)
        self.timer_tasks.append(aiotools.create_timer(self.update_slots, 30.0))

        async def _pipeline(r: Redis):
            pipe = r.pipeline()
            for metadata in metadatas:
                await pipe.hset(
                    "computer.metadata",
                    metadata["slot_name"],
                    dump_json_str(metadata),
                )
            return pipe

        await redis_helper.execute(self.redis_stat_pool, _pipeline)

        self.affinity_map = AffinityMap.build(all_devices)

        if not self._skip_initial_scan:
            self.images = await self.scan_images()
            self.timer_tasks.append(aiotools.create_timer(self._scan_images_wrapper, 20.0))
            await self.scan_running_kernels()

        # Prepare stat collector tasks.
        self.timer_tasks.append(aiotools.create_timer(self.collect_node_stat, 5.0))
        self.timer_tasks.append(aiotools.create_timer(self.collect_container_stat, 5.0))
        self.timer_tasks.append(aiotools.create_timer(self.collect_process_stat, 5.0))

        # Prepare heartbeats.
        heartbeat_interval = self.local_config["debug"]["heartbeat-interval"]
        self.timer_tasks.append(aiotools.create_timer(self.heartbeat, heartbeat_interval))

        # Prepare auto-cleaning of idle kernels.
        sync_container_lifecycles_config = self.local_config["agent"]["sync-container-lifecycles"]
        if sync_container_lifecycles_config["enabled"]:
            self.timer_tasks.append(
                aiotools.create_timer(
                    self.sync_container_lifecycles, sync_container_lifecycles_config["interval"]
                )
            )

        if abuse_report_path := self.local_config["agent"].get("abuse-report-path"):
            log.info(
                "Monitoring abnormal kernel activities reported by Watcher at {}", abuse_report_path
            )
            abuse_report_path.mkdir(exist_ok=True, parents=True)
            self.timer_tasks.append(aiotools.create_timer(self._cleanup_reported_kernels, 30.0))

        # Report commit status
        self.timer_tasks.append(
            aiotools.create_timer(self._report_all_kernel_commit_status_map, 7.0)
        )

        loop = current_loop()
        self.last_registry_written_time = time.monotonic()
        self.container_lifecycle_handler = loop.create_task(self.process_lifecycle_events())

        # Notify the gateway.
        await self.produce_event(AgentStartedEvent(reason="self-started"))

        # passive events
        evd = self.event_dispatcher
        evd.subscribe(DoVolumeMountEvent, self, handle_volume_mount, name="ag.volume.mount")
        evd.subscribe(DoVolumeUnmountEvent, self, handle_volume_umount, name="ag.volume.umount")

    def _make_message_queue(
        self, stream_redis_config: RedisConfig, stream_redis: RedisConnectionInfo
    ) -> AbstractMessageQueue:
        """
        Returns the message queue object.
        """
        node_id = self.local_config["agent"]["id"]
        if self.local_config["agent"].get("use-experimental-redis-event-dispatcher"):
            return HiRedisQueue(
                stream_redis_config,
                HiRedisMQArgs(
                    stream_key="events",
                    group_name=EVENT_DISPATCHER_CONSUMER_GROUP,
                    node_id=node_id,
                    db=REDIS_STREAM_DB,
                ),
            )
        return RedisQueue(
            stream_redis,
            RedisMQArgs(
                stream_key="events",
                group_name=EVENT_DISPATCHER_CONSUMER_GROUP,
                node_id=node_id,
            ),
        )

    async def shutdown(self, stop_signal: signal.Signals) -> None:
        """
        An implementation of AbstractAgent would define its own ``shutdown()`` method.
        It must call this super method in an appropriate order, only once.
        """
        await cancel_tasks(self._ongoing_exec_batch_tasks)

        async with self.registry_lock:
            # Close all pending kernel runners.
            for kernel_obj in self.kernel_registry.values():
                if kernel_obj.runner is not None:
                    await kernel_obj.runner.close()
                await kernel_obj.close()
            await self.save_last_registry(force=True)
            if stop_signal == signal.SIGTERM:
                await self.clean_all_kernels(blocking=True)

        # Stop timers.
        cancel_results = await cancel_tasks(self.timer_tasks)
        for result in cancel_results:
            if isinstance(result, Exception):
                log.error("timer cancellation error: {}", result)

        # Stop lifecycle event handler.
        await self.container_lifecycle_queue.put(_sentinel)
        await self.container_lifecycle_handler

        # Notify the gateway.
        await self.produce_event(AgentTerminatedEvent(reason="shutdown"))

        # Shut down the event dispatcher and Redis connection pools.
        await self.event_producer.close()
        await self.event_dispatcher.close()
        await self.redis_stream_pool.close()
        await self.redis_stat_pool.close()

    async def produce_event(self, event: AbstractEvent) -> None:
        """
        Send an event to the manager(s).
        """
        if self.local_config["debug"]["log-heartbeats"]:
            _log = log.debug if isinstance(event, AgentHeartbeatEvent) else log.info
        else:
            _log = (lambda *args: None) if isinstance(event, AgentHeartbeatEvent) else log.info
        if self.local_config["debug"]["log-events"]:
            _log("produce_event({0})", event)
        if isinstance(event, KernelTerminatedEvent):
            pending_creation_tasks = self._pending_creation_tasks.get(event.kernel_id, None)
            if pending_creation_tasks is not None:
                for t in set(pending_creation_tasks):
                    if not t.done() and not t.cancelled():
                        t.cancel()
                        try:
                            await t
                        except asyncio.CancelledError:
                            continue
        if isinstance(event, KernelStartedEvent) or isinstance(event, KernelTerminatedEvent):
            await self.save_last_registry()
        await self.event_producer.produce_event(event)

    async def produce_error_event(
        self,
        exc_info: Optional[tuple[type[BaseException], BaseException, TracebackType]] = None,
    ) -> None:
        exc_type, exc, tb = sys.exc_info() if exc_info is None else exc_info
        pretty_message = "".join(traceback.format_exception_only(exc_type, exc)).strip()
        pretty_tb = "".join(traceback.format_tb(tb)).strip()
        await self.produce_event(AgentErrorEvent(pretty_message, pretty_tb))

    async def _report_all_kernel_commit_status_map(self, interval: float) -> None:
        """
        Commit statuses are managed by `lock` file.
        +- base_commit_path
        |_ subdir1 (usually user's email)
            |_ commit_file1 (named by timestamp)
            |_ commit_file2
            |_ lock
                |_ kernel_id1 (means the user is currently committing the kernel)
                |_ kernel_id2
        |_ subdir2
        """
        loop = current_loop()
        base_commit_path: Path = self.local_config["agent"]["image-commit-path"]
        commit_kernels: set[str] = set()

        def _map_commit_status() -> None:
            for subdir in base_commit_path.iterdir():
                for commit_path in subdir.glob("./**/lock/*"):
                    kern = commit_path.name
                    if kern not in commit_kernels:
                        commit_kernels.add(kern)

        await loop.run_in_executor(None, _map_commit_status)

        commit_status_script = textwrap.dedent(
            """
        local key_and_value = {}
        for i, k in pairs(KEYS) do
            key_and_value[i*2-1] = k
            key_and_value[i*2] = 'ongoing'
        end
        if next(key_and_value) ~= nil then
            redis.call('MSET', unpack(key_and_value))
            for i, k in pairs(KEYS) do
                redis.call('EXPIRE', k, ARGV[1])
            end
        end
        """
        )
        await redis_helper.execute_script(
            self.redis_stat_pool,
            "check_kernel_commit_statuses",
            commit_status_script,
            [f"kernel.{kern}.commit" for kern in commit_kernels],
            [COMMIT_STATUS_EXPIRE],
        )

    async def heartbeat(self, interval: float):
        """
        Send my status information and available kernel images to the manager(s).
        """
        res_slots = {}
        try:
            for cctx in self.computers.values():
                for slot_key, slot_type in cctx.instance.slot_types:
                    res_slots[slot_key] = (
                        slot_type,
                        str(self.slots.get(slot_key, 0)),
                    )
            if self.local_config["agent"]["advertised-rpc-addr"]:
                rpc_addr = self.local_config["agent"]["advertised-rpc-addr"]
            else:
                rpc_addr = self.local_config["agent"]["rpc-listen-addr"]
            agent_info = {
                "ip": str(rpc_addr.host),
                "region": self.local_config["agent"]["region"],
                "scaling_group": self.local_config["agent"]["scaling-group"],
                "addr": f"tcp://{rpc_addr}",
                "public_key": self.agent_public_key,
                "public_host": str(self._get_public_host()),
                "resource_slots": res_slots,
                "version": VERSION,
                "compute_plugins": {
                    key: {
                        "version": computer.instance.get_version(),
                        **(await computer.instance.extra_info()),
                    }
                    for key, computer in self.computers.items()
                },
                "images": zlib.compress(
                    msgpack.packb([(repo_tag, digest) for repo_tag, digest in self.images.items()])
                ),
                "images.opts": {"compression": "zlib"},  # compression: zlib or None
                "architecture": get_arch_name(),
                "auto_terminate_abusing_kernel": self.local_config["agent"][
                    "force-terminate-abusing-containers"
                ],
            }
            await self.produce_event(AgentHeartbeatEvent(agent_info))
        except asyncio.TimeoutError:
            log.warning("event dispatch timeout: instance_heartbeat")
        except Exception:
            log.exception("instance_heartbeat failure")
            await self.produce_error_event()

    async def collect_logs(
        self,
        kernel_id: KernelId,
        container_id: str,
        async_log_iterator: AsyncGenerator[bytes],
    ) -> None:
        chunk_size = self.local_config["agent"]["container-logs"]["chunk-size"]
        log_key = f"containerlog.{container_id}"
        log_length = 0
        chunk_buffer = BytesIO()
        chunk_length = 0
        try:
            async with aiotools.aclosing(async_log_iterator):
                async for fragment in async_log_iterator:
                    fragment_length = len(fragment)
                    chunk_buffer.write(fragment)
                    chunk_length += fragment_length
                    log_length += fragment_length
                    while chunk_length >= chunk_size:
                        cb = chunk_buffer.getbuffer()
                        stored_chunk = bytes(cb[:chunk_size])
                        await redis_helper.execute(
                            self.redis_stream_pool,
                            lambda r: r.rpush(log_key, stored_chunk),
                        )
                        remaining = cb[chunk_size:]
                        chunk_length = len(remaining)
                        next_chunk_buffer = BytesIO(remaining)
                        next_chunk_buffer.seek(0, SEEK_END)
                        del remaining, cb
                        chunk_buffer.close()
                        chunk_buffer = next_chunk_buffer
            assert chunk_length < chunk_size
            if chunk_length > 0:
                await redis_helper.execute(
                    self.redis_stream_pool,
                    lambda r: r.rpush(log_key, chunk_buffer.getvalue()),
                )
        finally:
            chunk_buffer.close()
        # Keep the log for at most one hour in Redis.
        # This is just a safety measure to prevent memory leak in Redis
        # for cases when the event delivery has failed or processing
        # the log data has failed.
        await redis_helper.execute(
            self.redis_stream_pool,
            lambda r: r.expire(log_key, 3600),
        )
        await self.produce_event(DoSyncKernelLogsEvent(kernel_id, container_id))

    async def collect_node_stat(self, interval: float):
        if self.local_config["debug"]["log-stats"]:
            log.debug("collecting node statistics")
        try:
            await self.stat_ctx.collect_node_stat()
        except asyncio.CancelledError:
            pass
        except Exception:
            log.exception("unhandled exception while syncing node stats")
            await self.produce_error_event()

    async def collect_container_stat(self, interval: float):
        if self.local_config["debug"]["log-stats"]:
            log.debug("collecting container statistics")
        try:
            container_ids = []
            async with self.registry_lock:
                for kernel_id, kernel_obj in [*self.kernel_registry.items()]:
                    if (
                        not kernel_obj.stats_enabled
                        or kernel_obj.state != KernelLifecycleStatus.RUNNING
                    ):
                        continue
                    container_ids.append(kernel_obj["container_id"])
                await self.stat_ctx.collect_container_stat(container_ids)
        except asyncio.CancelledError:
            pass
        except Exception:
            log.exception("unhandled exception while syncing container stats")
            await self.produce_error_event()

    async def collect_process_stat(self, interval: float):
        if self.local_config["debug"]["log-stats"]:
            log.debug("collecting process statistics in container")
        try:
            updated_kernel_ids = []
            container_ids = []
            async with self.registry_lock:
                for kernel_id, kernel_obj in [*self.kernel_registry.items()]:
                    if (
                        not kernel_obj.stats_enabled
                        or kernel_obj.state != KernelLifecycleStatus.RUNNING
                    ):
                        continue
                    updated_kernel_ids.append(kernel_id)
                    container_ids.append(kernel_obj["container_id"])
                await self.stat_ctx.collect_per_container_process_stat(container_ids)
        except asyncio.CancelledError:
            pass
        except Exception:
            log.exception("unhandled exception while syncing process stats")
            await self.produce_error_event()

    def _get_public_host(self) -> str:
        agent_config: Mapping[str, Any] = self.local_config["agent"]
        container_config: Mapping[str, Any] = self.local_config["container"]
        return (
            agent_config.get("public-host")
            or container_config.get("advertised-host")
            or container_config["bind-host"]
        )

    async def _handle_start_event(self, ev: ContainerLifecycleEvent) -> None:
        async with self.registry_lock:
            kernel_obj = self.kernel_registry.get(ev.kernel_id)
            if kernel_obj is not None:
                kernel_obj.stats_enabled = True
                kernel_obj.state = KernelLifecycleStatus.RUNNING

    async def _handle_destroy_event(self, ev: ContainerLifecycleEvent) -> None:
        try:
            current_task = asyncio.current_task()
            assert current_task is not None
            if ev.kernel_id not in self._ongoing_destruction_tasks:
                self._ongoing_destruction_tasks[ev.kernel_id] = current_task
            async with self.registry_lock:
                kernel_obj = self.kernel_registry.get(ev.kernel_id)
                if kernel_obj is None:
                    log.warning(
                        "destroy_kernel(k:{0}, c:{1}) kernel missing (already dead?)",
                        ev.kernel_id,
                        ev.container_id,
                    )
                    if ev.container_id is None:
                        await self.reconstruct_resource_usage()
                        if not ev.suppress_events:
                            await self.produce_event(
                                KernelTerminatedEvent(
                                    ev.kernel_id,
                                    ev.session_id,
                                    reason=KernelLifecycleEventReason.ALREADY_TERMINATED,
                                ),
                            )
                        if ev.done_future is not None:
                            ev.done_future.set_result(None)
                        return
                else:
                    kernel_obj.state = KernelLifecycleStatus.TERMINATING
                    kernel_obj.stats_enabled = False
                    kernel_obj.termination_reason = ev.reason
                    if kernel_obj.runner is not None:
                        await kernel_obj.runner.close()
                    kernel_obj.clean_event = ev.done_future
                try:
                    await self.destroy_kernel(ev.kernel_id, ev.container_id)
                except Exception as e:
                    if ev.done_future is not None:
                        ev.done_future.set_exception(e)
                    raise
                finally:
                    await self.container_lifecycle_queue.put(
                        ContainerLifecycleEvent(
                            ev.kernel_id,
                            ev.session_id,
                            ev.container_id,
                            LifecycleEvent.CLEAN,
                            ev.reason,
                            suppress_events=ev.suppress_events,
                            done_future=ev.done_future,
                        ),
                    )
        except asyncio.CancelledError:
            pass
        except Exception:
            log.exception("unhandled exception while processing DESTROY event")
            await self.produce_error_event()

    async def _handle_clean_event(self, ev: ContainerLifecycleEvent) -> None:
        destruction_task = self._ongoing_destruction_tasks.get(ev.kernel_id, None)
        if destruction_task is not None and not destruction_task.done():
            # let the destruction task finish first
            await destruction_task
            del destruction_task
        async with self.registry_lock:
            try:
                kernel_obj = self.kernel_registry.get(ev.kernel_id)
                if kernel_obj is not None and kernel_obj.runner is not None:
                    await kernel_obj.runner.close()
                await self.clean_kernel(
                    ev.kernel_id,
                    ev.container_id,
                    ev.kernel_id in self.restarting_kernels,
                )
            except Exception as e:
                if ev.done_future is not None:
                    ev.done_future.set_exception(e)
                await self.produce_error_event()
            finally:
                if ev.kernel_id in self.restarting_kernels:
                    # Don't forget as we are restarting it.
                    kernel_obj = self.kernel_registry.get(ev.kernel_id, None)
                else:
                    # Forget as we are done with this kernel.
                    kernel_obj = self.kernel_registry.pop(ev.kernel_id, None)
                try:
                    if kernel_obj is not None:
                        # Restore used ports to the port pool.
                        port_range = self.local_config["container"]["port-range"]
                        # Exclude out-of-range ports, because when the agent restarts
                        # with a different port range, existing containers' host ports
                        # may not belong to the new port range.
                        if host_ports := kernel_obj.get("host_ports"):
                            restored_ports = [
                                *filter(
                                    lambda p: port_range[0] <= p <= port_range[1],
                                    host_ports,
                                )
                            ]
                            self.port_pool.update(restored_ports)
                        await kernel_obj.close()
                finally:
                    if restart_tracker := self.restarting_kernels.get(ev.kernel_id, None):
                        restart_tracker.destroy_event.set()
                    else:
                        await self.reconstruct_resource_usage()
                        if not ev.suppress_events:
                            await self.produce_event(
                                KernelTerminatedEvent(
                                    ev.kernel_id, ev.session_id, reason=ev.reason
                                ),
                            )
                    # Notify cleanup waiters after all state updates.
                    if kernel_obj is not None and kernel_obj.clean_event is not None:
                        kernel_obj.clean_event.set_result(None)
                    if ev.done_future is not None and not ev.done_future.done():
                        ev.done_future.set_result(None)

    async def process_lifecycle_events(self) -> None:
        async def lifecycle_task_exception_handler(
            exc_type: type[BaseException],
            exc_obj: BaseException,
            exc_tb: TracebackType,
        ) -> None:
            log.exception("unexpected error in lifecycle task", exc_info=exc_obj)

        async with aiotools.PersistentTaskGroup(
            exception_handler=lifecycle_task_exception_handler,
        ) as tg:
            while True:
                ev = await self.container_lifecycle_queue.get()
                if isinstance(ev, Sentinel):
                    await self.save_last_registry(force=True)
                    return
                # attrs currently does not support customizing getstate/setstate dunder methods
                # until the next release.
                if self.local_config["debug"]["log-events"]:
                    log.info(f"lifecycle event: {ev!r}")
                try:
                    if ev.event == LifecycleEvent.START:
                        tg.create_task(self._handle_start_event(ev))
                    elif ev.event == LifecycleEvent.DESTROY:
                        tg.create_task(self._handle_destroy_event(ev))
                    elif ev.event == LifecycleEvent.CLEAN:
                        tg.create_task(self._handle_clean_event(ev))
                    else:
                        log.warning("unsupported lifecycle event: {!r}", ev)
                except Exception:
                    log.exception(
                        "unexpected error in process_lifecycle_events(): {!r}, continuing...",
                        ev,
                    )
                finally:
                    self.container_lifecycle_queue.task_done()

    async def inject_container_lifecycle_event(
        self,
        kernel_id: KernelId,
        session_id: SessionId,
        event: LifecycleEvent,
        reason: KernelLifecycleEventReason,
        *,
        container_id: Optional[ContainerId] = None,
        exit_code: Optional[int] = None,
        done_future: Optional[asyncio.Future] = None,
        suppress_events: bool = False,
    ) -> None:
        cid: Optional[ContainerId] = None
        try:
            kernel_obj = self.kernel_registry[kernel_id]
        except KeyError:
            if event == LifecycleEvent.START:
                # When creating a new kernel, the kernel_registry is not populated yet
                # during creation of actual containers.
                # The Docker daemon may publish the container creation event before
                # returning the API and our async handlers may deliver the event earlier.
                # In such cases, it is safe to ignore the missing kernel_regisry item.
                pass
            else:
                log.warning(
                    "injecting lifecycle event (e:{}) for unknown kernel (k:{})",
                    event.name,
                    kernel_id,
                )
        else:
            assert kernel_obj is not None
            if kernel_obj.termination_reason:
                reason = kernel_obj.termination_reason
            if container_id is not None:
                if event == LifecycleEvent.START:
                    # Update the container ID (for restarted kernels).
                    # This will be overwritten by create_kernel() soon, but
                    # updating here improves consistency of kernel_id to container_id
                    # mapping earlier.
                    kernel_obj["container_id"] = container_id
                elif container_id != kernel_obj["container_id"]:
                    # This should not happen!
                    log.warning(
                        "container id mismatch for kernel_obj (k:{}, c:{}) with event (e:{}, c:{})",
                        kernel_id,
                        kernel_obj["container_id"],
                        event.name,
                        container_id,
                    )
            cid = kernel_obj.get("container_id")
        if cid is None:
            log.warning(
                "kernel has no container_id (k:{}) with event (e:{})",
                kernel_id,
                event.name,
            )
        await self.container_lifecycle_queue.put(
            ContainerLifecycleEvent(
                kernel_id,
                session_id,
                cid,
                event,
                reason,
                done_future,
                exit_code,
                suppress_events,
            ),
        )

    @abstractmethod
    async def resolve_image_distro(self, image: ImageConfig) -> str:
        raise NotImplementedError

    @abstractmethod
    async def enumerate_containers(
        self,
        status_filter: frozenset[ContainerStatus] = ACTIVE_STATUS_SET,
    ) -> Sequence[tuple[KernelId, Container]]:
        """
        Enumerate the containers with the given status filter.
        """

    async def reconstruct_resource_usage(self) -> None:
        """
        Reconstruct the resource alloc maps for each compute plugin from
        ``/home/config/resource.txt`` files in the kernel containers managed by this agent.
        """
        async with self.resource_lock:
            for computer_ctx in self.computers.values():
                computer_ctx.alloc_map.clear()
            for kernel_id, container in await self.enumerate_containers():
                for computer_ctx in self.computers.values():
                    try:
                        await computer_ctx.instance.restore_from_container(
                            container,
                            computer_ctx.alloc_map,
                        )
                    except Exception:
                        log.warning(
                            "rescan_resource_usage(k:{}): "
                            "failed to read kernel resource info; "
                            "maybe already terminated",
                            kernel_id,
                        )

    async def sync_container_lifecycles(self, interval: float) -> None:
        """
        Periodically synchronize the alive/known container sets,
        for cases when we miss the container lifecycle events from the underlying implementation APIs
        due to the agent restarts or crashes.
        """
        known_kernels: dict[KernelId, ContainerId | None] = {}
        alive_kernels: dict[KernelId, ContainerId] = {}
        kernel_session_map: dict[KernelId, SessionId] = {}
        own_kernels: dict[KernelId, ContainerId] = {}
        terminated_kernels: dict[KernelId, ContainerLifecycleEvent] = {}

        def _get_session_id(container: Container) -> SessionId | None:
            _session_id = container.labels.get("ai.backend.session-id")
            try:
                return SessionId(UUID(_session_id))
            except ValueError:
                log.warning(
                    f"sync_container_lifecycles() invalid session-id (cid: {container.id}, sid:{_session_id})"
                )
                return None

        log.debug("sync_container_lifecycles(): triggered")
        try:
            _containers = await self.enumerate_containers(ACTIVE_STATUS_SET | DEAD_STATUS_SET)
            async with self.registry_lock:
                try:
                    # Check if: there are dead containers
                    dead_containers = [
                        (kid, container)
                        for kid, container in _containers
                        if container.status in DEAD_STATUS_SET
                    ]
                    log.debug(
                        f"detected dead containers: {[container.id[:12] for _, container in dead_containers]}"
                    )
                    for kernel_id, container in dead_containers:
                        if kernel_id in self.restarting_kernels:
                            continue
                        log.info(
                            "detected dead container during lifeycle sync (k:{}, c:{})",
                            kernel_id,
                            container.id,
                        )
                        session_id = _get_session_id(container)
                        if session_id is None:
                            continue
                        terminated_kernels[kernel_id] = ContainerLifecycleEvent(
                            kernel_id,
                            session_id,
                            container.id,
                            LifecycleEvent.CLEAN,
                            KernelLifecycleEventReason.SELF_TERMINATED,
                        )
                    active_containers = [
                        (kid, container)
                        for kid, container in _containers
                        if container.status in ACTIVE_STATUS_SET
                    ]
                    log.debug(
                        f"detected active containers: {[container.id[:12] for _, container in active_containers]}"
                    )
                    for kernel_id, container in active_containers:
                        alive_kernels[kernel_id] = container.id
                        session_id = _get_session_id(container)
                        if session_id is None:
                            continue
                        kernel_session_map[kernel_id] = session_id
                        own_kernels[kernel_id] = container.id
                    for kernel_id, kernel_obj in self.kernel_registry.items():
                        known_kernels[kernel_id] = (
                            ContainerId(kernel_obj.container_id)
                            if kernel_obj.container_id is not None
                            else None
                        )
                        session_id = kernel_obj.session_id
                        kernel_session_map[kernel_id] = session_id
                    # Check if: kernel_registry has the container but it's gone.
                    for kernel_id in known_kernels.keys() - alive_kernels.keys():
                        kernel_obj = self.kernel_registry[kernel_id]
                        if (
                            kernel_id in self.restarting_kernels
                            or kernel_obj.state != KernelLifecycleStatus.RUNNING
                        ):
                            continue
                        log.debug(f"kernel with no container (kid: {kernel_id})")
                        terminated_kernels[kernel_id] = ContainerLifecycleEvent(
                            kernel_id,
                            kernel_session_map[kernel_id],
                            known_kernels[kernel_id],
                            LifecycleEvent.CLEAN,
                            KernelLifecycleEventReason.CONTAINER_NOT_FOUND,
                        )
                    # Check if: there are containers already deleted from my registry.
                    for kernel_id in alive_kernels.keys() - known_kernels.keys():
                        if kernel_id in self.restarting_kernels:
                            continue
                        log.debug(f"kernel not found in registry (kid:{kernel_id})")
                        terminated_kernels[kernel_id] = ContainerLifecycleEvent(
                            kernel_id,
                            kernel_session_map[kernel_id],
                            alive_kernels[kernel_id],
                            LifecycleEvent.DESTROY,
                            KernelLifecycleEventReason.TERMINATED_UNKNOWN_CONTAINER,
                        )
                finally:
                    # Enqueue the events.
                    terminated_kernel_ids = ",".join([
                        str(kid) for kid in terminated_kernels.keys()
                    ])
                    if terminated_kernel_ids:
                        log.debug(f"Terminate kernels(ids:[{terminated_kernel_ids}])")
                    for kernel_id, ev in terminated_kernels.items():
                        await self.container_lifecycle_queue.put(ev)

                    # Set container count
                    await self.set_container_count(len(own_kernels.keys()))
        except asyncio.CancelledError:
            pass
        except asyncio.TimeoutError:
            log.warning("sync_container_lifecycles() timeout, continuing")
        except Exception as e:
            log.exception(f"sync_container_lifecycles() failure, continuing (detail: {repr(e)})")
            await self.produce_error_event()

    async def set_container_count(self, container_count: int) -> None:
        await redis_helper.execute(
            self.redis_stat_pool, lambda r: r.set(f"container_count.{self.id}", container_count)
        )

    async def clean_all_kernels(self, blocking: bool = False) -> None:
        kernel_ids = [*self.kernel_registry.keys()]
        clean_events = {}
        loop = asyncio.get_running_loop()
        if blocking:
            for kernel_id in kernel_ids:
                clean_events[kernel_id] = loop.create_future()
        for kernel_id in kernel_ids:
            await self.inject_container_lifecycle_event(
                kernel_id,
                self.kernel_registry[kernel_id].session_id,
                LifecycleEvent.DESTROY,
                KernelLifecycleEventReason.AGENT_TERMINATION,
                done_future=clean_events[kernel_id] if blocking else None,
            )
        if blocking:
            waiters = [clean_events[kernel_id] for kernel_id in kernel_ids]
            await asyncio.gather(*waiters)

    @abstractmethod
    async def load_resources(
        self,
    ) -> Mapping[DeviceName, AbstractComputePlugin]:
        """
        Detect available resources attached on the system and load corresponding device plugin.
        """

    @abstractmethod
    async def scan_available_resources(
        self,
    ) -> Mapping[SlotName, Decimal]:
        """
        Scan and define the amount of available resource slots in this node.
        """

    async def update_slots(
        self,
        interval: float,
    ) -> None:
        self.slots = await self.scan_available_resources()
        log.debug("slots: {!r}", self.slots)

    async def gather_hwinfo(self) -> Mapping[str, HardwareMetadata]:
        """
        Collect the hardware metadata from the compute plugins.
        """
        hwinfo: dict[str, HardwareMetadata] = {}
        tasks: list[Awaitable[tuple[DeviceName, Exception | HardwareMetadata]]] = []

        async def _get(
            key: DeviceName,
            plugin: AbstractComputePlugin,
        ) -> tuple[DeviceName, Exception | HardwareMetadata]:
            try:
                result = await plugin.get_node_hwinfo()
                return key, result
            except Exception as e:
                return key, e

        for device_name, plugin in self.computers.items():
            tasks.append(_get(device_name, plugin.instance))
        results = await asyncio.gather(*tasks)
        for device_name, result in results:
            match result:
                case NotImplementedError():
                    continue
                case Exception():
                    hwinfo[device_name] = {
                        "status": "unavailable",
                        "status_info": str(result),
                        "metadata": {},
                    }
                case dict():  # HardwareMetadata
                    hwinfo[device_name] = result
        return hwinfo

    async def _cleanup_reported_kernels(self, interval: float):
        # dest_path == abuse_report_path
        dest_path: Path = self.local_config["agent"]["abuse-report-path"]
        auto_terminate: bool = self.local_config["agent"].get(
            "force-terminate-abusing-containers", False
        )

        def _read(path: Path) -> str:
            with open(path, "r") as fr:
                return fr.read()

        def _rm(path: Path) -> None:
            os.remove(path)

        terminated_kernels: dict[str, ContainerLifecycleEvent] = {}
        abuse_report: dict[str, str] = {}
        try:
            async with FileLock(path=dest_path / "report.lock"):
                for reported_kernel in dest_path.glob("report.*.json"):
                    raw_body = await self.loop.run_in_executor(None, _read, reported_kernel)
                    body: dict[str, str] = load_json(raw_body)
                    kern_id = body["ID"]
                    if auto_terminate:
                        log.debug("cleanup requested: {} ({})", body["ID"], body.get("reason"))
                        kernel_id = KernelId(UUID(body["ID"]))
                        kernel_obj = self.kernel_registry.get(kernel_id)
                        if kernel_obj is None:
                            continue
                        abuse_report[kern_id] = AbuseReportValue.CLEANING.value
                        session_id = kernel_obj.session_id
                        terminated_kernels[body["ID"]] = ContainerLifecycleEvent(
                            kernel_id,
                            session_id,
                            ContainerId(body["CID"]),
                            LifecycleEvent.DESTROY,
                            KernelLifecycleEventReason.from_value(body.get("reason"))
                            or KernelLifecycleEventReason.ANOMALY_DETECTED,
                        )
                        await self.loop.run_in_executor(None, _rm, reported_kernel)
                    else:
                        abuse_report[kern_id] = AbuseReportValue.DETECTED.value
                        log.debug(
                            "abusing container detected, skipping auto-termination: {} ({})",
                            kern_id,
                            body.get("reason"),
                        )
        except Exception:
            log.exception("error while paring abuse reports:")
        finally:
            for kid, ev in terminated_kernels.items():
                await self.container_lifecycle_queue.put(ev)

            hash_name = "abuse_report"
            abuse_report_script = textwrap.dedent(
                """
                local key = KEYS[1]
                local new_report = cjson.decode(ARGV[1])

                -- Delete dangling reports
                local all_report = redis.call('HKEYS', key)
                if all_report ~= nil and next(all_report) ~= nil then
                    for _, v in ipairs(all_report) do
                        if next(all_report) == nil or not new_report[v] then
                            redis.call('HDEL', key, v)
                        end
                    end
                end

                -- Update new reports
                if next(new_report) ~= nil then
                    for kern_id, report_val in pairs(new_report) do
                        redis.call('HSET', key, kern_id, report_val)
                    end
                end
            """
            )
            await redis_helper.execute_script(
                self.redis_stat_pool,
                "report_abusing_kernels",
                abuse_report_script,
                [hash_name],
                [dump_json_str(abuse_report)],
            )

    @abstractmethod
    async def scan_images(self) -> Mapping[str, str]:
        """
        Scan the available kernel images/templates and update ``self.images``.
        This is called periodically to keep the image list up-to-date and allow
        manual image addition and deletions by admins.
        """

    async def _scan_images_wrapper(self, interval: float) -> None:
        self.images = await self.scan_images()

    @abstractmethod
    async def push_image(
        self,
        image_ref: ImageRef,
        registry_conf: ImageRegistry,
        *,
        timeout: float | None | Sentinel = Sentinel.TOKEN,
    ) -> None:
        """
        Push the given image to the given registry.
        """

    @abstractmethod
    async def pull_image(
        self,
        image_ref: ImageRef,
        registry_conf: ImageRegistry,
        *,
        timeout: float | None,
    ) -> None:
        """
        Pull the given image from the given registry.
        """

    @abstractmethod
    async def purge_images(self, request: PurgeImagesReq) -> PurgeImagesResp:
        """
        Purge the given images from the agent.
        """

    @abstractmethod
    async def check_image(
        self, image_ref: ImageRef, image_id: str, auto_pull: AutoPullBehavior
    ) -> bool:
        """
        Check the availability of the image and return a boolean flag that indicates whether
        the agent should try pulling the image from a registry.
        """
        return False

    async def scan_running_kernels(self) -> None:
        """
        Scan currently running kernels and recreate the kernel objects in
        ``self.kernel_registry`` if any missing.
        """
        ipc_base_path = self.local_config["agent"]["ipc-base-path"]
        var_base_path = self.local_config["agent"]["var-base-path"]
        last_registry_file = f"last_registry.{self.local_instance_id}.dat"
        if os.path.isfile(ipc_base_path / last_registry_file):
            shutil.move(ipc_base_path / last_registry_file, var_base_path / last_registry_file)
        try:
            with open(var_base_path / last_registry_file, "rb") as f:
                self.kernel_registry = pickle.load(f)
        except EOFError:
            log.warning(
                "Failed to load the last kernel registry: {}", (var_base_path / last_registry_file)
            )
        except FileNotFoundError:
            pass
        for kernel_obj in self.kernel_registry.values():
            kernel_obj.agent_config = self.local_config
            if kernel_obj.runner is not None:
                kernel_obj.runner.event_producer = self.event_producer
                await kernel_obj.runner.__ainit__()
        async with self.registry_lock:
            for kernel_id, container in await self.enumerate_containers(
                ACTIVE_STATUS_SET | DEAD_STATUS_SET,
            ):
                session_id = SessionId(UUID(container.labels["ai.backend.session-id"]))
                if container.status in ACTIVE_STATUS_SET:
                    kernelspec = int(container.labels.get("ai.backend.kernelspec", "1"))
                    if not (MIN_KERNELSPEC <= kernelspec <= MAX_KERNELSPEC):
                        continue
                    # Consume the port pool.
                    for p in container.ports:
                        if p.host_port is not None:
                            self.port_pool.discard(p.host_port)
                    # Restore compute resources.
                    async with self.resource_lock:
                        for computer_ctx in self.computers.values():
                            await computer_ctx.instance.restore_from_container(
                                container,
                                computer_ctx.alloc_map,
                            )
                    await self.inject_container_lifecycle_event(
                        kernel_id,
                        session_id,
                        LifecycleEvent.START,
                        KernelLifecycleEventReason.RESUMING_AGENT_OPERATION,
                        container_id=container.id,
                    )
                elif container.status in DEAD_STATUS_SET:
                    log.info(
                        "detected dead container while agent is down (k:{}, c:{})",
                        kernel_id,
                        container.id,
                    )
                    await self.inject_container_lifecycle_event(
                        kernel_id,
                        session_id,
                        LifecycleEvent.CLEAN,
                        KernelLifecycleEventReason.SELF_TERMINATED,
                        container_id=container.id,
                    )

        log.info("starting with resource allocations")
        for computer_name, computer_ctx in self.computers.items():
            log.info("{}: {!r}", computer_name, dict(computer_ctx.alloc_map.allocations))

    @abstractmethod
    async def init_kernel_context(
        self,
        ownership_data: KernelOwnershipData,
        kernel_image: ImageRef,
        kernel_config: KernelCreationConfig,
        *,
        restarting: bool = False,
        cluster_ssh_port_mapping: Optional[ClusterSSHPortMapping] = None,
    ) -> AbstractKernelCreationContext:
        raise NotImplementedError

    async def execute_batch(
        self,
        session_id: SessionId,
        kernel_id: KernelId,
        startup_command: str,
        timeout: Optional[float] = None,
    ) -> None:
        kernel_obj = self.kernel_registry.get(kernel_id, None)
        if kernel_obj is None:
            log.warning("execute_batch(k:{}): no such kernel", kernel_id)
            return
        log.debug("execute_batch(k:{}): executing {!r}", kernel_id, (startup_command or "")[:60])
        mode: Literal["batch", "continue"] = "batch"
        opts = {
            "exec": startup_command,
        }
        try:
            async with asyncio.timeout(timeout):
                while True:
                    try:
                        result = await self.execute(
                            session_id,
                            kernel_id,
                            "batch-job",  # a reserved run ID
                            mode,
                            "",
                            opts=opts,
                            flush_timeout=1.0,
                            api_version=3,
                        )
                    except KeyError:
                        await self.produce_event(
                            KernelTerminatedEvent(
                                kernel_id,
                                session_id,
                                reason=KernelLifecycleEventReason.SELF_TERMINATED,
                            ),
                        )
                        break

                    if result["status"] == "finished":
                        if result["exitCode"] == 0:
                            await self.produce_event(
                                SessionSuccessEvent(
                                    session_id, KernelLifecycleEventReason.TASK_FINISHED, 0
                                ),
                            )
                        else:
                            await self.produce_event(
                                SessionFailureEvent(
                                    session_id,
                                    KernelLifecycleEventReason.TASK_FAILED,
                                    result["exitCode"],
                                ),
                            )
                        break
                    if result["status"] == "exec-timeout":
                        await self.produce_event(
                            SessionFailureEvent(
                                session_id, KernelLifecycleEventReason.TASK_TIMEOUT, -2
                            ),
                        )
                        break
                    opts = {
                        "exec": "",
                    }
                    mode = "continue"
        except asyncio.TimeoutError:
            await self.produce_event(
                SessionFailureEvent(session_id, KernelLifecycleEventReason.TASK_TIMEOUT, -2),
            )
        except asyncio.CancelledError:
            await self.produce_event(
                SessionFailureEvent(session_id, KernelLifecycleEventReason.TASK_CANCELLED, -2),
            )

    async def create_batch_execution_task(
        self,
        session_id: SessionId,
        kernel_id: KernelId,
        code_to_execute: str,
        timeout: Optional[float] = None,
    ) -> None:
        self._ongoing_exec_batch_tasks.add(
            asyncio.create_task(
                self.execute_batch(session_id, kernel_id, code_to_execute, timeout),
            ),
        )

    async def create_kernel(
        self,
        ownership_data: KernelOwnershipData,
        kernel_image: ImageRef,
        kernel_config: KernelCreationConfig,
        cluster_info: ClusterInfo,
        *,
        restarting: bool = False,
        throttle_sema: Optional[asyncio.Semaphore] = None,
    ) -> KernelCreationResult:
        """
        Create a new kernel.
        """
        kernel_id = ownership_data.kernel_id
        session_id = ownership_data.session_id
        if throttle_sema is None:
            # make a local semaphore
            throttle_sema = asyncio.Semaphore(1)
        async with throttle_sema:
            if not restarting:
                await self.produce_event(
                    KernelPreparingEvent(kernel_id, session_id),
                )

            # Initialize the creation context
            if self.local_config["debug"]["log-kernel-config"]:
                log.debug("Kernel creation config: {0}", pretty(kernel_config))
            ctx = await self.init_kernel_context(
                ownership_data,
                kernel_image,
                kernel_config,
                restarting=restarting,
                cluster_ssh_port_mapping=cluster_info.get("cluster_ssh_port_mapping"),
            )
            environ: dict[str, str] = {**kernel_config["environ"]}

            # Inject Backend.AI-intrinsic env-variables for gosu
            if (ouid := ctx.get_overriding_uid()) is not None:
                environ["LOCAL_USER_ID"] = str(ouid)
            else:
                if KernelFeatures.UID_MATCH in ctx.kernel_features:
                    uid = self.local_config["container"]["kernel-uid"]
                    environ["LOCAL_USER_ID"] = str(uid)

            sgids = set(ctx.get_supplementary_gids() or [])
            kernel_gid: int = self.local_config["container"]["kernel-gid"]
            if (ogid := ctx.get_overriding_gid()) is not None:
                environ["LOCAL_GROUP_ID"] = str(ogid)
                if KernelFeatures.UID_MATCH in ctx.kernel_features:
                    sgids.add(kernel_gid)
            else:
                if KernelFeatures.UID_MATCH in ctx.kernel_features:
                    environ["LOCAL_GROUP_ID"] = str(kernel_gid)

            environ.update(
                await ctx.get_extra_envs(),
            )
            update_additional_gids(environ, sgids)
            image_labels = kernel_config["image"]["labels"]

            agent_architecture = get_arch_name()
            if agent_architecture != ctx.image_ref.architecture:
                # disable running different architecture's image
                raise AgentError(
                    f"cannot run {ctx.image_ref.architecture} image on"
                    f" {agent_architecture} machine",
                )

            # Check if we need to pull the container image
            do_pull = (not ctx.image_ref.is_local) and await self.check_image(
                ctx.image_ref,
                kernel_config["image"]["digest"],
                kernel_config.get("auto_pull", AutoPullBehavior("digest")),
            )
            image_pull_timeout = cast(
                float | None, self.local_config["agent"]["api"]["pull-timeout"]
            )
            if do_pull:
                await self.produce_event(
                    KernelPullingEvent(kernel_id, session_id, ctx.image_ref.canonical),
                )
                try:
                    await self.pull_image(
                        ctx.image_ref,
                        kernel_config["image"]["registry"],
                        timeout=image_pull_timeout,
                    )
                except asyncio.TimeoutError:
                    log.exception(
                        f"Image pull timeout after {image_pull_timeout} seconds. Destroying kernel (k:{kernel_id}, img:{ctx.image_ref.canonical})"
                    )
                    raise AgentError(
                        f"Image pull timeout after {image_pull_timeout} seconds. (img:{ctx.image_ref.canonical})"
                    )

            if not restarting:
                await self.produce_event(
                    KernelCreatingEvent(kernel_id, session_id),
                )

            # Get the resource spec from existing kernel scratches
            # or create a new resource spec from ctx.kernel_config
            resource_spec, resource_opts = await ctx.prepare_resource_spec()
            # When creating a new kernel,
            # we need to allocate agent resources, prepare the networks,
            # adn specify the container mounts.

            # Mount backend-specific intrinsic mounts (e.g., scratch directories)
            if not restarting:
                resource_spec.mounts.extend(
                    await ctx.get_intrinsic_mounts(),
                )

            # Realize ComputeDevice (including accelerators) allocations.
            if not restarting:
                alloc_order = [
                    DeviceName(name) for name in self.local_config["resource"]["allocation-order"]
                ]
                async with self.resource_lock:
                    try:
                        allocate(
                            self.computers,
                            resource_spec,
                            alloc_order,
                            self.affinity_map,
                            self.local_config["resource"]["affinity-policy"],
                        )
                    except ResourceError:
                        await self.produce_event(DoAgentResourceCheckEvent(ctx.agent_id))
                        raise
            try:
                # Prepare scratch spaces and dotfiles inside it.
                if not restarting:
                    await ctx.prepare_scratch()

                # Prepare networking.
                await ctx.apply_network(cluster_info)
                await ctx.prepare_ssh(cluster_info)

                # Mount vfolders and krunner stuffs.
                vfolder_mounts = [VFolderMount.from_json(item) for item in kernel_config["mounts"]]
                if not restarting:
                    await ctx.mount_vfolders(vfolder_mounts, resource_spec)
                    await ctx.mount_krunner(resource_spec, environ)

                # Inject Backend.AI-intrinsic env-variables for libbaihook and gosu
                label_envs_corecount = image_labels.get("ai.backend.envs.corecount", "")
                envs_corecount = label_envs_corecount.split(",") if label_envs_corecount else []
                cpu_core_count = len(resource_spec.allocations[DeviceName("cpu")][SlotName("cpu")])
                environ.update({k: str(cpu_core_count) for k in envs_corecount if k not in environ})

                # Realize mounts.
                await ctx.process_mounts(resource_spec.mounts)

                # Get attached devices information (including model_name).
                attached_devices = {}
                for dev_name, device_alloc in resource_spec.allocations.items():
                    computer_ctx = self.computers[dev_name]
                    devices = await computer_ctx.instance.get_attached_devices(device_alloc)
                    attached_devices[dev_name] = devices

                # Generate GPU config env-vars
                has_gpu_config = False
                for dev_name, attached_accelerators in attached_devices.items():
                    if has_gpu_config:
                        # Generate GPU config for the first-seen accelerator only
                        continue
                    if dev_name in (DeviceName("cpu"), DeviceName("mem")):
                        # Skip intrinsic slots
                        continue
                    mem_per_device: list[str] = []
                    mem_per_device_tf: list[str] = []
                    # proc_items = []  # (unused yet)
                    for local_idx, dev_info in enumerate(attached_accelerators):
                        mem = BinarySize(dev_info["data"].get("mem", 0))
                        mem_per_device.append(f"{local_idx}:{mem:s}")
                        mem_in_megibytes = f"{mem // (2**20):d}"
                        mem_per_device_tf.append(f"{local_idx}:{mem_in_megibytes}")
                        # The processor count is not used yet!
                        # NOTE: Keep backward-compatibility with the CUDA plugin ("smp")
                        # proc = dev_info["data"].get("proc", dev_info["data"].get("smp", 0))
                        # proc_items.append(f"{local_idx}:{proc}")
                    if attached_accelerators:
                        # proc_str = ",".join(proc_items)  # (unused yet)
                        environ["GPU_TYPE"] = dev_name
                        environ["GPU_MODEL_NAME"] = attached_accelerators[0]["model_name"]
                        environ["GPU_CONFIG"] = ",".join(mem_per_device)
                        environ["TF_GPU_MEMORY_ALLOC"] = ",".join(mem_per_device_tf)
                    environ["GPU_COUNT"] = str(len(attached_accelerators))
                    environ["N_GPUS"] = str(len(attached_accelerators))
                    has_gpu_config = True
                if not has_gpu_config:
                    environ["GPU_COUNT"] = "0"
                    environ["N_GPUS"] = "0"

                exposed_ports = [2000, 2001]
                service_ports: list[ServicePort] = []
                port_map: dict[str, ServicePort] = {}
                preopen_ports = ctx.kernel_config.get("preopen_ports")
                if preopen_ports is None:
                    preopen_ports = []

                service_ports.append({
                    "name": "sshd",
                    "protocol": ServicePortProtocols.TCP,
                    "container_ports": (2200,),
                    "host_ports": (None,),
                    "is_inference": False,
                })
                service_ports.append({
                    "name": "ttyd",
                    "protocol": ServicePortProtocols.HTTP,
                    "container_ports": (7681,),
                    "host_ports": (None,),
                    "is_inference": False,
                })

                model_definition: Optional[Mapping[str, Any]] = None
                # Read model config
                model_folders = [
                    folder
                    for folder in vfolder_mounts
                    if folder.usage_mode == VFolderUsageMode.MODEL
                ]

                if ctx.kernel_config["cluster_role"] in ("main", "master"):
                    for sport in parse_service_ports(
                        image_labels.get("ai.backend.service-ports", ""),
                        image_labels.get("ai.backend.endpoint-ports", ""),
                    ):
                        port_map[sport["name"]] = sport
                    for port_no in preopen_ports:
                        if port_no in (2000, 2001):
                            raise AgentError("Port 2000 and 2001 are reserved for internal use")
                        overlapping_services = [
                            s for s in service_ports if port_no in s["container_ports"]
                        ]
                        if len(overlapping_services) > 0:
                            raise AgentError(
                                f"Port {port_no} overlaps with built-in service"
                                f" {overlapping_services[0]['name']}"
                            )

                        preopen_sport: ServicePort = {
                            "name": str(port_no),
                            "protocol": ServicePortProtocols.PREOPEN,
                            "container_ports": (port_no,),
                            "host_ports": (None,),
                            "is_inference": False,
                        }
                        service_ports.append(preopen_sport)
                        for cport in preopen_sport["container_ports"]:
                            exposed_ports.append(cport)
                    for sport in port_map.values():
                        service_ports.append(sport)
                        for cport in sport["container_ports"]:
                            exposed_ports.append(cport)
                    for index, port in enumerate(ctx.kernel_config["allocated_host_ports"]):
                        service_ports.append({
                            "name": f"hostport{index + 1}",
                            "protocol": ServicePortProtocols.INTERNAL,
                            "container_ports": (port,),
                            "host_ports": (port,),
                            "is_inference": False,
                        })
                        exposed_ports.append(port)
                    log.debug("exposed ports: {!r}", exposed_ports)
                if kernel_config["session_type"] == SessionTypes.INFERENCE:
                    model_definition = await self.load_model_definition(
                        RuntimeVariant(
                            (kernel_config["internal_data"] or {}).get("runtime_variant", "custom")
                        ),
                        model_folders,
                        environ,
                        service_ports,
                        kernel_config,
                    )

                runtime_type = image_labels.get("ai.backend.runtime-type", "app")
                runtime_path = image_labels.get("ai.backend.runtime-path", None)
                cmdargs: list[str] = []
                krunner_opts: list[str] = []
                if self.local_config["container"]["sandbox-type"] == "jail":
                    cmdargs += [
                        "/opt/kernel/jail",
                        # "--policy",
                        # "/etc/backend.ai/jail/policy.yml",
                        # TODO: Update default Jail policy in images
                    ]
                    if self.local_config["container"]["jail-args"]:
                        cmdargs += map(
                            lambda s: s.strip(), self.local_config["container"]["jail-args"]
                        )
                    cmdargs += ["--"]
                if self.local_config["debug"]["kernel-runner"]:
                    krunner_opts.append("--debug")
                cmdargs += [
                    "/opt/backend.ai/bin/python",
                    "-s",
                    "-m",
                    "ai.backend.kernel",
                    *krunner_opts,
                    runtime_type,
                ]
                if runtime_path is not None:
                    cmdargs.append(runtime_path)

                # Store information required for restarts.
                # NOTE: kconfig may be updated after restarts.
                kernel_config["environ"] = environ
                resource_spec.freeze()
                await self.restart_kernel__store_config(
                    kernel_id,
                    "kconfig.dat",
                    pickle.dumps(ctx.kernel_config),
                )
                if not restarting:
                    await self.restart_kernel__store_config(
                        kernel_id,
                        "cluster.json",
                        dump_json(cluster_info),
                    )

                if self.local_config["debug"]["log-kernel-config"]:
                    log.info(
                        "kernel starting with resource spec: \n{0}",
                        pretty(attrs.asdict(resource_spec)),
                    )
                kernel_obj: KernelObjectType = await ctx.prepare_container(
                    resource_spec,
                    environ,
                    service_ports,
                    cluster_info,
                )
                async with self.registry_lock:
                    self.kernel_registry[kernel_id] = kernel_obj
                try:
                    container_data = await ctx.start_container(
                        kernel_obj,
                        cmdargs,
                        resource_opts,
                        preopen_ports,
                        cluster_info,
                    )
                except ContainerCreationError as e:
                    msg = e.message or "unknown"
                    log.error(
                        "Kernel failed to create container. Kernel is going to be destroyed."
                        f" (k:{kernel_id}, detail:{msg})",
                    )
                    cid = e.container_id
                    async with self.registry_lock:
                        self.kernel_registry[ctx.kernel_id]["container_id"] = cid
                    await self.inject_container_lifecycle_event(
                        kernel_id,
                        session_id,
                        LifecycleEvent.DESTROY,
                        KernelLifecycleEventReason.FAILED_TO_CREATE,
                        container_id=ContainerId(cid),
                    )
                    raise AgentError(
                        f"Kernel failed to create container (k:{str(ctx.kernel_id)}, detail:{msg})"
                    )
                except Exception as e:
                    log.warning(
                        "Kernel failed to create container (k:{}). Kernel is going to be destroyed.",
                        kernel_id,
                    )
                    await self.inject_container_lifecycle_event(
                        kernel_id,
                        session_id,
                        LifecycleEvent.DESTROY,
                        KernelLifecycleEventReason.FAILED_TO_CREATE,
                    )
                    raise AgentError(
                        f"Kernel failed to create container (k:{str(kernel_id)}, detail: {str(e)})"
                    )
                async with self.registry_lock:
                    self.kernel_registry[kernel_id].data.update(container_data)
                await kernel_obj.init(self.event_producer)

                current_task = asyncio.current_task()
                assert current_task is not None
                self._pending_creation_tasks[kernel_id].add(current_task)
                kernel_init_polling_attempt = cast(
                    int, self.local_config["agent"]["kernel-lifecycles"]["init-polling-attempt"]
                )
                kernel_init_polling_timeout = cast(
                    float,
                    self.local_config["agent"]["kernel-lifecycles"]["init-polling-timeout-sec"],
                )
                kernel_init_timeout = cast(
                    float,
                    self.local_config["agent"]["kernel-lifecycles"]["init-timeout-sec"],
                )
                try:
                    async for attempt in AsyncRetrying(
                        wait=wait_fixed(0.3),
                        stop=(
                            stop_after_attempt(kernel_init_polling_attempt)
                            | stop_after_delay(kernel_init_polling_timeout)
                        ),
                        retry=retry_if_exception_type(zmq.error.ZMQError),
                    ):
                        with attempt:
                            # Wait until bootstrap script is executed.
                            # - Main kernel runner is executed after bootstrap script, and
                            #   check_status is accessible only after kernel runner is loaded.
                            async with asyncio.timeout(kernel_init_timeout):
                                await kernel_obj.check_status()
                                # Update the service-ports metadata from the image labels
                                # with the extended template metadata from the agent and krunner.
                                live_services = await kernel_obj.get_service_apps()
                            if live_services["status"] != "failed":
                                for live_service in live_services["data"]:
                                    for service_port in service_ports:
                                        if live_service["name"] == service_port["name"]:
                                            service_port.update(live_service)
                                            break
                    if self.local_config["debug"]["log-kernel-config"]:
                        log.debug("service ports:\n{!r}", pretty(service_ports))
                except asyncio.TimeoutError:
                    await self.inject_container_lifecycle_event(
                        kernel_id,
                        session_id,
                        LifecycleEvent.DESTROY,
                        KernelLifecycleEventReason.FAILED_TO_START,
                        container_id=ContainerId(container_data["container_id"]),
                    )
                    raise AgentError(
                        f"Timeout during container startup (k:{str(ctx.kernel_id)}, container:{container_data['container_id']})"
                    )
                except asyncio.CancelledError:
                    await self.inject_container_lifecycle_event(
                        kernel_id,
                        session_id,
                        LifecycleEvent.DESTROY,
                        KernelLifecycleEventReason.FAILED_TO_START,
                        container_id=ContainerId(container_data["container_id"]),
                    )
                    raise AgentError(
                        f"Cancelled waiting of container startup (k:{str(ctx.kernel_id)}, container:{container_data['container_id']})"
                    )
                except Exception:
                    log.exception(
                        "unexpected error while waiting container startup (k:{})", kernel_id
                    )
                    raise RuntimeError(
                        "cancelled waiting of container startup due to initialization failure",
                    )
                finally:
                    self._pending_creation_tasks[kernel_id].remove(current_task)
                    if not self._pending_creation_tasks[kernel_id]:
                        del self._pending_creation_tasks[kernel_id]

                public_service_ports: list[ServicePort] = self.get_public_service_ports(
                    service_ports
                )

                kernel_creation_info: KernelCreationResult = {
                    "id": KernelId(kernel_id),
                    "kernel_host": str(kernel_obj["kernel_host"]),
                    "repl_in_port": kernel_obj["repl_in_port"],
                    "repl_out_port": kernel_obj["repl_out_port"],
                    "stdin_port": kernel_obj["stdin_port"],  # legacy
                    "stdout_port": kernel_obj["stdout_port"],  # legacy
                    "service_ports": public_service_ports,
                    "container_id": kernel_obj["container_id"],
                    "resource_spec": attrs.asdict(resource_spec),
                    "scaling_group": kernel_config["scaling_group"],
                    "agent_addr": kernel_config["agent_addr"],
                    "attached_devices": attached_devices,
                }

                if ctx.kernel_config["cluster_role"] in ("main", "master") and model_definition:
                    for model in model_definition["models"]:
                        asyncio.create_task(
                            self.start_and_monitor_model_service_health(kernel_obj, model)
                        )

                # Finally we are done.
                await self.produce_event(
                    KernelStartedEvent(
                        kernel_id,
                        session_id,
                        creation_info={
                            **kernel_creation_info,
                            "id": str(KernelId(kernel_id)),
                            "container_id": str(kernel_obj["container_id"]),
                        },
                    ),
                )
                async with self.registry_lock:
                    kernel_obj.state = KernelLifecycleStatus.RUNNING

                # The startup command for the batch-type sessions will be executed by the manager
                # upon firing of the "session_started" event.
                return kernel_creation_info
            except Exception as e:
                await self.reconstruct_resource_usage()
                raise e

    async def start_and_monitor_model_service_health(
        self,
        kernel_obj: KernelObjectType,
        model: Any,
    ) -> None:
        log.debug("starting model service of model {}", model["name"])
        result = await kernel_obj.start_model_service(model)
        if result["status"] == "failed":
            # handle cases where krunner fails to spawn model service process
            # if everything went well then krunner itself will report the status via zmq
            await self.event_producer.produce_event(
                ModelServiceStatusEvent(
                    kernel_obj.kernel_id,
                    kernel_obj.session_id,
                    model["name"],
                    ModelServiceStatus.UNHEALTHY,
                )
            )

    async def load_model_definition(
        self,
        runtime_variant: RuntimeVariant,
        model_folders: list[VFolderMount],
        environ: MutableMapping[str, Any],
        service_ports: list[ServicePort],
        kernel_config: KernelCreationConfig,
    ) -> Any:
        image_command = await self.extract_image_command(kernel_config["image"]["canonical"])
        if runtime_variant != RuntimeVariant.CUSTOM and not image_command:
            raise AgentError(
                "image should have its own command when runtime variant is set to values other than CUSTOM!"
            )
        assert len(model_folders) > 0
        model_folder: VFolderMount = model_folders[0]

        match runtime_variant:
            case RuntimeVariant.VLLM:
                _model = {
                    "name": "vllm-model",
                    "model_path": model_folder.kernel_path.as_posix(),
                    "service": {
                        "start_command": image_command,
                        "port": MODEL_SERVICE_RUNTIME_PROFILES[runtime_variant].port,
                        "health_check": {
                            "path": MODEL_SERVICE_RUNTIME_PROFILES[
                                runtime_variant
                            ].health_check_endpoint,
                        },
                    },
                }
                raw_definition = {"models": [_model]}

            case RuntimeVariant.HUGGINGFACE_TGI:
                _model = {
                    "name": "tgi-model",
                    "model_path": model_folder.kernel_path.as_posix(),
                    "service": {
                        "start_command": image_command,
                        "port": MODEL_SERVICE_RUNTIME_PROFILES[runtime_variant].port,
                        "health_check": {
                            "path": MODEL_SERVICE_RUNTIME_PROFILES[
                                runtime_variant
                            ].health_check_endpoint,
                        },
                    },
                }
                raw_definition = {"models": [_model]}

            case RuntimeVariant.NIM:
                _model = {
                    "name": "nim-model",
                    "model_path": model_folder.kernel_path.as_posix(),
                    "service": {
                        "start_command": image_command,
                        "port": MODEL_SERVICE_RUNTIME_PROFILES[runtime_variant].port,
                        "health_check": {
                            "path": MODEL_SERVICE_RUNTIME_PROFILES[
                                runtime_variant
                            ].health_check_endpoint,
                        },
                    },
                }
                raw_definition = {"models": [_model]}

            case RuntimeVariant.CMD:
                _model = {
                    "name": "image-model",
                    "model_path": model_folder.kernel_path.as_posix(),
                    "service": {
                        "start_command": image_command,
                        "port": 8000,
                    },
                }
                raw_definition = {"models": [_model]}

            case RuntimeVariant.CUSTOM:
                if _fname := (kernel_config.get("internal_data") or {}).get(
                    "model_definition_path"
                ):
                    model_definition_candidates = [_fname]
                else:
                    model_definition_candidates = [
                        "model-definition.yaml",
                        "model-definition.yml",
                    ]

                model_definition_path = None
                for filename in model_definition_candidates:
                    if (Path(model_folder.host_path) / filename).is_file():
                        model_definition_path = Path(model_folder.host_path) / filename
                        break

                if not model_definition_path:
                    raise AgentError(
                        f"Model definition file ({' or '.join(model_definition_candidates)}) does not exist under vFolder"
                        f" {model_folder.name} (ID {model_folder.vfid})",
                    )
                try:
                    model_definition_yaml = await asyncio.get_running_loop().run_in_executor(
                        None, model_definition_path.read_text
                    )
                except FileNotFoundError as e:
                    raise AgentError(
                        "Model definition file (model-definition.yml) does not exist under"
                        f" vFolder {model_folder.name} (ID {model_folder.vfid})",
                    ) from e
                try:
                    raw_definition = yaml.load(model_definition_yaml, Loader=yaml.FullLoader)
                except yaml.error.YAMLError as e:
                    raise AgentError(f"Invalid YAML syntax: {e}") from e
        try:
            model_definition = model_definition_iv.check(raw_definition)
            assert model_definition is not None
            for model in model_definition["models"]:
                if "BACKEND_MODEL_NAME" not in environ:
                    environ["BACKEND_MODEL_NAME"] = model["name"]
                environ["BACKEND_MODEL_PATH"] = model["model_path"]
                if service := model.get("service"):
                    if service["port"] in (2000, 2001):
                        raise AgentError("Port 2000 and 2001 are reserved for internal use")
                    overlapping_services = [
                        s for s in service_ports if service["port"] in s["container_ports"]
                    ]
                    if len(overlapping_services) > 0:
                        raise AgentError(
                            f"Port {service['port']} overlaps with built-in service"
                            f" {overlapping_services[0]['name']}"
                        )
                    service_ports.append({
                        "name": f"{model['name']}-{service['port']}",
                        "protocol": ServicePortProtocols.PREOPEN,
                        "container_ports": (service["port"],),
                        "host_ports": (None,),
                        "is_inference": True,
                    })
            return model_definition
        except DataError as e:
            raise AgentError(
                "Failed to validate model definition from vFolder"
                f" {model_folder.name} (ID {model_folder.vfid})",
            ) from e

    def get_public_service_ports(self, service_ports: list[ServicePort]) -> list[ServicePort]:
        return [port for port in service_ports if port["protocol"] != ServicePortProtocols.INTERNAL]

    @abstractmethod
    async def extract_image_command(self, image: str) -> str | None:
        raise NotImplementedError

    @abstractmethod
    async def destroy_kernel(
        self,
        kernel_id: KernelId,
        container_id: Optional[ContainerId],
    ) -> None:
        """
        Initiate destruction of the kernel.

        Things to do:
        * Send SIGTERM to the kernel's main process.
        * Send SIGKILL if it's not terminated within a few seconds.
        """

    @abstractmethod
    async def clean_kernel(
        self,
        kernel_id: KernelId,
        container_id: Optional[ContainerId],
        restarting: bool,
    ) -> None:
        """
        Clean up kernel-related book-keepers when the underlying
        implementation detects an event that the kernel has terminated.

        Things to do:
        * Call :meth:`self.collect_logs()` to store the container's console outputs.
        * Delete the underlying kernel resource (e.g., container)
        * Release host-specific resources used for the kernel (e.g., scratch spaces)

        This method is intended to be called asynchronously by the implementation-specific
        event monitoring routine.

        The ``container_id`` may be ``None`` if the container has already gone away.
        In such cases, skip container-specific cleanups.
        """

    @abstractmethod
    async def create_local_network(self, network_name: str) -> None:
        """
        Create a local bridge network for a single-node multicontainer session, where containers in the
        same agent can connect to each other using cluster hostnames without explicit port mapping.

        This is called by the manager before kernel creation.
        It may raise :exc:`NotImplementedError` and then the manager
        will cancel creation of the session.
        """

    @abstractmethod
    async def destroy_local_network(self, network_name: str) -> None:
        """
        Destroy a local bridge network used for a single-node multi-container session.

        This is called by the manager after kernel destruction.
        """

    @abstractmethod
    async def restart_kernel__load_config(
        self,
        kernel_id: KernelId,
        name: str,
    ) -> bytes:
        """
        Restore the cluster config from a previous launch of the kernel.
        """
        pass

    @abstractmethod
    async def restart_kernel__store_config(
        self,
        kernel_id: KernelId,
        name: str,
        data: bytes,
    ) -> None:
        """
        Store the cluster config to a kernel-related storage (e.g., scratch space),
        so that restarts of this kernel can reuse the configuration.
        """
        pass

    async def restart_kernel(
        self,
        ownership_data: KernelOwnershipData,
        kernel_image: ImageRef,
        updating_kernel_config: KernelCreationConfig,
    ):
        kernel_id = ownership_data.kernel_id
        session_id = ownership_data.session_id
        tracker = self.restarting_kernels.get(kernel_id)
        if tracker is None:
            tracker = RestartTracker(
                request_lock=asyncio.Lock(),
                destroy_event=asyncio.Event(),
                done_event=asyncio.Event(),
            )
            self.restarting_kernels[kernel_id] = tracker

        existing_kernel_config = pickle.loads(
            await self.restart_kernel__load_config(kernel_id, "kconfig.dat"),
        )
        existing_cluster_info = load_json(
            await self.restart_kernel__load_config(kernel_id, "cluster.json"),
        )
        kernel_config = cast(
            KernelCreationConfig,
            {**existing_kernel_config, **updating_kernel_config},
        )
        async with tracker.request_lock:
            tracker.done_event.clear()
            await self.inject_container_lifecycle_event(
                kernel_id,
                session_id,
                LifecycleEvent.DESTROY,
                KernelLifecycleEventReason.RESTARTING,
            )
            try:
                with timeout(60):
                    await tracker.destroy_event.wait()
            except asyncio.TimeoutError:
                log.warning("timeout detected while restarting kernel {0}!", kernel_id)
                self.restarting_kernels.pop(kernel_id, None)
                await self.inject_container_lifecycle_event(
                    kernel_id,
                    session_id,
                    LifecycleEvent.CLEAN,
                    KernelLifecycleEventReason.RESTART_TIMEOUT,
                )
                raise
            else:
                try:
                    await self.create_kernel(
                        ownership_data,
                        kernel_image,
                        kernel_config,
                        existing_cluster_info,
                        restarting=True,
                    )
                    self.restarting_kernels.pop(kernel_id, None)
                except Exception:
                    # TODO: retry / cancel others?
                    log.exception(
                        "restart_kernel(s:{}, k:{}): re-creation failure", session_id, kernel_id
                    )
            tracker.done_event.set()
        kernel_obj = self.kernel_registry[kernel_id]
        return {
            "container_id": kernel_obj["container_id"],
            "repl_in_port": kernel_obj["repl_in_port"],
            "repl_out_port": kernel_obj["repl_out_port"],
            "stdin_port": kernel_obj["stdin_port"],
            "stdout_port": kernel_obj["stdout_port"],
            "service_ports": kernel_obj.service_ports,
        }

    async def execute(
        self,
        session_id: SessionId,
        kernel_id: KernelId,
        run_id: Optional[str],
        mode: Literal["query", "batch", "input", "continue"],
        text: str,
        *,
        opts: Mapping[str, Any],
        api_version: int,
        flush_timeout: float,
    ):
        # Wait for the kernel restarting if it's ongoing...
        restart_tracker = self.restarting_kernels.get(kernel_id)
        if restart_tracker is not None:
            await restart_tracker.done_event.wait()

        await self.produce_event(
            ExecutionStartedEvent(session_id),
        )
        try:
            kernel_obj = self.kernel_registry[kernel_id]
            result = await kernel_obj.execute(
                run_id, mode, text, opts=opts, flush_timeout=flush_timeout, api_version=api_version
            )
        except asyncio.CancelledError:
            await self.produce_event(
                ExecutionCancelledEvent(session_id),
            )
            raise
        except KeyError:
            # This situation is handled in the lifecycle management subsystem.
            raise RuntimeError(
                f"The container for kernel {kernel_id} is not found! "
                "(might be terminated--try it again)"
            ) from None

        if result["status"] in ("finished", "exec-timeout"):
            log.debug("_execute({0}) {1}", kernel_id, result["status"])
        if result["status"] == "finished":
            await self.produce_event(
                ExecutionFinishedEvent(session_id),
            )
        elif result["status"] == "exec-timeout":
            await self.produce_event(
                ExecutionTimeoutEvent(session_id),
            )
            await self.inject_container_lifecycle_event(
                kernel_id,
                session_id,
                LifecycleEvent.DESTROY,
                KernelLifecycleEventReason.EXEC_TIMEOUT,
            )
        return {
            **result,
            "files": [],  # kept for API backward-compatibility
        }

    async def get_completions(self, kernel_id: KernelId, text: str, opts: dict):
        return await self.kernel_registry[kernel_id].get_completions(text, opts)

    async def get_logs(self, kernel_id: KernelId):
        return await self.kernel_registry[kernel_id].get_logs()

    async def interrupt_kernel(self, kernel_id: KernelId):
        return await self.kernel_registry[kernel_id].interrupt_kernel()

    async def start_service(self, kernel_id: KernelId, service: str, opts: dict):
        return await self.kernel_registry[kernel_id].start_service(service, opts)

    async def shutdown_service(self, kernel_id: KernelId, service: str):
        try:
            kernel_obj = self.kernel_registry[kernel_id]
            if kernel_obj is not None:
                await kernel_obj.shutdown_service(service)
        except Exception:
            log.exception("unhandled exception while shutting down service app ${}", service)

    async def commit(
        self,
        reporter,
        kernel_id: KernelId,
        subdir: str,
        *,
        canonical: str | None = None,
        filename: str | None = None,
        extra_labels: dict[str, str] = {},
    ):
        return await self.kernel_registry[kernel_id].commit(
            kernel_id, subdir, canonical=canonical, filename=filename, extra_labels=extra_labels
        )

    async def get_commit_status(self, kernel_id: KernelId, subdir: str) -> CommitStatus:
        return await self.kernel_registry[kernel_id].check_duplicate_commit(kernel_id, subdir)

    async def accept_file(self, kernel_id: KernelId, filename: str, filedata):
        return await self.kernel_registry[kernel_id].accept_file(filename, filedata)

    async def download_file(self, kernel_id: KernelId, filepath: str):
        return await self.kernel_registry[kernel_id].download_file(filepath)

    async def download_single(self, kernel_id: KernelId, filepath: str):
        return await self.kernel_registry[kernel_id].download_single(filepath)

    async def list_files(self, kernel_id: KernelId, path: str):
        return await self.kernel_registry[kernel_id].list_files(path)

    async def ping_kernel(self, kernel_id: KernelId):
        return await self.kernel_registry[kernel_id].ping()

    async def save_last_registry(self, force=False) -> None:
        now = time.monotonic()
        if (not force) and (now <= self.last_registry_written_time + 60):
            return  # don't save too frequently
        var_base_path = self.local_config["agent"]["var-base-path"]
        last_registry_file = f"last_registry.{self.local_instance_id}.dat"
        try:
            with open(var_base_path / last_registry_file, "wb") as f:
                pickle.dump(self.kernel_registry, f)
            self.last_registry_written_time = now
            log.debug("saved {}", last_registry_file)
        except Exception as e:
            log.exception("unable to save {}", last_registry_file, exc_info=e)
            try:
                os.remove(var_base_path / last_registry_file)
            except FileNotFoundError:
                pass


async def handle_volume_mount(
    context: AbstractAgent,
    source: AgentId,
    event: DoVolumeMountEvent,
) -> None:
    if context.local_config["agent"]["cohabiting-storage-proxy"]:
        log.debug("Storage proxy is in the same node. Skip the volume task.")
        await context.event_producer.produce_event(
            VolumeMounted(
                str(context.id),
                VolumeMountableNodeType.AGENT,
                "",
                event.quota_scope_id,
            )
        )
        return
    mount_prefix = await context.etcd.get("volumes/_mount")
    volume_mount_prefix: str | None = context.local_config["agent"]["mount-path"]
    if volume_mount_prefix is None:
        volume_mount_prefix = "./"
    real_path = Path(volume_mount_prefix, event.dir_name)
    err_msg: str | None = None
    try:
        await mount(
            str(real_path),
            event.fs_location,
            event.fs_type,
            event.cmd_options,
            event.edit_fstab,
            event.fstab_path,
            mount_prefix,
        )
    except VolumeMountFailed as e:
        err_msg = str(e)
    await context.event_producer.produce_event(
        VolumeMounted(
            str(context.id),
            VolumeMountableNodeType.AGENT,
            str(real_path),
            event.quota_scope_id,
            err_msg,
        )
    )


async def handle_volume_umount(
    context: AbstractAgent,
    source: AgentId,
    event: DoVolumeUnmountEvent,
) -> None:
    if context.local_config["agent"]["cohabiting-storage-proxy"]:
        log.debug("Storage proxy is in the same node. Skip the volume task.")
        await context.event_producer.produce_event(
            VolumeUnmounted(
                str(context.id),
                VolumeMountableNodeType.AGENT,
                "",
                event.quota_scope_id,
            )
        )
        return
    mount_prefix = await context.etcd.get("volumes/_mount")
    timeout = await context.etcd.get("config/watcher/file-io-timeout")
    volume_mount_prefix = context.local_config["agent"]["mount-path"]
    real_path = Path(volume_mount_prefix, event.dir_name)
    err_msg: str | None = None
    did_umount = False
    try:
        did_umount = await umount(
            str(real_path),
            mount_prefix,
            event.edit_fstab,
            event.fstab_path,
            timeout_sec=float(timeout) if timeout is not None else None,
        )
    except VolumeMountFailed as e:
        err_msg = str(e)
    if not did_umount:
        log.warning(f"{real_path} does not exist. Skip umount")
    await context.event_producer.produce_event(
        VolumeUnmounted(
            str(context.id),
            VolumeMountableNodeType.AGENT,
            str(real_path),
            event.quota_scope_id,
            err_msg,
        )
    )<|MERGE_RESOLUTION|>--- conflicted
+++ resolved
@@ -64,7 +64,6 @@
 from ai.backend.common.bgtask import BackgroundTaskManager
 from ai.backend.common.config import model_definition_iv
 from ai.backend.common.defs import REDIS_STATISTICS_DB, REDIS_STREAM_DB, RedisRole
-<<<<<<< HEAD
 from ai.backend.common.docker import (
     DEFAULT_KERNEL_FEATURE,
     MAX_KERNELSPEC,
@@ -73,12 +72,8 @@
     KernelFeatures,
     LabelName,
 )
-from ai.backend.common.dto.agent.response import PurgeImageResponses
-=======
-from ai.backend.common.docker import MAX_KERNELSPEC, MIN_KERNELSPEC, ImageRef
 from ai.backend.common.dto.agent.response import PurgeImagesResp
 from ai.backend.common.dto.manager.rpc_request import PurgeImagesReq
->>>>>>> 6cadcb96
 from ai.backend.common.events import (
     AbstractEvent,
     AgentErrorEvent,
