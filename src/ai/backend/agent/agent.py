from __future__ import annotations

import asyncio
import copy
import json
import logging
import os
import pickle
import pprint
import re
import shutil
import signal
import sys
import textwrap
import time
import traceback
import weakref
import zlib
from abc import ABCMeta, abstractmethod
from collections import defaultdict
from decimal import Decimal
from io import SEEK_END, BytesIO
from pathlib import Path
from types import TracebackType
from typing import (
    TYPE_CHECKING,
    Any,
    AsyncIterator,
    Awaitable,
    Callable,
    Collection,
    Dict,
    Final,
    FrozenSet,
    Generic,
    List,
    Literal,
    Mapping,
    MutableMapping,
    MutableSequence,
    Optional,
    Sequence,
    Set,
    Tuple,
    Type,
    TypeVar,
    Union,
    cast,
)
from uuid import UUID

import aiotools
import attrs
import pkg_resources
import yaml
import zmq
import zmq.asyncio
from async_timeout import timeout
from cachetools import LRUCache, cached
from redis.asyncio import Redis
from tenacity import (
    AsyncRetrying,
    retry_if_exception_type,
    stop_after_attempt,
    stop_after_delay,
    wait_fixed,
)
from trafaret import DataError

from ai.backend.common import msgpack, redis_helper
from ai.backend.common.config import model_definition_iv
from ai.backend.common.defs import REDIS_STREAM_DB
from ai.backend.common.docker import MAX_KERNELSPEC, MIN_KERNELSPEC, ImageRef
from ai.backend.common.events import (
    AbstractEvent,
    AgentErrorEvent,
    AgentHeartbeatEvent,
    AgentStartedEvent,
    AgentTerminatedEvent,
    DoAgentResourceCheckEvent,
    DoSyncKernelLogsEvent,
    EventDispatcher,
    EventProducer,
    ExecutionCancelledEvent,
    ExecutionFinishedEvent,
    ExecutionStartedEvent,
    ExecutionTimeoutEvent,
    KernelCreatingEvent,
    KernelHealthCheckFailedEvent,
    KernelHealthyEvent,
    KernelLifecycleEventReason,
    KernelPreparingEvent,
    KernelPullingEvent,
    KernelStartedEvent,
    KernelTerminatedEvent,
    SessionFailureEvent,
    SessionSuccessEvent,
)
from ai.backend.common.lock import FileLock
from ai.backend.common.logging import BraceStyleAdapter, pretty
from ai.backend.common.plugin.monitor import ErrorPluginContext, StatsPluginContext
from ai.backend.common.service_ports import parse_service_ports
from ai.backend.common.types import (
    AbuseReportValue,
    AcceleratorMetadata,
    AgentId,
    AutoPullBehavior,
    ClusterInfo,
    ClusterSSHPortMapping,
    CommitStatus,
    ContainerId,
    DeviceId,
    DeviceName,
    HardwareMetadata,
    ImageRegistry,
    KernelCreationConfig,
    KernelCreationResult,
    KernelId,
    MountPermission,
    MountTypes,
    Sentinel,
    ServicePort,
    ServicePortProtocols,
    SessionId,
    SessionTypes,
    SlotName,
    VFolderMount,
    VFolderUsageMode,
    aobject,
)
from ai.backend.common.utils import cancel_tasks, current_loop

from . import __version__ as VERSION
from . import alloc_map as alloc_map_mod
from .affinity_map import AffinityHint, AffinityMap
<<<<<<< HEAD
from .config import model_definition_iv
from .exception import AgentError, ContainerCreationError, InsufficientResource, ResourceError
=======
from .exception import AgentError, ContainerCreationError, ResourceError
>>>>>>> c1e8baf8
from .kernel import AbstractKernel, KernelFeatures, match_distro_data
from .resources import (
    AbstractAllocMap,
    AbstractComputeDevice,
    AbstractComputePlugin,
    KernelResourceSpec,
    Mount,
)
from .stats import StatContext, StatModes
from .types import Container, ContainerLifecycleEvent, ContainerStatus, LifecycleEvent, MountInfo
from .utils import generate_local_instance_id, get_arch_name

if TYPE_CHECKING:
    from ai.backend.common.etcd import AsyncEtcd

log = BraceStyleAdapter(logging.getLogger(__spec__.name))  # type: ignore[name-defined]

_sentinel = Sentinel.TOKEN

ACTIVE_STATUS_SET = frozenset(
    [
        ContainerStatus.RUNNING,
        ContainerStatus.RESTARTING,
        ContainerStatus.PAUSED,
    ]
)

DEAD_STATUS_SET = frozenset(
    [
        ContainerStatus.EXITED,
        ContainerStatus.DEAD,
        ContainerStatus.REMOVING,
    ]
)

COMMIT_STATUS_EXPIRE: Final[int] = 13
EVENT_DISPATCHER_CONSUMER_GROUP: Final = "agent"

KernelObjectType = TypeVar("KernelObjectType", bound=AbstractKernel)


class AbstractKernelCreationContext(aobject, Generic[KernelObjectType]):
    kspec_version: int
    kernel_id: KernelId
    session_id: SessionId
    agent_id: AgentId
    kernel_config: KernelCreationConfig
    local_config: Mapping[str, Any]
    kernel_features: FrozenSet[str]
    image_ref: ImageRef
    internal_data: Mapping[str, Any]
    restarting: bool
    cancellation_handlers: Sequence[Callable[[], Awaitable[None]]] = []
    _rx_distro = re.compile(r"\.([a-z-]+\d+\.\d+)\.")

    def __init__(
        self,
        kernel_id: KernelId,
        session_id: SessionId,
        agent_id: AgentId,
        kernel_config: KernelCreationConfig,
        local_config: Mapping[str, Any],
        computers: MutableMapping[str, ComputerContext],
        restarting: bool = False,
    ) -> None:
        self.image_labels = kernel_config["image"]["labels"]
        self.kspec_version = int(self.image_labels.get("ai.backend.kernelspec", "1"))
        self.kernel_features = frozenset(self.image_labels.get("ai.backend.features", "").split())
        self.kernel_id = kernel_id
        self.session_id = session_id
        self.agent_id = agent_id
        self.kernel_config = kernel_config
        self.image_ref = ImageRef(
            kernel_config["image"]["canonical"],
            known_registries=[kernel_config["image"]["registry"]["name"]],
            is_local=kernel_config["image"]["is_local"],
            architecture=kernel_config["image"].get("architecture", get_arch_name()),
        )
        self.internal_data = kernel_config["internal_data"] or {}
        self.computers = computers
        self.restarting = restarting
        self.local_config = local_config

    @abstractmethod
    async def get_extra_envs(self) -> Mapping[str, str]:
        return {}

    @abstractmethod
    async def prepare_resource_spec(
        self,
    ) -> Tuple[KernelResourceSpec, Optional[Mapping[str, Any]]]:
        raise NotImplementedError

    @abstractmethod
    async def prepare_scratch(self) -> None:
        pass

    @abstractmethod
    async def get_intrinsic_mounts(self) -> Sequence[Mount]:
        return []

    def update_user_bootstrap_script(self, script: str) -> None:
        """
        Replace user-defined bootstrap script to an arbitrary one created by agent.
        """
        self.kernel_config["bootstrap_script"] = script

    @abstractmethod
    async def apply_network(self, cluster_info: ClusterInfo) -> None:
        """
        Apply the given cluster network information to the deployment.
        """
        raise NotImplementedError

    @abstractmethod
    async def prepare_ssh(self, cluster_info: ClusterInfo) -> None:
        """
        Prepare container to accept SSH connection.
        Install the ssh keypair inside the kernel from cluster_info.
        """
        raise NotImplementedError

    @abstractmethod
    async def process_mounts(self, mounts: Sequence[Mount]):
        raise NotImplementedError

    @abstractmethod
    async def apply_accelerator_allocation(
        self,
        computer: AbstractComputePlugin,
        device_alloc: Mapping[SlotName, Mapping[DeviceId, Decimal]],
    ) -> None:
        raise NotImplementedError

    @abstractmethod
    async def generate_accelerator_mounts(
        self,
        computer: AbstractComputePlugin,
        device_alloc: Mapping[SlotName, Mapping[DeviceId, Decimal]],
    ) -> List[MountInfo]:
        raise NotImplementedError

    @abstractmethod
    def resolve_krunner_filepath(self, filename) -> Path:
        """
        Return matching krunner path object for given filename.
        """
        raise NotImplementedError

    @abstractmethod
    def get_runner_mount(
        self,
        type: MountTypes,
        src: Union[str, Path],
        target: Union[str, Path],
        perm: Literal["ro", "rw"] = "ro",
        opts: Mapping[str, Any] = None,
    ):
        """
        Return mount object to mount target krunner file/folder/volume.
        """
        raise NotImplementedError

    @abstractmethod
    async def spawn(
        self,
        resource_spec: KernelResourceSpec,
        environ: Mapping[str, str],
        service_ports,
    ) -> KernelObjectType:
        raise NotImplementedError

    @abstractmethod
    async def start_container(
        self,
        kernel_obj: AbstractKernel,
        cmdargs: List[str],
        resource_opts,
        preopen_ports,
    ) -> Mapping[str, Any]:
        raise NotImplementedError

    @cached(
        cache=LRUCache(maxsize=32),  # type: ignore
        key=lambda self: (
            self.image_ref,
            self.kernel_config["image"]["labels"].get("ai.backend.base-distro", "ubuntu16.04"),
        ),
    )
    def get_krunner_info(self) -> Tuple[str, str, str, str, str]:
        image_labels = self.kernel_config["image"]["labels"]
        distro = image_labels.get("ai.backend.base-distro", "ubuntu16.04")
        matched_distro, krunner_volume = match_distro_data(
            self.local_config["container"]["krunner-volumes"], distro
        )
        matched_libc_style = "glibc"
        if distro.startswith("alpine"):
            matched_libc_style = "musl"
        krunner_pyver = "3.6"  # fallback
        if m := re.search(r"^([a-z-]+)(\d+(\.\d+)*)?$", matched_distro):
            matched_distro_pkgname = m.group(1).replace("-", "_")
            try:
                krunner_pyver = (
                    Path(
                        pkg_resources.resource_filename(
                            f"ai.backend.krunner.{matched_distro_pkgname}",
                            f"krunner-python.{matched_distro}.txt",
                        )
                    )
                    .read_text()
                    .strip()
                )
            except FileNotFoundError:
                pass
        log.debug("selected krunner: {}", matched_distro)
        log.debug("selected libc style: {}", matched_libc_style)
        log.debug("krunner volume: {}", krunner_volume)
        log.debug("krunner python: {}", krunner_pyver)
        arch = get_arch_name()
        return arch, matched_distro, matched_libc_style, krunner_volume, krunner_pyver

    async def mount_vfolders(
        self,
        vfolders: Sequence[VFolderMount],
        resource_spec: KernelResourceSpec,
    ) -> None:
        for vfolder in vfolders:
            if self.internal_data.get("prevent_vfolder_mounts", False):
                # Only allow mount of ".logs" directory to prevent expose
                # internal-only information, such as Docker credentials to user's ".docker" vfolder
                # in image importer kernels.
                if vfolder.name != ".logs":
                    continue
            mount = Mount(
                MountTypes.BIND,
                Path(vfolder.host_path),
                Path(vfolder.kernel_path),
                vfolder.mount_perm,
            )
            resource_spec.mounts.append(mount)

    async def mount_krunner(
        self,
        resource_spec: KernelResourceSpec,
        environ: MutableMapping[str, str],
    ) -> None:
        def _mount(
            type,
            src,
            dst,
        ):
            resource_spec.mounts.append(
                self.get_runner_mount(
                    type,
                    src,
                    dst,
                    MountPermission("ro"),
                ),
            )

        # Inject Backend.AI kernel runner dependencies.
        image_labels = self.kernel_config["image"]["labels"]
        distro = image_labels.get("ai.backend.base-distro", "ubuntu16.04")

        (
            arch,
            matched_distro,
            matched_libc_style,
            krunner_volume,
            krunner_pyver,
        ) = self.get_krunner_info()
        artifact_path = Path(pkg_resources.resource_filename("ai.backend.agent", "../runner"))

        def find_artifacts(pattern: str) -> Mapping[str, str]:
            artifacts = {}
            for p in artifact_path.glob(pattern):
                m = self._rx_distro.search(p.name)
                if m is not None:
                    artifacts[m.group(1)] = p.name
            return artifacts

        def mount_versioned_binary(candidate_glob: str, target_path: str) -> None:
            candidates = find_artifacts(candidate_glob)
            _, candidate = match_distro_data(candidates, distro)
            resolved_path = self.resolve_krunner_filepath("runner/" + candidate)
            _mount(MountTypes.BIND, resolved_path, target_path)

        mount_versioned_binary(f"su-exec.*.{arch}.bin", "/opt/kernel/su-exec")
        mount_versioned_binary(f"libbaihook.*.{arch}.so", "/opt/kernel/libbaihook.so")
        mount_versioned_binary(f"sftp-server.*.{arch}.bin", "/usr/libexec/sftp-server")
        mount_versioned_binary(f"scp.*.{arch}.bin", "/usr/bin/scp")
        mount_versioned_binary(f"dropbear.*.{arch}.bin", "/opt/kernel/dropbear")
        mount_versioned_binary(f"dropbearconvert.*.{arch}.bin", "/opt/kernel/dropbearconvert")
        mount_versioned_binary(f"dropbearkey.*.{arch}.bin", "/opt/kernel/dropbearkey")
        mount_versioned_binary(f"tmux.*.{arch}.bin", "/opt/kernel/tmux")

        jail_path: Optional[Path]
        if self.local_config["container"]["sandbox-type"] == "jail":
            jail_candidates = find_artifacts(
                f"jail.*.{arch}.bin"
            )  # architecture check is already done when starting agent
            _, jail_candidate = match_distro_data(jail_candidates, distro)
            jail_path = self.resolve_krunner_filepath("runner/" + jail_candidate)
        else:
            jail_path = None

        dotfile_extractor_path = self.resolve_krunner_filepath("runner/extract_dotfiles.py")
        persistent_files_warning_doc_path = self.resolve_krunner_filepath(
            "runner/DO_NOT_STORE_PERSISTENT_FILES_HERE.md"
        )
        entrypoint_sh_path = self.resolve_krunner_filepath("runner/entrypoint.sh")

        fantompass_path = self.resolve_krunner_filepath("runner/fantompass.py")
        hash_phrase_path = self.resolve_krunner_filepath("runner/hash_phrase.py")
        words_json_path = self.resolve_krunner_filepath("runner/words.json")

        if matched_libc_style == "musl":
            terminfo_path = self.resolve_krunner_filepath("runner/terminfo.alpine3.8")
            _mount(MountTypes.BIND, terminfo_path, "/home/work/.terminfo")

        _mount(MountTypes.BIND, dotfile_extractor_path, "/opt/kernel/extract_dotfiles.py")
        _mount(MountTypes.BIND, entrypoint_sh_path, "/opt/kernel/entrypoint.sh")
        _mount(MountTypes.BIND, fantompass_path, "/opt/kernel/fantompass.py")
        _mount(MountTypes.BIND, hash_phrase_path, "/opt/kernel/hash_phrase.py")
        _mount(MountTypes.BIND, words_json_path, "/opt/kernel/words.json")
        if jail_path is not None:
            _mount(MountTypes.BIND, jail_path, "/opt/kernel/jail")
        _mount(
            MountTypes.BIND,
            persistent_files_warning_doc_path,
            "/home/work/DO_NOT_STORE_PERSISTENT_FILES_HERE.md",
        )

        _mount(MountTypes.VOLUME, krunner_volume, "/opt/backend.ai")
        pylib_path = f"/opt/backend.ai/lib/python{krunner_pyver}/site-packages/"
        kernel_pkg_path = self.resolve_krunner_filepath("kernel")
        helpers_pkg_path = self.resolve_krunner_filepath("helpers")
        _mount(MountTypes.BIND, kernel_pkg_path, pylib_path + "ai/backend/kernel")
        _mount(MountTypes.BIND, helpers_pkg_path, pylib_path + "ai/backend/helpers")
        environ["LD_PRELOAD"] = "/opt/kernel/libbaihook.so"

        # Inject ComputeDevice-specific env-varibles and hooks
        already_injected_hooks: Set[Path] = set()
        for dev_type, device_alloc in resource_spec.allocations.items():
            computer_set = self.computers[dev_type]
            await self.apply_accelerator_allocation(
                computer_set.instance,
                device_alloc,
            )
            accelerator_mounts = await self.generate_accelerator_mounts(
                computer_set.instance,
                device_alloc,
            )
            for mount_info in accelerator_mounts:
                _mount(mount_info.mode, mount_info.src_path, mount_info.dst_path.as_posix())
            alloc_sum = Decimal(0)
            for dev_id, per_dev_alloc in device_alloc.items():
                alloc_sum += sum(per_dev_alloc.values())
            if alloc_sum > 0:
                hook_paths = await computer_set.instance.get_hooks(distro, arch)
                if hook_paths:
                    log.debug(
                        "accelerator {} provides hooks: {}",
                        type(computer_set.instance).__name__,
                        ", ".join(map(str, hook_paths)),
                    )
                for hook_path in map(lambda p: Path(p).absolute(), hook_paths):
                    if hook_path in already_injected_hooks:
                        continue
                    container_hook_path = f"/opt/kernel/{hook_path.name}"
                    _mount(MountTypes.BIND, hook_path, container_hook_path)
                    environ["LD_PRELOAD"] += ":" + container_hook_path
                    already_injected_hooks.add(hook_path)


KernelCreationContextType = TypeVar(
    "KernelCreationContextType", bound=AbstractKernelCreationContext
)


@attrs.define(auto_attribs=True, slots=True)
class RestartTracker:
    request_lock: asyncio.Lock
    destroy_event: asyncio.Event
    done_event: asyncio.Event


@attrs.define(auto_attribs=True, slots=True)
class ComputerContext:
    instance: AbstractComputePlugin
    devices: Collection[AbstractComputeDevice]
    alloc_map: AbstractAllocMap


class AbstractAgent(
    aobject, Generic[KernelObjectType, KernelCreationContextType], metaclass=ABCMeta
):
    id: AgentId
    loop: asyncio.AbstractEventLoop
    local_config: Mapping[str, Any]
    etcd: AsyncEtcd
    local_instance_id: str
    kernel_registry: MutableMapping[KernelId, AbstractKernel]
    computers: MutableMapping[str, ComputerContext]
    images: Mapping[str, str]
    port_pool: Set[int]

    redis: Redis

    restarting_kernels: MutableMapping[KernelId, RestartTracker]
    terminating_kernels: Set[KernelId]
    timer_tasks: MutableSequence[asyncio.Task]
    container_lifecycle_queue: asyncio.Queue[ContainerLifecycleEvent | Sentinel]

    stat_ctx: StatContext
    stat_sync_sockpath: Path
    stat_sync_task: asyncio.Task

    stats_monitor: StatsPluginContext  # unused currently
    error_monitor: ErrorPluginContext  # unused in favor of produce_error_event()

    _pending_creation_tasks: Dict[KernelId, Set[asyncio.Task]]
    _ongoing_exec_batch_tasks: weakref.WeakSet[asyncio.Task]
    _ongoing_destruction_tasks: weakref.WeakValueDictionary[KernelId, asyncio.Task]

    def __init__(
        self,
        etcd: AsyncEtcd,
        local_config: Mapping[str, Any],
        *,
        stats_monitor: StatsPluginContext,
        error_monitor: ErrorPluginContext,
        skip_initial_scan: bool = False,
    ) -> None:
        self._skip_initial_scan = skip_initial_scan
        self.loop = current_loop()
        self.etcd = etcd
        self.local_config = local_config
        self.id = AgentId(local_config["agent"]["id"])
        self.local_instance_id = generate_local_instance_id(__file__)
        self.kernel_registry = {}
        self.computers = {}
        self.images = {}  # repoTag -> digest
        self.restarting_kernels = {}
        self.terminating_kernels = set()
        self.stat_ctx = StatContext(
            self,
            mode=StatModes(local_config["container"]["stats-type"]),
        )
        self.timer_tasks = []
        self.port_pool = set(
            range(
                local_config["container"]["port-range"][0],
                local_config["container"]["port-range"][1] + 1,
            )
        )
        self.stats_monitor = stats_monitor
        self.error_monitor = error_monitor
        self._pending_creation_tasks = defaultdict(set)
        self._ongoing_exec_batch_tasks = weakref.WeakSet()
        self._ongoing_destruction_tasks = weakref.WeakValueDictionary()

    async def __ainit__(self) -> None:
        """
        An implementation of AbstractAgent would define its own ``__ainit__()`` method.
        It must call this super method in an appropriate order, only once.
        """
        self.resource_lock = asyncio.Lock()
        self.registry_lock = asyncio.Lock()
        self.container_lifecycle_queue = asyncio.Queue()

        self.event_producer = await EventProducer.new(
            self.local_config["redis"],
            db=REDIS_STREAM_DB,
            log_events=self.local_config["debug"]["log-events"],
        )
        self.event_dispatcher = await EventDispatcher.new(
            self.local_config["redis"],
            db=REDIS_STREAM_DB,
            log_events=self.local_config["debug"]["log-events"],
            node_id=self.local_config["agent"]["id"],
            consumer_group=EVENT_DISPATCHER_CONSUMER_GROUP,
        )
        self.redis_stream_pool = redis_helper.get_redis_object(self.local_config["redis"], db=4)
        self.redis_stat_pool = redis_helper.get_redis_object(self.local_config["redis"], db=0)

        alloc_map_mod.log_alloc_map = self.local_config["debug"]["log-alloc-map"]
        computers, self.slots = await self.detect_resources()
        all_devices: List[AbstractComputeDevice] = []
        metadatas: List[AcceleratorMetadata] = []
        for name, computer in computers.items():
            devices = await computer.list_devices()
            all_devices.extend(devices)
            alloc_map = await computer.create_alloc_map()
            self.computers[name] = ComputerContext(computer, devices, alloc_map)
            metadatas.append(computer.get_metadata())

        async def _pipeline(r: Redis):
            pipe = r.pipeline()
            for metadata in metadatas:
                await pipe.hset(
                    "computer.metadata",
                    metadata["slot_name"],
                    json.dumps(metadata),
                )
            return pipe

        await redis_helper.execute(self.redis_stat_pool, _pipeline)

        self.affinity_map = AffinityMap.build(all_devices)

        if not self._skip_initial_scan:
            self.images = await self.scan_images()
            self.timer_tasks.append(aiotools.create_timer(self._scan_images_wrapper, 20.0))
            await self.scan_running_kernels()

        # Prepare stat collector tasks.
        self.timer_tasks.append(aiotools.create_timer(self.collect_node_stat, 5.0))
        self.timer_tasks.append(aiotools.create_timer(self.collect_container_stat, 5.0))
        self.timer_tasks.append(aiotools.create_timer(self.collect_process_stat, 5.0))

        # Prepare heartbeats.
        heartbeat_interval = self.local_config["debug"]["heartbeat-interval"]
        self.timer_tasks.append(aiotools.create_timer(self.heartbeat, heartbeat_interval))

        # Prepare auto-cleaning of idle kernels.
        self.timer_tasks.append(aiotools.create_timer(self.sync_container_lifecycles, 10.0))

        if abuse_report_path := self.local_config["agent"].get("abuse-report-path"):
            log.info(
                "Monitoring abnormal kernel activities reported by Watcher at {}", abuse_report_path
            )
            abuse_report_path.mkdir(exist_ok=True, parents=True)
            self.timer_tasks.append(aiotools.create_timer(self._cleanup_reported_kernels, 30.0))

        # Report commit status
        self.timer_tasks.append(
            aiotools.create_timer(self._report_all_kernel_commit_status_map, 7.0)
        )

        loop = current_loop()
        self.last_registry_written_time = time.monotonic()
        self.container_lifecycle_handler = loop.create_task(self.process_lifecycle_events())

        # Notify the gateway.
        await self.produce_event(AgentStartedEvent(reason="self-started"))

    async def shutdown(self, stop_signal: signal.Signals) -> None:
        """
        An implementation of AbstractAgent would define its own ``shutdown()`` method.
        It must call this super method in an appropriate order, only once.
        """
        await cancel_tasks(self._ongoing_exec_batch_tasks)

        async with self.registry_lock:
            # Close all pending kernel runners.
            for kernel_obj in self.kernel_registry.values():
                if kernel_obj.runner is not None:
                    await kernel_obj.runner.close()
                await kernel_obj.close()
            if stop_signal == signal.SIGTERM:
                await self.clean_all_kernels(blocking=True)

        # Stop timers.
        cancel_results = await cancel_tasks(self.timer_tasks)
        for result in cancel_results:
            if isinstance(result, Exception):
                log.error("timer cancellation error: {}", result)

        # Stop lifecycle event handler.
        await self.container_lifecycle_queue.put(_sentinel)
        await self.container_lifecycle_handler

        # Notify the gateway.
        await self.produce_event(AgentTerminatedEvent(reason="shutdown"))

        # Shut down the event dispatcher and Redis connection pools.
        await self.event_producer.close()
        await self.event_dispatcher.close()
        await self.redis_stream_pool.close()
        await self.redis_stat_pool.close()

    async def produce_event(self, event: AbstractEvent) -> None:
        """
        Send an event to the manager(s).
        """
        if self.local_config["debug"]["log-heartbeats"]:
            _log = log.debug if isinstance(event, AgentHeartbeatEvent) else log.info
        else:
            _log = (lambda *args: None) if isinstance(event, AgentHeartbeatEvent) else log.info
        if self.local_config["debug"]["log-events"]:
            _log("produce_event({0})", event)
        if isinstance(event, KernelTerminatedEvent):
            pending_creation_tasks = self._pending_creation_tasks.get(event.kernel_id, None)
            if pending_creation_tasks is not None:
                for t in set(pending_creation_tasks):
                    if not t.done() and not t.cancelled():
                        t.cancel()
                        try:
                            await t
                        except asyncio.CancelledError:
                            continue
        if isinstance(event, KernelStartedEvent) or isinstance(event, KernelTerminatedEvent):
            await self.save_last_registry()
        await self.event_producer.produce_event(event, source=str(self.id))

    async def produce_error_event(
        self,
        exc_info: Tuple[Type[BaseException], BaseException, TracebackType] = None,
    ) -> None:
        exc_type, exc, tb = sys.exc_info() if exc_info is None else exc_info
        pretty_message = "".join(traceback.format_exception_only(exc_type, exc)).strip()
        pretty_tb = "".join(traceback.format_tb(tb)).strip()
        await self.produce_event(AgentErrorEvent(pretty_message, pretty_tb))

    async def _report_all_kernel_commit_status_map(self, interval: float) -> None:
        """
        Commit statuses are managed by `lock` file.
        +- base_commit_path
        |_ subdir1 (usually user's email)
            |_ commit_file1 (named by timestamp)
            |_ commit_file2
            |_ lock
                |_ kernel_id1 (means the user is currently committing the kernel)
                |_ kernel_id2
        |_ subdir2
        """
        loop = current_loop()
        base_commit_path: Path = self.local_config["agent"]["image-commit-path"]
        commit_kernels: set[str] = set()

        def _map_commit_status() -> None:
            for subdir in base_commit_path.iterdir():
                for commit_path in subdir.glob("./**/lock/*"):
                    kern = commit_path.name
                    if kern not in commit_kernels:
                        commit_kernels.add(kern)

        await loop.run_in_executor(None, _map_commit_status)

        commit_status_script = textwrap.dedent("""
        local key_and_value = {}
        for i, k in pairs(KEYS) do
            key_and_value[i*2-1] = k
            key_and_value[i*2] = 'ongoing'
        end
        if next(key_and_value) ~= nil then
            redis.call('MSET', unpack(key_and_value))
            for i, k in pairs(KEYS) do
                redis.call('EXPIRE', k, ARGV[1])
            end
        end
        """)
        await redis_helper.execute_script(
            self.redis_stat_pool,
            "check_kernel_commit_statuses",
            commit_status_script,
            [f"kernel.{kern}.commit" for kern in commit_kernels],
            [COMMIT_STATUS_EXPIRE],
        )

    async def heartbeat(self, interval: float):
        """
        Send my status information and available kernel images to the manager(s).
        """
        res_slots = {}
        try:
            for cctx in self.computers.values():
                for slot_key, slot_type in cctx.instance.slot_types:
                    res_slots[slot_key] = (
                        slot_type,
                        str(self.slots.get(slot_key, 0)),
                    )
            agent_info = {
                "ip": str(self.local_config["agent"]["rpc-listen-addr"].host),
                "region": self.local_config["agent"]["region"],
                "scaling_group": self.local_config["agent"]["scaling-group"],
                "addr": f"tcp://{self.local_config['agent']['rpc-listen-addr']}",
                "public_host": str(self._get_public_host()),
                "resource_slots": res_slots,
                "version": VERSION,
                "compute_plugins": {
                    key: {
                        "version": computer.instance.get_version(),
                        **(await computer.instance.extra_info()),
                    }
                    for key, computer in self.computers.items()
                },
                "images": zlib.compress(
                    msgpack.packb([(repo_tag, digest) for repo_tag, digest in self.images.items()])
                ),
                "images.opts": {"compression": "zlib"},  # compression: zlib or None
                "architecture": get_arch_name(),
                "auto_terminate_abusing_kernel": self.local_config["agent"][
                    "force-terminate-abusing-containers"
                ],
            }
            await self.produce_event(AgentHeartbeatEvent(agent_info))
        except asyncio.TimeoutError:
            log.warning("event dispatch timeout: instance_heartbeat")
        except Exception:
            log.exception("instance_heartbeat failure")
            await self.produce_error_event()

    async def collect_logs(
        self,
        kernel_id: KernelId,
        container_id: str,
        async_log_iterator: AsyncIterator[bytes],
    ) -> None:
        chunk_size = self.local_config["agent"]["container-logs"]["chunk-size"]
        log_key = f"containerlog.{container_id}"
        log_length = 0
        chunk_buffer = BytesIO()
        chunk_length = 0
        try:
            async with aiotools.aclosing(async_log_iterator):
                async for fragment in async_log_iterator:
                    fragment_length = len(fragment)
                    chunk_buffer.write(fragment)
                    chunk_length += fragment_length
                    log_length += fragment_length
                    while chunk_length >= chunk_size:
                        cb = chunk_buffer.getbuffer()
                        stored_chunk = bytes(cb[:chunk_size])
                        await redis_helper.execute(
                            self.redis_stream_pool,
                            lambda r: r.rpush(log_key, stored_chunk),
                        )
                        remaining = cb[chunk_size:]
                        chunk_length = len(remaining)
                        next_chunk_buffer = BytesIO(remaining)
                        next_chunk_buffer.seek(0, SEEK_END)
                        del remaining, cb
                        chunk_buffer.close()
                        chunk_buffer = next_chunk_buffer
            assert chunk_length < chunk_size
            if chunk_length > 0:
                await redis_helper.execute(
                    self.redis_stream_pool,
                    lambda r: r.rpush(log_key, chunk_buffer.getvalue()),
                )
        finally:
            chunk_buffer.close()
        # Keep the log for at most one hour in Redis.
        # This is just a safety measure to prevent memory leak in Redis
        # for cases when the event delivery has failed or processing
        # the log data has failed.
        await redis_helper.execute(
            self.redis_stream_pool,
            lambda r: r.expire(log_key, 3600),
        )
        await self.produce_event(DoSyncKernelLogsEvent(kernel_id, container_id))

    async def collect_node_stat(self, interval: float):
        if self.local_config["debug"]["log-stats"]:
            log.debug("collecting node statistics")
        try:
            await self.stat_ctx.collect_node_stat()
        except asyncio.CancelledError:
            pass
        except Exception:
            log.exception("unhandled exception while syncing node stats")
            await self.produce_error_event()

    async def collect_container_stat(self, interval: float):
        if self.local_config["debug"]["log-stats"]:
            log.debug("collecting container statistics")
        try:
            container_ids = []
            async with self.registry_lock:
                for kernel_id, kernel_obj in [*self.kernel_registry.items()]:
                    if not kernel_obj.stats_enabled:
                        continue
                    container_ids.append(kernel_obj["container_id"])
                await self.stat_ctx.collect_container_stat(container_ids)
        except asyncio.CancelledError:
            pass
        except Exception:
            log.exception("unhandled exception while syncing container stats")
            await self.produce_error_event()

    async def collect_process_stat(self, interval: float):
        if self.local_config["debug"]["log-stats"]:
            log.debug("collecting process statistics in container")
        try:
            updated_kernel_ids = []
            container_ids = []
            async with self.registry_lock:
                for kernel_id, kernel_obj in [*self.kernel_registry.items()]:
                    if not kernel_obj.stats_enabled:
                        continue
                    updated_kernel_ids.append(kernel_id)
                    container_ids.append(kernel_obj["container_id"])
                await self.stat_ctx.collect_per_container_process_stat(container_ids)
        except asyncio.CancelledError:
            pass
        except Exception:
            log.exception("unhandled exception while syncing process stats")
            await self.produce_error_event()

    def _get_public_host(self) -> str:
        agent_config: Mapping[str, Any] = self.local_config["agent"]
        container_config: Mapping[str, Any] = self.local_config["container"]
        return (
            agent_config.get("public-host")
            or container_config.get("advertised-host")
            or container_config["bind-host"]
        )

    async def _handle_start_event(self, ev: ContainerLifecycleEvent) -> None:
        async with self.registry_lock:
            kernel_obj = self.kernel_registry.get(ev.kernel_id)
            if kernel_obj is not None:
                kernel_obj.stats_enabled = True

    async def _handle_destroy_event(self, ev: ContainerLifecycleEvent) -> None:
        try:
            current_task = asyncio.current_task()
            assert current_task is not None
            if ev.kernel_id not in self._ongoing_destruction_tasks:
                self._ongoing_destruction_tasks[ev.kernel_id] = current_task
            self.terminating_kernels.add(ev.kernel_id)
            async with self.registry_lock:
                kernel_obj = self.kernel_registry.get(ev.kernel_id)
                if kernel_obj is None:
                    log.warning(
                        "destroy_kernel(k:{0}) kernel missing (already dead?)", ev.kernel_id
                    )
                    if ev.container_id is None:
                        await self.rescan_resource_usage()
                        if not ev.suppress_events:
                            await self.produce_event(
                                KernelTerminatedEvent(
                                    ev.kernel_id,
                                    ev.session_id,
                                    reason=KernelLifecycleEventReason.ALREADY_TERMINATED,
                                ),
                            )
                        if ev.done_future is not None:
                            ev.done_future.set_result(None)
                        return
                else:
                    kernel_obj.stats_enabled = False
                    kernel_obj.termination_reason = ev.reason
                    if kernel_obj.runner is not None:
                        await kernel_obj.runner.close()
                    kernel_obj.clean_event = ev.done_future
                try:
                    await self.destroy_kernel(ev.kernel_id, ev.container_id)
                except Exception as e:
                    if ev.done_future is not None:
                        ev.done_future.set_exception(e)
                    raise
                finally:
                    if ev.container_id is not None:
                        await self.container_lifecycle_queue.put(
                            ContainerLifecycleEvent(
                                ev.kernel_id,
                                ev.session_id,
                                ev.container_id,
                                LifecycleEvent.CLEAN,
                                ev.reason,
                                suppress_events=ev.suppress_events,
                                done_future=ev.done_future,
                            ),
                        )
        except asyncio.CancelledError:
            pass
        except Exception:
            log.exception("unhandled exception while processing DESTROY event")
            await self.produce_error_event()

    async def _handle_clean_event(self, ev: ContainerLifecycleEvent) -> None:
        destruction_task = self._ongoing_destruction_tasks.get(ev.kernel_id, None)
        if destruction_task is not None and not destruction_task.done():
            # let the destruction task finish first
            await destruction_task
            del destruction_task
        async with self.registry_lock:
            try:
                kernel_obj = self.kernel_registry.get(ev.kernel_id)
                if kernel_obj is not None and kernel_obj.runner is not None:
                    await kernel_obj.runner.close()
                await self.clean_kernel(
                    ev.kernel_id,
                    ev.container_id,
                    ev.kernel_id in self.restarting_kernels,
                )
            except Exception as e:
                if ev.done_future is not None:
                    ev.done_future.set_exception(e)
                await self.produce_error_event()
            finally:
                if ev.kernel_id in self.restarting_kernels:
                    # Don't forget as we are restarting it.
                    kernel_obj = self.kernel_registry.get(ev.kernel_id, None)
                else:
                    # Forget as we are done with this kernel.
                    kernel_obj = self.kernel_registry.pop(ev.kernel_id, None)
                try:
                    if kernel_obj is not None:
                        # Restore used ports to the port pool.
                        port_range = self.local_config["container"]["port-range"]
                        # Exclude out-of-range ports, because when the agent restarts
                        # with a different port range, existing containers' host ports
                        # may not belong to the new port range.
                        if host_ports := kernel_obj.get("host_ports"):
                            restored_ports = [
                                *filter(
                                    lambda p: port_range[0] <= p <= port_range[1],
                                    host_ports,
                                )
                            ]
                            self.port_pool.update(restored_ports)
                        await kernel_obj.close()
                finally:
                    self.terminating_kernels.discard(ev.kernel_id)
                    if restart_tracker := self.restarting_kernels.get(ev.kernel_id, None):
                        restart_tracker.destroy_event.set()
                    else:
                        await self.rescan_resource_usage()
                        if not ev.suppress_events:
                            await self.produce_event(
                                KernelTerminatedEvent(
                                    ev.kernel_id, ev.session_id, reason=ev.reason
                                ),
                            )
                    # Notify cleanup waiters after all state updates.
                    if kernel_obj is not None and kernel_obj.clean_event is not None:
                        kernel_obj.clean_event.set_result(None)
                    if ev.done_future is not None and not ev.done_future.done():
                        ev.done_future.set_result(None)

    async def process_lifecycle_events(self) -> None:
        async def lifecycle_task_exception_handler(
            exc_type: Type[Exception],
            exc_obj: Exception,
            tb: TracebackType,
        ) -> None:
            log.exception("unexpected error in lifecycle task", exc_info=exc_obj)

        async with aiotools.PersistentTaskGroup(
            exception_handler=lifecycle_task_exception_handler,
        ) as tg:
            while True:
                ev = await self.container_lifecycle_queue.get()
                if isinstance(ev, Sentinel):
                    await self.save_last_registry(force=True)
                    return
                # attrs currently does not support customizing getstate/setstate dunder methods
                # until the next release.
                if self.local_config["debug"]["log-events"]:
                    log.info(f"lifecycle event: {ev!r}")
                try:
                    if ev.event == LifecycleEvent.START:
                        tg.create_task(self._handle_start_event(ev))
                    elif ev.event == LifecycleEvent.DESTROY:
                        tg.create_task(self._handle_destroy_event(ev))
                    elif ev.event == LifecycleEvent.CLEAN:
                        tg.create_task(self._handle_clean_event(ev))
                    else:
                        log.warning("unsupported lifecycle event: {!r}", ev)
                except Exception:
                    log.exception(
                        "unexpected error in process_lifecycle_events(): {!r}, continuing...",
                        ev,
                    )
                finally:
                    self.container_lifecycle_queue.task_done()

    async def inject_container_lifecycle_event(
        self,
        kernel_id: KernelId,
        session_id: SessionId,
        event: LifecycleEvent,
        reason: KernelLifecycleEventReason,
        *,
        container_id: Optional[ContainerId] = None,
        exit_code: int = None,
        done_future: asyncio.Future = None,
        suppress_events: bool = False,
    ) -> None:
        cid: Optional[ContainerId] = None
        try:
            kernel_obj = self.kernel_registry[kernel_id]
        except KeyError:
            if event == LifecycleEvent.START:
                # When creating a new kernel, the kernel_registry is not populated yet
                # during creation of actual containers.
                # The Docker daemon may publish the container creation event before
                # returning the API and our async handlers may deliver the event earlier.
                # In such cases, it is safe to ignore the missing kernel_regisry item.
                pass
            else:
                log.warning(
                    "injecting lifecycle event (e:{}) for unknown kernel (k:{})",
                    event.name,
                    kernel_id,
                )
        else:
            assert kernel_obj is not None
            if kernel_obj.termination_reason:
                reason = kernel_obj.termination_reason
            if container_id is not None:
                if event == LifecycleEvent.START:
                    # Update the container ID (for restarted kernels).
                    # This will be overwritten by create_kernel() soon, but
                    # updating here improves consistency of kernel_id to container_id
                    # mapping earlier.
                    kernel_obj["container_id"] = container_id
                elif container_id != kernel_obj["container_id"]:
                    # This should not happen!
                    log.warning(
                        "container id mismatch for kernel_obj (k:{}, c:{}) with event (e:{}, c:{})",
                        kernel_id,
                        kernel_obj["container_id"],
                        event.name,
                        container_id,
                    )
            cid = kernel_obj.get("container_id")
        if cid is None:
            log.warning(
                "kernel has no container_id (k:{}) with event (e:{})",
                kernel_id,
                event.name,
            )
        await self.container_lifecycle_queue.put(
            ContainerLifecycleEvent(
                kernel_id,
                session_id,
                cid,
                event,
                reason,
                done_future,
                exit_code,
                suppress_events,
            ),
        )

    @abstractmethod
    async def enumerate_containers(
        self,
        status_filter: FrozenSet[ContainerStatus] = ACTIVE_STATUS_SET,
    ) -> Sequence[Tuple[KernelId, Container]]:
        """
        Enumerate the containers with the given status filter.
        """

    async def rescan_resource_usage(self) -> None:
        async with self.resource_lock:
            for computer_set in self.computers.values():
                computer_set.alloc_map.clear()
            for kernel_id, container in await self.enumerate_containers():
                for computer_set in self.computers.values():
                    try:
                        await computer_set.instance.restore_from_container(
                            container,
                            computer_set.alloc_map,
                        )
                    except Exception:
                        log.warning(
                            "rescan_resoucre_usage(k:{}): "
                            "failed to read kernel resource info; "
                            "maybe already terminated",
                            kernel_id,
                        )

    async def sync_container_lifecycles(self, interval: float) -> None:
        """
        Periodically synchronize the alive/known container sets,
        for cases when we miss the container lifecycle events from the underlying implementation APIs
        due to the agent restarts or crashes.
        """
        known_kernels: Dict[KernelId, ContainerId] = {}
        alive_kernels: Dict[KernelId, ContainerId] = {}
        kernel_session_map: Dict[KernelId, SessionId] = {}
        terminated_kernels = {}

        async with self.resource_lock:
            try:
                # Check if: there are dead containers
                for kernel_id, container in await self.enumerate_containers(DEAD_STATUS_SET):
                    if (
                        kernel_id in self.restarting_kernels
                        or kernel_id in self.terminating_kernels
                    ):
                        continue
                    log.info(
                        "detected dead container during lifeycle sync (k:{}, c:{})",
                        kernel_id,
                        container.id,
                    )
                    session_id = SessionId(UUID(container.labels["ai.backend.session-id"]))
                    terminated_kernels[kernel_id] = ContainerLifecycleEvent(
                        kernel_id,
                        session_id,
                        known_kernels[kernel_id],
                        LifecycleEvent.CLEAN,
                        KernelLifecycleEventReason.SELF_TERMINATED,
                    )
                for kernel_id, container in await self.enumerate_containers(ACTIVE_STATUS_SET):
                    alive_kernels[kernel_id] = container.id
                    session_id = SessionId(UUID(container.labels["ai.backend.session-id"]))
                    kernel_session_map[kernel_id] = session_id
                for kernel_id, kernel_obj in self.kernel_registry.items():
                    known_kernels[kernel_id] = kernel_obj["container_id"]
                    session_id = kernel_obj.session_id
                    kernel_session_map[kernel_id] = session_id
                # Check if: kernel_registry has the container but it's gone.
                for kernel_id in known_kernels.keys() - alive_kernels.keys():
                    if (
                        kernel_id in self.restarting_kernels
                        or kernel_id in self.terminating_kernels
                    ):
                        continue
                    terminated_kernels[kernel_id] = ContainerLifecycleEvent(
                        kernel_id,
                        kernel_session_map[kernel_id],
                        known_kernels[kernel_id],
                        LifecycleEvent.CLEAN,
                        KernelLifecycleEventReason.SELF_TERMINATED,
                    )
                # Check if: there are containers not spawned by me.
                for kernel_id in alive_kernels.keys() - known_kernels.keys():
                    if kernel_id in self.restarting_kernels:
                        continue
                    terminated_kernels[kernel_id] = ContainerLifecycleEvent(
                        kernel_id,
                        kernel_session_map[kernel_id],
                        alive_kernels[kernel_id],
                        LifecycleEvent.DESTROY,
                        KernelLifecycleEventReason.TERMINATED_UNKNOWN_CONTAINER,
                    )
            finally:
                # Enqueue the events.
                for kernel_id, ev in terminated_kernels.items():
                    await self.container_lifecycle_queue.put(ev)

    async def clean_all_kernels(self, blocking: bool = False) -> None:
        kernel_ids = [*self.kernel_registry.keys()]
        clean_events = {}
        loop = asyncio.get_running_loop()
        if blocking:
            for kernel_id in kernel_ids:
                clean_events[kernel_id] = loop.create_future()
        for kernel_id in kernel_ids:
            await self.inject_container_lifecycle_event(
                kernel_id,
                self.kernel_registry[kernel_id].session_id,
                LifecycleEvent.DESTROY,
                KernelLifecycleEventReason.AGENT_TERMINATION,
                done_future=clean_events[kernel_id] if blocking else None,
            )
        if blocking:
            waiters = [clean_events[kernel_id] for kernel_id in kernel_ids]
            await asyncio.gather(*waiters)

    @abstractmethod
    async def detect_resources(
        self,
    ) -> Tuple[Mapping[DeviceName, AbstractComputePlugin], Mapping[SlotName, Decimal]]:
        """
        Scan and define the amount of available resource slots in this node.
        """

    async def gather_hwinfo(self) -> Mapping[str, HardwareMetadata]:
        """
        Collect the hardware metadata from the compute plugins.
        """
        hwinfo: Dict[str, HardwareMetadata] = {}
        tasks = []

        async def _get(
            key: str,
            plugin: AbstractComputePlugin,
        ) -> Tuple[str, Union[Exception, HardwareMetadata]]:
            try:
                result = await plugin.get_node_hwinfo()
                return key, result
            except Exception as e:
                return key, e

        for key, plugin in self.computers.items():
            tasks.append(_get(key, plugin.instance))
        results = await asyncio.gather(*tasks, return_exceptions=True)
        for key, result in results:
            if isinstance(result, NotImplementedError):
                continue
            elif isinstance(result, Exception):
                hwinfo[key] = {
                    "status": "unavailable",
                    "status_info": str(result),
                    "metadata": {},
                }
            else:
                hwinfo[key] = result
        return hwinfo

    async def _cleanup_reported_kernels(self, interval: float):
        # dest_path == abuse_report_path
        dest_path: Path = self.local_config["agent"]["abuse-report-path"]
        auto_terminate: bool = self.local_config["agent"].get(
            "force-terminate-abusing-containers", False
        )

        def _read(path: Path) -> str:
            with open(path, "r") as fr:
                return fr.read()

        def _rm(path: Path) -> None:
            os.remove(path)

        terminated_kernels: dict[str, ContainerLifecycleEvent] = {}
        abuse_report: dict[str, str] = {}
        try:
            async with FileLock(path=dest_path / "report.lock"):
                for reported_kernel in dest_path.glob("report.*.json"):
                    raw_body = await self.loop.run_in_executor(None, _read, reported_kernel)
                    body: dict[str, str] = json.loads(raw_body)
                    kern_id = body["ID"]
                    if auto_terminate:
                        log.debug("cleanup requested: {} ({})", body["ID"], body.get("reason"))
                        kernel_id = KernelId(UUID(body["ID"]))
                        kernel_obj = self.kernel_registry.get(kernel_id)
                        if kernel_obj is None:
                            continue
                        abuse_report[kern_id] = AbuseReportValue.CLEANING.value
                        session_id = kernel_obj.session_id
                        terminated_kernels[body["ID"]] = ContainerLifecycleEvent(
                            kernel_id,
                            session_id,
                            ContainerId(body["CID"]),
                            LifecycleEvent.DESTROY,
                            KernelLifecycleEventReason.from_value(body.get("reason"))
                            or KernelLifecycleEventReason.ANOMALY_DETECTED,
                        )
                        await self.loop.run_in_executor(None, _rm, reported_kernel)
                    else:
                        abuse_report[kern_id] = AbuseReportValue.DETECTED.value
                        log.debug(
                            "abusing container detected, skipping auto-termination: {} ({})",
                            kern_id,
                            body.get("reason"),
                        )
        except Exception:
            log.exception("error while paring abuse reports:")
        finally:
            for kid, ev in terminated_kernels.items():
                await self.container_lifecycle_queue.put(ev)

            hash_name = "abuse_report"
            abuse_report_script = textwrap.dedent("""
                local key = KEYS[1]
                local new_report = cjson.decode(ARGV[1])

                -- Delete dangling reports
                local all_report = redis.call('HKEYS', key)
                if all_report ~= nil and next(all_report) ~= nil then
                    for _, v in ipairs(all_report) do
                        if next(all_report) == nil or not new_report[v] then
                            redis.call('HDEL', key, v)
                        end
                    end
                end

                -- Update new reports
                if next(new_report) ~= nil then
                    for kern_id, report_val in pairs(new_report) do
                        redis.call('HSET', key, kern_id, report_val)
                    end
                end
            """)
            await redis_helper.execute_script(
                self.redis_stat_pool,
                "report_abusing_kernels",
                abuse_report_script,
                [hash_name],
                [json.dumps(abuse_report)],
            )

    @abstractmethod
    async def scan_images(self) -> Mapping[str, str]:
        """
        Scan the available kernel images/templates and update ``self.images``.
        This is called periodically to keep the image list up-to-date and allow
        manual image addition and deletions by admins.
        """

    async def _scan_images_wrapper(self, interval: float) -> None:
        self.images = await self.scan_images()

    @abstractmethod
    async def pull_image(self, image_ref: ImageRef, registry_conf: ImageRegistry) -> None:
        """
        Pull the given image from the given registry.
        """

    @abstractmethod
    async def check_image(
        self, image_ref: ImageRef, image_id: str, auto_pull: AutoPullBehavior
    ) -> bool:
        """
        Check the availability of the image and return a boolean flag that indicates whether
        the agent should try pulling the image from a registry.
        """
        return False

    async def scan_running_kernels(self) -> None:
        """
        Scan currently running kernels and recreate the kernel objects in
        ``self.kernel_registry`` if any missing.
        """
        ipc_base_path = self.local_config["agent"]["ipc-base-path"]
        var_base_path = self.local_config["agent"]["var-base-path"]
        last_registry_file = f"last_registry.{self.local_instance_id}.dat"
        if os.path.isfile(ipc_base_path / last_registry_file):
            shutil.move(ipc_base_path / last_registry_file, var_base_path / last_registry_file)
        try:
            with open(var_base_path / last_registry_file, "rb") as f:
                self.kernel_registry = pickle.load(f)
        except EOFError:
            log.warning(
                "Failed to load the last kernel registry: {}", (var_base_path / last_registry_file)
            )
        except FileNotFoundError:
            pass
        for kernel_obj in self.kernel_registry.values():
            kernel_obj.agent_config = self.local_config
            if kernel_obj.runner is not None:
                await kernel_obj.runner.__ainit__()
        async with self.resource_lock:
            for kernel_id, container in await self.enumerate_containers(
                ACTIVE_STATUS_SET | DEAD_STATUS_SET,
            ):
                session_id = SessionId(UUID(container.labels["ai.backend.session-id"]))
                if container.status in ACTIVE_STATUS_SET:
                    kernelspec = int(container.labels.get("ai.backend.kernelspec", "1"))
                    if not (MIN_KERNELSPEC <= kernelspec <= MAX_KERNELSPEC):
                        continue
                    # Consume the port pool.
                    for p in container.ports:
                        if p.host_port is not None:
                            self.port_pool.discard(p.host_port)
                    # Restore compute resources.
                    for computer_set in self.computers.values():
                        await computer_set.instance.restore_from_container(
                            container,
                            computer_set.alloc_map,
                        )
                    await self.inject_container_lifecycle_event(
                        kernel_id,
                        session_id,
                        LifecycleEvent.START,
                        KernelLifecycleEventReason.RESUMING_AGENT_OPERATION,
                        container_id=container.id,
                    )
                elif container.status in DEAD_STATUS_SET:
                    log.info(
                        "detected dead container while agent is down (k:{}, c:{})",
                        kernel_id,
                        container.id,
                    )
                    await self.inject_container_lifecycle_event(
                        kernel_id,
                        session_id,
                        LifecycleEvent.CLEAN,
                        KernelLifecycleEventReason.SELF_TERMINATED,
                        container_id=container.id,
                    )

        log.info("starting with resource allocations")
        for computer_name, computer_ctx in self.computers.items():
            log.info("{}: {!r}", computer_name, dict(computer_ctx.alloc_map.allocations))

    @abstractmethod
    async def init_kernel_context(
        self,
        kernel_id: KernelId,
        session_id: SessionId,
        kernel_config: KernelCreationConfig,
        *,
        restarting: bool = False,
        cluster_ssh_port_mapping: Optional[ClusterSSHPortMapping] = None,
    ) -> AbstractKernelCreationContext:
        raise NotImplementedError

    async def execute_batch(
        self,
        session_id: SessionId,
        kernel_id: KernelId,
        startup_command: str,
    ) -> None:
        kernel_obj = self.kernel_registry.get(kernel_id, None)
        if kernel_obj is None:
            log.warning("execute_batch(k:{}): no such kernel", kernel_id)
            return
        log.debug("execute_batch(k:{}): executing {!r}", kernel_id, (startup_command or "")[:60])
        mode: Literal["batch", "continue"] = "batch"
        opts = {
            "exec": startup_command,
        }
        try:
            while True:
                try:
                    result = await self.execute(
                        session_id,
                        kernel_id,
                        "batch-job",  # a reserved run ID
                        mode,
                        "",
                        opts=opts,
                        flush_timeout=1.0,
                        api_version=3,
                    )
                except KeyError:
                    await self.produce_event(
                        KernelTerminatedEvent(
                            kernel_id, session_id, reason=KernelLifecycleEventReason.SELF_TERMINATED
                        ),
                    )
                    break

                if result["status"] == "finished":
                    if result["exitCode"] == 0:
                        await self.produce_event(
                            SessionSuccessEvent(
                                session_id, KernelLifecycleEventReason.TASK_DONE, 0
                            ),
                        )
                    else:
                        await self.produce_event(
                            SessionFailureEvent(
                                session_id,
                                KernelLifecycleEventReason.TASK_FAILED,
                                result["exitCode"],
                            ),
                        )
                    break
                if result["status"] == "exec-timeout":
                    await self.produce_event(
                        SessionFailureEvent(
                            session_id, KernelLifecycleEventReason.TASK_TIMEOUT, -2
                        ),
                    )
                    break
                opts = {
                    "exec": "",
                }
                mode = "continue"
        except asyncio.CancelledError:
            await self.produce_event(
                SessionFailureEvent(session_id, KernelLifecycleEventReason.TASK_CANCELLED, -2),
            )

    async def create_kernel(
        self,
        session_id: SessionId,
        kernel_id: KernelId,
        kernel_config: KernelCreationConfig,
        cluster_info: ClusterInfo,
        *,
        restarting: bool = False,
        throttle_sema: Optional[asyncio.Semaphore] = None,
    ) -> KernelCreationResult:
        """
        Create a new kernel.
        """
        if throttle_sema is None:
            # make a local semaphore
            throttle_sema = asyncio.Semaphore(1)
        async with throttle_sema:
            if not restarting:
                await self.produce_event(
                    KernelPreparingEvent(kernel_id, session_id),
                )

            # Initialize the creation context
            if self.local_config["debug"]["log-kernel-config"]:
                log.debug("Kernel creation config: {0}", pretty(kernel_config))
            ctx = await self.init_kernel_context(
                kernel_id,
                session_id,
                kernel_config,
                restarting=restarting,
                cluster_ssh_port_mapping=cluster_info.get("cluster_ssh_port_mapping"),
            )
            environ: MutableMapping[str, str] = {**kernel_config["environ"]}

            # Inject Backend.AI-intrinsic env-variables for gosu
            if KernelFeatures.UID_MATCH in ctx.kernel_features:
                uid = self.local_config["container"]["kernel-uid"]
                gid = self.local_config["container"]["kernel-gid"]
                environ["LOCAL_USER_ID"] = str(uid)
                environ["LOCAL_GROUP_ID"] = str(gid)
            environ.update(
                await ctx.get_extra_envs(),
            )
            image_labels = kernel_config["image"]["labels"]

            agent_architecture = get_arch_name()
            if agent_architecture != ctx.image_ref.architecture:
                # disable running different architecture's image
                raise AgentError(
                    f"cannot run {ctx.image_ref.architecture} image on"
                    f" {agent_architecture} machine",
                )

            # Check if we need to pull the container image
            do_pull = (not ctx.image_ref.is_local) and await self.check_image(
                ctx.image_ref,
                kernel_config["image"]["digest"],
                AutoPullBehavior(kernel_config.get("auto_pull", "digest")),
            )
            if do_pull:
                await self.produce_event(
                    KernelPullingEvent(kernel_id, session_id, ctx.image_ref.canonical),
                )
                await self.pull_image(ctx.image_ref, kernel_config["image"]["registry"])

            if not restarting:
                await self.produce_event(
                    KernelCreatingEvent(kernel_id, session_id),
                )

            # Get the resource spec from existing kernel scratches
            # or create a new resource spec from ctx.kernel_config
            resource_spec, resource_opts = await ctx.prepare_resource_spec()
            # When creating a new kernel,
            # we need to allocate agent resources, prepare the networks,
            # adn specify the container mounts.

            # Mount backend-specific intrinsic mounts (e.g., scratch directories)
            if not restarting:
                resource_spec.mounts.extend(
                    await ctx.get_intrinsic_mounts(),
                )

            # Realize ComputeDevice (including accelerators) allocations.
            slots = resource_spec.slots
            dev_names: set[DeviceName] = set()
            for slot_name in slots.keys():
                dev_name = slot_name.split(".", maxsplit=1)[0]
                dev_names.add(DeviceName(dev_name))

            if not restarting:
                alloc_order = [
                    DeviceName(name) for name in self.local_config["resource"]["allocation-order"]
                ]
                ordered_dev_names = sorted(dev_names, key=lambda item: alloc_order.index(item))
                affinity_hint = AffinityHint(
                    None, self.affinity_map, self.local_config["resource"]["affinity-policy"]
                )
                async with self.resource_lock:
                    for dev_name in ordered_dev_names:
                        computer_set = self.computers[dev_name]
                        device_id_map = {
                            device.device_id: device for device in computer_set.devices
                        }
                        device_specific_slots = {
                            SlotName(slot_name): Decimal(alloc)
                            for slot_name, alloc in slots.items()
                            if slot_name.startswith(dev_name)
                        }
                        try:
                            resource_spec.allocations[dev_name] = computer_set.alloc_map.allocate(
                                device_specific_slots,
                                affinity_hint=affinity_hint,
                                context_tag=dev_name,
                            )
                            log.debug(
                                "{} allocations: {}", dev_name, resource_spec.allocations[dev_name]
                            )
                            hint_devices: list[AbstractComputeDevice] = []
                            for slot_name, per_device_alloc in resource_spec.allocations[
                                dev_name
                            ].items():
                                hint_devices.extend(
                                    device_id_map[k] for k in per_device_alloc.keys()
                                )
                            affinity_hint = AffinityHint(
                                hint_devices, self.affinity_map, affinity_hint.policy
                            )
                        except InsufficientResource as e:
                            await self.produce_event(
                                DoAgentResourceCheckEvent(
                                    ctx.agent_id,
                                )
                            )
                            plugin_alloc_map: dict[
                                DeviceName, dict[SlotName, MutableMapping[DeviceId, Decimal]]
                            ] = {}
                            original_plugin_alloc_map: dict[
                                DeviceName, dict[SlotName, MutableMapping[DeviceId, Decimal]]
                            ] = {}
                            for dev in ordered_dev_names:
                                plugin_alloc_map[dev] = dict(
                                    self.computers[dev].alloc_map.allocations
                                )
                                if dev != dev_name:
                                    original_plugin_alloc_map[dev] = dict(
                                        self.computers[dev].alloc_map.allocations
                                    )
                                else:
                                    original_plugin_alloc_map[dev] = copy.deepcopy(
                                        dict(self.computers[dev].alloc_map.allocations)
                                    )

                            for desired_slot_name, desired_slot_dict in e.allocation.items():
                                for desired_device_id in desired_slot_dict.keys():
                                    if (
                                        desired_device_id
                                        in plugin_alloc_map[dev_name][desired_slot_name].keys()
                                    ):
                                        plugin_alloc_map[dev_name][desired_slot_name][
                                            desired_device_id
                                        ] += desired_slot_dict[desired_device_id]
                            occupied_slots_from_kernel: dict[SlotName, Decimal] = {}

                            def _kernel_resource_spec_read(filename):
                                with open(filename, "r") as f:
                                    resource_spec = KernelResourceSpec.read_from_file(f)
                                return resource_spec

                            async with self.registry_lock:
                                for kernel_id in self.kernel_registry.keys():
                                    scratch_dir = (
                                        self.local_config["container"]["scratch-root"]
                                        / str(kernel_id)
                                    ).resolve()
                                    kernel_resource_spec = await self.loop.run_in_executor(
                                        None,
                                        _kernel_resource_spec_read,
                                        scratch_dir / "config" / "resource.txt",
                                    )
                                    if kernel_resource_spec is None:
                                        continue
                                    else:
                                        for slot_name in kernel_resource_spec.slots.keys():
                                            if slot_name in occupied_slots_from_kernel:
                                                occupied_slots_from_kernel[slot_name] = Decimal(
                                                    occupied_slots_from_kernel[slot_name]
                                                ) + Decimal(kernel_resource_spec.slots[slot_name])
                                            else:
                                                occupied_slots_from_kernel[slot_name] = Decimal(
                                                    kernel_resource_spec.slots[slot_name]
                                                )
                            # fmt: off
                            log.error(
                                "resource allocation failed (InsufficientResource)\n"
                                "{0}\n"
                                "with context tag: {1}\n"
                                "at allocating {2} {3}\n"
                                "total allocatable amount: {4}\n"
                                "-----------------------------------------------\n"
                                "(before allocation) compute plugin alloc map:\n"
                                " {5}\n"
                                "-----------------------------------------------\n"
                                "(error during allocation) occupied slots from "
                                "compute plugin alloc map:\n"
                                " {6}\n"
                                "-----------------------------------------------\n"
                                "occupied slots from kernel resources: {7}",
                                e.error_title,
                                e.context_tag,
                                e.slot_name,
                                e.requested_alloc,
                                e.total_allocatable,
                                pprint.pformat(original_plugin_alloc_map),
                                pprint.pformat(plugin_alloc_map),
                                occupied_slots_from_kernel,
                            )
                            raise
                            # fmt: on
                        except ResourceError as e:
                            log.info(
                                "resource allocation failed ({}): {} of {}\n(alloc map: {})",
                                type(e).__name__,
                                device_specific_slots,
                                dev_name,
                                dict(computer_set.alloc_map.allocations),
                            )
                            raise
            try:
                # Prepare scratch spaces and dotfiles inside it.
                if not restarting:
                    await ctx.prepare_scratch()

                # Prepare networking.
                await ctx.apply_network(cluster_info)
                await ctx.prepare_ssh(cluster_info)

                # Mount vfolders and krunner stuffs.
                vfolder_mounts = [VFolderMount.from_json(item) for item in kernel_config["mounts"]]
                if not restarting:
                    await ctx.mount_vfolders(vfolder_mounts, resource_spec)
                    await ctx.mount_krunner(resource_spec, environ)

                # Inject Backend.AI-intrinsic env-variables for libbaihook and gosu
                label_envs_corecount = image_labels.get("ai.backend.envs.corecount", "")
                envs_corecount = label_envs_corecount.split(",") if label_envs_corecount else []
                cpu_core_count = len(resource_spec.allocations[DeviceName("cpu")][SlotName("cpu")])
                environ.update({k: str(cpu_core_count) for k in envs_corecount if k not in environ})

                # Realize mounts.
                await ctx.process_mounts(resource_spec.mounts)

                # Get attached devices information (including model_name).
                attached_devices = {}
                for dev_name, device_alloc in resource_spec.allocations.items():
                    computer_set = self.computers[dev_name]
                    devices = await computer_set.instance.get_attached_devices(device_alloc)
                    attached_devices[dev_name] = devices

                exposed_ports = [2000, 2001]
                service_ports: List[ServicePort] = []
                port_map: Dict[str, ServicePort] = {}
                preopen_ports = ctx.kernel_config.get("preopen_ports")
                if preopen_ports is None:
                    preopen_ports = []

                service_ports.append(
                    {
                        "name": "sshd",
                        "protocol": ServicePortProtocols.TCP,
                        "container_ports": (2200,),
                        "host_ports": (None,),
                        "is_inference": False,
                    }
                )
                service_ports.append(
                    {
                        "name": "ttyd",
                        "protocol": ServicePortProtocols.HTTP,
                        "container_ports": (7681,),
                        "host_ports": (None,),
                        "is_inference": False,
                    }
                )

                model_definition: Optional[Mapping[str, Any]] = None
                # Read model config
                model_folders = [
                    folder
                    for folder in vfolder_mounts
                    if folder.usage_mode == VFolderUsageMode.MODEL
                ]
                if (
                    len(model_folders) > 0
                    and kernel_config["session_type"] == SessionTypes.INFERENCE
                ):
                    model_folder = model_folders[0]
                    model_definition_path = Path(model_folder.host_path / "model-definition.yml")
                    if not model_definition_path.is_file():
                        model_definition_path = Path(
                            model_folder.host_path / "model-definition.yaml"
                        )
                    if not model_definition_path.is_file():
                        raise AgentError(
                            "Model definition file (model-definition.yml or"
                            " model-definition.yaml) does not exist under vFolder"
                            f" {model_folder.name} (ID {model_folder.vfid})",
                        )
                    try:
                        model_definition_yaml = await asyncio.get_running_loop().run_in_executor(
                            None, model_definition_path.read_text
                        )
                    except FileNotFoundError as e:
                        raise AgentError(
                            "Model definition file (model-definition.yml) does not exist under"
                            f" vFolder {model_folder.name} (ID {model_folder.vfid})",
                        ) from e
                    try:
                        model_definition = model_definition_iv.check(
                            yaml.load(model_definition_yaml, Loader=yaml.FullLoader)
                        )
                        assert model_definition is not None
                        for model in model_definition["models"]:
                            environ["BACKEND_MODEL_NAME"] = model["name"]
                            environ["BACKEND_MODEL_PATH"] = model["model_path"]
                            if service := model.get("service"):
                                service_ports.append(
                                    {
                                        "name": f"{model['name']}-{service['port']}",
                                        "protocol": ServicePortProtocols.PREOPEN,
                                        "container_ports": (service["port"],),
                                        "host_ports": (None,),
                                        "is_inference": True,
                                    }
                                )
                    except DataError as e:
                        raise AgentError(
                            "Failed to validate model definition from vFolder"
                            f" {model_folder.name} (ID {model_folder.vfid})",
                        ) from e
                    except yaml.error.YAMLError as e:
                        raise AgentError(f"Invalid YAML syntax: {e}") from e

                if ctx.kernel_config["cluster_role"] in ("main", "master"):
                    for sport in parse_service_ports(
                        image_labels.get("ai.backend.service-ports", ""),
                        image_labels.get("ai.backend.endpoint-ports", ""),
                    ):
                        port_map[sport["name"]] = sport
                    for port_no in preopen_ports:
                        preopen_sport: ServicePort = {
                            "name": str(port_no),
                            "protocol": ServicePortProtocols.PREOPEN,
                            "container_ports": (port_no,),
                            "host_ports": (None,),
                            "is_inference": False,
                        }
                        service_ports.append(preopen_sport)
                        for cport in preopen_sport["container_ports"]:
                            exposed_ports.append(cport)
                    for sport in port_map.values():
                        service_ports.append(sport)
                        for cport in sport["container_ports"]:
                            exposed_ports.append(cport)
                    for index, port in enumerate(ctx.kernel_config["allocated_host_ports"]):
                        service_ports.append(
                            {
                                "name": f"hostport{index+1}",
                                "protocol": ServicePortProtocols.INTERNAL,
                                "container_ports": (port,),
                                "host_ports": (port,),
                                "is_inference": False,
                            }
                        )
                        exposed_ports.append(port)
                    log.debug("exposed ports: {!r}", exposed_ports)

                runtime_type = image_labels.get("ai.backend.runtime-type", "python")
                runtime_path = image_labels.get("ai.backend.runtime-path", None)
                cmdargs: list[str] = []
                krunner_opts: list[str] = []
                if self.local_config["container"]["sandbox-type"] == "jail":
                    cmdargs += [
                        "/opt/kernel/jail",
                        # "--policy",
                        # "/etc/backend.ai/jail/policy.yml",
                        # TODO: Update default Jail policy in images
                    ]
                    if self.local_config["container"]["jail-args"]:
                        cmdargs += map(
                            lambda s: s.strip(), self.local_config["container"]["jail-args"]
                        )
                    cmdargs += ["--"]
                if self.local_config["debug"]["kernel-runner"]:
                    krunner_opts.append("--debug")
                cmdargs += [
                    "/opt/backend.ai/bin/python",
                    "-m",
                    "ai.backend.kernel",
                    *krunner_opts,
                    runtime_type,
                ]
                if runtime_path is not None:
                    cmdargs.append(runtime_path)

                # Store information required for restarts.
                # NOTE: kconfig may be updated after restarts.
                resource_spec.freeze()
                await self.restart_kernel__store_config(
                    kernel_id,
                    "kconfig.dat",
                    pickle.dumps(ctx.kernel_config),
                )
                if not restarting:
                    await self.restart_kernel__store_config(
                        kernel_id,
                        "cluster.json",
                        json.dumps(cluster_info).encode("utf8"),
                    )

                if self.local_config["debug"]["log-kernel-config"]:
                    log.info(
                        "kernel starting with resource spec: \n{0}",
                        pretty(attrs.asdict(resource_spec)),
                    )
                kernel_obj: KernelObjectType = await ctx.spawn(
                    resource_spec,
                    environ,
                    service_ports,
                )
                async with self.registry_lock:
                    self.kernel_registry[ctx.kernel_id] = kernel_obj
                try:
                    container_data = await ctx.start_container(
                        kernel_obj,
                        cmdargs,
                        resource_opts,
                        preopen_ports,
                    )
                except ContainerCreationError as e:
                    log.warning(
                        "Kernel failed to create container (k:{}). Kernel is going to be"
                        " destroyed.",
                        ctx.kernel_id,
                    )
                    cid = e.container_id
                    async with self.registry_lock:
                        self.kernel_registry[ctx.kernel_id]["container_id"] = cid
                    await self.inject_container_lifecycle_event(
                        kernel_id,
                        session_id,
                        LifecycleEvent.DESTROY,
                        KernelLifecycleEventReason.UNKNOWN,
                        container_id=ContainerId(cid),
                    )
                    raise AgentError(f"Kernel failed to create container (k:{str(ctx.kernel_id)})")
                except Exception:
                    log.warning(
                        "Kernel failed to create container (k:{}). Kernel is going to be"
                        " unregistered.",
                        kernel_id,
                    )
                    async with self.registry_lock:
                        del self.kernel_registry[kernel_id]
                    raise
                async with self.registry_lock:
                    self.kernel_registry[ctx.kernel_id].data.update(container_data)
                await kernel_obj.init()

                current_task = asyncio.current_task()
                assert current_task is not None
                self._pending_creation_tasks[kernel_id].add(current_task)
                try:
                    async for attempt in AsyncRetrying(
                        wait=wait_fixed(0.3),
                        stop=(stop_after_attempt(10) | stop_after_delay(60)),
                        retry=retry_if_exception_type(zmq.error.ZMQError),
                    ):
                        with attempt:
                            # Wait until bootstrap script is executed.
                            # - Main kernel runner is executed after bootstrap script, and
                            #   check_status is accessible only after kernel runner is loaded.
                            await kernel_obj.check_status()
                            # Update the service-ports metadata from the image labels
                            # with the extended template metadata from the agent and krunner.
                            live_services = await kernel_obj.get_service_apps()
                            if live_services["status"] != "failed":
                                for live_service in live_services["data"]:
                                    for service_port in service_ports:
                                        if live_service["name"] == service_port["name"]:
                                            service_port.update(live_service)
                                            break
                    if self.local_config["debug"]["log-kernel-config"]:
                        log.debug("service ports:\n{!r}", pretty(service_ports))
                except asyncio.CancelledError:
                    log.warning("cancelled waiting of container startup (k:{})", kernel_id)
                    raise
                except Exception:
                    log.exception(
                        "unexpected error while waiting container startup (k:{})", kernel_id
                    )
                    raise RuntimeError(
                        "cancelled waiting of container startup due to initialization failure",
                    )
                finally:
                    self._pending_creation_tasks[kernel_id].remove(current_task)
                    if not self._pending_creation_tasks[kernel_id]:
                        del self._pending_creation_tasks[kernel_id]

                public_service_ports: List[ServicePort] = self.get_public_service_ports(
                    service_ports
                )

                kernel_creation_info: KernelCreationResult = {
                    "id": KernelId(kernel_id),
                    "kernel_host": str(kernel_obj["kernel_host"]),
                    "repl_in_port": kernel_obj["repl_in_port"],
                    "repl_out_port": kernel_obj["repl_out_port"],
                    "stdin_port": kernel_obj["stdin_port"],  # legacy
                    "stdout_port": kernel_obj["stdout_port"],  # legacy
                    "service_ports": public_service_ports,
                    "container_id": kernel_obj["container_id"],
                    "resource_spec": attrs.asdict(resource_spec),
                    "scaling_group": kernel_config["scaling_group"],
                    "agent_addr": kernel_config["agent_addr"],
                    "attached_devices": attached_devices,
                }

                if model_definition:
                    for model in model_definition["models"]:
                        asyncio.create_task(
                            self.start_and_monitor_model_service_initial_health(kernel_obj, model)
                        )

                # Finally we are done.
                await self.produce_event(
                    KernelStartedEvent(
                        kernel_id,
                        session_id,
                        creation_info={
                            **kernel_creation_info,
                            "id": str(KernelId(kernel_id)),
                            "container_id": str(kernel_obj["container_id"]),
                        },
                    ),
                )

                if (
                    kernel_config["session_type"] == "batch"
                    and kernel_config["cluster_role"] == "main"
                ):
                    self._ongoing_exec_batch_tasks.add(
                        asyncio.create_task(
                            self.execute_batch(
                                session_id, kernel_id, kernel_config["startup_command"] or ""
                            ),
                        ),
                    )

                # The startup command for the batch-type sessions will be executed by the manager
                # upon firing of the "session_started" event.
                return kernel_creation_info
            except Exception as e:
                await self.rescan_resource_usage()
                raise e

    async def start_and_monitor_model_service_initial_health(
        self,
        kernel_obj: KernelObjectType,
        model: Any,
    ) -> None:
        log.debug("starting model service of model {}", model["name"])
        result = await kernel_obj.start_model_service(model)
        if result["status"] == "failed":
            await self.event_producer.produce_event(
                KernelHealthCheckFailedEvent(
                    kernel_obj.kernel_id, kernel_obj.session_id, reason=model["name"]
                )
            )
        else:
            await self.event_producer.produce_event(
                KernelHealthyEvent(
                    kernel_obj.kernel_id, kernel_obj.session_id, reason=model["name"]
                )
            )

    def get_public_service_ports(self, service_ports: list[ServicePort]) -> list[ServicePort]:
        return [port for port in service_ports if port["protocol"] != ServicePortProtocols.INTERNAL]

    @abstractmethod
    async def destroy_kernel(
        self,
        kernel_id: KernelId,
        container_id: Optional[ContainerId],
    ) -> None:
        """
        Initiate destruction of the kernel.

        Things to do:
        * Send SIGTERM to the kernel's main process.
        * Send SIGKILL if it's not terminated within a few seconds.
        """

    @abstractmethod
    async def clean_kernel(
        self,
        kernel_id: KernelId,
        container_id: Optional[ContainerId],
        restarting: bool,
    ) -> None:
        """
        Clean up kernel-related book-keepers when the underlying
        implementation detects an event that the kernel has terminated.

        Things to do:
        * Call :meth:`self.collect_logs()` to store the container's console outputs.
        * Delete the underlying kernel resource (e.g., container)
        * Release host-specific resources used for the kernel (e.g., scratch spaces)

        This method is intended to be called asynchronously by the implementation-specific
        event monitoring routine.

        The ``container_id`` may be ``None`` if the container has already gone away.
        In such cases, skip container-specific cleanups.
        """

    @abstractmethod
    async def create_local_network(self, network_name: str) -> None:
        """
        Create a local bridge network for a single-node multicontainer session, where containers in the
        same agent can connect to each other using cluster hostnames without explicit port mapping.

        This is called by the manager before kernel creation.
        It may raise :exc:`NotImplementedError` and then the manager
        will cancel creation of the session.
        """

    @abstractmethod
    async def destroy_local_network(self, network_name: str) -> None:
        """
        Destroy a local bridge network used for a single-node multi-container session.

        This is called by the manager after kernel destruction.
        """

    @abstractmethod
    async def restart_kernel__load_config(
        self,
        kernel_id: KernelId,
        name: str,
    ) -> bytes:
        """
        Restore the cluster config from a previous launch of the kernel.
        """
        pass

    @abstractmethod
    async def restart_kernel__store_config(
        self,
        kernel_id: KernelId,
        name: str,
        data: bytes,
    ) -> None:
        """
        Store the cluster config to a kernel-related storage (e.g., scratch space),
        so that restarts of this kernel can reuse the configuration.
        """
        pass

    async def restart_kernel(
        self,
        session_id: SessionId,
        kernel_id: KernelId,
        updating_kernel_config: KernelCreationConfig,
    ):
        tracker = self.restarting_kernels.get(kernel_id)
        if tracker is None:
            tracker = RestartTracker(
                request_lock=asyncio.Lock(),
                destroy_event=asyncio.Event(),
                done_event=asyncio.Event(),
            )
            self.restarting_kernels[kernel_id] = tracker

        existing_kernel_config = pickle.loads(
            await self.restart_kernel__load_config(kernel_id, "kconfig.dat"),
        )
        existing_cluster_info = json.loads(
            await self.restart_kernel__load_config(kernel_id, "cluster.json"),
        )
        kernel_config = cast(
            KernelCreationConfig,
            {**existing_kernel_config, **updating_kernel_config},
        )
        async with tracker.request_lock:
            tracker.done_event.clear()
            await self.inject_container_lifecycle_event(
                kernel_id,
                session_id,
                LifecycleEvent.DESTROY,
                KernelLifecycleEventReason.RESTARTING,
            )
            try:
                with timeout(60):
                    await tracker.destroy_event.wait()
            except asyncio.TimeoutError:
                log.warning("timeout detected while restarting kernel {0}!", kernel_id)
                self.restarting_kernels.pop(kernel_id, None)
                await self.inject_container_lifecycle_event(
                    kernel_id,
                    session_id,
                    LifecycleEvent.CLEAN,
                    KernelLifecycleEventReason.RESTART_TIMEOUT,
                )
                raise
            else:
                try:
                    await self.create_kernel(
                        session_id,
                        kernel_id,
                        kernel_config,
                        existing_cluster_info,
                        restarting=True,
                    )
                    self.restarting_kernels.pop(kernel_id, None)
                except Exception:
                    # TODO: retry / cancel others?
                    log.exception(
                        "restart_kernel(s:{}, k:{}): re-creation failure", session_id, kernel_id
                    )
            tracker.done_event.set()
        kernel_obj = self.kernel_registry[kernel_id]
        return {
            "container_id": kernel_obj["container_id"],
            "repl_in_port": kernel_obj["repl_in_port"],
            "repl_out_port": kernel_obj["repl_out_port"],
            "stdin_port": kernel_obj["stdin_port"],
            "stdout_port": kernel_obj["stdout_port"],
            "service_ports": kernel_obj.service_ports,
        }

    async def execute(
        self,
        session_id: SessionId,
        kernel_id: KernelId,
        run_id: Optional[str],
        mode: Literal["query", "batch", "input", "continue"],
        text: str,
        *,
        opts: Mapping[str, Any],
        api_version: int,
        flush_timeout: float,
    ):
        # Wait for the kernel restarting if it's ongoing...
        restart_tracker = self.restarting_kernels.get(kernel_id)
        if restart_tracker is not None:
            await restart_tracker.done_event.wait()

        await self.produce_event(
            ExecutionStartedEvent(session_id),
        )
        try:
            kernel_obj = self.kernel_registry[kernel_id]
            result = await kernel_obj.execute(
                run_id, mode, text, opts=opts, flush_timeout=flush_timeout, api_version=api_version
            )
        except asyncio.CancelledError:
            await self.produce_event(
                ExecutionCancelledEvent(session_id),
            )
            raise
        except KeyError:
            # This situation is handled in the lifecycle management subsystem.
            raise RuntimeError(
                f"The container for kernel {kernel_id} is not found! "
                "(might be terminated--try it again)"
            ) from None

        if result["status"] in ("finished", "exec-timeout"):
            log.debug("_execute({0}) {1}", kernel_id, result["status"])
        if result["status"] == "finished":
            await self.produce_event(
                ExecutionFinishedEvent(session_id),
            )
        elif result["status"] == "exec-timeout":
            await self.produce_event(
                ExecutionTimeoutEvent(session_id),
            )
            await self.inject_container_lifecycle_event(
                kernel_id,
                session_id,
                LifecycleEvent.DESTROY,
                KernelLifecycleEventReason.EXEC_TIMEOUT,
            )
        return {
            **result,
            "files": [],  # kept for API backward-compatibility
        }

    async def get_completions(self, kernel_id: KernelId, text: str, opts: dict):
        return await self.kernel_registry[kernel_id].get_completions(text, opts)

    async def get_logs(self, kernel_id: KernelId):
        return await self.kernel_registry[kernel_id].get_logs()

    async def interrupt_kernel(self, kernel_id: KernelId):
        return await self.kernel_registry[kernel_id].interrupt_kernel()

    async def start_service(self, kernel_id: KernelId, service: str, opts: dict):
        return await self.kernel_registry[kernel_id].start_service(service, opts)

    async def shutdown_service(self, kernel_id: KernelId, service: str):
        try:
            kernel_obj = self.kernel_registry[kernel_id]
            if kernel_obj is not None:
                await kernel_obj.shutdown_service(service)
        except Exception:
            log.exception("unhandled exception while shutting down service app ${}", service)

    async def commit(self, reporter, kernel_id: KernelId, subdir: str, filename: str):
        return await self.kernel_registry[kernel_id].commit(kernel_id, subdir, filename)

    async def get_commit_status(self, kernel_id: KernelId, subdir: str) -> CommitStatus:
        return await self.kernel_registry[kernel_id].check_duplicate_commit(kernel_id, subdir)

    async def accept_file(self, kernel_id: KernelId, filename: str, filedata):
        return await self.kernel_registry[kernel_id].accept_file(filename, filedata)

    async def download_file(self, kernel_id: KernelId, filepath: str):
        return await self.kernel_registry[kernel_id].download_file(filepath)

    async def download_single(self, kernel_id: KernelId, filepath: str):
        return await self.kernel_registry[kernel_id].download_single(filepath)

    async def list_files(self, kernel_id: KernelId, path: str):
        return await self.kernel_registry[kernel_id].list_files(path)

    async def ping_kernel(self, kernel_id: KernelId):
        return await self.kernel_registry[kernel_id].ping()

    async def save_last_registry(self, force=False) -> None:
        now = time.monotonic()
        if (not force) and (now <= self.last_registry_written_time + 60):
            return  # don't save too frequently
        try:
            var_base_path = self.local_config["agent"]["var-base-path"]
            last_registry_file = f"last_registry.{self.local_instance_id}.dat"
            with open(var_base_path / last_registry_file, "wb") as f:
                pickle.dump(self.kernel_registry, f)
            self.last_registry_written_time = now
            log.debug("saved {}", last_registry_file)
        except Exception as e:
            log.exception("unable to save {}", last_registry_file, exc_info=e)
            try:
                os.remove(var_base_path / last_registry_file)
            except FileNotFoundError:
                pass<|MERGE_RESOLUTION|>--- conflicted
+++ resolved
@@ -133,12 +133,7 @@
 from . import __version__ as VERSION
 from . import alloc_map as alloc_map_mod
 from .affinity_map import AffinityHint, AffinityMap
-<<<<<<< HEAD
-from .config import model_definition_iv
 from .exception import AgentError, ContainerCreationError, InsufficientResource, ResourceError
-=======
-from .exception import AgentError, ContainerCreationError, ResourceError
->>>>>>> c1e8baf8
 from .kernel import AbstractKernel, KernelFeatures, match_distro_data
 from .resources import (
     AbstractAllocMap,
