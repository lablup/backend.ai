--- conflicted
+++ resolved
@@ -175,6 +175,7 @@
     data: dict[str, Any]
     environ: Mapping[str, Any]
     event_producer: EventProducer
+    session_type: SessionTypes
 
 
 class AbstractKernel(UserDict, aobject, metaclass=ABCMeta):
@@ -197,11 +198,8 @@
     # FIXME: apply TypedDict to data in Python 3.8
     environ: Mapping[str, Any]
     state: KernelLifecycleStatus
-<<<<<<< HEAD
     _event_producer: EventProducer
-=======
     session_type: SessionTypes
->>>>>>> be89155a
 
     _tasks: Set[asyncio.Task]
 
@@ -209,21 +207,7 @@
 
     def __init__(
         self,
-<<<<<<< HEAD
         args: KernelInitArgs,
-=======
-        ownership_data: KernelOwnershipData,
-        network_id: str,
-        image: ImageRef,
-        version: int,
-        *,
-        agent_config: Mapping[str, Any],
-        resource_spec: KernelResourceSpec,
-        service_ports: Any,  # TODO: type-annotation
-        data: Dict[Any, Any],
-        environ: Mapping[str, Any],
-        session_type: SessionTypes = SessionTypes.INTERACTIVE,
->>>>>>> be89155a
     ) -> None:
         self.agent_config = args.agent_config
         self.ownership_data = args.ownership_data
@@ -240,20 +224,13 @@
         self.termination_reason = None
         self.clean_event = None
         self.stats_enabled = False
-<<<<<<< HEAD
         self._tasks = set()
         self.environ = args.environ
         self.runner = None
         self.container_id = None
         self.state = KernelLifecycleStatus.PREPARING
         self._event_producer = args.event_producer
-=======
-        self.environ = environ
-        self.runner = None
-        self.container_id = None
-        self.state = KernelLifecycleStatus.PREPARING
-        self.session_type = session_type
->>>>>>> be89155a
+        self.session_type = args.session_type
 
     async def init(self, event_producer: EventProducer) -> None:
         log.debug(
@@ -271,12 +248,9 @@
         props = self.__dict__.copy()
         del props["agent_config"]
         del props["clean_event"]
-<<<<<<< HEAD
         del props["_tasks"]
         del props["_event_producer"]
         del props["_probe_runner"]
-=======
->>>>>>> be89155a
         return props
 
     def __setstate__(self, props) -> None:
