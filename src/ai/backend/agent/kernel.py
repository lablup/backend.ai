from __future__ import annotations

import asyncio
import codecs
import io
import json
import logging
import math
import re
import secrets
import time
from abc import ABCMeta, abstractmethod
from collections import OrderedDict, UserDict
from dataclasses import dataclass
from typing import (
    Any,
    Dict,
    FrozenSet,
    List,
    Literal,
    Mapping,
    Optional,
    Sequence,
    Set,
    Tuple,
    TypedDict,
    Union,
    cast,
)

import zmq
import zmq.asyncio
from async_timeout import timeout

from ai.backend.common import msgpack
from ai.backend.common.asyncio import current_loop
from ai.backend.common.docker import ImageRef
from ai.backend.common.enum_extension import StringSetFlag
from ai.backend.common.events import (
    EventProducer,
    KernelLifecycleEventReason,
    ModelServiceStatusEvent,
)
from ai.backend.common.logging import BraceStyleAdapter
from ai.backend.common.types import (
    AgentId,
    CommitStatus,
    KernelId,
    ModelServiceStatus,
    ServicePort,
    SessionId,
    aobject,
)

from .exception import UnsupportedBaseDistroError
from .resources import KernelResourceSpec
from .types import AgentEventData

log = BraceStyleAdapter(logging.getLogger(__spec__.name))  # type: ignore[name-defined]

# msg types visible to the API client.
# (excluding control signals such as 'finished' and 'waiting-input'
# since they are passed as separate status field.)
ConsoleItemType = Literal[
    "stdout",
    "stderr",
    "media",
    "html",
    "log",
    "completion",
]
outgoing_msg_types: FrozenSet[ConsoleItemType] = frozenset([
    "stdout",
    "stderr",
    "media",
    "html",
    "log",
    "completion",
])
ResultType = Union[
    ConsoleItemType,
    Literal[
        "continued",
        "clean-finished",
        "build-finished",
        "finished",
        "exec-timeout",
        "waiting-input",
    ],
]


class KernelFeatures(StringSetFlag):
    UID_MATCH = "uid-match"
    USER_INPUT = "user-input"
    BATCH_MODE = "batch"
    QUERY_MODE = "query"
    TTY_MODE = "tty"


class ClientFeatures(StringSetFlag):
    INPUT = "input"
    CONTINUATION = "continuation"


# TODO: use Python 3.7 contextvars for per-client feature selection
default_client_features = frozenset({
    ClientFeatures.INPUT.value,
    ClientFeatures.CONTINUATION.value,
})
default_api_version = 4


class RunEvent(Exception):
    data: Any

    def __init__(self, data=None):
        super().__init__()
        self.data = data


class InputRequestPending(RunEvent):
    pass


class CleanFinished(RunEvent):
    pass


class BuildFinished(RunEvent):
    pass


class RunFinished(RunEvent):
    pass


class ExecTimeout(RunEvent):
    pass


@dataclass
class ResultRecord:
    msg_type: ResultType
    data: Optional[str] = None


class NextResult(TypedDict, total=False):
    runId: Optional[str]
    status: ResultType
    exitCode: Optional[int]
    options: Optional[Mapping[str, Any]]
    # v1
    stdout: Optional[str]
    stderr: Optional[str]
    media: Optional[Sequence[Any]]
    html: Optional[Sequence[Any]]
    # v2
    console: Optional[Sequence[Any]]


class AbstractKernel(UserDict, aobject, metaclass=ABCMeta):
    version: int
    agent_config: Mapping[str, Any]
    session_id: SessionId
    kernel_id: KernelId
    agent_id: AgentId
    container_id: Optional[str]
    image: ImageRef
    image_labels: Mapping[str, str]
    resource_spec: KernelResourceSpec
    service_ports: List[ServicePort]
    data: Dict[Any, Any]
    last_used: float
    termination_reason: Optional[KernelLifecycleEventReason]
    clean_event: Optional[asyncio.Future]
    stats_enabled: bool
    # FIXME: apply TypedDict to data in Python 3.8
    environ: Mapping[str, Any]

    _tasks: Set[asyncio.Task]

    runner: Optional[AbstractCodeRunner]

    def __init__(
        self,
        kernel_id: KernelId,
        session_id: SessionId,
        agent_id: AgentId,
        image: ImageRef,
        version: int,
        *,
        image_labels: Mapping[str, str],
        agent_config: Mapping[str, Any],
        resource_spec: KernelResourceSpec,
        service_ports: Any,  # TODO: type-annotation
        data: Dict[Any, Any],
        environ: Mapping[str, Any],
    ) -> None:
        self.agent_config = agent_config
        self.kernel_id = kernel_id
        self.session_id = session_id
        self.agent_id = agent_id
        self.image = image
        self.version = version
        self.image_labels = image_labels
        self.resource_spec = resource_spec
        self.service_ports = service_ports
        self.data = data
        self.last_used = time.monotonic()
        self.termination_reason = None
        self.clean_event = None
        self.stats_enabled = False
        self._tasks = set()
        self.environ = environ
        self.runner = None
        self.container_id = None

    async def init(self, event_producer: EventProducer) -> None:
        log.debug(
            "kernel.init(k:{0}, api-ver:{1}, client-features:{2}): starting new runner",
            self.kernel_id,
            default_api_version,
            default_client_features,
        )
        self.runner = await self.create_code_runner(
            event_producer, client_features=default_client_features, api_version=default_api_version
        )

    def __getstate__(self) -> Mapping[str, Any]:
        props = self.__dict__.copy()
        del props["agent_config"]
        del props["clean_event"]
        del props["_tasks"]
        return props

    def __setstate__(self, props) -> None:
        self.__dict__.update(props)
        # agent_config is set by the pickle.loads() caller.
        self.clean_event = None
        self._tasks = set()

    @abstractmethod
    async def close(self) -> None:
        """
        Release internal resources used for interacting with the kernel.
        Note that this does NOT terminate the container.
        """
        pass

    # We don't have "allocate_slots()" method here because:
    # - resource_spec is initialized by allocating slots at computer's alloc_map
    #   when creating new kernels.
    # - restoration from running containers is done by computer's classmethod
    #   "restore_from_container"

    def release_slots(self, computer_ctxs) -> None:
        """
        Release the resource slots occupied by the kernel
        to the allocation maps.
        """
        for accel_key, accel_alloc in self.resource_spec.allocations.items():
            computer_ctxs[accel_key].alloc_map.free(accel_alloc)

    @abstractmethod
    async def create_code_runner(
        self,
        event_producer: EventProducer,
        *,
        client_features: FrozenSet[str],
        api_version: int,
    ) -> "AbstractCodeRunner":
        raise NotImplementedError

    @abstractmethod
    async def check_status(self):
        raise NotImplementedError

    @abstractmethod
    async def get_completions(self, text, opts):
        raise NotImplementedError

    @abstractmethod
    async def get_logs(self):
        raise NotImplementedError

    @abstractmethod
    async def interrupt_kernel(self):
        raise NotImplementedError

    @abstractmethod
    async def start_service(
        self,
        service: str,
        opts: Mapping[str, Any],
        local_config: Mapping[str, Any],
        mount_path: Optional[Mapping[str, Any]] = None,
    ):
        raise NotImplementedError

    @abstractmethod
    async def start_model_service(self, model_service):
        raise NotImplementedError

    @abstractmethod
    async def shutdown_service(self, service):
        raise NotImplementedError

    @abstractmethod
    async def check_duplicate_commit(self, kernel_id, subdir) -> CommitStatus:
        raise NotImplementedError

    @abstractmethod
    async def commit(self, kernel_id, subdir, filename):
        raise NotImplementedError

    @abstractmethod
    async def get_service_apps(self):
        raise NotImplementedError

    @abstractmethod
    async def accept_file(self, filename, filedata):
        raise NotImplementedError

    @abstractmethod
    async def download_file(self, filepath):
        raise NotImplementedError

    @abstractmethod
    async def download_single(self, filepath):
        raise NotImplementedError

    @abstractmethod
    async def list_files(self, path: str):
        raise NotImplementedError

    @abstractmethod
    async def notify_event(self, evdata: AgentEventData):
        raise NotImplementedError

    async def ping(self) -> dict[str, float] | None:
        assert self.runner is not None
        return await self.runner.ping()

    async def execute(
        self,
        run_id: Optional[str],
        mode: Literal["batch", "query", "input", "continue"],
        text: str,
        *,
        opts: Mapping[str, Any],
        api_version: int,
        flush_timeout: float,
    ) -> NextResult:
        myself = asyncio.current_task()
        assert myself is not None
        assert self.runner is not None
        self._tasks.add(myself)
        try:
            await self.runner.attach_output_queue(run_id)
            try:
                if mode == "batch":
                    await self.runner.feed_batch(opts)
                elif mode == "query":
                    await self.runner.feed_code(text)
                elif mode == "input":
                    await self.runner.feed_input(text)
                elif mode == "continue":
                    pass
            except zmq.ZMQError:
                # cancel the operation by myself
                # since the peer is gone.
                raise asyncio.CancelledError
            return await self.runner.get_next_result(
                api_ver=api_version,
                flush_timeout=flush_timeout,
            )
        except asyncio.CancelledError:
            await self.runner.close()
            raise
        finally:
            self._tasks.remove(myself)


_zctx = None


class AbstractCodeRunner(aobject, metaclass=ABCMeta):
    kernel_id: KernelId
    session_id: SessionId
    started_at: float
    finished_at: Optional[float]
    exec_timeout: float
    max_record_size: int
    client_features: FrozenSet[str]

    event_producer: EventProducer

    input_sock: zmq.asyncio.Socket
    output_sock: zmq.asyncio.Socket

    completion_queue: asyncio.Queue[bytes]
    service_queue: asyncio.Queue[bytes]
    model_service_queue: asyncio.Queue[bytes]
    service_apps_info_queue: asyncio.Queue[bytes]
    status_queue: asyncio.Queue[bytes]
    output_queue: Optional[asyncio.Queue[ResultRecord]]
    current_run_id: Optional[str]
    pending_queues: OrderedDict[str, Tuple[asyncio.Event, asyncio.Queue[ResultRecord]]]

    read_task: Optional[asyncio.Task]
    status_task: Optional[asyncio.Task]
    watchdog_task: Optional[asyncio.Task]

    _closed: bool

    def __init__(
        self,
        kernel_id: KernelId,
        session_id: SessionId,
        event_producer: EventProducer,
        *,
        exec_timeout: float = 0,
        client_features: FrozenSet[str] = None,
    ) -> None:
        global _zctx
        self.kernel_id = kernel_id
        self.session_id = session_id
        self.event_producer = event_producer
        self.started_at = time.monotonic()
        self.finished_at = None
        if not math.isfinite(exec_timeout) or exec_timeout < 0:
            raise ValueError("execution timeout must be a zero or finite positive number.")
        self.exec_timeout = exec_timeout
        self.max_record_size = 10 * (2**20)  # 10 MBytes
        self.client_features = client_features or frozenset()
        if _zctx is None:
            _zctx = zmq.asyncio.Context()
        self.zctx = _zctx  # share the global context
        self.input_sock = self.zctx.socket(zmq.PUSH)
        self.output_sock = self.zctx.socket(zmq.PULL)
        self.completion_queue = asyncio.Queue(maxsize=128)
        self.service_queue = asyncio.Queue(maxsize=128)
        self.model_service_queue = asyncio.Queue(maxsize=128)
        self.service_apps_info_queue = asyncio.Queue(maxsize=128)
        self.status_queue = asyncio.Queue(maxsize=128)
        self.output_queue = None
        self.pending_queues = OrderedDict()
        self.current_run_id = None
        self.read_task = None
        self.status_task = None
        self.watchdog_task = None
        self._closed = False

    async def __ainit__(self) -> None:
        loop = current_loop()
        self.input_sock.connect(await self.get_repl_in_addr())
        self.input_sock.setsockopt(zmq.LINGER, 50)
        self.output_sock.connect(await self.get_repl_out_addr())
        self.output_sock.setsockopt(zmq.LINGER, 50)
        self.status_task = loop.create_task(self.ping_status())
        self.read_task = loop.create_task(self.read_output())
        if self.exec_timeout > 0:
            self.watchdog_task = loop.create_task(self.watchdog())
        else:
            self.watchdog_task = None

    def __getstate__(self):
        props = self.__dict__.copy()
        del props["zctx"]
        del props["input_sock"]
        del props["output_sock"]
        del props["completion_queue"]
        del props["service_queue"]
        del props["model_service_queue"]
        del props["service_apps_info_queue"]
        del props["status_queue"]
        del props["output_queue"]
        del props["pending_queues"]
        del props["read_task"]
        del props["status_task"]
        del props["watchdog_task"]
        del props["_closed"]
        del props["event_producer"]
        return props

    def __setstate__(self, props):
        global _zctx
        self.__dict__.update(props)
        if _zctx is None:
            _zctx = zmq.asyncio.Context()
        self.zctx = _zctx  # share the global context
        self.input_sock = self.zctx.socket(zmq.PUSH)
        self.output_sock = self.zctx.socket(zmq.PULL)
        self.completion_queue = asyncio.Queue(maxsize=128)
        self.service_queue = asyncio.Queue(maxsize=128)
        self.model_service_queue = asyncio.Queue(maxsize=128)
        self.service_apps_info_queue = asyncio.Queue(maxsize=128)
        self.status_queue = asyncio.Queue(maxsize=128)
        self.output_queue = None
        self.pending_queues = OrderedDict()
        self.read_task = None
        self.status_task = None
        self.watchdog_task = None
        self._closed = False
        # __ainit__() is called by the caller.

    @abstractmethod
    async def get_repl_in_addr(self) -> str:
        raise NotImplementedError

    @abstractmethod
    async def get_repl_out_addr(self) -> str:
        raise NotImplementedError

    async def close(self) -> None:
        if self._closed:
            return
        self._closed = True
        try:
            if self.watchdog_task and not self.watchdog_task.done():
                self.watchdog_task.cancel()
                await self.watchdog_task
            if self.status_task and not self.status_task.done():
                self.status_task.cancel()
                await self.status_task
            if self.read_task and not self.read_task.done():
                self.read_task.cancel()
                await self.read_task
            if self.input_sock:
                self.input_sock.close()
            if self.output_sock:
                self.output_sock.close()
            # WARNING:
            # destroying zmq contexts here with possibility of re-entrance
            # may cause deadlocks.
        except Exception:
            log.exception("AbstractCodeRunner.close(): unexpected error")

    async def ping(self) -> dict[str, float] | None:
        try:
            return await self.feed_and_get_status()
        except Exception:
            log.exception("AbstractCodeRunner.ping(): unexpected error")
            return None

    async def ping_status(self):
        """
        This is to keep the REPL in/out port mapping in the Linux
        kernel's NAT table alive.
        """
        try:
            while True:
                ret = await self.feed_and_get_status()
                if ret is None:
                    break
                await asyncio.sleep(10)
        except asyncio.CancelledError:
            pass
        except Exception:
            log.exception("AbstractCodeRunner.ping_status(): unexpected error")

    async def feed_batch(self, opts):
        if self.input_sock.closed:
            raise asyncio.CancelledError
        clean_cmd = opts.get("clean", "")
        if clean_cmd is None:
            clean_cmd = ""
        await self.input_sock.send_multipart([
            b"clean",
            clean_cmd.encode("utf8"),
        ])
        build_cmd = opts.get("build", "")
        if build_cmd is None:
            build_cmd = ""
        await self.input_sock.send_multipart([
            b"build",
            build_cmd.encode("utf8"),
        ])
        exec_cmd = opts.get("exec", "")
        if exec_cmd is None:
            exec_cmd = ""
        await self.input_sock.send_multipart([
            b"exec",
            exec_cmd.encode("utf8"),
        ])

    async def feed_code(self, text: str):
        if self.input_sock.closed:
            raise asyncio.CancelledError
        await self.input_sock.send_multipart([b"code", text.encode("utf8")])

    async def feed_input(self, text: str):
        if self.input_sock.closed:
            raise asyncio.CancelledError
        await self.input_sock.send_multipart([b"input", text.encode("utf8")])

    async def feed_event(self, evdata: AgentEventData):
        if self.input_sock.closed:
            raise asyncio.CancelledError
        data = {
            "type": evdata.type,
            "data": evdata.data,
        }
        await self.input_sock.send_multipart([b"event", json.dumps(data).encode("utf8")])

    async def feed_interrupt(self):
        if self.input_sock.closed:
            raise asyncio.CancelledError
        await self.input_sock.send_multipart([b"interrupt", b""])

    async def feed_and_get_status(self) -> dict[str, float] | None:
        if self.input_sock.closed:
            raise asyncio.CancelledError
        await self.input_sock.send_multipart([b"status", b""])
        try:
            result = await self.status_queue.get()
            self.status_queue.task_done()
            return msgpack.unpackb(result)
        except asyncio.CancelledError:
            return None

    async def feed_and_get_completion(self, code_text, opts):
        if self.input_sock.closed:
            raise asyncio.CancelledError
        payload = {
            "code": code_text,
        }
        payload.update(opts)
        await self.input_sock.send_multipart([
            b"complete",
            json.dumps(payload).encode("utf8"),
        ])
        try:
            result = await self.completion_queue.get()
            self.completion_queue.task_done()
            return json.loads(result)
        except asyncio.CancelledError:
            return []

<<<<<<< HEAD
    async def _feed_start_service(
        self,
        service_type: bytes,
        service_info: Mapping[str, Any],
        wait_for: int | float,
    ) -> dict[str, str]:
        if self.input_sock.closed:
            raise asyncio.CancelledError
        await self.input_sock.send_multipart(
            [
                service_type,
                json.dumps(service_info).encode("utf8"),
            ]
        )
=======
    async def feed_start_model_service(self, model_info):
        if self.input_sock.closed:
            raise asyncio.CancelledError
        await self.input_sock.send_multipart([
            b"start-model-service",
            json.dumps(model_info).encode("utf8"),
        ])
        if health_check_info := model_info.get("service", {}).get("health_check"):
            timeout_seconds = (
                health_check_info["max_retries"] * health_check_info["max_wait_time"] + 10
            )
        else:
            timeout_seconds = 10
        try:
            async with timeout(timeout_seconds):
                result = await self.model_service_queue.get()
            self.model_service_queue.task_done()
            return json.loads(result)
        except asyncio.CancelledError:
            return {"status": "failed", "error": "cancelled"}
        except asyncio.TimeoutError:
            return {"status": "failed", "error": "timeout"}

    async def feed_start_service(self, service_info):
        if self.input_sock.closed:
            raise asyncio.CancelledError
        await self.input_sock.send_multipart([
            b"start-service",
            json.dumps(service_info).encode("utf8"),
        ])
>>>>>>> 61a4a557
        try:
            with timeout(wait_for):
                result = await self.service_queue.get()
            self.service_queue.task_done()
            return json.loads(result)
        except asyncio.CancelledError:
            return {"status": "failed", "error": "cancelled"}
        except asyncio.TimeoutError:
            return {"status": "failed", "error": "timeout"}

    async def feed_start_model_service(self, model_info):
        if health_check_info := model_info.get("service", {}).get("health_check"):
            timeout_seconds = (
                health_check_info["max_retries"] * health_check_info["max_wait_time"] + 10
            )
        else:
            timeout_seconds = 10
        return await self._feed_start_service(b"start-model-service", model_info, timeout_seconds)

    async def feed_start_service(self, service_info) -> dict[str, str]:
        return await self._feed_start_service(b"start-service", service_info, 10)

    async def feed_start_mounted_service(self, service_info) -> dict[str, str]:
        return await self._feed_start_service(b"start-mounted-service", service_info, 40)

    async def feed_shutdown_service(self, service_name: str):
        if self.input_sock.closed:
            raise asyncio.CancelledError
        await self.input_sock.send_multipart([
            b"shutdown-service",
            json.dumps(service_name).encode("utf8"),
        ])

    async def feed_service_apps(self):
        await self.input_sock.send_multipart([
            b"get-apps",
            "".encode("utf8"),
        ])
        try:
            with timeout(10):
                result = await self.service_apps_info_queue.get()
            self.service_apps_info_queue.task_done()
            return json.loads(result)
        except asyncio.CancelledError:
            return {"status": "failed", "error": "cancelled"}
        except asyncio.TimeoutError:
            return {"status": "failed", "error": "timeout"}

    async def watchdog(self) -> None:
        try:
            await asyncio.sleep(self.exec_timeout)
            if self.output_queue is not None:
                # TODO: what to do if None?
                await self.output_queue.put(ResultRecord("exec-timeout", None))
        except asyncio.CancelledError:
            pass

    @staticmethod
    def aggregate_console(
        result: NextResult, records: Sequence[ResultRecord], api_ver: int
    ) -> None:
        if api_ver == 1:
            stdout_items = []
            stderr_items = []
            media_items = []
            html_items = []

            for rec in records:
                if rec.msg_type == "stdout":
                    stdout_items.append(rec.data or "")
                elif rec.msg_type == "stderr":
                    stderr_items.append(rec.data or "")
                elif rec.msg_type == "media" and rec.data is not None:
                    o = json.loads(rec.data)
                    media_items.append((o["type"], o["data"]))
                elif rec.msg_type == "html":
                    html_items.append(rec.data)

            result["stdout"] = "".join(stdout_items)
            result["stderr"] = "".join(stderr_items)
            result["media"] = media_items
            result["html"] = html_items

        elif api_ver >= 2:
            console_items: List[Tuple[ConsoleItemType, Union[str, Tuple[str, str]]]] = []
            last_stdout = io.StringIO()
            last_stderr = io.StringIO()

            for rec in records:
                if last_stdout.tell() and rec.msg_type != "stdout":
                    console_items.append(("stdout", last_stdout.getvalue()))
                    last_stdout.seek(0)
                    last_stdout.truncate(0)
                if last_stderr.tell() and rec.msg_type != "stderr":
                    console_items.append(("stderr", last_stderr.getvalue()))
                    last_stderr.seek(0)
                    last_stderr.truncate(0)

                if rec.msg_type == "stdout":
                    last_stdout.write(rec.data or "")
                elif rec.msg_type == "stderr":
                    last_stderr.write(rec.data or "")
                elif rec.msg_type == "media" and rec.data is not None:
                    o = json.loads(rec.data)
                    console_items.append(("media", (o["type"], o["data"])))
                elif rec.msg_type in outgoing_msg_types:
                    # FIXME: currently mypy cannot handle dynamic specialization of literals.
                    console_items.append((rec.msg_type, rec.data))  # type: ignore

            if last_stdout.tell():
                console_items.append(("stdout", last_stdout.getvalue()))
            if last_stderr.tell():
                console_items.append(("stderr", last_stderr.getvalue()))

            result["console"] = console_items
            last_stdout.close()
            last_stderr.close()

        else:
            raise AssertionError("Unrecognized API version")

    async def get_next_result(self, api_ver=2, flush_timeout=2.0) -> NextResult:
        # Context: per API request
        has_continuation = ClientFeatures.CONTINUATION in self.client_features
        try:
            records = []
            result: NextResult
            assert self.output_queue is not None
            with timeout(flush_timeout if has_continuation else None):
                while True:
                    rec = await self.output_queue.get()
                    if rec.msg_type in outgoing_msg_types:
                        records.append(rec)
                    self.output_queue.task_done()
                    if rec.msg_type == "finished":
                        data = json.loads(rec.data) if rec.data else {}
                        raise RunFinished(data)
                    elif rec.msg_type == "clean-finished":
                        data = json.loads(rec.data) if rec.data else {}
                        raise CleanFinished(data)
                    elif rec.msg_type == "build-finished":
                        data = json.loads(rec.data) if rec.data else {}
                        raise BuildFinished(data)
                    elif rec.msg_type == "waiting-input":
                        opts = json.loads(rec.data) if rec.data else {}
                        raise InputRequestPending(opts)
                    elif rec.msg_type == "exec-timeout":
                        raise ExecTimeout
        except asyncio.CancelledError:
            self.resume_output_queue()
            raise
        except asyncio.TimeoutError:
            result = {
                "runId": self.current_run_id,
                "status": "continued",
                "exitCode": None,
                "options": None,
            }
            type(self).aggregate_console(result, records, api_ver)
            self.resume_output_queue()
            return result
        except CleanFinished as e:
            result = {
                "runId": self.current_run_id,
                "status": "clean-finished",
                "exitCode": e.data.get("exitCode"),
                "options": None,
            }
            type(self).aggregate_console(result, records, api_ver)
            self.resume_output_queue()
            return result
        except BuildFinished as e:
            result = {
                "runId": self.current_run_id,
                "status": "build-finished",
                "exitCode": e.data.get("exitCode"),
                "options": None,
            }
            type(self).aggregate_console(result, records, api_ver)
            self.resume_output_queue()
            return result
        except RunFinished as e:
            result = {
                "runId": self.current_run_id,
                "status": "finished",
                "exitCode": e.data.get("exitCode"),
                "options": None,
            }
            type(self).aggregate_console(result, records, api_ver)
            self.next_output_queue()
            return result
        except ExecTimeout:
            result = {
                "runId": self.current_run_id,
                "status": "exec-timeout",
                "exitCode": None,
                "options": None,
            }
            log.warning(f"Execution timeout detected on kernel {self.kernel_id}")
            type(self).aggregate_console(result, records, api_ver)
            self.next_output_queue()
            return result
        except InputRequestPending as e:
            result = {
                "runId": self.current_run_id,
                "status": "waiting-input",
                "exitCode": None,
                "options": e.data,
            }
            type(self).aggregate_console(result, records, api_ver)
            self.resume_output_queue()
            return result
        except Exception:
            log.exception("unexpected error")
            raise

    async def attach_output_queue(self, run_id: Optional[str]) -> None:
        # Context: per API request
        if run_id is None:
            run_id = secrets.token_hex(16)
        assert run_id is not None
        if run_id not in self.pending_queues:
            q: asyncio.Queue[ResultRecord] = asyncio.Queue(maxsize=4096)
            activated = asyncio.Event()
            self.pending_queues[run_id] = (activated, q)
        else:
            activated, q = self.pending_queues[run_id]
        if self.output_queue is None:
            self.output_queue = q
        else:
            if self.current_run_id == run_id:
                # No need to wait if we are continuing.
                pass
            else:
                # If there is an outstanding ongoning execution,
                # wait until it has "finished".
                await activated.wait()
                activated.clear()
        self.current_run_id = run_id
        assert self.output_queue is q

    def resume_output_queue(self) -> None:
        """
        Use this to conclude get_next_result() when the execution should be
        continued from the client.

        At that time, we need to reuse the current run ID and its output queue.
        We don't change self.output_queue here so that we can continue to read
        outputs while the client sends the continuation request.
        """
        if self.current_run_id is None:
            return
        self.pending_queues.move_to_end(self.current_run_id, last=False)

    def next_output_queue(self) -> None:
        """
        Use this to conclude get_next_result() when we have finished a "run".
        """
        assert self.current_run_id is not None
        self.pending_queues.pop(self.current_run_id, None)
        self.current_run_id = None
        if len(self.pending_queues) > 0:
            # Make the next waiting API request handler to proceed.
            _, (activated, q) = self.pending_queues.popitem(last=False)
            self.output_queue = q
            activated.set()
        else:
            # If there is no pending request, just ignore all outputs
            # from the kernel.
            self.output_queue = None

    async def read_output(self) -> None:
        # We should use incremental decoder because some kernels may
        # send us incomplete UTF-8 byte sequences (e.g., Julia).
        decoders = (
            codecs.getincrementaldecoder("utf8")(errors="replace"),
            codecs.getincrementaldecoder("utf8")(errors="replace"),
        )
        while True:
            try:
                msg_type, msg_data = await self.output_sock.recv_multipart()
                try:
                    match msg_type:
                        case b"status":
                            await self.status_queue.put(msg_data)
                        case b"completion":
                            await self.completion_queue.put(msg_data)
                        case b"service-result":
                            await self.service_queue.put(msg_data)
                        case b"model-service-result":
                            await self.model_service_queue.put(msg_data)
                        case b"model-service-status":
                            response = json.loads(msg_data)
                            event = ModelServiceStatusEvent(
                                self.kernel_id,
                                self.session_id,
                                response["model_name"],
                                (
                                    ModelServiceStatus.HEALTHY
                                    if response["is_healthy"]
                                    else ModelServiceStatus.UNHEALTHY
                                ),
                            )
                            await self.event_producer.produce_event(event)
                        case b"apps-result":
                            await self.service_apps_info_queue.put(msg_data)
                        case b"stdout":
                            if self.output_queue is None:
                                continue
                            if len(msg_data) > self.max_record_size:
                                msg_data = msg_data[: self.max_record_size]
                            await self.output_queue.put(
                                ResultRecord(
                                    "stdout",
                                    decoders[0].decode(msg_data),
                                )
                            )
                        case b"stderr":
                            if self.output_queue is None:
                                continue
                            if len(msg_data) > self.max_record_size:
                                msg_data = msg_data[: self.max_record_size]
                            await self.output_queue.put(
                                ResultRecord(
                                    "stderr",
                                    decoders[1].decode(msg_data),
                                )
                            )
                        case _:
                            # Normal outputs should go to the current
                            # output queue.
                            if self.output_queue is None:
                                continue
                            await self.output_queue.put(
                                ResultRecord(
                                    cast(ResultType, msg_type.decode("ascii")),
                                    msg_data.decode("utf8"),
                                )
                            )
                except asyncio.QueueFull:
                    pass
                if msg_type == b"build-finished":
                    # finalize incremental decoder
                    decoders[0].decode(b"", True)
                    decoders[1].decode(b"", True)
                elif msg_type == b"finished":
                    # finalize incremental decoder
                    decoders[0].decode(b"", True)
                    decoders[1].decode(b"", True)
                    self.finished_at = time.monotonic()
            except (asyncio.CancelledError, GeneratorExit):
                break
            except Exception:
                log.exception("unexpected error")
                break


def match_distro_data(data: Mapping[str, Any], distro: str) -> Tuple[str, Any]:
    """
    Find the latest or exactly matching entry from krunner_volumes mapping using the given distro
    string expression.

    It assumes that the keys of krunner_volumes mapping is a string concatenated with a distro
    prefix (e.g., "centos", "ubuntu") and a distro version composed of multiple integer components
    joined by single dots (e.g., "1.2.3", "18.04").
    """
    rx_ver_suffix = re.compile(r"(\d+(\.\d+)*)$")

    def _extract_version(key: str) -> Tuple[int, ...]:
        m = rx_ver_suffix.search(key)
        if m is not None:
            return tuple(map(int, m.group(1).split(".")))
        return (0,)

    m = rx_ver_suffix.search(distro)
    if m is None:
        # Assume latest
        distro_prefix = distro
        distro_ver = None
    else:
        distro_prefix = distro[: -len(m.group(1))]
        distro_ver = tuple(map(int, m.group(1).split(".")))

    # Check if there are static-build krunners first.
    if distro_prefix == "alpine":
        libc_flavor = "musl"
    else:
        libc_flavor = "gnu"
    distro_key = f"static-{libc_flavor}"
    if volume := data.get(distro_key):
        return distro_key, volume

    # Search through the per-distro versions
    match_list = [
        (distro_key, value, _extract_version(distro_key))
        for distro_key, value in data.items()
        if distro_key.startswith(distro_prefix)
    ]

    match_list = sorted(match_list, key=lambda x: x[2], reverse=True)
    if match_list:
        if distro_ver is None:
            return match_list[0][:-1]  # return latest
        for distro_key, value, matched_distro_ver in match_list:
            if distro_ver >= matched_distro_ver:
                return (distro_key, value)
        return match_list[-1][:-1]  # fallback to the latest of its kind
    raise UnsupportedBaseDistroError(distro)<|MERGE_RESOLUTION|>--- conflicted
+++ resolved
@@ -638,7 +638,6 @@
         except asyncio.CancelledError:
             return []
 
-<<<<<<< HEAD
     async def _feed_start_service(
         self,
         service_type: bytes,
@@ -647,13 +646,20 @@
     ) -> dict[str, str]:
         if self.input_sock.closed:
             raise asyncio.CancelledError
-        await self.input_sock.send_multipart(
-            [
-                service_type,
-                json.dumps(service_info).encode("utf8"),
-            ]
-        )
-=======
+        await self.input_sock.send_multipart([
+            service_type,
+            json.dumps(service_info).encode("utf8"),
+        ])
+        try:
+            with timeout(wait_for):
+                result = await self.service_queue.get()
+            self.service_queue.task_done()
+            return json.loads(result)
+        except asyncio.CancelledError:
+            return {"status": "failed", "error": "cancelled"}
+        except asyncio.TimeoutError:
+            return {"status": "failed", "error": "timeout"}
+
     async def feed_start_model_service(self, model_info):
         if self.input_sock.closed:
             raise asyncio.CancelledError
@@ -684,9 +690,8 @@
             b"start-service",
             json.dumps(service_info).encode("utf8"),
         ])
->>>>>>> 61a4a557
-        try:
-            with timeout(wait_for):
+        try:
+            with timeout(10):
                 result = await self.service_queue.get()
             self.service_queue.task_done()
             return json.loads(result)
@@ -694,18 +699,6 @@
             return {"status": "failed", "error": "cancelled"}
         except asyncio.TimeoutError:
             return {"status": "failed", "error": "timeout"}
-
-    async def feed_start_model_service(self, model_info):
-        if health_check_info := model_info.get("service", {}).get("health_check"):
-            timeout_seconds = (
-                health_check_info["max_retries"] * health_check_info["max_wait_time"] + 10
-            )
-        else:
-            timeout_seconds = 10
-        return await self._feed_start_service(b"start-model-service", model_info, timeout_seconds)
-
-    async def feed_start_service(self, service_info) -> dict[str, str]:
-        return await self._feed_start_service(b"start-service", service_info, 10)
 
     async def feed_start_mounted_service(self, service_info) -> dict[str, str]:
         return await self._feed_start_service(b"start-mounted-service", service_info, 40)
