--- conflicted
+++ resolved
@@ -507,13 +507,7 @@
 
 async def ping_redis_connection(client: Redis) -> bool:
     try:
-<<<<<<< HEAD
         return await client.ping()
     except (redis.exceptions.ConnectionError, redis.exceptions.TimeoutError) as e:
-        log.exception(f'ping_redis_connection(): Connecting to redis failed: {e}')
-=======
-        _ = await client.time()
-    except redis.exceptions.ConnectionError as e:
         log.exception(f"ping_redis_connection(): Connecting to redis failed: {e}")
->>>>>>> 77187291
         raise e