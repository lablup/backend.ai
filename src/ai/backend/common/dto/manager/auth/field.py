--- conflicted
+++ resolved
@@ -1,7 +1,7 @@
 import enum
-from typing import Any, Optional
+from typing import Any
 
-from pydantic import BaseModel
+from pydantic import BaseModel, ValidationError
 
 
 class AuthTokenTypes(enum.Enum):
@@ -19,12 +19,7 @@
         return self.model_dump(mode="json")
 
 
-<<<<<<< HEAD
 class RequireTOTPRegistrationResponseData(BaseModel):
-=======
-class RedirectAuthResponseData(BaseModel):
-    redirect_url: Optional[str]
->>>>>>> 089ff3ab
     token: str
 
     def to_dict(self) -> dict[str, str]:
@@ -32,22 +27,14 @@
 
 
 class AuthResponse(BaseModel):
-<<<<<<< HEAD
-    http_status: int
     data: AuthSuccessResponseData | RequireTOTPRegistrationResponseData
-    type: AuthTokenTypes = AuthTokenTypes.KEYPAIR
-=======
-    data: AuthResponseData | RedirectAuthResponseData
     type: AuthTokenTypes = AuthTokenTypes.KEYPAIR
 
     @classmethod
     def from_auth_response(cls, response: dict[str, Any]) -> "AuthResponse":
-        if "redirect_url" in response:
-            return AuthResponse(
-                data=RedirectAuthResponseData(**response),
-            )
-        else:
-            return AuthResponse(
-                data=AuthResponseData(**response),
-            )
->>>>>>> 089ff3ab
+        data: AuthSuccessResponseData | RequireTOTPRegistrationResponseData
+        try:
+            data = AuthSuccessResponseData(**response)
+        except ValidationError:
+            data = RequireTOTPRegistrationResponseData(**response)
+        return AuthResponse(data=data)