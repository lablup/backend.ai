import json
import logging
import logging.config
import logging.handlers
import os
import pickle
import pprint
import socket
import ssl
import sys
import threading
import time
from abc import ABCMeta, abstractmethod
from collections import OrderedDict
from contextvars import ContextVar
from datetime import datetime
from pathlib import Path
from typing import Any, Mapping, MutableMapping, Optional

import coloredlogs
import graypy
import trafaret as t
import yarl
import zmq
from pythonjsonlogger.jsonlogger import JsonFormatter
from tblib import pickling_support

from . import config
from . import validators as tx
from .exception import ConfigurationError
from .logging_utils import BraceStyleAdapter

# public APIs of this module
__all__ = (
    "AbstractLogger",
    "Logger",
    "NoopLogger",
    "BraceStyleAdapter",
    "LogstashHandler",
    "is_active",
    "pretty",
)

is_active: ContextVar[bool] = ContextVar("is_active", default=False)

loglevel_iv = t.Enum("DEBUG", "INFO", "WARNING", "ERROR", "CRITICAL", "NOTSET")
logformat_iv = t.Enum("simple", "verbose")
default_pkg_ns = {
    "": "WARNING",
    "ai.backend": "INFO",
    "tests": "DEBUG",
}

logging_config_iv = t.Dict(
    {
        t.Key("level", default="INFO"): loglevel_iv,
        t.Key("pkg-ns", default=default_pkg_ns): t.Mapping(t.String(allow_blank=True), loglevel_iv),
<<<<<<< HEAD
        t.Key("drivers", default=["console"]): t.List(
            t.Enum("console", "logstash", "file", "graylog")
        ),
        t.Key("console", default=None): t.Null
        | t.Dict(
=======
        t.Key("drivers", default=["console"]): t.List(t.Enum("console", "logstash", "file")),
        t.Key("console", default=None): t.Null | t.Dict(
>>>>>>> ca3adc43
            {
                t.Key("colored", default=None): t.Null | t.Bool,
                t.Key("format", default="verbose"): logformat_iv,
            }
        ).allow_extra("*"),
        t.Key("file", default=None): t.Null | t.Dict(
            {
                t.Key("path"): tx.Path(type="dir", auto_create=True),
                t.Key("filename"): t.String,
                t.Key("backup-count", default=5): t.Int[1:100],
                t.Key("rotation-size", default="10M"): tx.BinarySize,
                t.Key("format", default="verbose"): logformat_iv,
            }
        ).allow_extra("*"),
        t.Key("logstash", default=None): t.Null | t.Dict(
            {
                t.Key("endpoint"): tx.HostPortPair,
                t.Key("protocol", default="tcp"): t.Enum("zmq.push", "zmq.pub", "tcp", "udp"),
                t.Key("ssl-enabled", default=True): t.Bool,
                t.Key("ssl-verify", default=True): t.Bool,
                # NOTE: logstash does not have format option.
            }
        ).allow_extra("*"),
        t.Key("graylog", default=None): t.Null
        | t.Dict(
            {
                #  t.Key("endpoint"): tx.HostPortPair,
                t.Key("host"): t.String,
                t.Key("port"): t.ToInt[1024:65535],
                t.Key("level", default="INFO"): loglevel_iv,
                t.Key("validate", default=False): t.Bool,
                t.Key("ca_certs", default=None): t.Null | t.String(allow_blank=True),
                t.Key("keyfile", default=None): t.Null | t.String(allow_blank=True),
                t.Key("certfile", default=None): t.Null | t.String(allow_blank=True),
            }
        ).allow_extra("*"),
    }
).allow_extra("*")


class PickledException(Exception):
    """
    Serves as a wrapper for exceptions that contain unpicklable arguments.
    """

    pass


class LogstashHandler(logging.Handler):
    def __init__(
        self,
        endpoint,
        protocol: str,
        *,
        ssl_enabled: bool = True,
        ssl_verify: bool = True,
        myhost: str = None,
    ):
        super().__init__()
        self._endpoint = endpoint
        self._protocol = protocol
        self._ssl_enabled = ssl_enabled
        self._ssl_verify = ssl_verify
        self._myhost = myhost
        self._sock = None
        self._sslctx = None
        self._zmqctx = None

    def _setup_transport(self):
        if self._sock is not None:
            return
        if self._protocol == "zmq.push":
            self._zmqctx = zmq.Context()
            sock = self._zmqctx.socket(zmq.PUSH)
            sock.setsockopt(zmq.LINGER, 50)
            sock.setsockopt(zmq.SNDHWM, 20)
            sock.connect(f"tcp://{self._endpoint[0]}:{self._endpoint[1]}")
            self._sock = sock
        elif self._protocol == "zmq.pub":
            self._zmqctx = zmq.Context()
            sock = self._zmqctx.socket(zmq.PUB)
            sock.setsockopt(zmq.LINGER, 50)
            sock.setsockopt(zmq.SNDHWM, 20)
            sock.connect(f"tcp://{self._endpoint[0]}:{self._endpoint[1]}")
            self._sock = sock
        elif self._protocol == "tcp":
            sock = socket.socket(socket.AF_INET, socket.SOCK_STREAM)
            if self._ssl_enabled:
                self._sslctx = ssl.create_default_context()
                if not self._ssl_verify:
                    self._sslctx.check_hostname = False
                    self._sslctx.verify_mode = ssl.CERT_NONE
                sock = self._sslctx.wrap_socket(sock, server_hostname=self._endpoint[0])
            sock.connect((str(self._endpoint.host), self._endpoint.port))
            self._sock = sock
        elif self._protocol == "udp":
            sock = socket.socket(socket.AF_INET, socket.SOCK_DGRAM)
            sock.connect((str(self._endpoint.host), self._endpoint.port))
            self._sock = sock
        else:
            raise ConfigurationError(
                {"logging.LogstashHandler": f"unsupported protocol: {self._protocol}"}
            )

    def cleanup(self):
        if self._sock:
            self._sock.close()
        self._sslctx = None
        if self._zmqctx:
            self._zmqctx.term()

    def emit(self, record):
        self._setup_transport()
        tags = set()
        extra_data = dict()

        if record.exc_info:
            tags.add("has_exception")
            if self.formatter:
                extra_data["exception"] = self.formatter.formatException(record.exc_info)
            else:
                extra_data["exception"] = logging._defaultFormatter.formatException(record.exc_info)

        # This log format follows logstash's event format.
        log = OrderedDict(
            [
                ("@timestamp", datetime.now().isoformat()),
                ("@version", 1),
                ("host", self._myhost),
                ("logger", record.name),
                ("path", record.pathname),
                ("func", record.funcName),
                ("lineno", record.lineno),
                ("message", record.getMessage()),
                ("level", record.levelname),
                ("tags", list(tags)),
            ]
        )
        log.update(extra_data)
        if self._protocol.startswith("zmq"):
            self._sock.send_json(log)
        else:
            # TODO: reconnect if disconnected
            self._sock.sendall(json.dumps(log).encode("utf-8"))


def setup_graylog_handler(config: Mapping[str, Any]) -> logging.Handler:
    drv_config = config["graylog"]
    graylog_handler = graypy.GELFTLSHandler(
        host=drv_config["host"],
        port=drv_config["port"],
        validate=drv_config["validate"],
        ca_certs=drv_config["ca_certs"],
        keyfile=drv_config["keyfile"],
        certfile=drv_config["certfile"],
    )
    graylog_handler.setLevel(config["level"])
    return graylog_handler


class ConsoleFormatter(logging.Formatter):
    def formatTime(self, record: logging.LogRecord, datefmt: str = None) -> str:
        ct = self.converter(record.created)  # type: ignore
        if datefmt:
            datefmt = datefmt.replace("%f", f"{int(record.msecs):03d}")
            return time.strftime(datefmt, ct)
        else:
            t = time.strftime("%Y-%m-%d %H:%M:%S", ct)
            return f"{t}.{int(record.msecs):03d}"


class CustomJsonFormatter(JsonFormatter):
    def add_fields(
        self,
        log_record: dict[str, Any],  # the manipulated entry object
        record: logging.LogRecord,  # the source log record
        message_dict: dict[str, Any],
    ) -> None:
        super().add_fields(log_record, record, message_dict)
        if not log_record.get("timestamp"):
            # this doesn't use record.created, so it is slightly off
            now = datetime.utcnow().strftime("%Y-%m-%dT%H:%M:%S.%fZ")
            log_record["timestamp"] = now
        if loglevel := log_record.get("level"):
            log_record["level"] = loglevel.upper()
        else:
            log_record["level"] = record.levelname.upper()


class pretty:
    """A simple object wrapper to pretty-format it when formatting the log record."""

    def __init__(self, obj: Any) -> None:
        self.obj = obj

    def __repr__(self) -> str:
        return pprint.pformat(self.obj)


def setup_console_log_handler(config: Mapping[str, Any]) -> logging.Handler:
    log_formats = {
        "simple": "%(levelname)s %(message)s",
        "verbose": "%(asctime)s %(levelname)s %(name)s [%(process)d] %(message)s",
    }
    drv_config = config["console"]
    console_formatter: logging.Formatter
    colored = drv_config["colored"]
    if colored is None:
        colored = sys.stderr.isatty()
    if colored:
        console_formatter = coloredlogs.ColoredFormatter(
            log_formats[drv_config["format"]],
            datefmt="%Y-%m-%d %H:%M:%S.%f",  # coloredlogs has intrinsic support for msec
            field_styles={
                "levelname": {"color": 248, "bold": True},
                "name": {"color": 246, "bold": False},
                "process": {"color": "cyan"},
                "asctime": {"color": 240},
            },
            level_styles={
                "debug": {"color": "green"},
                "verbose": {"color": "green", "bright": True},
                "info": {"color": "cyan", "bright": True},
                "notice": {"color": "cyan", "bold": True},
                "warning": {"color": "yellow"},
                "error": {"color": "red", "bright": True},
                "success": {"color": 77},
                "critical": {"background": "red", "color": 255, "bold": True},
            },
        )
    else:
        console_formatter = ConsoleFormatter(
            log_formats[drv_config["format"]],
            datefmt="%Y-%m-%d %H:%M:%S.%f",
        )
    console_handler = logging.StreamHandler(
        stream=sys.stderr,
    )
    console_handler.setLevel(config["level"])
    console_handler.setFormatter(console_formatter)
    return console_handler


def setup_file_log_handler(config: Mapping[str, Any]) -> logging.Handler:
    drv_config = config["file"]
    fmt = "%(timestamp) %(level) %(name) %(processName) %(message)"
    file_handler = logging.handlers.RotatingFileHandler(
        filename=drv_config["path"] / drv_config["filename"],
        backupCount=drv_config["backup-count"],
        maxBytes=drv_config["rotation-size"],
        encoding="utf-8",
    )
    file_handler.setLevel(config["level"])
    file_handler.setFormatter(CustomJsonFormatter(fmt))
    return file_handler


def log_worker(
    logging_config: Mapping[str, Any],
    parent_pid: int,
    log_endpoint: str,
    ready_event: threading.Event,
) -> None:
    console_handler = None
    file_handler = None
    logstash_handler = None
    graylog_handler = None

    if "console" in logging_config["drivers"]:
        console_handler = setup_console_log_handler(logging_config)

    if "file" in logging_config["drivers"]:
        file_handler = setup_file_log_handler(logging_config)

    if "logstash" in logging_config["drivers"]:
        drv_config = logging_config["logstash"]
        logstash_handler = LogstashHandler(
            endpoint=drv_config["endpoint"],
            protocol=drv_config["protocol"],
            ssl_enabled=drv_config["ssl-enabled"],
            ssl_verify=drv_config["ssl-verify"],
            myhost="hostname",  # TODO: implement
        )
        logstash_handler.setLevel(logging_config["level"])
    if "graylog" in logging_config["drivers"]:
        graylog_handler = setup_graylog_handler(logging_config)

    zctx = zmq.Context()
    agg_sock = zctx.socket(zmq.PULL)
    agg_sock.bind(log_endpoint)
    ep_url = yarl.URL(log_endpoint)
    if ep_url.scheme.lower() == "ipc":
        os.chmod(ep_url.path, 0o777)
    try:
        ready_event.set()
        while True:
            data = agg_sock.recv()
            if not data:
                return
            try:
                rec = pickle.loads(data)
            except (pickle.PickleError, TypeError):
                # We have an unpickling error.
                # Change into a self-created log record with exception info.
                rec = logging.makeLogRecord(
                    {
                        "name": __name__,
                        "msg": "Cannot unpickle the log record (raw data: %r)",
                        "levelno": logging.ERROR,
                        "levelname": "error",
                        "args": (data,),  # attach the original data for inspection
                        "exc_info": sys.exc_info(),
                    }
                )
            if rec is None:
                break
            if console_handler:
                console_handler.emit(rec)
            try:
                if file_handler:
                    file_handler.emit(rec)
                if logstash_handler:
                    logstash_handler.emit(rec)
                    print("logstash")
                if graylog_handler:
                    graylog_handler.emit(rec)
            except OSError:
                # don't terminate the log worker.
                continue
    finally:
        if logstash_handler:
            logstash_handler.cleanup()
        if graylog_handler:
            graylog_handler.close()
            # graylog_handler.cleanup()
        agg_sock.close()
        zctx.term()


class RelayHandler(logging.Handler):
    _sock: zmq.Socket | None

    def __init__(self, *, endpoint: str) -> None:
        super().__init__()
        self.endpoint = endpoint
        self._zctx = zmq.Context()
        # We should use PUSH-PULL socket pairs to avoid
        # lost of synchronization sentinel messages.
        if endpoint:
            self._sock = self._zctx.socket(zmq.PUSH)
            assert self._sock is not None
            self._sock.setsockopt(zmq.LINGER, 100)
            self._sock.connect(self.endpoint)
        else:
            self._sock = None

    def close(self) -> None:
        if self._sock is not None:
            self._sock.close()
        self._zctx.term()

    def _fallback(self, record: Optional[logging.LogRecord]) -> None:
        if record is None:
            return
        print(record.getMessage(), file=sys.stderr)

    def emit(self, record: Optional[logging.LogRecord]) -> None:
        if self._sock is None:
            self._fallback(record)
            return
        # record may be None to signal shutdown.
        try:
            if record is not None and record.exc_info is not None:
                pickling_support.install(record.exc_info[1])
            pickled_rec = pickle.dumps(record)
        except (
            pickle.PickleError,
            TypeError,
            ImportError,  # when "Python is likely to be shutting down"
        ):
            # We have a pickling error.
            # Change it into a self-created picklable log record with exception info.
            if record is not None:
                exc_info: Any
                if isinstance(record.exc_info, tuple):
                    exc_info = (
                        PickledException,
                        PickledException(repr(record.exc_info[1])),  # store stringified repr
                        record.exc_info[2],
                    )
                else:
                    exc_info = record.exc_info
                record = logging.makeLogRecord(
                    {
                        "name": record.name,
                        "pathname": record.pathname,
                        "lineno": record.lineno,
                        "msg": record.getMessage(),
                        "levelno": record.levelno,
                        "levelname": record.levelname,
                        "exc_info": exc_info,
                    }
                )
            pickled_rec = pickle.dumps(record)
        try:
            self._sock.send(pickled_rec)
        except zmq.ZMQError:
            self._fallback(record)


class AbstractLogger(metaclass=ABCMeta):
    def __init__(
        self,
        logging_config: MutableMapping[str, Any],
    ) -> None:
        pass

    @abstractmethod
    def __enter__(self):
        raise NotImplementedError

    @abstractmethod
    def __exit__(self, *exc_info_args):
        raise NotImplementedError


class NoopLogger(AbstractLogger):
    def __init__(
        self,
        logging_config: MutableMapping[str, Any],
    ) -> None:
        pass

    def __enter__(self):
        pass

    def __exit__(self, *exc_info_args):
        pass


class LocalLogger(AbstractLogger):
    def __init__(
        self,
        logging_config: MutableMapping[str, Any],
    ) -> None:
        cfg = logging_config_iv.check(logging_config)
        _check_driver_config_exists_if_activated(cfg, "console")
        self.logging_config = cfg
        log_handlers = []
        if "console" in self.logging_config["drivers"]:
            console_handler = setup_console_log_handler(self.logging_config)
            log_handlers.append(console_handler)
        if "file" in self.logging_config["drivers"]:
            file_handler = setup_file_log_handler(self.logging_config)
            log_handlers.append(file_handler)
        self.log_config = {
            "version": 1,
            "disable_existing_loggers": True,
            "handlers": {
                "null": {"class": "logging.NullHandler"},
            },
            "loggers": {
                "": {
                    "handlers": [],
                    "level": cfg["level"],
                },
                **{
                    k: {
                        "handlers": [],
                        "level": v,
                        "propagate": False,
                    }
                    for k, v in cfg["pkg-ns"].items()
                },
            },
        }
        logging.config.dictConfig(self.log_config)
        root_logger = logging.getLogger(None)
        for h in log_handlers:
            root_logger.addHandler(h)
        for pkg_ns in cfg["pkg-ns"].keys():
            ns_logger = logging.getLogger(pkg_ns)
            for h in log_handlers:
                ns_logger.addHandler(h)

    def __enter__(self):
        pass

    def __exit__(self, *exc_info_args):
        pass


class Logger(AbstractLogger):
    is_master: bool
    log_endpoint: str
    logging_config: Mapping[str, Any]
    log_config: MutableMapping[str, Any]
    log_worker: threading.Thread

    def __init__(
        self,
        logging_config: MutableMapping[str, Any],
        *,
        is_master: bool,
        log_endpoint: str,
    ) -> None:
        legacy_logfile_path = os.environ.get("BACKEND_LOG_FILE")
        if legacy_logfile_path:
            p = Path(legacy_logfile_path)
            config.override_key(logging_config, ("file", "path"), p.parent)
            config.override_key(logging_config, ("file", "filename"), p.name)
        config.override_with_env(logging_config, ("file", "backup-count"), "BACKEND_LOG_FILE_COUNT")
        legacy_logfile_size = os.environ.get("BACKEND_LOG_FILE_SIZE")
        if legacy_logfile_size:
            legacy_logfile_size = f"{legacy_logfile_size}M"
            config.override_with_env(logging_config, ("file", "rotation-size"), legacy_logfile_size)

        cfg = logging_config_iv.check(logging_config)

        _check_driver_config_exists_if_activated(cfg, "console")
        _check_driver_config_exists_if_activated(cfg, "file")
        _check_driver_config_exists_if_activated(cfg, "logstash")
        _check_driver_config_exists_if_activated(cfg, "graylog")

        self.is_master = is_master
        self.log_endpoint = log_endpoint
        self.logging_config = cfg
        self.log_config = {
            "version": 1,
            "disable_existing_loggers": False,
            "handlers": {
                "null": {"class": "logging.NullHandler"},
            },
            "loggers": {
                "": {"handlers": [], "level": cfg["level"]},
                **{
                    k: {"handlers": [], "level": v, "propagate": False}
                    for k, v in cfg["pkg-ns"].items()
                },
            },
        }

    def __enter__(self):
        tx.fix_trafaret_pickle_support()  # monkey-patch for pickling trafaret.DataError
        pickling_support.install()  # enable pickling of tracebacks
        self.log_config["handlers"]["relay"] = {
            "class": "ai.backend.common.logging.RelayHandler",
            "level": self.logging_config["level"],
            "endpoint": self.log_endpoint,
        }
        for _logger in self.log_config["loggers"].values():
            _logger["handlers"].append("relay")
        logging.config.dictConfig(self.log_config)
        self._is_active_token = is_active.set(True)
        if self.is_master and self.log_endpoint:
            self.relay_handler = logging.getLogger("").handlers[0]
            self.ready_event = threading.Event()
            assert isinstance(self.relay_handler, RelayHandler)
            self.log_worker = threading.Thread(
                target=log_worker,
                name="Logger",
                args=(self.logging_config, os.getpid(), self.log_endpoint, self.ready_event),
            )
            self.log_worker.start()
            self.ready_event.wait()

    def __exit__(self, *exc_info_args):
        # Resetting generates "different context" errors.
        # Since practically we only need to check activeness in alembic scripts
        # and it should be active until the program terminates,
        # just leave it as-is.
        is_active.reset(self._is_active_token)
        if self.is_master and self.log_endpoint:
            self.relay_handler.emit(None)
            self.log_worker.join()
            self.relay_handler.close()
            ep_url = yarl.URL(self.log_endpoint)
            if ep_url.scheme.lower() == "ipc" and (ep_sock := Path(ep_url.path)).exists():
                ep_sock.unlink()


def _check_driver_config_exists_if_activated(cfg, driver):
    if driver in cfg["drivers"] and cfg[driver] is None:
        raise ConfigurationError({"logging": f"{driver} driver is activated but no config given."})<|MERGE_RESOLUTION|>--- conflicted
+++ resolved
@@ -55,16 +55,8 @@
     {
         t.Key("level", default="INFO"): loglevel_iv,
         t.Key("pkg-ns", default=default_pkg_ns): t.Mapping(t.String(allow_blank=True), loglevel_iv),
-<<<<<<< HEAD
-        t.Key("drivers", default=["console"]): t.List(
-            t.Enum("console", "logstash", "file", "graylog")
-        ),
-        t.Key("console", default=None): t.Null
-        | t.Dict(
-=======
-        t.Key("drivers", default=["console"]): t.List(t.Enum("console", "logstash", "file")),
+        t.Key("drivers", default=["console"]): t.List(t.Enum("console", "logstash", "file", "graylog")),
         t.Key("console", default=None): t.Null | t.Dict(
->>>>>>> ca3adc43
             {
                 t.Key("colored", default=None): t.Null | t.Bool,
                 t.Key("format", default="verbose"): logformat_iv,
