--- conflicted
+++ resolved
@@ -5,662 +5,8 @@
 
 __all__ = ("BraceStyleAdapter",)
 
-<<<<<<< HEAD
-from . import config
-from . import validators as tx
-from .exception import ConfigurationError
-from .logging_utils import BraceStyleAdapter
-
-# public APIs of this module
-__all__ = (
-    "AbstractLogger",
-    "Logger",
-    "NoopLogger",
-    "BraceStyleAdapter",
-    "LogstashHandler",
-    "is_active",
-    "pretty",
-)
-
-is_active: ContextVar[bool] = ContextVar("is_active", default=False)
-
-loglevel_iv = t.Enum("DEBUG", "INFO", "WARNING", "ERROR", "CRITICAL", "NOTSET")
-logformat_iv = t.Enum("simple", "verbose")
-default_pkg_ns = {
-    "": "WARNING",
-    "ai.backend": "INFO",
-    "tests": "DEBUG",
-}
-logging_config_iv = t.Dict({
-    t.Key("level", default="INFO"): loglevel_iv,
-    t.Key("pkg-ns", default=default_pkg_ns): t.Mapping(t.String(allow_blank=True), loglevel_iv),
-    t.Key("drivers", default=["console"]): t.List(t.Enum("console", "logstash", "file", "graylog")),
-    t.Key(
-        "console",
-        default={
-            "colored": None,
-            "format": "verbose",
-        },
-    ): t.Dict({
-        t.Key("colored", default=None): t.Null | t.Bool,
-        t.Key("format", default="verbose"): logformat_iv,
-    }).allow_extra("*"),
-    t.Key("file", default=None): t.Null
-    | t.Dict({
-        t.Key("path"): tx.Path(type="dir", auto_create=True),
-        t.Key("filename"): t.String,
-        t.Key("backup-count", default=5): t.Int[1:100],
-        t.Key("rotation-size", default="10M"): tx.BinarySize,
-        t.Key("format", default="verbose"): logformat_iv,
-    }).allow_extra("*"),
-    t.Key("logstash", default=None): t.Null
-    | t.Dict({
-        t.Key("endpoint"): tx.HostPortPair,
-        t.Key("protocol", default="tcp"): t.Enum("zmq.push", "zmq.pub", "tcp", "udp"),
-        t.Key("ssl-enabled", default=True): t.Bool,
-        t.Key("ssl-verify", default=True): t.Bool,
-        # NOTE: logstash does not have format option.
-    }).allow_extra("*"),
-    t.Key("graylog", default=None): t.Null
-    | t.Dict({
-        t.Key("host"): t.String,
-        t.Key("port"): t.ToInt[1024:65535],
-        t.Key("level", default="INFO"): loglevel_iv,
-        t.Key("ssl-verify", default=False): t.Bool,
-        t.Key("ca-certs", default=None): t.Null | t.String(allow_blank=True),
-        t.Key("keyfile", default=None): t.Null | t.String(allow_blank=True),
-        t.Key("certfile", default=None): t.Null | t.String(allow_blank=True),
-        t.Key("fqdn", default=True): t.Bool,
-        t.Key("localname", default=None): t.Null | t.String(),
-    }).allow_extra("*"),
-}).allow_extra("*")
-
-
-class PickledException(Exception):
-    """
-    Serves as a wrapper for exceptions that contain unpicklable arguments.
-    """
-
-    pass
-
-
-class LogstashHandler(logging.Handler):
-    def __init__(
-        self,
-        endpoint,
-        protocol: str,
-        *,
-        ssl_enabled: bool = True,
-        ssl_verify: bool = True,
-        myhost: str | None = None,
-    ):
-        super().__init__()
-        self._endpoint = endpoint
-        self._protocol = protocol
-        self._ssl_enabled = ssl_enabled
-        self._ssl_verify = ssl_verify
-        self._myhost = myhost
-        self._sock = None
-        self._sslctx = None
-        self._zmqctx = None
-
-    def _setup_transport(self):
-        if self._sock is not None:
-            return
-        if self._protocol == "zmq.push":
-            self._zmqctx = zmq.Context()
-            sock = self._zmqctx.socket(zmq.PUSH)
-            sock.setsockopt(zmq.LINGER, 50)
-            sock.setsockopt(zmq.SNDHWM, 20)
-            sock.connect(f"tcp://{self._endpoint[0]}:{self._endpoint[1]}")
-            self._sock = sock
-        elif self._protocol == "zmq.pub":
-            self._zmqctx = zmq.Context()
-            sock = self._zmqctx.socket(zmq.PUB)
-            sock.setsockopt(zmq.LINGER, 50)
-            sock.setsockopt(zmq.SNDHWM, 20)
-            sock.connect(f"tcp://{self._endpoint[0]}:{self._endpoint[1]}")
-            self._sock = sock
-        elif self._protocol == "tcp":
-            sock = socket.socket(socket.AF_INET, socket.SOCK_STREAM)
-            if self._ssl_enabled:
-                self._sslctx = ssl.create_default_context()
-                if not self._ssl_verify:
-                    self._sslctx.check_hostname = False
-                    self._sslctx.verify_mode = ssl.CERT_NONE
-                sock = self._sslctx.wrap_socket(sock, server_hostname=self._endpoint[0])
-            sock.connect((str(self._endpoint.host), self._endpoint.port))
-            self._sock = sock
-        elif self._protocol == "udp":
-            sock = socket.socket(socket.AF_INET, socket.SOCK_DGRAM)
-            sock.connect((str(self._endpoint.host), self._endpoint.port))
-            self._sock = sock
-        else:
-            raise ConfigurationError({
-                "logging.LogstashHandler": f"unsupported protocol: {self._protocol}"
-            })
-
-    def cleanup(self):
-        if self._sock:
-            self._sock.close()
-        self._sslctx = None
-        if self._zmqctx:
-            self._zmqctx.term()
-
-    def emit(self, record):
-        self._setup_transport()
-        tags = set()
-        extra_data = dict()
-
-        # This log format follows logstash's event format.
-        log = OrderedDict([
-            ("@timestamp", datetime.now().isoformat()),
-            ("@version", 1),
-            ("host", self._myhost),
-            ("logger", record.name),
-            ("path", record.pathname),
-            ("func", record.funcName),
-            ("lineno", record.lineno),
-            ("message", record.getMessage()),
-            ("level", record.levelname),
-            ("tags", list(tags)),
-        ])
-        log.update(extra_data)
-        if self._protocol.startswith("zmq"):
-            self._sock.send_json(log)
-        else:
-            # TODO: reconnect if disconnected
-            self._sock.sendall(json.dumps(log).encode("utf-8"))
-
-
-def format_exception(self, ei):
-    s = "".join(ei)
-    if s[-1:] == "\n":
-        s = s[:-1]
-    return s
-
-
-class SerializedExceptionFormatter(logging.Formatter):
-    def formatException(self, ei) -> str:
-        return format_exception(self, ei)
-
-
-class GELFTLSHandler(graypy.GELFTLSHandler):
-    ssl_ctx: ssl.SSLContext
-
-    def __init__(self, host, port=12204, validate=False, ca_certs=None, **kwargs):
-        """Initialize the GELFTLSHandler
-
-        :param host: GELF TLS input host.
-        :type host: str
-
-        :param port: GELF TLS input port.
-        :type port: int
-
-        :param validate: If :obj:`True`, validate the Graylog server's
-            certificate. In this case specifying ``ca_certs`` is also
-            required.
-        :type validate: bool
-
-        :param ca_certs: Path to CA bundle file.
-        :type ca_certs: str
-        """
-
-        super().__init__(host, port=port, validate=validate, **kwargs)
-        self.ssl_ctx = ssl.create_default_context(capath=ca_certs)
-        if not validate:
-            self.ssl_ctx.check_hostname = False
-            self.ssl_ctx.verify_mode = ssl.CERT_NONE
-
-    def makeSocket(self, timeout=1):
-        """Create a TLS wrapped socket"""
-        plain_socket = socket.socket(socket.AF_INET, socket.SOCK_STREAM)
-
-        if hasattr(plain_socket, "settimeout"):
-            plain_socket.settimeout(timeout)
-
-        wrapped_socket = self.ssl_ctx.wrap_socket(
-            plain_socket,
-            server_hostname=self.host,
-        )
-        wrapped_socket.connect((self.host, self.port))
-
-        return wrapped_socket
-
-
-def setup_graylog_handler(config: Mapping[str, Any]) -> Optional[logging.Handler]:
-    drv_config = config["graylog"]
-    graylog_params = {
-        "host": drv_config["host"],
-        "port": drv_config["port"],
-        "validate": drv_config["ssl-verify"],
-        "ca_certs": drv_config["ca-certs"],
-        "keyfile": drv_config["keyfile"],
-        "certfile": drv_config["certfile"],
-    }
-    if drv_config["localname"]:
-        graylog_params["localname"] = drv_config["localname"]
-    else:
-        graylog_params["fqdn"] = drv_config["fqdn"]
-
-    graylog_handler = GELFTLSHandler(**graylog_params)
-    graylog_handler.setLevel(config["level"])
-    return graylog_handler
-
-
-class ConsoleFormatter(logging.Formatter):
-    def formatException(self, ei) -> str:
-        return format_exception(self, ei)
-
-    def formatTime(self, record: logging.LogRecord, datefmt: str | None = None) -> str:
-        ct = self.converter(record.created)  # type: ignore
-        if datefmt:
-            datefmt = datefmt.replace("%f", f"{int(record.msecs):03d}")
-            return time.strftime(datefmt, ct)
-        else:
-            t = time.strftime("%Y-%m-%d %H:%M:%S", ct)
-            return f"{t}.{int(record.msecs):03d}"
-
-
-class CustomJsonFormatter(JsonFormatter):
-    def formatException(self, ei) -> str:
-        return format_exception(self, ei)
-
-    def add_fields(
-        self,
-        log_record: dict[str, Any],  # the manipulated entry object
-        record: logging.LogRecord,  # the source log record
-        message_dict: dict[str, Any],
-    ) -> None:
-        super().add_fields(log_record, record, message_dict)
-        if not log_record.get("timestamp"):
-            # this doesn't use record.created, so it is slightly off
-            now = datetime.utcnow().strftime("%Y-%m-%dT%H:%M:%S.%fZ")
-            log_record["timestamp"] = now
-        if loglevel := log_record.get("level"):
-            log_record["level"] = loglevel.upper()
-        else:
-            log_record["level"] = record.levelname.upper()
-
-
-class ColorizedFormatter(coloredlogs.ColoredFormatter):
-    def __init__(self, *args, **kwargs) -> None:
-        super().__init__(*args, **kwargs)
-        coloredlogs.logging.Formatter.formatException = format_exception
-
-
-class pretty:
-    """A simple object wrapper to pretty-format it when formatting the log record."""
-
-    def __init__(self, obj: Any) -> None:
-        self.obj = obj
-
-    def __repr__(self) -> str:
-        return pprint.pformat(self.obj)
-
-
-def setup_console_log_handler(config: Mapping[str, Any]) -> logging.Handler:
-    log_formats = {
-        "simple": "%(levelname)s %(message)s",
-        "verbose": "%(asctime)s %(levelname)s %(name)s [%(process)d] %(message)s",
-    }
-    drv_config = config["console"]
-    console_formatter: logging.Formatter
-    colored = drv_config["colored"]
-    if colored is None:
-        colored = sys.stderr.isatty()
-    if colored:
-        console_formatter = ColorizedFormatter(
-            log_formats[drv_config["format"]],
-            datefmt="%Y-%m-%d %H:%M:%S.%f",  # coloredlogs has intrinsic support for msec
-            field_styles={
-                "levelname": {"color": 248, "bold": True},
-                "name": {"color": 246, "bold": False},
-                "process": {"color": "cyan"},
-                "asctime": {"color": 240},
-            },
-            level_styles={
-                "debug": {"color": "green"},
-                "verbose": {"color": "green", "bright": True},
-                "info": {"color": "cyan", "bright": True},
-                "notice": {"color": "cyan", "bold": True},
-                "warning": {"color": "yellow"},
-                "error": {"color": "red", "bright": True},
-                "success": {"color": 77},
-                "critical": {"background": "red", "color": 255, "bold": True},
-            },
-        )
-    else:
-        console_formatter = ConsoleFormatter(
-            log_formats[drv_config["format"]],
-            datefmt="%Y-%m-%d %H:%M:%S.%f",
-        )
-    console_handler = logging.StreamHandler(
-        stream=sys.stderr,
-    )
-    console_handler.setLevel(config["level"])
-    console_handler.setFormatter(console_formatter)
-    return console_handler
-
-
-def setup_file_log_handler(config: Mapping[str, Any]) -> logging.Handler:
-    drv_config = config["file"]
-    fmt = "%(timestamp) %(level) %(name) %(processName) %(message)"
-    file_handler = logging.handlers.RotatingFileHandler(
-        filename=drv_config["path"] / drv_config["filename"],
-        backupCount=drv_config["backup-count"],
-        maxBytes=drv_config["rotation-size"],
-        encoding="utf-8",
-    )
-    file_handler.setLevel(config["level"])
-    file_handler.setFormatter(CustomJsonFormatter(fmt))
-    return file_handler
-
-
-def log_worker(
-    logging_config: Mapping[str, Any],
-    parent_pid: int,
-    log_endpoint: str,
-    ready_event: threading.Event,
-) -> None:
-    console_handler = None
-    file_handler = None
-    logstash_handler = None
-    graylog_handler = None
-
-    # For future references: when implementing new kind of logging adapters,
-    # make sure to adapt our custom `Formatter.formatException()` approach;
-    # Otherwise it won't print out EXCEPTION level log (along with the traceback).
-    if "console" in logging_config["drivers"]:
-        console_handler = setup_console_log_handler(logging_config)
-
-    if "file" in logging_config["drivers"]:
-        file_handler = setup_file_log_handler(logging_config)
-
-    if "logstash" in logging_config["drivers"]:
-        drv_config = logging_config["logstash"]
-        logstash_handler = LogstashHandler(
-            endpoint=drv_config["endpoint"],
-            protocol=drv_config["protocol"],
-            ssl_enabled=drv_config["ssl-enabled"],
-            ssl_verify=drv_config["ssl-verify"],
-            myhost="hostname",  # TODO: implement
-        )
-        logstash_handler.setLevel(logging_config["level"])
-        logstash_handler.setFormatter(SerializedExceptionFormatter())
-    if "graylog" in logging_config["drivers"]:
-        graylog_handler = setup_graylog_handler(logging_config)
-        assert graylog_handler is not None
-        graylog_handler.setFormatter(SerializedExceptionFormatter())
-
-    zctx = zmq.Context()
-    agg_sock = zctx.socket(zmq.PULL)
-    agg_sock.bind(log_endpoint)
-    ep_url = yarl.URL(log_endpoint)
-    if ep_url.scheme.lower() == "ipc":
-        os.chmod(ep_url.path, 0o777)
-    try:
-        ready_event.set()
-        while True:
-            data = agg_sock.recv()
-            if not data:
-                return
-            unpacked_data = msgpack.unpackb(data)
-            if not unpacked_data:
-                break
-            rec = logging.makeLogRecord(unpacked_data)
-            if rec is None:
-                break
-            if console_handler:
-                console_handler.emit(rec)
-            try:
-                if file_handler:
-                    file_handler.emit(rec)
-                if logstash_handler:
-                    logstash_handler.emit(rec)
-                    print("logstash")
-                if graylog_handler:
-                    graylog_handler.emit(rec)
-            except OSError:
-                # don't terminate the log worker.
-                continue
-    finally:
-        if logstash_handler:
-            logstash_handler.cleanup()
-        if graylog_handler:
-            graylog_handler.close()
-        agg_sock.close()
-        zctx.term()
-
-
-class RelayHandler(logging.Handler):
-    _sock: zmq.Socket | None
-
-    def __init__(self, *, endpoint: str) -> None:
-        super().__init__()
-        self.endpoint = endpoint
-        self._zctx = zmq.Context()
-        # We should use PUSH-PULL socket pairs to avoid
-        # lost of synchronization sentinel messages.
-        if endpoint:
-            self._sock = self._zctx.socket(zmq.PUSH)
-            assert self._sock is not None
-            self._sock.setsockopt(zmq.LINGER, 100)
-            self._sock.connect(self.endpoint)
-        else:
-            self._sock = None
-
-    def close(self) -> None:
-        if self._sock is not None:
-            self._sock.close()
-        self._zctx.term()
-
-    def _fallback(self, record: Optional[logging.LogRecord]) -> None:
-        if record is None:
-            return
-        print(record.getMessage(), file=sys.stderr)
-
-    def emit(self, record: Optional[logging.LogRecord]) -> None:
-        if self._sock is None:
-            self._fallback(record)
-            return
-        # record may be None to signal shutdown.
-        if record:
-            log_body = {
-                "name": record.name,
-                "pathname": record.pathname,
-                "lineno": record.lineno,
-                "msg": record.getMessage(),
-                "levelno": record.levelno,
-                "levelname": record.levelname,
-            }
-            if record.exc_info:
-                log_body["exc_info"] = traceback.format_exception(*record.exc_info)
-        else:
-            log_body = None
-        try:
-            serialized_record = msgpack.packb(log_body)
-            self._sock.send(serialized_record)
-        except zmq.ZMQError:
-            self._fallback(record)
-
-
-class AbstractLogger(metaclass=ABCMeta):
-    def __init__(
-        self,
-        logging_config: MutableMapping[str, Any],
-    ) -> None:
-        pass
-
-    @abstractmethod
-    def __enter__(self):
-        raise NotImplementedError
-
-    @abstractmethod
-    def __exit__(self, *exc_info_args):
-        raise NotImplementedError
-
-
-class NoopLogger(AbstractLogger):
-    def __init__(
-        self,
-        logging_config: MutableMapping[str, Any],
-    ) -> None:
-        pass
-
-    def __enter__(self):
-        pass
-
-    def __exit__(self, *exc_info_args):
-        pass
-
-
-class LocalLogger(AbstractLogger):
-    def __init__(
-        self,
-        logging_config: MutableMapping[str, Any],
-    ) -> None:
-        cfg = logging_config_iv.check(logging_config)
-        _check_driver_config_exists_if_activated(cfg, "console")
-        self.logging_config = cfg
-        log_handlers = []
-        if "console" in self.logging_config["drivers"]:
-            console_handler = setup_console_log_handler(self.logging_config)
-            log_handlers.append(console_handler)
-        if "file" in self.logging_config["drivers"]:
-            file_handler = setup_file_log_handler(self.logging_config)
-            log_handlers.append(file_handler)
-        self.log_config = {
-            "version": 1,
-            "disable_existing_loggers": False,
-            "handlers": {
-                "null": {"class": "logging.NullHandler"},
-            },
-            "loggers": {
-                "": {
-                    "handlers": [],
-                    "level": cfg["level"],
-                },
-                **{
-                    k: {
-                        "handlers": [],
-                        "level": v,
-                        "propagate": False,
-                    }
-                    for k, v in cfg["pkg-ns"].items()
-                },
-            },
-        }
-        logging.config.dictConfig(self.log_config)
-        root_logger = logging.getLogger(None)
-        for h in log_handlers:
-            root_logger.addHandler(h)
-        for pkg_ns in cfg["pkg-ns"].keys():
-            ns_logger = logging.getLogger(pkg_ns)
-            for h in log_handlers:
-                ns_logger.addHandler(h)
-
-    def __enter__(self):
-        pass
-
-    def __exit__(self, *exc_info_args):
-        pass
-
-
-class Logger(AbstractLogger):
-    is_master: bool
-    log_endpoint: str
-    logging_config: Mapping[str, Any]
-    log_config: MutableMapping[str, Any]
-    log_worker: threading.Thread
-
-    def __init__(
-        self,
-        logging_config: MutableMapping[str, Any],
-        *,
-        is_master: bool,
-        log_endpoint: str,
-    ) -> None:
-        legacy_logfile_path = os.environ.get("BACKEND_LOG_FILE")
-        if legacy_logfile_path:
-            p = Path(legacy_logfile_path)
-            config.override_key(logging_config, ("file", "path"), p.parent)
-            config.override_key(logging_config, ("file", "filename"), p.name)
-        config.override_with_env(logging_config, ("file", "backup-count"), "BACKEND_LOG_FILE_COUNT")
-        legacy_logfile_size = os.environ.get("BACKEND_LOG_FILE_SIZE")
-        if legacy_logfile_size:
-            legacy_logfile_size = f"{legacy_logfile_size}M"
-            config.override_with_env(logging_config, ("file", "rotation-size"), legacy_logfile_size)
-
-        cfg = logging_config_iv.check(logging_config)
-
-        _check_driver_config_exists_if_activated(cfg, "console")
-        _check_driver_config_exists_if_activated(cfg, "file")
-        _check_driver_config_exists_if_activated(cfg, "logstash")
-        _check_driver_config_exists_if_activated(cfg, "graylog")
-
-        self.is_master = is_master
-        self.log_endpoint = log_endpoint
-        self.logging_config = cfg
-        self.log_config = {
-            "version": 1,
-            "disable_existing_loggers": False,
-            "handlers": {
-                "null": {"class": "logging.NullHandler"},
-            },
-            "loggers": {
-                "": {"handlers": [], "level": cfg["level"]},
-                **{
-                    k: {"handlers": [], "level": v, "propagate": False}
-                    for k, v in cfg["pkg-ns"].items()
-                },
-            },
-        }
-
-    def __enter__(self):
-        self.log_config["handlers"]["relay"] = {
-            "class": "ai.backend.common.logging.RelayHandler",
-            "level": self.logging_config["level"],
-            "endpoint": self.log_endpoint,
-        }
-        for _logger in self.log_config["loggers"].values():
-            _logger["handlers"].append("relay")
-        logging.config.dictConfig(self.log_config)
-        self._is_active_token = is_active.set(True)
-        if self.is_master and self.log_endpoint:
-            self.relay_handler = logging.getLogger("").handlers[0]
-            self.ready_event = threading.Event()
-            assert isinstance(self.relay_handler, RelayHandler)
-            self.log_worker = threading.Thread(
-                target=log_worker,
-                name="Logger",
-                args=(self.logging_config, os.getpid(), self.log_endpoint, self.ready_event),
-            )
-            self.log_worker.start()
-            self.ready_event.wait()
-
-    def __exit__(self, *exc_info_args):
-        # Resetting generates "different context" errors.
-        # Since practically we only need to check activeness in alembic scripts
-        # and it should be active until the program terminates,
-        # just leave it as-is.
-        is_active.reset(self._is_active_token)
-        if self.is_master and self.log_endpoint:
-            self.relay_handler.emit(None)
-            self.log_worker.join()
-            self.relay_handler.close()
-            ep_url = yarl.URL(self.log_endpoint)
-            if ep_url.scheme.lower() == "ipc" and (ep_sock := Path(ep_url.path)).exists():
-                ep_sock.unlink()
-
-
-def _check_driver_config_exists_if_activated(cfg, driver):
-    if driver in cfg["drivers"] and cfg[driver] is None:
-        raise ConfigurationError({"logging": f"{driver} driver is activated but no config given."})
-=======
 warnings.warn(
     "Please import BraceStyleAdapter from ai.backend.logging "
     "instead of ai.backend.common.logging",
     DeprecationWarning,
-)
->>>>>>> fb0f8eda
+)