--- conflicted
+++ resolved
@@ -49,59 +49,6 @@
     "ai.backend": "INFO",
     "tests": "DEBUG",
 }
-
-<<<<<<< HEAD
-logging_config_iv = t.Dict(
-    {
-        t.Key("level", default="INFO"): loglevel_iv,
-        t.Key("pkg-ns", default=default_pkg_ns): t.Mapping(t.String(allow_blank=True), loglevel_iv),
-        t.Key("drivers", default=["console"]): t.List(
-            t.Enum("console", "logstash", "file", "graylog")
-        ),
-        t.Key(
-            "console",
-            default={
-                "colored": None,
-                "format": "verbose",
-            },
-        ): t.Dict(
-            {
-                t.Key("colored", default=None): t.Null | t.Bool,
-                t.Key("format", default="verbose"): logformat_iv,
-            }
-        ).allow_extra("*"),
-        t.Key("file", default=None): t.Null | t.Dict(
-            {
-                t.Key("path"): tx.Path(type="dir", auto_create=True),
-                t.Key("filename"): t.String,
-                t.Key("backup-count", default=5): t.Int[1:100],
-                t.Key("rotation-size", default="10M"): tx.BinarySize,
-                t.Key("format", default="verbose"): logformat_iv,
-            }
-        ).allow_extra("*"),
-        t.Key("logstash", default=None): t.Null | t.Dict(
-            {
-                t.Key("endpoint"): tx.HostPortPair,
-                t.Key("protocol", default="tcp"): t.Enum("zmq.push", "zmq.pub", "tcp", "udp"),
-                t.Key("ssl-enabled", default=True): t.Bool,
-                t.Key("ssl-verify", default=True): t.Bool,
-                # NOTE: logstash does not have format option.
-            }
-        ).allow_extra("*"),
-        t.Key("graylog", default=None): t.Null | t.Dict(
-            {
-                t.Key("host"): t.String,
-                t.Key("port"): t.ToInt[1024:65535],
-                t.Key("level", default="INFO"): loglevel_iv,
-                t.Key("validate", default=False): t.Bool,
-                t.Key("ca-certs", default=None): t.Null | t.String(allow_blank=True),
-                t.Key("keyfile", default=None): t.Null | t.String(allow_blank=True),
-                t.Key("certfile", default=None): t.Null | t.String(allow_blank=True),
-            }
-        ).allow_extra("*"),
-    }
-).allow_extra("*")
-=======
 logging_config_iv = t.Dict({
     t.Key("level", default="INFO"): loglevel_iv,
     t.Key("pkg-ns", default=default_pkg_ns): t.Mapping(t.String(allow_blank=True), loglevel_iv),
@@ -132,8 +79,17 @@
         t.Key("ssl-verify", default=True): t.Bool,
         # NOTE: logstash does not have format option.
     }).allow_extra("*"),
+    t.Key("graylog", default=None): t.Null
+    | t.Dict({
+        t.Key("host"): t.String,
+        t.Key("port"): t.ToInt[1024:65535],
+        t.Key("level", default="INFO"): loglevel_iv,
+        t.Key("validate", default=False): t.Bool,
+        t.Key("ca-certs", default=None): t.Null | t.String(allow_blank=True),
+        t.Key("keyfile", default=None): t.Null | t.String(allow_blank=True),
+        t.Key("certfile", default=None): t.Null | t.String(allow_blank=True),
+    }).allow_extra("*"),
 }).allow_extra("*")
->>>>>>> d22a2377
 
 
 class PickledException(Exception):
