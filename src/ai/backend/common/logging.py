--- conflicted
+++ resolved
@@ -190,7 +190,6 @@
             self._sock.sendall(json.dumps(log).encode("utf-8"))
 
 
-<<<<<<< HEAD
 def format_exception(self, ei):
     s = "".join(ei)
     if s[-1:] == "\n":
@@ -201,7 +200,8 @@
 class SerializedExceptionFormatter(logging.Formatter):
     def formatException(self, ei) -> str:
         return format_exception(self, ei)
-=======
+
+
 def setup_graylog_handler(config: Mapping[str, Any]) -> Optional[logging.Handler]:
     try:
         import graypy
@@ -218,7 +218,6 @@
     )
     graylog_handler.setLevel(config["level"])
     return graylog_handler
->>>>>>> 534eb0ee
 
 
 class ConsoleFormatter(logging.Formatter):
@@ -360,12 +359,11 @@
             myhost="hostname",  # TODO: implement
         )
         logstash_handler.setLevel(logging_config["level"])
-<<<<<<< HEAD
         logstash_handler.setFormatter(SerializedExceptionFormatter())
-=======
     if "graylog" in logging_config["drivers"]:
         graylog_handler = setup_graylog_handler(logging_config)
->>>>>>> 534eb0ee
+        assert graylog_handler is not None
+        graylog_handler.setFormatter(SerializedExceptionFormatter())
 
     zctx = zmq.Context()
     agg_sock = zctx.socket(zmq.PULL)
@@ -379,26 +377,10 @@
             data = agg_sock.recv()
             if not data:
                 return
-<<<<<<< HEAD
             unpacked_data = msgpack.unpackb(data)
             if not unpacked_data:
                 break
             rec = logging.makeLogRecord(unpacked_data)
-=======
-            try:
-                rec = pickle.loads(data)
-            except (pickle.PickleError, TypeError):
-                # We have an unpickling error.
-                # Change into a self-created log record with exception info.
-                rec = logging.makeLogRecord({
-                    "name": __name__,
-                    "msg": "Cannot unpickle the log record (raw data: %r)",
-                    "levelno": logging.ERROR,
-                    "levelname": "error",
-                    "args": (data,),  # attach the original data for inspection
-                    "exc_info": sys.exc_info(),
-                })
->>>>>>> 534eb0ee
             if rec is None:
                 break
             if console_handler:
@@ -469,43 +451,8 @@
         else:
             log_body = None
         try:
-<<<<<<< HEAD
             serialized_record = msgpack.packb(log_body)
             self._sock.send(serialized_record)
-=======
-            if record is not None and record.exc_info is not None:
-                pickling_support.install(record.exc_info[1])
-            pickled_rec = pickle.dumps(record)
-        except (
-            pickle.PickleError,
-            TypeError,
-            ImportError,  # when "Python is likely to be shutting down"
-        ):
-            # We have a pickling error.
-            # Change it into a self-created picklable log record with exception info.
-            if record is not None:
-                exc_info: Any
-                if isinstance(record.exc_info, tuple):
-                    exc_info = (
-                        PickledException,
-                        PickledException(repr(record.exc_info[1])),  # store stringified repr
-                        record.exc_info[2],
-                    )
-                else:
-                    exc_info = record.exc_info
-                record = logging.makeLogRecord({
-                    "name": record.name,
-                    "pathname": record.pathname,
-                    "lineno": record.lineno,
-                    "msg": record.getMessage(),
-                    "levelno": record.levelno,
-                    "levelname": record.levelname,
-                    "exc_info": exc_info,
-                })
-            pickled_rec = pickle.dumps(record)
-        try:
-            self._sock.send(pickled_rec)
->>>>>>> 534eb0ee
         except zmq.ZMQError:
             self._fallback(record)
 
