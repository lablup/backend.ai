--- conflicted
+++ resolved
@@ -193,7 +193,6 @@
             self._sock.sendall(json.dumps(log).encode("utf-8"))
 
 
-<<<<<<< HEAD
 def format_exception(self, ei):
     s = "".join(ei)
     if s[-1:] == "\n":
@@ -204,7 +203,8 @@
 class SerializedExceptionFormatter(logging.Formatter):
     def formatException(self, ei) -> str:
         return format_exception(self, ei)
-=======
+
+
 class GELFTLSHandler(graypy.GELFTLSHandler):
     ssl_ctx: ssl.SSLContext
 
@@ -246,7 +246,6 @@
         wrapped_socket.connect((self.host, self.port))
 
         return wrapped_socket
->>>>>>> 355af087
 
 
 def setup_graylog_handler(config: Mapping[str, Any]) -> Optional[logging.Handler]:
