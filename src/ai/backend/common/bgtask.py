--- conflicted
+++ resolved
@@ -158,10 +158,16 @@
                         "message": event.message,
                     }
                     match event:
-                        case BgtaskUpdatedEvent():
-                            body["current_progress"] = event.current_progress
-                            body["total_progress"] = event.total_progress
-                            await resp.send(json.dumps(body), event=event.name, retry=5)
+                        case BgtaskUpdatedEvent(
+                            name=name,
+                            current_progress=current_progress,
+                            total_progress=total_progress,
+                            log_type=log_type,
+                        ):
+                            body["current_progress"] = current_progress
+                            body["total_progress"] = total_progress
+                            body["log_type"] = str(log_type)
+                            await resp.send(json.dumps(body), event=name, retry=5)
                         case BgtaskDoneEvent():
                             if extra_data:
                                 body.update(extra_data)
@@ -201,22 +207,6 @@
 
         if task_info["status"] != "started":
             # It is an already finished task!
-<<<<<<< HEAD
-            async with sse_response(request) as resp:
-                try:
-                    body = {
-                        "task_id": str(task_id),
-                        "status": task_info["status"],
-                        "current_progress": task_info["current"],
-                        "total_progress": task_info["total"],
-                        "message": task_info["msg"],
-                        "log_type": task_info.get("log_type", str(LogType.INFO)),
-                    }
-                    await resp.send(json.dumps(body), event="bgtask_" + task_info["status"])
-                finally:
-                    await resp.send("{}", event="server_close")
-            return resp
-=======
             yield (
                 BgtaskDoneEvent(task_id, message=task_info["msg"]),
                 {
@@ -226,7 +216,6 @@
                 },
             )
             return
->>>>>>> 2e8b377c
 
         # It is an ongoing task.
         my_queue: asyncio.Queue[BgtaskEvents | Sentinel] = asyncio.Queue()
@@ -236,45 +225,11 @@
             while True:
                 event = await my_queue.get()
                 try:
-<<<<<<< HEAD
-                    while True:
-                        event = await my_queue.get()
-                        try:
-                            if event is sentinel:
-                                break
-                            if task_id != event.task_id:
-                                continue
-                            body = {
-                                "task_id": str(task_id),
-                                "message": event.message,
-                            }
-                            match event:
-                                case BgtaskUpdatedEvent(
-                                    name=name,
-                                    current_progress=progress,
-                                    total_progress=total_progress,
-                                    log_type=log_type,
-                                ):
-                                    body["current_progress"] = progress
-                                    body["total_progress"] = total_progress
-                                    body["log_type"] = str(log_type)
-                                    await resp.send(json.dumps(body), event=name, retry=5)
-                                case (
-                                    BgtaskDoneEvent()
-                                    | BgtaskFailedEvent()
-                                    | BgtaskCancelledEvent()
-                                ):
-                                    await resp.send("{}", event="server_close")
-                                    break
-                        finally:
-                            my_queue.task_done()
-=======
                     if event is sentinel:
                         break
                     if task_id != event.task_id:
                         continue
                     yield event, {}
->>>>>>> 2e8b377c
                 finally:
                     my_queue.task_done()
         finally:
