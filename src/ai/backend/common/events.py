from __future__ import annotations

import abc
import asyncio
import hashlib
import logging
import secrets
import socket
import uuid
from collections import defaultdict
from types import TracebackType
from typing import (
    Any,
    Awaitable,
    Callable,
    ClassVar,
    Coroutine,
    Generic,
    Mapping,
    Optional,
    Protocol,
    Sequence,
    Type,
    TypedDict,
    TypeVar,
    Union,
    cast,
)

<<<<<<< HEAD
from aiotools.context import aclosing
from aiotools.server import process_index
from aiotools.taskgroup import PersistentTaskGroup
import attr
from redis.asyncio import ConnectionPool
=======
import aioredis
import aioredis.exceptions
import aioredis.sentinel
import attr
from aiotools.context import aclosing
from aiotools.server import process_index
from aiotools.taskgroup import PersistentTaskGroup
from typing_extensions import TypeAlias
>>>>>>> f559a456

from . import msgpack, redis_helper
from .logging import BraceStyleAdapter
from .types import (
    AgentId,
    EtcdRedisConfig,
    KernelId,
    LogSeverity,
    RedisConnectionInfo,
    SessionId,
    aobject,
)

__all__ = (
    'AbstractEvent',
    'EventCallback',
    'EventDispatcher',
    'EventHandler',
    'EventProducer',
)

log = BraceStyleAdapter(logging.getLogger('ai.backend.common.events'))

PTGExceptionHandler: TypeAlias = Callable[[Type[Exception], Exception, TracebackType], Awaitable[None]]


class AbstractEvent(metaclass=abc.ABCMeta):

    # derivatives shoudld define the fields.

    name: ClassVar[str] = "undefined"

    @abc.abstractmethod
    def serialize(self) -> tuple:
        """
        Return a msgpack-serializable tuple.
        """
        pass

    @classmethod
    @abc.abstractmethod
    def deserialize(cls, value: tuple):
        """
        Construct the event args from a tuple deserialized from msgpack.
        """
        pass


class EmptyEventArgs():

    def serialize(self) -> tuple:
        return tuple()

    @classmethod
    def deserialize(cls, value: tuple):
        return cls()


class DoScheduleEvent(EmptyEventArgs, AbstractEvent):
    name = "do_schedule"


class DoPrepareEvent(EmptyEventArgs, AbstractEvent):
    name = "do_prepare"


class DoIdleCheckEvent(EmptyEventArgs, AbstractEvent):
    name = "do_idle_check"


@attr.s(slots=True, frozen=True)
class DoTerminateSessionEvent(AbstractEvent):
    name = "do_terminate_session"

    session_id: SessionId = attr.ib()
    reason: str = attr.ib()

    def serialize(self) -> tuple:
        return (
            str(self.session_id),
            self.reason,
        )

    @classmethod
    def deserialize(cls, value: tuple):
        return cls(
            SessionId(uuid.UUID(value[0])),
            value[1],
        )


@attr.s(slots=True, frozen=True)
class GenericAgentEventArgs():

    reason: str = attr.ib(default='')

    def serialize(self) -> tuple:
        return (self.reason, )

    @classmethod
    def deserialize(cls, value: tuple):
        return cls(value[0])


class AgentStartedEvent(GenericAgentEventArgs, AbstractEvent):
    name = "agent_started"


class AgentTerminatedEvent(GenericAgentEventArgs, AbstractEvent):
    name = "agent_terminated"


@attr.s(slots=True, frozen=True)
class AgentErrorEvent(AbstractEvent):
    name = "agent_error"

    message: str = attr.ib()
    traceback: Optional[str] = attr.ib(default=None)
    user: Optional[Any] = attr.ib(default=None)
    context_env: Mapping[str, Any] = attr.ib(factory=dict)
    severity: LogSeverity = attr.ib(default=LogSeverity.ERROR)

    def serialize(self) -> tuple:
        return (
            self.message,
            self.traceback,
            self.user,
            self.context_env,
            self.severity.value,
        )

    @classmethod
    def deserialize(cls, value: tuple):
        return cls(
            value[0],
            value[1],
            value[2],
            value[3],
            LogSeverity(value[4]),
        )


@attr.s(slots=True, frozen=True)
class AgentHeartbeatEvent(AbstractEvent):
    name = "agent_heartbeat"

    agent_info: Mapping[str, Any] = attr.ib()

    def serialize(self) -> tuple:
        return (self.agent_info, )

    @classmethod
    def deserialize(cls, value: tuple):
        return cls(value[0])


@attr.s(slots=True, frozen=True)
class KernelCreationEventArgs():
    kernel_id: KernelId = attr.ib()
    creation_id: str = attr.ib()
    reason: str = attr.ib(default='')

    def serialize(self) -> tuple:
        return (
            str(self.kernel_id),
            self.creation_id,
            self.reason,
        )

    @classmethod
    def deserialize(cls, value: tuple):
        return cls(
            kernel_id=KernelId(uuid.UUID(value[0])),
            creation_id=value[1],
            reason=value[2],
        )


class KernelEnqueuedEvent(KernelCreationEventArgs, AbstractEvent):
    name = "kernel_enqueued"


class KernelPreparingEvent(KernelCreationEventArgs, AbstractEvent):
    name = "kernel_preparing"


class KernelPullingEvent(KernelCreationEventArgs, AbstractEvent):
    name = "kernel_pulling"


@attr.s(auto_attribs=True, slots=True)
class KernelPullProgressEvent(AbstractEvent):
    name = "kernel_pull_progress"
    kernel_id: uuid.UUID = attr.ib()
    current_progress: float = attr.ib()
    total_progress: float = attr.ib()
    message: Optional[str] = attr.ib(default=None)

    def serialize(self) -> tuple:
        return (
            str(self.kernel_id),
            self.current_progress,
            self.total_progress,
            self.message,
        )

    @classmethod
    def deserialize(cls, value: tuple):
        return cls(
            uuid.UUID(value[0]),
            value[1],
            value[2],
            value[3],
        )


class KernelCreatingEvent(KernelCreationEventArgs, AbstractEvent):
    name = "kernel_creating"


class KernelStartedEvent(KernelCreationEventArgs, AbstractEvent):
    name = "kernel_started"


class KernelCancelledEvent(KernelCreationEventArgs, AbstractEvent):
    name = "kernel_cancelled"


@attr.s(slots=True, frozen=True)
class KernelTerminationEventArgs():
    kernel_id: KernelId = attr.ib()
    reason: str = attr.ib(default='')
    exit_code: int = attr.ib(default=-1)

    def serialize(self) -> tuple:
        return (
            str(self.kernel_id),
            self.reason,
            self.exit_code,
        )

    @classmethod
    def deserialize(cls, value: tuple):
        return cls(
            KernelId(uuid.UUID(value[0])),
            value[1],
            value[2],
        )


class KernelTerminatingEvent(KernelTerminationEventArgs, AbstractEvent):
    name = "kernel_terminating"


class KernelTerminatedEvent(KernelTerminationEventArgs, AbstractEvent):
    name = "kernel_terminated"


@attr.s(slots=True, frozen=True)
class SessionCreationEventArgs():
    session_id: SessionId = attr.ib()
    creation_id: str = attr.ib()
    reason: str = attr.ib(default='')

    def serialize(self) -> tuple:
        return (
            str(self.session_id),
            self.creation_id,
            self.reason,
        )

    @classmethod
    def deserialize(cls, value: tuple):
        return cls(
            SessionId(uuid.UUID(value[0])),
            value[1],
            value[2],
        )


class SessionEnqueuedEvent(SessionCreationEventArgs, AbstractEvent):
    name = "session_enqueued"


class SessionScheduledEvent(SessionCreationEventArgs, AbstractEvent):
    name = "session_scheduled"


class SessionPreparingEvent(SessionCreationEventArgs, AbstractEvent):
    name = "session_preparing"


class SessionCancelledEvent(SessionCreationEventArgs, AbstractEvent):
    name = "session_cancelled"


class SessionStartedEvent(SessionCreationEventArgs, AbstractEvent):
    name = "session_started"


@attr.s(slots=True, frozen=True)
class SessionTerminationEventArgs():
    session_id: SessionId = attr.ib()
    reason: str = attr.ib(default='')

    def serialize(self) -> tuple:
        return (
            str(self.session_id),
            self.reason,
        )

    @classmethod
    def deserialize(cls, value: tuple):
        return cls(
            SessionId(uuid.UUID(value[0])),
            value[1],
        )


class SessionTerminatedEvent(SessionTerminationEventArgs, AbstractEvent):
    name = "session_terminated"


@attr.s(slots=True, frozen=True)
class SessionResultEventArgs():
    session_id: SessionId = attr.ib()
    reason: str = attr.ib(default='')
    exit_code: int = attr.ib(default=-1)

    def serialize(self) -> tuple:
        return (
            str(self.session_id),
            self.reason,
            self.exit_code,
        )

    @classmethod
    def deserialize(cls, value: tuple):
        return cls(
            SessionId(uuid.UUID(value[0])),
            value[1],
            value[2],
        )


class SessionSuccessEvent(SessionResultEventArgs, AbstractEvent):
    name = "session_success"


class SessionFailureEvent(SessionResultEventArgs, AbstractEvent):
    name = "session_failure"


@attr.s(auto_attribs=True, slots=True)
class DoSyncKernelLogsEvent(AbstractEvent):
    name = "do_sync_kernel_logs"

    kernel_id: KernelId = attr.ib()
    container_id: str = attr.ib()

    def serialize(self) -> tuple:
        return (
            str(self.kernel_id),
            self.container_id,
        )

    @classmethod
    def deserialize(cls, value: tuple):
        return cls(
            KernelId(uuid.UUID(value[0])),
            value[1],
        )


@attr.s(auto_attribs=True, slots=True)
class DoSyncKernelStatsEvent(AbstractEvent):
    name = "do_sync_kernel_stats"

    kernel_ids: Sequence[KernelId] = attr.ib()

    def serialize(self) -> tuple:
        return (
            [*map(str, self.kernel_ids)],
        )

    @classmethod
    def deserialize(cls, value: tuple):
        return cls(
            kernel_ids=tuple(
                KernelId(uuid.UUID(item)) for item in value[0]
            ),
        )


@attr.s(auto_attribs=True, slots=True)
class GenericSessionEventArgs(AbstractEvent):
    session_id: SessionId = attr.ib()

    def serialize(self) -> tuple:
        return (
            str(self.session_id),
        )

    @classmethod
    def deserialize(cls, value: tuple):
        return cls(
            SessionId(uuid.UUID(value[0])),
        )


class ExecutionStartedEvent(GenericSessionEventArgs, AbstractEvent):
    name = "execution_started"


class ExecutionFinishedEvent(GenericSessionEventArgs, AbstractEvent):
    name = "execution_finished"


class ExecutionTimeoutEvent(GenericSessionEventArgs, AbstractEvent):
    name = "execution_timeout"


class ExecutionCancelledEvent(GenericSessionEventArgs, AbstractEvent):
    name = "execution_cancelled"


@attr.s(auto_attribs=True, slots=True)
class BgtaskUpdatedEvent(AbstractEvent):
    name = "bgtask_updated"

    task_id: uuid.UUID = attr.ib()
    current_progress: float = attr.ib()
    total_progress: float = attr.ib()
    message: Optional[str] = attr.ib(default=None)

    def serialize(self) -> tuple:
        return (
            str(self.task_id),
            self.current_progress,
            self.total_progress,
            self.message,
        )

    @classmethod
    def deserialize(cls, value: tuple):
        return cls(
            uuid.UUID(value[0]),
            value[1],
            value[2],
            value[3],
        )


@attr.s(auto_attribs=True, slots=True)
class BgtaskDoneEventArgs():
    task_id: uuid.UUID = attr.ib()
    message: Optional[str] = attr.ib(default=None)

    def serialize(self) -> tuple:
        return (
            str(self.task_id),
            self.message,
        )

    @classmethod
    def deserialize(cls, value: tuple):
        return cls(
            uuid.UUID(value[0]),
            value[1],
        )


class BgtaskDoneEvent(BgtaskDoneEventArgs, AbstractEvent):
    name = "bgtask_done"


class BgtaskCancelledEvent(BgtaskDoneEventArgs, AbstractEvent):
    name = "bgtask_cancelled"


class BgtaskFailedEvent(BgtaskDoneEventArgs, AbstractEvent):
    name = "bgtask_failed"


class RedisConnectorFunc(Protocol):
    def __call__(
        self,
    ) -> ConnectionPool:
        ...


TEvent = TypeVar('TEvent', bound='AbstractEvent')
TEventCov = TypeVar('TEventCov', bound='AbstractEvent')
TContext = TypeVar('TContext')

EventCallback = Union[
    Callable[[TContext, AgentId, TEvent], Coroutine[Any, Any, None]],
    Callable[[TContext, AgentId, TEvent], None],
]


@attr.s(auto_attribs=True, slots=True, frozen=True, eq=False, order=False)
class EventHandler(Generic[TContext, TEvent]):
    event_cls: Type[TEvent]
    name: str
    context: TContext
    callback: EventCallback[TContext, TEvent]
    coalescing_opts: Optional[CoalescingOptions]
    coalescing_state: CoalescingState


class CoalescingOptions(TypedDict):
    max_wait: float
    max_batch_size: int


@attr.s(auto_attribs=True, slots=True)
class CoalescingState:
    batch_size: int = 0
    last_added: float = 0.0
    last_handle: asyncio.TimerHandle | None = None
    fut_sync: asyncio.Future | None = None

    def proceed(self):
        if self.fut_sync is not None and not self.fut_sync.done():
            self.fut_sync.set_result(None)

    async def rate_control(self, opts: CoalescingOptions | None) -> bool:
        if opts is None:
            return True
        loop = asyncio.get_running_loop()
        if self.fut_sync is None:
            self.fut_sync = loop.create_future()
        assert self.fut_sync is not None
        self.last_added = loop.time()
        self.batch_size += 1
        if self.batch_size >= opts['max_batch_size']:
            assert self.last_handle is not None
            self.last_handle.cancel()
            self.fut_sync.cancel()
            self.last_handle = None
            self.last_added = 0.0
            self.batch_size = 0
            return True
        # Schedule.
        self.last_handle = loop.call_later(
            opts['max_wait'],
            self.proceed,
        )
        if self.last_added > 0 and loop.time() - self.last_added < opts['max_wait']:
            # Cancel the previously pending task.
            self.last_handle.cancel()
            self.fut_sync.cancel()
            # Reschedule.
            self.fut_sync = loop.create_future()
            self.last_handle = loop.call_later(
                opts['max_wait'],
                self.proceed,
            )
        try:
            await self.fut_sync
        except asyncio.CancelledError:
            if self.last_handle is not None and not self.last_handle.cancelled():
                self.last_handle.cancel()
            return False
        else:
            self.fut_sync = None
            self.last_handle = None
            self.last_added = 0.0
            self.batch_size = 0
            return True


class EventDispatcher(aobject):
    """
    We have two types of event handlers: consumer and subscriber.

    Consumers use the distribution pattern. Only one consumer among many manager worker processes
    receives the event.

    Consumer example: database updates upon specific events.

    Subscribers use the broadcast pattern. All subscribers in many manager worker processes
    receive the same event.

    Subscriber example: enqueuing events to the queues for event streaming API handlers
    """

    consumers: defaultdict[str, set[EventHandler[Any, AbstractEvent]]]
    subscribers: defaultdict[str, set[EventHandler[Any, AbstractEvent]]]
    redis_client: RedisConnectionInfo
    consumer_loop_task: asyncio.Task
    subscriber_loop_task: asyncio.Task
    consumer_taskgroup: PersistentTaskGroup
    subscriber_taskgroup: PersistentTaskGroup

    _log_events: bool
    _consumer_name: str

    def __init__(
        self,
        redis_config: EtcdRedisConfig,
        db: int = 0,
        log_events: bool = False,
        *,
        service_name: str = None,
        stream_key: str = 'events',
        consumer_group: str = "manager",
        node_id: str = None,
        consumer_exception_handler: PTGExceptionHandler = None,
        subscriber_exception_handler: PTGExceptionHandler = None,
    ) -> None:
        _redis_config = redis_config.copy()
        if service_name:
            _redis_config['service_name'] = service_name
        self.redis_client = redis_helper.get_redis_object(_redis_config, db=db)
        self._log_events = log_events
        self._closed = False
        self.consumers = defaultdict(set)
        self.subscribers = defaultdict(set)
        self._stream_key = stream_key
        self._consumer_group = consumer_group
        self._consumer_name = _generate_consumer_id(node_id)
        self.consumer_taskgroup = PersistentTaskGroup(
            name="consumer_taskgroup",
            exception_handler=consumer_exception_handler,
        )
        self.subscriber_taskgroup = PersistentTaskGroup(
            name="subscriber_taskgroup",
            exception_handler=subscriber_exception_handler,
        )

    async def __ainit__(self) -> None:
        self.consumer_loop_task = asyncio.create_task(self._consume_loop())
        self.subscriber_loop_task = asyncio.create_task(self._subscribe_loop())

    async def close(self) -> None:
        self._closed = True
        try:
            cancelled_tasks = []
            await self.consumer_taskgroup.shutdown()
            await self.subscriber_taskgroup.shutdown()
            if not self.consumer_loop_task.done():
                self.consumer_loop_task.cancel()
                cancelled_tasks.append(self.consumer_loop_task)
            if not self.subscriber_loop_task.done():
                self.subscriber_loop_task.cancel()
                cancelled_tasks.append(self.subscriber_loop_task)
            await asyncio.gather(*cancelled_tasks, return_exceptions=True)
        except Exception:
            log.exception("unexpected error while closing event dispatcher")
        finally:
            await self.redis_client.close()

    def consume(
        self,
        event_cls: Type[TEvent],
        context: TContext,
        callback: EventCallback[TContext, TEvent],
        coalescing_opts: CoalescingOptions = None,
        *,
        name: str = None,
    ) -> EventHandler[TContext, TEvent]:
        if name is None:
            name = f"evh-{secrets.token_urlsafe(16)}"
        handler = EventHandler(event_cls, name, context, callback, coalescing_opts, CoalescingState())
        self.consumers[event_cls.name].add(cast(EventHandler[Any, AbstractEvent], handler))
        return handler

    def unconsume(
        self,
        handler: EventHandler[TContext, TEvent],
    ) -> None:
        self.consumers[handler.event_cls.name].discard(cast(EventHandler[Any, AbstractEvent], handler))

    def subscribe(
        self,
        event_cls: Type[TEvent],
        context: TContext,
        callback: EventCallback[TContext, TEvent],
        coalescing_opts: CoalescingOptions = None,
        *,
        name: str = None,
    ) -> EventHandler[TContext, TEvent]:
        if name is None:
            name = f"evh-{secrets.token_urlsafe(16)}"
        handler = EventHandler(event_cls, name, context, callback, coalescing_opts, CoalescingState())
        self.subscribers[event_cls.name].add(cast(EventHandler[Any, AbstractEvent], handler))
        return handler

    def unsubscribe(
        self,
        handler: EventHandler[TContext, TEvent],
    ) -> None:
        self.subscribers[handler.event_cls.name].discard(cast(EventHandler[Any, AbstractEvent], handler))

    async def handle(self, evh_type: str, evh: EventHandler, source: AgentId, args: tuple) -> None:
        coalescing_opts = evh.coalescing_opts
        coalescing_state = evh.coalescing_state
        cb = evh.callback
        event_cls = evh.event_cls
        if self._closed:
            return
        if (await coalescing_state.rate_control(coalescing_opts)):
            if self._closed:
                return
            if self._log_events:
                log.debug("DISPATCH_{}(evh:{})", evh_type, evh.name)
            if asyncio.iscoroutinefunction(cb):
                # mypy cannot catch the meaning of asyncio.iscoroutinefunction().
                await cb(evh.context, source, event_cls.deserialize(args))  # type: ignore
            else:
                cb(evh.context, source, event_cls.deserialize(args))  # type: ignore

    async def dispatch_consumers(
        self,
        event_name: str,
        source: AgentId,
        args: tuple,
    ) -> None:
        if self._log_events:
            log.debug('DISPATCH_CONSUMERS(ev:{}, ag:{})', event_name, source)
        for consumer in self.consumers[event_name].copy():
            self.consumer_taskgroup.create_task(
                self.handle("CONSUMER", consumer, source, args),
            )
            await asyncio.sleep(0)

    async def dispatch_subscribers(
        self,
        event_name: str,
        source: AgentId,
        args: tuple,
    ) -> None:
        if self._log_events:
            log.debug('DISPATCH_SUBSCRIBERS(ev:{}, ag:{})', event_name, source)
        for subscriber in self.subscribers[event_name].copy():
            self.subscriber_taskgroup.create_task(
                self.handle("SUBSCRIBER", subscriber, source, args),
            )
            await asyncio.sleep(0)

    async def _consume_loop(self) -> None:
        async with aclosing(redis_helper.read_stream_by_group(
            self.redis_client,
            self._stream_key,
            self._consumer_group,
            self._consumer_name,
        )) as agen:
            async for msg_id, msg_data in agen:
                if self._closed:
                    return
                if msg_data is None:
                    continue
                try:
                    await self.dispatch_consumers(
                        msg_data[b'name'].decode(),
                        msg_data[b'source'].decode(),
                        msgpack.unpackb(msg_data[b'args']),
                    )
                except asyncio.CancelledError:
                    raise
                except Exception:
                    log.exception('EventDispatcher.consume(): unexpected-error')

    async def _subscribe_loop(self) -> None:
        async with aclosing(redis_helper.read_stream(
            self.redis_client,
            self._stream_key,
        )) as agen:
            async for msg_id, msg_data in agen:
                if self._closed:
                    return
                if msg_data is None:
                    continue
                try:
                    await self.dispatch_subscribers(
                        msg_data[b'name'].decode(),
                        msg_data[b'source'].decode(),
                        msgpack.unpackb(msg_data[b'args']),
                    )
                except asyncio.CancelledError:
                    raise
                except Exception:
                    log.exception('EventDispatcher.subscribe(): unexpected-error')


class EventProducer(aobject):
    redis_client: RedisConnectionInfo
    _log_events: bool

    def __init__(
        self,
        redis_config: EtcdRedisConfig,
        db: int = 0,
        *,
        service_name: str = None,
        stream_key: str = 'events',
        log_events: bool = False,
    ) -> None:
        _redis_config = redis_config.copy()
        if service_name:
            _redis_config['service_name'] = service_name
        self._closed = False
        self.redis_client = redis_helper.get_redis_object(_redis_config, db=db)
        self._log_events = log_events
        self._stream_key = stream_key

    async def __ainit__(self) -> None:
        pass

    async def close(self) -> None:
        self._closed = True
        await self.redis_client.close()

    async def produce_event(
        self,
        event: AbstractEvent,
        *,
        source: str = 'manager',
    ) -> None:
        if self._closed:
            return
        raw_event = {
            b'name': event.name.encode(),
            b'source': source.encode(),
            b'args': msgpack.packb(event.serialize()),
        }
        await redis_helper.execute(
            self.redis_client,
            lambda r: r.xadd(self._stream_key, raw_event),  # type: ignore # aio-libs/aioredis-py#1182
        )


def _generate_consumer_id(node_id: str = None) -> str:
    h = hashlib.sha1()
    h.update(str(node_id or socket.getfqdn()).encode('utf8'))
    hostname_hash = h.hexdigest()
    h = hashlib.sha1()
    h.update(__file__.encode('utf8'))
    installation_path_hash = h.hexdigest()
    pidx = process_index.get(0)
    return f"{hostname_hash}:{installation_path_hash}:{pidx}"<|MERGE_RESOLUTION|>--- conflicted
+++ resolved
@@ -27,22 +27,12 @@
     cast,
 )
 
-<<<<<<< HEAD
-from aiotools.context import aclosing
-from aiotools.server import process_index
-from aiotools.taskgroup import PersistentTaskGroup
-import attr
-from redis.asyncio import ConnectionPool
-=======
-import aioredis
-import aioredis.exceptions
-import aioredis.sentinel
 import attr
 from aiotools.context import aclosing
 from aiotools.server import process_index
 from aiotools.taskgroup import PersistentTaskGroup
+from redis.asyncio import ConnectionPool
 from typing_extensions import TypeAlias
->>>>>>> f559a456
 
 from . import msgpack, redis_helper
 from .logging import BraceStyleAdapter
