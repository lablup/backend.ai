from __future__ import annotations

import abc
import asyncio
import enum
import hashlib
import logging
import secrets
import socket
import uuid
from collections import defaultdict
from types import TracebackType
from typing import (
    Any,
    Awaitable,
    Callable,
    ClassVar,
    Coroutine,
    Generic,
    Mapping,
    Optional,
    Protocol,
    Sequence,
    Type,
    TypedDict,
    TypeVar,
    Union,
    cast,
)

import attrs
from aiomonitor.task import preserve_termination_log
from aiotools.context import aclosing
from aiotools.server import process_index
from aiotools.taskgroup import PersistentTaskGroup
from redis.asyncio import ConnectionPool
from typing_extensions import TypeAlias

from . import msgpack, redis_helper
from .logging import BraceStyleAdapter
from .types import (
    AgentId,
    EtcdRedisConfig,
    KernelId,
    LogSeverity,
    RedisConnectionInfo,
    SessionId,
    aobject,
)

__all__ = (
    "AbstractEvent",
    "EventCallback",
    "EventDispatcher",
    "EventHandler",
    "EventProducer",
)

log = BraceStyleAdapter(logging.getLogger("ai.backend.common.events"))

PTGExceptionHandler: TypeAlias = Callable[
    [Type[Exception], Exception, TracebackType], Awaitable[None]
]


class AbstractEvent(metaclass=abc.ABCMeta):

    # derivatives shoudld define the fields.

    name: ClassVar[str] = "undefined"

    @abc.abstractmethod
    def serialize(self) -> tuple:
        """
        Return a msgpack-serializable tuple.
        """
        pass

    @classmethod
    @abc.abstractmethod
    def deserialize(cls, value: tuple):
        """
        Construct the event args from a tuple deserialized from msgpack.
        """
        pass


class EmptyEventArgs:
    def serialize(self) -> tuple:
        return tuple()

    @classmethod
    def deserialize(cls, value: tuple):
        return cls()


class DoScheduleEvent(EmptyEventArgs, AbstractEvent):
    name = "do_schedule"


class DoPrepareEvent(EmptyEventArgs, AbstractEvent):
    name = "do_prepare"


class DoIdleCheckEvent(EmptyEventArgs, AbstractEvent):
    name = "do_idle_check"


@attrs.define(slots=True, frozen=True)
class DoTerminateSessionEvent(AbstractEvent):
    name = "do_terminate_session"

    session_id: SessionId = attrs.field()
    reason: KernelLifecycleEventReason = attrs.field()

    def serialize(self) -> tuple:
        return (
            str(self.session_id),
            self.reason,
        )

    @classmethod
    def deserialize(cls, value: tuple):
        return cls(
            SessionId(uuid.UUID(value[0])),
            value[1],
        )


@attrs.define(slots=True, frozen=True)
class GenericAgentEventArgs:

    reason: str = attrs.field(default="")

    def serialize(self) -> tuple:
        return (self.reason,)

    @classmethod
    def deserialize(cls, value: tuple):
        return cls(value[0])


class AgentStartedEvent(GenericAgentEventArgs, AbstractEvent):
    name = "agent_started"


class AgentTerminatedEvent(GenericAgentEventArgs, AbstractEvent):
    name = "agent_terminated"


@attrs.define(slots=True, frozen=True)
class AgentErrorEvent(AbstractEvent):
    name = "agent_error"

    message: str = attrs.field()
    traceback: Optional[str] = attrs.field(default=None)
    user: Optional[Any] = attrs.field(default=None)
    context_env: Mapping[str, Any] = attrs.field(factory=dict)
    severity: LogSeverity = attrs.field(default=LogSeverity.ERROR)

    def serialize(self) -> tuple:
        return (
            self.message,
            self.traceback,
            self.user,
            self.context_env,
            self.severity.value,
        )

    @classmethod
    def deserialize(cls, value: tuple):
        return cls(
            value[0],
            value[1],
            value[2],
            value[3],
            LogSeverity(value[4]),
        )


@attrs.define(slots=True, frozen=True)
class AgentHeartbeatEvent(AbstractEvent):
    name = "agent_heartbeat"

    agent_info: Mapping[str, Any] = attrs.field()

    def serialize(self) -> tuple:
        return (self.agent_info,)

    @classmethod
    def deserialize(cls, value: tuple):
        return cls(value[0])


class KernelLifecycleEventReason(str, enum.Enum):
    AGENT_TERMINATION = "agent-termination"
    ALREADY_TERMINATED = "already-terminated"
    ANOMALY_DETECTED = "anomaly-detected"
    EXEC_TIMEOUT = "exec-timeout"
    FAILED_TO_START = "failed-to-start"
    FORCE_TERMINATED = "force-terminated"
    IDLE_TIMEOUT = "idle-timeout"
    IDLE_SESSION_LIFETIME = "idle-session-lifetime"
    IDLE_UTILIZATION = "idle-utilization"
    KILLED_BY_EVENT = "killed-by-event"
    NEW_CONTAINER_STARTED = "new-container-started"
    PENDING_TIMEOUT = "pending-timeout"
    RESTARTING = "restarting"
    RESTART_TIMEOUT = "restart-timeout"
    RESUMING_AGENT_OPERATION = "resuming-agent-operation"
    SELF_TERMINATED = "self-terminated"
    TASK_DONE = "task-done"
    TASK_FAILED = "task-failed"
    TASK_TIMEOUT = "task-timeout"
    TASK_CANCELLED = "task-cancelled"
    TASK_FINISHED = "task-finished"
    TERMINATED_UNKNOWN_CONTAINER = "terminated-unknown-container"
    UNKNOWN = "unknown"
    USER_REQUESTED = "user-requested"

    @classmethod
    def from_value(cls, value: Optional[str]) -> Optional[KernelLifecycleEventReason]:
        try:
            return cls(value)
        except ValueError:
            pass
        return None


@attrs.define(slots=True, frozen=True)
class KernelCreationEventArgs:
    kernel_id: KernelId = attrs.field()
    creation_id: str = attrs.field()
    reason: str = attrs.field(default="")
    creation_info: Mapping[str, Any] = attrs.field(factory=dict)

    def serialize(self) -> tuple:
        return (
            str(self.kernel_id),
            self.creation_id,
            self.reason,
            self.creation_info,
        )

    @classmethod
    def deserialize(cls, value: tuple):
        return cls(
            kernel_id=KernelId(uuid.UUID(value[0])),
            creation_id=value[1],
            reason=value[2],
            creation_info=value[3],
        )


class KernelEnqueuedEvent(KernelCreationEventArgs, AbstractEvent):
    name = "kernel_enqueued"


class KernelPreparingEvent(KernelCreationEventArgs, AbstractEvent):
    name = "kernel_preparing"


class KernelPullingEvent(KernelCreationEventArgs, AbstractEvent):
    name = "kernel_pulling"


@attrs.define(auto_attribs=True, slots=True)
class KernelPullProgressEvent(AbstractEvent):
    name = "kernel_pull_progress"
    kernel_id: uuid.UUID = attrs.field()
    current_progress: float = attrs.field()
    total_progress: float = attrs.field()
    message: Optional[str] = attrs.field(default=None)

    def serialize(self) -> tuple:
        return (
            str(self.kernel_id),
            self.current_progress,
            self.total_progress,
            self.message,
        )

    @classmethod
    def deserialize(cls, value: tuple):
        return cls(
            uuid.UUID(value[0]),
            value[1],
            value[2],
            value[3],
        )


class KernelCreatingEvent(KernelCreationEventArgs, AbstractEvent):
    name = "kernel_creating"


class KernelStartedEvent(KernelCreationEventArgs, AbstractEvent):
    name = "kernel_started"


class KernelCancelledEvent(KernelCreationEventArgs, AbstractEvent):
    name = "kernel_cancelled"


@attrs.define(slots=True, frozen=True)
class KernelTerminationEventArgs:
    kernel_id: KernelId = attrs.field()
    reason: KernelLifecycleEventReason = attrs.field(default=KernelLifecycleEventReason.UNKNOWN)
    exit_code: int = attrs.field(default=-1)

    def serialize(self) -> tuple:
        return (
            str(self.kernel_id),
            self.reason,
            self.exit_code,
        )

    @classmethod
    def deserialize(cls, value: tuple):
        return cls(
            KernelId(uuid.UUID(value[0])),
            value[1],
            value[2],
        )


class KernelTerminatingEvent(KernelTerminationEventArgs, AbstractEvent):
    name = "kernel_terminating"


class KernelTerminatedEvent(KernelTerminationEventArgs, AbstractEvent):
    name = "kernel_terminated"


<<<<<<< HEAD
class KernelPausedEvent(KernelTerminationEventArgs, AbstractEvent):
    name = "kernel_paused"


@attr.s(slots=True, frozen=True)
=======
@attrs.define(slots=True, frozen=True)
>>>>>>> 8a2322e2
class SessionCreationEventArgs:
    session_id: SessionId = attrs.field()
    creation_id: str = attrs.field()
    reason: KernelLifecycleEventReason = attrs.field(default=KernelLifecycleEventReason.UNKNOWN)

    def serialize(self) -> tuple:
        return (
            str(self.session_id),
            self.creation_id,
            self.reason,
        )

    @classmethod
    def deserialize(cls, value: tuple):
        return cls(
            SessionId(uuid.UUID(value[0])),
            value[1],
            value[2],
        )


class SessionEnqueuedEvent(SessionCreationEventArgs, AbstractEvent):
    name = "session_enqueued"


class SessionScheduledEvent(SessionCreationEventArgs, AbstractEvent):
    name = "session_scheduled"


class SessionPreparingEvent(SessionCreationEventArgs, AbstractEvent):
    name = "session_preparing"


class SessionCancelledEvent(SessionCreationEventArgs, AbstractEvent):
    name = "session_cancelled"


class SessionStartedEvent(SessionCreationEventArgs, AbstractEvent):
    name = "session_started"


@attrs.define(slots=True, frozen=True)
class SessionTerminationEventArgs:
    session_id: SessionId = attrs.field()
    reason: str = attrs.field(default="")

    def serialize(self) -> tuple:
        return (
            str(self.session_id),
            self.reason,
        )

    @classmethod
    def deserialize(cls, value: tuple):
        return cls(
            SessionId(uuid.UUID(value[0])),
            value[1],
        )


class SessionTerminatedEvent(SessionTerminationEventArgs, AbstractEvent):
    name = "session_terminated"


@attrs.define(slots=True, frozen=True)
class SessionResultEventArgs:
    session_id: SessionId = attrs.field()
    reason: KernelLifecycleEventReason = attrs.field(default=KernelLifecycleEventReason.UNKNOWN)
    exit_code: int = attrs.field(default=-1)

    def serialize(self) -> tuple:
        return (
            str(self.session_id),
            self.reason,
            self.exit_code,
        )

    @classmethod
    def deserialize(cls, value: tuple):
        return cls(
            SessionId(uuid.UUID(value[0])),
            value[1],
            value[2],
        )


class SessionSuccessEvent(SessionResultEventArgs, AbstractEvent):
    name = "session_success"


class SessionFailureEvent(SessionResultEventArgs, AbstractEvent):
    name = "session_failure"


@attrs.define(auto_attribs=True, slots=True)
class DoSyncKernelLogsEvent(AbstractEvent):
    name = "do_sync_kernel_logs"

    kernel_id: KernelId = attrs.field()
    container_id: str = attrs.field()

    def serialize(self) -> tuple:
        return (
            str(self.kernel_id),
            self.container_id,
        )

    @classmethod
    def deserialize(cls, value: tuple):
        return cls(
            KernelId(uuid.UUID(value[0])),
            value[1],
        )


@attrs.define(auto_attribs=True, slots=True)
class DoSyncKernelStatsEvent(AbstractEvent):
    name = "do_sync_kernel_stats"

    kernel_ids: Sequence[KernelId] = attrs.field()

    def serialize(self) -> tuple:
        return ([*map(str, self.kernel_ids)],)

    @classmethod
    def deserialize(cls, value: tuple):
        return cls(
            kernel_ids=tuple(KernelId(uuid.UUID(item)) for item in value[0]),
        )


@attrs.define(auto_attribs=True, slots=True)
class GenericSessionEventArgs(AbstractEvent):
    session_id: SessionId = attrs.field()

    def serialize(self) -> tuple:
        return (str(self.session_id),)

    @classmethod
    def deserialize(cls, value: tuple):
        return cls(
            SessionId(uuid.UUID(value[0])),
        )


class ExecutionStartedEvent(GenericSessionEventArgs, AbstractEvent):
    name = "execution_started"


class ExecutionFinishedEvent(GenericSessionEventArgs, AbstractEvent):
    name = "execution_finished"


class ExecutionTimeoutEvent(GenericSessionEventArgs, AbstractEvent):
    name = "execution_timeout"


class ExecutionCancelledEvent(GenericSessionEventArgs, AbstractEvent):
    name = "execution_cancelled"


@attrs.define(auto_attribs=True, slots=True)
class BgtaskUpdatedEvent(AbstractEvent):
    name = "bgtask_updated"

    task_id: uuid.UUID = attrs.field()
    current_progress: float = attrs.field()
    total_progress: float = attrs.field()
    message: Optional[str] = attrs.field(default=None)

    def serialize(self) -> tuple:
        return (
            str(self.task_id),
            self.current_progress,
            self.total_progress,
            self.message,
        )

    @classmethod
    def deserialize(cls, value: tuple):
        return cls(
            uuid.UUID(value[0]),
            value[1],
            value[2],
            value[3],
        )


@attrs.define(auto_attribs=True, slots=True)
class BgtaskDoneEventArgs:
    task_id: uuid.UUID = attrs.field()
    message: Optional[str] = attrs.field(default=None)

    def serialize(self) -> tuple:
        return (
            str(self.task_id),
            self.message,
        )

    @classmethod
    def deserialize(cls, value: tuple):
        return cls(
            uuid.UUID(value[0]),
            value[1],
        )


class BgtaskDoneEvent(BgtaskDoneEventArgs, AbstractEvent):
    name = "bgtask_done"


class BgtaskCancelledEvent(BgtaskDoneEventArgs, AbstractEvent):
    name = "bgtask_cancelled"


class BgtaskFailedEvent(BgtaskDoneEventArgs, AbstractEvent):
    name = "bgtask_failed"


class RedisConnectorFunc(Protocol):
    def __call__(
        self,
    ) -> ConnectionPool:
        ...


TEvent = TypeVar("TEvent", bound="AbstractEvent")
TEventCov = TypeVar("TEventCov", bound="AbstractEvent")
TContext = TypeVar("TContext")

EventCallback = Union[
    Callable[[TContext, AgentId, TEvent], Coroutine[Any, Any, None]],
    Callable[[TContext, AgentId, TEvent], None],
]


@attrs.define(auto_attribs=True, slots=True, frozen=True, eq=False, order=False)
class EventHandler(Generic[TContext, TEvent]):
    event_cls: Type[TEvent]
    name: str
    context: TContext
    callback: EventCallback[TContext, TEvent]
    coalescing_opts: Optional[CoalescingOptions]
    coalescing_state: CoalescingState


class CoalescingOptions(TypedDict):
    max_wait: float
    max_batch_size: int


@attrs.define(auto_attribs=True, slots=True)
class CoalescingState:
    batch_size: int = 0
    last_added: float = 0.0
    last_handle: asyncio.TimerHandle | None = None
    fut_sync: asyncio.Future | None = None

    def proceed(self):
        if self.fut_sync is not None and not self.fut_sync.done():
            self.fut_sync.set_result(None)

    async def rate_control(self, opts: CoalescingOptions | None) -> bool:
        if opts is None:
            return True
        loop = asyncio.get_running_loop()
        if self.fut_sync is None:
            self.fut_sync = loop.create_future()
        assert self.fut_sync is not None
        self.last_added = loop.time()
        self.batch_size += 1
        if self.batch_size >= opts["max_batch_size"]:
            assert self.last_handle is not None
            self.last_handle.cancel()
            self.fut_sync.cancel()
            self.last_handle = None
            self.last_added = 0.0
            self.batch_size = 0
            return True
        # Schedule.
        self.last_handle = loop.call_later(
            opts["max_wait"],
            self.proceed,
        )
        if self.last_added > 0 and loop.time() - self.last_added < opts["max_wait"]:
            # Cancel the previously pending task.
            self.last_handle.cancel()
            self.fut_sync.cancel()
            # Reschedule.
            self.fut_sync = loop.create_future()
            self.last_handle = loop.call_later(
                opts["max_wait"],
                self.proceed,
            )
        try:
            await self.fut_sync
        except asyncio.CancelledError:
            if self.last_handle is not None and not self.last_handle.cancelled():
                self.last_handle.cancel()
            return False
        else:
            self.fut_sync = None
            self.last_handle = None
            self.last_added = 0.0
            self.batch_size = 0
            return True


class EventDispatcher(aobject):
    """
    We have two types of event handlers: consumer and subscriber.

    Consumers use the distribution pattern. Only one consumer among many manager worker processes
    receives the event.

    Consumer example: database updates upon specific events.

    Subscribers use the broadcast pattern. All subscribers in many manager worker processes
    receive the same event.

    Subscriber example: enqueuing events to the queues for event streaming API handlers
    """

    consumers: defaultdict[str, set[EventHandler[Any, AbstractEvent]]]
    subscribers: defaultdict[str, set[EventHandler[Any, AbstractEvent]]]
    redis_client: RedisConnectionInfo
    consumer_loop_task: asyncio.Task
    subscriber_loop_task: asyncio.Task
    consumer_taskgroup: PersistentTaskGroup
    subscriber_taskgroup: PersistentTaskGroup

    _log_events: bool
    _consumer_name: str

    def __init__(
        self,
        redis_config: EtcdRedisConfig,
        db: int = 0,
        log_events: bool = False,
        *,
        service_name: str = None,
        stream_key: str = "events",
        consumer_group: str = "manager",
        node_id: str = None,
        consumer_exception_handler: PTGExceptionHandler = None,
        subscriber_exception_handler: PTGExceptionHandler = None,
    ) -> None:
        _redis_config = redis_config.copy()
        if service_name:
            _redis_config["service_name"] = service_name
        self.redis_client = redis_helper.get_redis_object(_redis_config, db=db)
        self._log_events = log_events
        self._closed = False
        self.consumers = defaultdict(set)
        self.subscribers = defaultdict(set)
        self._stream_key = stream_key
        self._consumer_group = consumer_group
        self._consumer_name = _generate_consumer_id(node_id)
        self.consumer_taskgroup = PersistentTaskGroup(
            name="consumer_taskgroup",
            exception_handler=consumer_exception_handler,
        )
        self.subscriber_taskgroup = PersistentTaskGroup(
            name="subscriber_taskgroup",
            exception_handler=subscriber_exception_handler,
        )

    async def __ainit__(self) -> None:
        self.consumer_loop_task = asyncio.create_task(self._consume_loop())
        self.subscriber_loop_task = asyncio.create_task(self._subscribe_loop())

    async def close(self) -> None:
        self._closed = True
        try:
            cancelled_tasks = []
            await self.consumer_taskgroup.shutdown()
            await self.subscriber_taskgroup.shutdown()
            if not self.consumer_loop_task.done():
                self.consumer_loop_task.cancel()
                cancelled_tasks.append(self.consumer_loop_task)
            if not self.subscriber_loop_task.done():
                self.subscriber_loop_task.cancel()
                cancelled_tasks.append(self.subscriber_loop_task)
            await asyncio.gather(*cancelled_tasks, return_exceptions=True)
        except Exception:
            log.exception("unexpected error while closing event dispatcher")
        finally:
            await self.redis_client.close()

    def consume(
        self,
        event_cls: Type[TEvent],
        context: TContext,
        callback: EventCallback[TContext, TEvent],
        coalescing_opts: CoalescingOptions = None,
        *,
        name: str = None,
    ) -> EventHandler[TContext, TEvent]:
        if name is None:
            name = f"evh-{secrets.token_urlsafe(16)}"
        handler = EventHandler(
            event_cls, name, context, callback, coalescing_opts, CoalescingState()
        )
        self.consumers[event_cls.name].add(cast(EventHandler[Any, AbstractEvent], handler))
        return handler

    def unconsume(
        self,
        handler: EventHandler[TContext, TEvent],
    ) -> None:
        self.consumers[handler.event_cls.name].discard(
            cast(EventHandler[Any, AbstractEvent], handler)
        )

    def subscribe(
        self,
        event_cls: Type[TEvent],
        context: TContext,
        callback: EventCallback[TContext, TEvent],
        coalescing_opts: CoalescingOptions = None,
        *,
        name: str = None,
    ) -> EventHandler[TContext, TEvent]:
        if name is None:
            name = f"evh-{secrets.token_urlsafe(16)}"
        handler = EventHandler(
            event_cls, name, context, callback, coalescing_opts, CoalescingState()
        )
        self.subscribers[event_cls.name].add(cast(EventHandler[Any, AbstractEvent], handler))
        return handler

    def unsubscribe(
        self,
        handler: EventHandler[TContext, TEvent],
    ) -> None:
        self.subscribers[handler.event_cls.name].discard(
            cast(EventHandler[Any, AbstractEvent], handler)
        )

    async def handle(self, evh_type: str, evh: EventHandler, source: AgentId, args: tuple) -> None:
        coalescing_opts = evh.coalescing_opts
        coalescing_state = evh.coalescing_state
        cb = evh.callback
        event_cls = evh.event_cls
        if self._closed:
            return
        if await coalescing_state.rate_control(coalescing_opts):
            if self._closed:
                return
            if self._log_events:
                log.debug("DISPATCH_{}(evh:{})", evh_type, evh.name)
            if asyncio.iscoroutinefunction(cb):
                # mypy cannot catch the meaning of asyncio.iscoroutinefunction().
                await cb(evh.context, source, event_cls.deserialize(args))  # type: ignore
            else:
                cb(evh.context, source, event_cls.deserialize(args))  # type: ignore

    async def dispatch_consumers(
        self,
        event_name: str,
        source: AgentId,
        args: tuple,
    ) -> None:
        if self._log_events:
            log.debug("DISPATCH_CONSUMERS(ev:{}, ag:{})", event_name, source)
        for consumer in self.consumers[event_name].copy():
            self.consumer_taskgroup.create_task(
                self.handle("CONSUMER", consumer, source, args),
            )
            await asyncio.sleep(0)

    async def dispatch_subscribers(
        self,
        event_name: str,
        source: AgentId,
        args: tuple,
    ) -> None:
        if self._log_events:
            log.debug("DISPATCH_SUBSCRIBERS(ev:{}, ag:{})", event_name, source)
        for subscriber in self.subscribers[event_name].copy():
            self.subscriber_taskgroup.create_task(
                self.handle("SUBSCRIBER", subscriber, source, args),
            )
            await asyncio.sleep(0)

    @preserve_termination_log
    async def _consume_loop(self) -> None:
        async with aclosing(
            redis_helper.read_stream_by_group(
                self.redis_client,
                self._stream_key,
                self._consumer_group,
                self._consumer_name,
            )
        ) as agen:
            async for msg_id, msg_data in agen:
                if self._closed:
                    return
                if msg_data is None:
                    continue
                try:
                    await self.dispatch_consumers(
                        msg_data[b"name"].decode(),
                        msg_data[b"source"].decode(),
                        msgpack.unpackb(msg_data[b"args"]),
                    )
                except asyncio.CancelledError:
                    raise
                except Exception:
                    log.exception("EventDispatcher.consume(): unexpected-error")

    @preserve_termination_log
    async def _subscribe_loop(self) -> None:
        async with aclosing(
            redis_helper.read_stream(
                self.redis_client,
                self._stream_key,
            )
        ) as agen:
            async for msg_id, msg_data in agen:
                if self._closed:
                    return
                if msg_data is None:
                    continue
                try:
                    await self.dispatch_subscribers(
                        msg_data[b"name"].decode(),
                        msg_data[b"source"].decode(),
                        msgpack.unpackb(msg_data[b"args"]),
                    )
                except asyncio.CancelledError:
                    raise
                except Exception:
                    log.exception("EventDispatcher.subscribe(): unexpected-error")


class EventProducer(aobject):
    redis_client: RedisConnectionInfo
    _log_events: bool

    def __init__(
        self,
        redis_config: EtcdRedisConfig,
        db: int = 0,
        *,
        service_name: str = None,
        stream_key: str = "events",
        log_events: bool = False,
    ) -> None:
        _redis_config = redis_config.copy()
        if service_name:
            _redis_config["service_name"] = service_name
        self._closed = False
        self.redis_client = redis_helper.get_redis_object(_redis_config, db=db)
        self._log_events = log_events
        self._stream_key = stream_key

    async def __ainit__(self) -> None:
        pass

    async def close(self) -> None:
        self._closed = True
        await self.redis_client.close()

    async def produce_event(
        self,
        event: AbstractEvent,
        *,
        source: str = "manager",
    ) -> None:
        if self._closed:
            return
        raw_event = {
            b"name": event.name.encode(),
            b"source": source.encode(),
            b"args": msgpack.packb(event.serialize()),
        }
        await redis_helper.execute(
            self.redis_client,
            lambda r: r.xadd(self._stream_key, raw_event),  # type: ignore # aio-libs/aioredis-py#1182
        )


def _generate_consumer_id(node_id: str = None) -> str:
    h = hashlib.sha1()
    h.update(str(node_id or socket.getfqdn()).encode("utf8"))
    hostname_hash = h.hexdigest()
    h = hashlib.sha1()
    h.update(__file__.encode("utf8"))
    installation_path_hash = h.hexdigest()
    pidx = process_index.get(0)
    return f"{hostname_hash}:{installation_path_hash}:{pidx}"<|MERGE_RESOLUTION|>--- conflicted
+++ resolved
@@ -332,15 +332,11 @@
     name = "kernel_terminated"
 
 
-<<<<<<< HEAD
 class KernelPausedEvent(KernelTerminationEventArgs, AbstractEvent):
     name = "kernel_paused"
 
 
-@attr.s(slots=True, frozen=True)
-=======
 @attrs.define(slots=True, frozen=True)
->>>>>>> 8a2322e2
 class SessionCreationEventArgs:
     session_id: SessionId = attrs.field()
     creation_id: str = attrs.field()
