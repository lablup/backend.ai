--- conflicted
+++ resolved
@@ -1131,18 +1131,17 @@
     display_icon: str
 
 
-<<<<<<< HEAD
+class AgentSelectionStrategy(enum.StrEnum):
+    DISPERSED = "dispersed"
+    CONCENTRATED = "concentrated"
+    # LEGACY chooses the largest agent (the sort key is a tuple of resource slots).
+    LEGACY = "legacy"
+
+
 class SchedulerStatus(TypedDict):
     trigger_event: str
     execution_time: str
     finish_time: NotRequired[str]
     resource_group: NotRequired[str]
     endpoint_name: NotRequired[str]
-    action: NotRequired[str]
-=======
-class AgentSelectionStrategy(enum.StrEnum):
-    DISPERSED = "dispersed"
-    CONCENTRATED = "concentrated"
-    # LEGACY chooses the largest agent (the sort key is a tuple of resource slots).
-    LEGACY = "legacy"
->>>>>>> e4165179
+    action: NotRequired[str]