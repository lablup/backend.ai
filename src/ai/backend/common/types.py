--- conflicted
+++ resolved
@@ -11,11 +11,7 @@
 import uuid
 from abc import ABC, ABCMeta, abstractmethod
 from collections import UserDict, defaultdict, namedtuple
-<<<<<<< HEAD
-from collections.abc import Iterable, Mapping, Sequence
-=======
-from collections.abc import AsyncIterator, Iterable
->>>>>>> e9729358
+from collections.abc import AsyncIterator, Iterable, Mapping, Sequence
 from contextvars import ContextVar
 from dataclasses import dataclass, field
 from decimal import Decimal
