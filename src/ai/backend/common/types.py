--- conflicted
+++ resolved
@@ -1604,7 +1604,11 @@
     error: Optional[str]
 
 
-<<<<<<< HEAD
+class ServiceDiscoveryType(enum.StrEnum):
+    ETCD = "etcd"
+    REDIS = "redis"
+
+
 class SessionExecutionStatus(enum.StrEnum):
     """
     Status of the session execution.
@@ -1613,9 +1617,4 @@
     STARTED = "started"
     FINISHED = "finished"
     CANCELED = "canceled"
-    TIMEOUT = "timeout"
-=======
-class ServiceDiscoveryType(enum.StrEnum):
-    ETCD = "etcd"
-    REDIS = "redis"
->>>>>>> 4bc12517
+    TIMEOUT = "timeout"