from __future__ import annotations

import dataclasses
import enum
import ipaddress
import itertools
import math
import numbers
import sys
import uuid
from abc import ABCMeta, abstractmethod
from collections import UserDict, defaultdict, namedtuple
from contextvars import ContextVar
from dataclasses import dataclass
from decimal import Decimal
from ipaddress import ip_address, ip_network
from pathlib import PurePosixPath
from ssl import SSLContext
from typing import (
    TYPE_CHECKING,
    Any,
    Dict,
    Generic,
    List,
    Literal,
    Mapping,
    NewType,
    NotRequired,
    Optional,
    Sequence,
    Tuple,
    Type,
    TypeAlias,
    TypedDict,
    TypeVar,
    Union,
    cast,
    overload,
)

import attrs
import redis.asyncio.sentinel
import trafaret as t
import typeguard
from aiohttp import Fingerprint
from redis.asyncio import Redis

from .exception import InvalidIpAddressValue

__all__ = (
    "aobject",
    "JSONSerializableMixin",
    "DeviceId",
    "ContainerId",
    "EndpointId",
    "SessionId",
    "KernelId",
    "MetricKey",
    "MetricValue",
    "MovingStatValue",
    "PID",
    "HostPID",
    "ContainerPID",
    "BinarySize",
    "HostPortPair",
    "DeviceId",
    "SlotName",
    "IntrinsicSlotNames",
    "ResourceSlot",
    "ReadableCIDR",
    "HardwareMetadata",
    "ModelServiceStatus",
    "MountPermission",
    "MountPermissionLiteral",
    "MountTypes",
    "VFolderID",
    "QuotaScopeID",
    "VFolderUsageMode",
    "VFolderMount",
    "QuotaConfig",
    "KernelCreationConfig",
    "KernelCreationResult",
    "ServicePortProtocols",
    "ClusterInfo",
    "ClusterMode",
    "ClusterSSHKeyPair",
    "check_typed_dict",
    "EtcdRedisConfig",
    "RedisConnectionInfo",
)

if TYPE_CHECKING:
    from .docker import ImageRef


T_aobj = TypeVar("T_aobj", bound="aobject")

current_resource_slots: ContextVar[Mapping[SlotName, SlotTypes]] = ContextVar(
    "current_resource_slots"
)


class aobject(object):
    """
    An "asynchronous" object which guarantees to invoke both ``def __init__(self, ...)`` and
    ``async def __ainit(self)__`` to ensure asynchronous initialization of the object.

    You can create an instance of subclasses of aboject in the following way:

    .. code-block:: python

       o = await SomeAObj.new(...)
    """

    @classmethod
    async def new(cls: Type[T_aobj], *args, **kwargs) -> T_aobj:
        """
        We can do ``await SomeAObject(...)``, but this makes mypy
        to complain about its return type with ``await`` statement.
        This is a copy of ``__new__()`` to workaround it.
        """
        instance = super().__new__(cls)
        cls.__init__(instance, *args, **kwargs)
        await instance.__ainit__()
        return instance

    def __init__(self, *args, **kwargs) -> None:
        pass

    async def __ainit__(self) -> None:
        """
        Automatically called when creating the instance using
        ``await SubclassOfAObject(...)``
        where the arguments are passed to ``__init__()`` as in
        the vanilla Python classes.
        """
        pass


T1 = TypeVar("T1")
T2 = TypeVar("T2")
T3 = TypeVar("T3")
T4 = TypeVar("T4")


@overload
def check_typed_tuple(
    value: Tuple[Any],
    types: Tuple[Type[T1]],
) -> Tuple[T1]: ...


@overload
def check_typed_tuple(
    value: Tuple[Any, Any],
    types: Tuple[Type[T1], Type[T2]],
) -> Tuple[T1, T2]: ...


@overload
def check_typed_tuple(
    value: Tuple[Any, Any, Any],
    types: Tuple[Type[T1], Type[T2], Type[T3]],
) -> Tuple[T1, T2, T3]: ...


@overload
def check_typed_tuple(
    value: Tuple[Any, Any, Any, Any],
    types: Tuple[Type[T1], Type[T2], Type[T3], Type[T4]],
) -> Tuple[T1, T2, T3, T4]: ...


def check_typed_tuple(value: Tuple[Any, ...], types: Tuple[Type, ...]) -> Tuple:
    for val, typ in itertools.zip_longest(value, types):
        if typ is not None:
            typeguard.check_type("item", val, typ)
    return value


TD = TypeVar("TD")


def check_typed_dict(value: Mapping[Any, Any], expected_type: Type[TD]) -> TD:
    """
    Validates the given dict against the given TypedDict class,
    and wraps the value as the given TypedDict type.

    This is a shortcut to :func:`typeguard.check_typed_dict()` function to fill extra information

    Currently using this function may not be able to fix type errors, due to an upstream issue:
    python/mypy#9827
    """
    assert issubclass(expected_type, dict) and hasattr(
        expected_type, "__annotations__"
    ), f"expected_type ({type(expected_type)}) must be a TypedDict class"
    frame = sys._getframe(1)
    _globals = frame.f_globals
    _locals = frame.f_locals
    memo = typeguard._TypeCheckMemo(_globals, _locals)
    typeguard.check_typed_dict("value", value, expected_type, memo)
    # Here we passed the check, so return it after casting.
    return cast(TD, value)


PID = NewType("PID", int)
HostPID = NewType("HostPID", PID)
ContainerPID = NewType("ContainerPID", PID)

ContainerId = NewType("ContainerId", str)
EndpointId = NewType("EndpointId", uuid.UUID)
SessionId = NewType("SessionId", uuid.UUID)
KernelId = NewType("KernelId", uuid.UUID)
ImageAlias = NewType("ImageAlias", str)

AgentId = NewType("AgentId", str)
DeviceName = NewType("DeviceName", str)
DeviceId = NewType("DeviceId", str)
SlotName = NewType("SlotName", str)
MetricKey = NewType("MetricKey", str)

AccessKey = NewType("AccessKey", str)
SecretKey = NewType("SecretKey", str)


class AbstractPermission(enum.StrEnum):
    """
    Abstract enum type for permissions
    """


class VFolderHostPermission(AbstractPermission):
    """
    Atomic permissions for a virtual folder under a host given to a specific access key.
    """

    CREATE = "create-vfolder"
    MODIFY = "modify-vfolder"  # rename, update-options
    DELETE = "delete-vfolder"
    MOUNT_IN_SESSION = "mount-in-session"
    UPLOAD_FILE = "upload-file"
    DOWNLOAD_FILE = "download-file"
    INVITE_OTHERS = "invite-others"  # invite other user to user-type vfolder
    SET_USER_PERM = "set-user-specific-permission"  # override permission of group-type vfolder


class LogSeverity(enum.StrEnum):
    CRITICAL = "CRITICAL"
    ERROR = "ERROR"
    WARNING = "WARNING"
    INFO = "INFO"
    DEBUG = "DEBUG"


class SlotTypes(enum.StrEnum):
    COUNT = "count"
    BYTES = "bytes"
    UNIQUE = "unique"


class HardwareMetadata(TypedDict):
    status: Literal["healthy", "degraded", "offline", "unavailable"]
    status_info: Optional[str]
    metadata: Dict[str, str]


class AutoPullBehavior(enum.StrEnum):
    DIGEST = "digest"
    TAG = "tag"
    NONE = "none"


class ServicePortProtocols(enum.StrEnum):
    HTTP = "http"
    TCP = "tcp"
    PREOPEN = "preopen"
    INTERNAL = "internal"


class SessionTypes(enum.StrEnum):
    INTERACTIVE = "interactive"
    BATCH = "batch"
    INFERENCE = "inference"


class SessionResult(enum.StrEnum):
    UNDEFINED = "undefined"
    SUCCESS = "success"
    FAILURE = "failure"


class ClusterMode(enum.StrEnum):
    SINGLE_NODE = "single-node"
    MULTI_NODE = "multi-node"


class CommitStatus(enum.StrEnum):
    READY = "ready"
    ONGOING = "ongoing"


<<<<<<< HEAD
class AbuseReportValue(enum.StrEnum):
=======
class ItemResult(TypedDict):
    msg: Optional[str]
    item: Optional[str]


class ResultSet(TypedDict):
    success: list[ItemResult]
    failed: list[ItemResult]


class AbuseReportValue(str, enum.Enum):
>>>>>>> 719ff6dd
    DETECTED = "detected"
    CLEANING = "cleaning"


class AbuseReport(TypedDict):
    kernel: str
    abuse_report: Optional[str]


class MovingStatValue(TypedDict):
    min: str
    max: str
    sum: str
    avg: str
    diff: str
    rate: str
    version: Optional[int]  # for legacy client compatibility


MetricValue = TypedDict(
    "MetricValue",
    {
        "current": str,
        "capacity": Optional[str],
        "pct": str,
        "unit_hint": str,
        "stats.min": str,
        "stats.max": str,
        "stats.sum": str,
        "stats.avg": str,
        "stats.diff": str,
        "stats.rate": str,
        "stats.version": Optional[int],
    },
)


class IntrinsicSlotNames(enum.Enum):
    CPU = SlotName("cpu")
    MEMORY = SlotName("mem")


class DefaultForUnspecified(enum.StrEnum):
    LIMITED = "LIMITED"
    UNLIMITED = "UNLIMITED"


class HandlerForUnknownSlotName(enum.StrEnum):
    DROP = "drop"
    ERROR = "error"


Quantum = Decimal("0.000")


class MountPermission(enum.StrEnum):
    READ_ONLY = "ro"
    READ_WRITE = "rw"
    RW_DELETE = "wd"


MountPermissionLiteral = Literal["ro", "rw", "wd"]


class MountTypes(enum.StrEnum):
    VOLUME = "volume"
    BIND = "bind"
    TMPFS = "tmpfs"
    K8S_GENERIC = "k8s-generic"
    K8S_HOSTPATH = "k8s-hostpath"


class HostPortPair(namedtuple("HostPortPair", "host port")):
    def as_sockaddr(self) -> Tuple[str, int]:
        return str(self.host), self.port

    def __str__(self) -> str:
        if isinstance(self.host, ipaddress.IPv6Address):
            return f"[{self.host}]:{self.port}"
        return f"{self.host}:{self.port}"


_Address = TypeVar("_Address", bound=Union[ipaddress.IPv4Network, ipaddress.IPv6Network])


class ReadableCIDR(Generic[_Address]):
    """
    Convert wild-card based IP address into CIDR.

    e.g)
    192.10.*.* -> 192.10.0.0/16
    """

    _address: _Address | None

    def __init__(self, address: str | None, is_network: bool = True) -> None:
        self._is_network = is_network
        self._address = self._convert_to_cidr(address) if address is not None else None

    def _convert_to_cidr(self, value: str) -> _Address:
        str_val = str(value)
        if not self._is_network:
            return cast(_Address, ip_address(str_val))
        if "*" in str_val:
            _ip, _, given_cidr = str_val.partition("/")
            filtered = _ip.replace("*", "0")
            if given_cidr:
                return self._to_ip_network(f"{filtered}/{given_cidr}")
            octets = _ip.split(".")
            cidr = octets.index("*") * 8
            return self._to_ip_network(f"{filtered}/{cidr}")
        return self._to_ip_network(str_val)

    @staticmethod
    def _to_ip_network(val: str) -> _Address:
        try:
            return cast(_Address, ip_network(val))
        except ValueError:
            raise InvalidIpAddressValue

    @property
    def address(self) -> _Address | None:
        return self._address

    def __str__(self) -> str:
        return str(self._address)

    def __eq__(self, other: object) -> bool:
        if other is self:
            return True
        assert isinstance(other, ReadableCIDR), "Only can compare ReadableCIDR objects."
        return self.address == other.address


class BinarySize(int):
    """
    A wrapper around Python integers to represent binary sizes for storage and
    memory in various places.

    Its string representation and parser, ``from_str()`` classmethod, does not use
    any locale-specific digit delimeters -- it supports only standard Python
    digit delimeters.
    """

    suffix_map = {
        "y": 2**80,
        "Y": 2**80,  # yotta
        "z": 2**70,
        "Z": 2**70,  # zetta
        "e": 2**60,
        "E": 2**60,  # exa
        "p": 2**50,
        "P": 2**50,  # peta
        "t": 2**40,
        "T": 2**40,  # tera
        "g": 2**30,
        "G": 2**30,  # giga
        "m": 2**20,
        "M": 2**20,  # mega
        "k": 2**10,
        "K": 2**10,  # kilo
        " ": 1,
    }
    suffices = (" ", "K", "M", "G", "T", "P", "E", "Z", "Y")
    endings = ("ibytes", "ibyte", "ib", "bytes", "byte", "b")

    @classmethod
    def _parse_str(cls, expr: str) -> Union[BinarySize, Decimal]:
        if expr.lower() in ("inf", "infinite", "infinity"):
            return Decimal("Infinity")
        orig_expr = expr
        expr = expr.strip().replace("_", "")
        try:
            return cls(expr)
        except ValueError:
            expr = expr.lower()
            dec_expr: Decimal
            try:
                for ending in cls.endings:
                    if expr.endswith(ending):
                        length = len(ending) + 1
                        suffix = expr[-length]
                        dec_expr = Decimal(expr[:-length])
                        break
                else:
                    # when there is suffix without scale (e.g., "2K")
                    if not str.isnumeric(expr[-1]):
                        suffix = expr[-1]
                        dec_expr = Decimal(expr[:-1])
                    else:
                        # has no suffix and is not an integer
                        # -> fractional bytes (e.g., 1.5 byte)
                        raise ValueError("Fractional bytes are not allowed")
            except ArithmeticError:
                raise ValueError("Unconvertible value", orig_expr)
            try:
                multiplier = cls.suffix_map[suffix]
            except KeyError:
                raise ValueError("Unconvertible value", orig_expr)
            return cls(dec_expr * multiplier)

    @classmethod
    def finite_from_str(
        cls,
        expr: Union[str, Decimal, numbers.Integral],
    ) -> BinarySize:
        if isinstance(expr, Decimal):
            if expr.is_infinite():
                raise ValueError("infinite values are not allowed")
            return cls(expr)
        if isinstance(expr, numbers.Integral):
            return cls(int(expr))
        result = cls._parse_str(expr)
        if isinstance(result, Decimal) and result.is_infinite():
            raise ValueError("infinite values are not allowed")
        return cls(int(result))

    @classmethod
    def from_str(
        cls,
        expr: Union[str, Decimal, numbers.Integral],
    ) -> Union[BinarySize, Decimal]:
        if isinstance(expr, Decimal):
            return cls(expr)
        if isinstance(expr, numbers.Integral):
            return cls(int(expr))
        return cls._parse_str(expr)

    def _preformat(self):
        scale = self
        suffix_idx = 0
        while scale >= 1024:
            scale //= 1024
            suffix_idx += 1
        return suffix_idx

    @staticmethod
    def _quantize(val, multiplier):
        d = Decimal(val) / Decimal(multiplier)
        if d == d.to_integral():
            value = d.quantize(Decimal(1))
        else:
            value = d.quantize(Decimal(".00")).normalize()
        return value

    def __str__(self):
        suffix_idx = self._preformat()
        if suffix_idx == 0:
            if self == 1:
                return f"{int(self)} byte"
            else:
                return f"{int(self)} bytes"
        else:
            suffix = type(self).suffices[suffix_idx]
            multiplier = type(self).suffix_map[suffix]
            value = self._quantize(self, multiplier)
            return f"{value} {suffix.upper()}iB"

    def __format__(self, format_spec):
        if len(format_spec) != 1:
            raise ValueError("format-string for BinarySize can be only one character.")
        if format_spec == "s":
            # automatically scaled
            suffix_idx = self._preformat()
            if suffix_idx == 0:
                return f"{int(self)}"
            suffix = type(self).suffices[suffix_idx]
            multiplier = type(self).suffix_map[suffix]
            value = self._quantize(self, multiplier)
            return f"{value}{suffix.lower()}"
        else:
            # use the given scale
            suffix = format_spec.lower()
            multiplier = type(self).suffix_map.get(suffix)
            if multiplier is None:
                raise ValueError("Unsupported scale unit.", suffix)
            value = self._quantize(self, multiplier)
            return f"{value}{suffix.lower()}".strip()


class ResourceSlot(UserDict):
    __slots__ = ("data",)

    def __init__(self, *args, **kwargs) -> None:
        super().__init__(*args, **kwargs)

    def sync_keys(self, other: ResourceSlot) -> None:
        self_only_keys = self.data.keys() - other.data.keys()
        other_only_keys = other.data.keys() - self.data.keys()
        for k in self_only_keys:
            other.data[k] = Decimal(0)
        for k in other_only_keys:
            self.data[k] = Decimal(0)

    def __add__(self, other: ResourceSlot) -> ResourceSlot:
        assert isinstance(other, ResourceSlot), "Only can add ResourceSlot to ResourceSlot."
        self.sync_keys(other)
        return type(self)({
            k: self.get(k, 0) + other.get(k, 0) for k in (self.keys() | other.keys())
        })

    def __sub__(self, other: ResourceSlot) -> ResourceSlot:
        assert isinstance(other, ResourceSlot), "Only can subtract ResourceSlot from ResourceSlot."
        self.sync_keys(other)
        return type(self)({k: self.data[k] - other.get(k, 0) for k in self.keys()})

    def __neg__(self):
        return type(self)({k: -v for k, v in self.data.items()})

    def __eq__(self, other: object) -> bool:
        if other is self:
            return True
        assert isinstance(other, ResourceSlot), "Only can compare ResourceSlot objects."
        self.sync_keys(other)
        self_values = [self.data[k] for k in sorted(self.data.keys())]
        other_values = [other.data[k] for k in sorted(other.data.keys())]
        return self_values == other_values

    def __ne__(self, other: object) -> bool:
        assert isinstance(other, ResourceSlot), "Only can compare ResourceSlot objects."
        self.sync_keys(other)
        return not self.__eq__(other)

    def eq_contains(self, other: ResourceSlot) -> bool:
        assert isinstance(other, ResourceSlot), "Only can compare ResourceSlot objects."
        common_keys = sorted(other.keys() & self.keys())
        only_other_keys = other.keys() - self.keys()
        self_values = [self.data[k] for k in common_keys]
        other_values = [other.data[k] for k in common_keys]
        return self_values == other_values and all(other[k] == 0 for k in only_other_keys)

    def eq_contained(self, other: ResourceSlot) -> bool:
        assert isinstance(other, ResourceSlot), "Only can compare ResourceSlot objects."
        common_keys = sorted(other.keys() & self.keys())
        only_self_keys = self.keys() - other.keys()
        self_values = [self.data[k] for k in common_keys]
        other_values = [other.data[k] for k in common_keys]
        return self_values == other_values and all(self[k] == 0 for k in only_self_keys)

    def __le__(self, other: ResourceSlot) -> bool:
        assert isinstance(other, ResourceSlot), "Only can compare ResourceSlot objects."
        self.sync_keys(other)
        self_values = [self.data[k] for k in self.keys()]
        other_values = [other.data[k] for k in self.keys()]
        return not any(s > o for s, o in zip(self_values, other_values))

    def __lt__(self, other: ResourceSlot) -> bool:
        assert isinstance(other, ResourceSlot), "Only can compare ResourceSlot objects."
        self.sync_keys(other)
        self_values = [self.data[k] for k in self.keys()]
        other_values = [other.data[k] for k in self.keys()]
        return not any(s > o for s, o in zip(self_values, other_values)) and not (
            self_values == other_values
        )

    def __ge__(self, other: ResourceSlot) -> bool:
        assert isinstance(other, ResourceSlot), "Only can compare ResourceSlot objects."
        self.sync_keys(other)
        self_values = [self.data[k] for k in other.keys()]
        other_values = [other.data[k] for k in other.keys()]
        return not any(s < o for s, o in zip(self_values, other_values))

    def __gt__(self, other: ResourceSlot) -> bool:
        assert isinstance(other, ResourceSlot), "Only can compare ResourceSlot objects."
        self.sync_keys(other)
        self_values = [self.data[k] for k in other.keys()]
        other_values = [other.data[k] for k in other.keys()]
        return not any(s < o for s, o in zip(self_values, other_values)) and not (
            self_values == other_values
        )

    def normalize_slots(self, *, ignore_unknown: bool) -> ResourceSlot:
        known_slots = current_resource_slots.get()
        unset_slots = known_slots.keys() - self.data.keys()
        if not ignore_unknown and (unknown_slots := self.data.keys() - known_slots.keys()):
            raise ValueError(f"Unknown slots: {', '.join(map(repr, unknown_slots))}")
        data = {k: v for k, v in self.data.items() if k in known_slots}
        for k in unset_slots:
            data[k] = Decimal(0)
        return type(self)(data)

    @classmethod
    def _normalize_value(cls, key: str, value: Any, unit: SlotTypes) -> Decimal:
        try:
            if unit == SlotTypes.BYTES:
                if isinstance(value, Decimal):
                    return Decimal(value) if value.is_finite() else value
                if isinstance(value, int):
                    return Decimal(value)
                value = Decimal(BinarySize.from_str(value))
            else:
                value = Decimal(value)
                if value.is_finite():
                    value = value.quantize(Quantum).normalize()
        except (
            ArithmeticError,
            ValueError,  # catch wrapped errors from BinarySize.from_str()
        ):
            raise ValueError(f"Cannot convert the slot {key!r} to decimal: {value!r}")
        return value

    @classmethod
    def _humanize_value(cls, value: Decimal, unit: str) -> str:
        if unit == "bytes":
            try:
                result = "{:s}".format(BinarySize(value))
            except (OverflowError, ValueError):
                result = _stringify_number(value)
        else:
            result = _stringify_number(value)
        return result

    @classmethod
    def _guess_slot_type(cls, key: str) -> SlotTypes:
        if "mem" in key:
            return SlotTypes.BYTES
        return SlotTypes.COUNT

    @classmethod
    def from_policy(cls, policy: Mapping[str, Any], slot_types: Mapping) -> "ResourceSlot":
        try:
            data = {
                k: cls._normalize_value(k, v, slot_types[k])
                for k, v in policy["total_resource_slots"].items()
                if v is not None and k in slot_types
            }
            # fill missing (depending on the policy for unspecified)
            fill = Decimal(0)
            if policy["default_for_unspecified"] == DefaultForUnspecified.UNLIMITED:
                fill = Decimal("Infinity")
            for k in slot_types.keys():
                if k not in data:
                    data[k] = fill
        except KeyError as e:
            raise ValueError(f"Unknown slot type: {e.args[0]!r}")
        return cls(data)

    @classmethod
    def from_user_input(
        cls,
        obj: Mapping[str, Any],
        slot_types: Optional[Mapping[SlotName, SlotTypes]],
    ) -> "ResourceSlot":
        try:
            if slot_types is None:
                data = {
                    k: cls._normalize_value(k, v, cls._guess_slot_type(k))
                    for k, v in obj.items()
                    if v is not None
                }
            else:
                data = {
                    k: cls._normalize_value(k, v, slot_types[SlotName(k)])
                    for k, v in obj.items()
                    if v is not None
                }
                # fill missing
                for k in slot_types.keys():
                    if k not in data:
                        data[k] = Decimal(0)
        except KeyError as e:
            extra_guide = ""
            if e.args[0] == "shmem":
                extra_guide = " (Put it at the 'resource_opts' field in API, or use '--resource-opts shmem=...' in CLI)"
            raise ValueError(f"Unknown slot type: {e.args[0]!r}" + extra_guide)
        return cls(data)

    def to_humanized(self, slot_types: Mapping) -> Mapping[str, str]:
        try:
            return {
                k: type(self)._humanize_value(v, slot_types[k])
                for k, v in self.data.items()
                if v is not None
            }
        except KeyError as e:
            raise ValueError(f"Unknown slot type: {e.args[0]!r}")

    @classmethod
    def from_json(cls, obj: Mapping[str, Any]) -> "ResourceSlot":
        data = {k: Decimal(v) for k, v in obj.items() if v is not None}
        return cls(data)

    def to_json(self) -> Mapping[str, str]:
        return {k: _stringify_number(Decimal(v)) for k, v in self.data.items() if v is not None}


class JSONSerializableMixin(metaclass=ABCMeta):
    @abstractmethod
    def to_json(self) -> dict[str, Any]:
        raise NotImplementedError

    @classmethod
    def from_json(cls, obj: Mapping[str, Any]) -> JSONSerializableMixin:
        return cls(**cls.as_trafaret().check(obj))

    @classmethod
    @abstractmethod
    def as_trafaret(cls) -> t.Trafaret:
        raise NotImplementedError


@attrs.define(slots=True, frozen=True)
class QuotaScopeID:
    scope_type: QuotaScopeType
    scope_id: uuid.UUID

    @classmethod
    def parse(cls, raw: str) -> QuotaScopeID:
        scope_type, _, rest = raw.partition(":")
        match scope_type.lower():
            case QuotaScopeType.PROJECT | QuotaScopeType.USER as t:
                return cls(t, uuid.UUID(rest))
            case _:
                raise ValueError(f"Invalid quota scope type: {scope_type!r}")

    def __str__(self) -> str:
        match self.scope_id:
            case uuid.UUID():
                return f"{self.scope_type}:{str(self.scope_id)}"
            case _:
                raise ValueError(f"Invalid quota scope ID: {self.scope_id!r}")

    def __repr__(self) -> str:
        return self.__str__()

    @property
    def pathname(self) -> str:
        match self.scope_id:
            case uuid.UUID():
                return self.scope_id.hex
            case _:
                raise ValueError(f"Invalid quota scope ID: {self.scope_id!r}")


class VFolderID:
    quota_scope_id: QuotaScopeID | None
    folder_id: uuid.UUID

    @classmethod
    def from_row(cls, row: Any) -> VFolderID:
        return VFolderID(quota_scope_id=row["quota_scope_id"], folder_id=row["id"])

    def __init__(self, quota_scope_id: QuotaScopeID | str | None, folder_id: uuid.UUID) -> None:
        self.folder_id = folder_id
        match quota_scope_id:
            case QuotaScopeID():
                self.quota_scope_id = quota_scope_id
            case str():
                self.quota_scope_id = QuotaScopeID.parse(quota_scope_id)
            case None:
                self.quota_scope_id = None
            case _:
                self.quota_scope_id = QuotaScopeID.parse(str(quota_scope_id))

    def __str__(self) -> str:
        if self.quota_scope_id is None:
            return self.folder_id.hex
        return f"{self.quota_scope_id}/{self.folder_id.hex}"

    def __eq__(self, other) -> bool:
        return self.quota_scope_id == other.quota_scope_id and self.folder_id == other.folder_id


class VFolderUsageMode(enum.StrEnum):
    """
    Usage mode of virtual folder.

    GENERAL: normal virtual folder
    MODEL: virtual folder which provides shared models
    DATA: virtual folder which provides shared data
    """

    GENERAL = "general"
    MODEL = "model"
    DATA = "data"


@attrs.define(slots=True)
class VFolderMount(JSONSerializableMixin):
    name: str
    vfid: VFolderID
    vfsubpath: PurePosixPath
    host_path: PurePosixPath
    kernel_path: PurePosixPath
    mount_perm: MountPermission
    usage_mode: VFolderUsageMode

    def to_json(self) -> dict[str, Any]:
        return {
            "name": self.name,
            "vfid": str(self.vfid),
            "vfsubpath": str(self.vfsubpath),
            "host_path": str(self.host_path),
            "kernel_path": str(self.kernel_path),
            "mount_perm": self.mount_perm.value,
            "usage_mode": self.usage_mode.value,
        }

    @classmethod
    def from_json(cls, obj: Mapping[str, Any]) -> VFolderMount:
        return cls(**cls.as_trafaret().check(obj))

    @classmethod
    def as_trafaret(cls) -> t.Trafaret:
        from . import validators as tx

        return t.Dict({
            t.Key("name"): t.String,
            t.Key("vfid"): tx.VFolderID,
            t.Key("vfsubpath", default="."): tx.PurePath,
            t.Key("host_path"): tx.PurePath,
            t.Key("kernel_path"): tx.PurePath,
            t.Key("mount_perm"): tx.Enum(MountPermission),
            t.Key("usage_mode", default=VFolderUsageMode.GENERAL): t.Null
            | tx.Enum(VFolderUsageMode),
        })


class VFolderHostPermissionMap(dict, JSONSerializableMixin):
    def __or__(self, other: Any) -> VFolderHostPermissionMap:
        if self is other:
            return self
        if not isinstance(other, dict):
            raise ValueError(f"Invalid type. expected `dict` type, got {type(other)} type")
        union_map: Dict[str, set] = defaultdict(set)
        for host, perms in [*self.items(), *other.items()]:
            try:
                perm_list = [VFolderHostPermission(perm) for perm in perms]
            except ValueError:
                raise ValueError(f"Invalid type. Permissions of Host `{host}` are ({perms})")
            union_map[host] |= set(perm_list)
        return VFolderHostPermissionMap(union_map)

    def to_json(self) -> dict[str, Any]:
        return {host: [perm.value for perm in perms] for host, perms in self.items()}

    @classmethod
    def from_json(cls, obj: Mapping[str, Any]) -> JSONSerializableMixin:
        return cls(**cls.as_trafaret().check(obj))

    @classmethod
    def as_trafaret(cls) -> t.Trafaret:
        from . import validators as tx

        return t.Dict(t.String, t.List(tx.Enum(VFolderHostPermission)))


@attrs.define(auto_attribs=True, slots=True)
class QuotaConfig:
    limit_bytes: int

    class Validator(t.Trafaret):
        def check_and_return(self, value: Any) -> QuotaConfig:
            validator = t.Dict({
                t.Key("limit_bytes"): t.ToInt(),  # TODO: refactor using DecimalSize
            })
            converted = validator.check(value)
            return QuotaConfig(
                limit_bytes=converted["limit_bytes"],
            )

    @classmethod
    def as_trafaret(cls) -> t.Trafaret:
        return cls.Validator()


class QuotaScopeType(enum.StrEnum):
    USER = "user"
    PROJECT = "project"


class ImageRegistry(TypedDict):
    name: str
    url: str
    username: Optional[str]
    password: Optional[str]


class ImageConfig(TypedDict):
    canonical: str
    architecture: str
    digest: str
    repo_digest: Optional[str]
    registry: ImageRegistry
    labels: Mapping[str, str]
    is_local: bool


class ServicePort(TypedDict):
    name: str
    protocol: ServicePortProtocols
    container_ports: Sequence[int]
    host_ports: Sequence[Optional[int]]
    is_inference: bool


ClusterSSHPortMapping = NewType("ClusterSSHPortMapping", Mapping[str, Tuple[str, int]])


class ClusterInfo(TypedDict):
    mode: ClusterMode
    size: int
    replicas: Mapping[str, int]  # per-role kernel counts
    network_name: Optional[str]
    ssh_keypair: Optional[ClusterSSHKeyPair]
    cluster_ssh_port_mapping: Optional[ClusterSSHPortMapping]


class ClusterSSHKeyPair(TypedDict):
    public_key: str  # OpenSSH authorized-keys compatible format
    private_key: str  # PEM-encoded string


class DeviceModelInfo(TypedDict):
    device_id: DeviceId | str
    model_name: str
    data: Mapping[str, Any]


class KernelCreationResult(TypedDict):
    id: KernelId
    container_id: ContainerId
    service_ports: Sequence[ServicePort]
    kernel_host: str
    resource_spec: Mapping[str, Any]
    attached_devices: Mapping[DeviceName, Sequence[DeviceModelInfo]]
    repl_in_port: int
    repl_out_port: int
    stdin_port: int  # legacy
    stdout_port: int  # legacy
    scaling_group: str
    agent_addr: str


class KernelCreationConfig(TypedDict):
    image: ImageConfig
    auto_pull: AutoPullBehavior
    session_type: SessionTypes
    cluster_mode: ClusterMode
    cluster_role: str  # the kernel's role in the cluster
    cluster_idx: int  # the kernel's index in the cluster
    cluster_hostname: str  # the kernel's hostname in the cluster
    resource_slots: Mapping[str, str]  # json form of ResourceSlot
    resource_opts: Mapping[str, str]  # json form of resource options
    environ: Mapping[str, str]
    mounts: Sequence[Mapping[str, Any]]  # list of serialized VFolderMount
    package_directory: Sequence[str]
    idle_timeout: int
    bootstrap_script: Optional[str]
    startup_command: Optional[str]
    internal_data: Optional[Mapping[str, Any]]
    preopen_ports: List[int]
    allocated_host_ports: List[int]
    scaling_group: str
    agent_addr: str
    endpoint_id: Optional[str]


class SessionEnqueueingConfig(TypedDict):
    creation_config: dict
    kernel_configs: List[KernelEnqueueingConfig]


class KernelEnqueueingConfig(TypedDict):
    image_ref: ImageRef
    cluster_role: str
    cluster_idx: int
    local_rank: int
    cluster_hostname: str
    creation_config: dict
    bootstrap_script: str
    startup_command: Optional[str]


def _stringify_number(v: Union[BinarySize, int, float, Decimal]) -> str:
    """
    Stringify a number, preventing unwanted scientific notations.
    """
    if isinstance(v, (float, Decimal)):
        if math.isinf(v) and v > 0:
            result = "Infinity"
        elif math.isinf(v) and v < 0:
            result = "-Infinity"
        else:
            result = "{:f}".format(v)
    elif isinstance(v, BinarySize):
        result = "{:d}".format(int(v))
    elif isinstance(v, int):
        result = "{:d}".format(v)
    else:
        result = str(v)
    return result


class Sentinel(enum.Enum):
    TOKEN = 0


class QueueSentinel(enum.Enum):
    CLOSED = 0
    TIMEOUT = 1


class EtcdRedisConfig(TypedDict, total=False):
    addr: Optional[HostPortPair]
    sentinel: Optional[Union[str, List[HostPortPair]]]
    service_name: Optional[str]
    password: Optional[str]
    redis_helper_config: RedisHelperConfig


class RedisHelperConfig(TypedDict, total=False):
    socket_timeout: float
    socket_connect_timeout: float
    reconnect_poll_timeout: float
    max_connections: int
    connection_ready_timeout: float


@attrs.define(auto_attribs=True)
class RedisConnectionInfo:
    client: Redis
    name: str  # connection pool name
    service_name: Optional[str]
    sentinel: Optional[redis.asyncio.sentinel.Sentinel]
    redis_helper_config: RedisHelperConfig

    async def close(self, close_connection_pool: Optional[bool] = None) -> None:
        await self.client.close(close_connection_pool)


class AcceleratorNumberFormat(TypedDict):
    binary: bool
    round_length: int


class AcceleratorMetadata(TypedDict):
    slot_name: str
    description: str
    human_readable_name: str
    display_unit: str
    number_format: AcceleratorNumberFormat
    display_icon: str


class AgentSelectionStrategy(enum.StrEnum):
    DISPERSED = "dispersed"
    CONCENTRATED = "concentrated"
    # LEGACY chooses the largest agent (the sort key is a tuple of resource slots).
    LEGACY = "legacy"


class SchedulerStatus(TypedDict):
    trigger_event: str
    execution_time: str
    finish_time: NotRequired[str]
    resource_group: NotRequired[str]
    endpoint_name: NotRequired[str]
    action: NotRequired[str]


class VolumeMountableNodeType(enum.StrEnum):
    AGENT = enum.auto()
    STORAGE_PROXY = enum.auto()


@dataclass
class RoundRobinState(JSONSerializableMixin):
    schedulable_group_id: str
    next_index: int

    def to_json(self) -> dict[str, Any]:
        return dataclasses.asdict(self)

    @classmethod
    def from_json(cls, obj: Mapping[str, Any]) -> RoundRobinState:
        return cls(**cls.as_trafaret().check(obj))

    @classmethod
    def as_trafaret(cls) -> t.Trafaret:
        return t.Dict({
            t.Key("schedulable_group_id"): t.String,
            t.Key("next_index"): t.Int,
        })


# States of the round-robin scheduler for each resource group and architecture.
RoundRobinStates: TypeAlias = dict[str, dict[str, RoundRobinState]]

SSLContextType: TypeAlias = bool | Fingerprint | SSLContext


class ModelServiceStatus(enum.Enum):
    HEALTHY = "healthy"
    UNHEALTHY = "unhealthy"<|MERGE_RESOLUTION|>--- conflicted
+++ resolved
@@ -299,9 +299,6 @@
     ONGOING = "ongoing"
 
 
-<<<<<<< HEAD
-class AbuseReportValue(enum.StrEnum):
-=======
 class ItemResult(TypedDict):
     msg: Optional[str]
     item: Optional[str]
@@ -312,8 +309,7 @@
     failed: list[ItemResult]
 
 
-class AbuseReportValue(str, enum.Enum):
->>>>>>> 719ff6dd
+class AbuseReportValue(enum.StrEnum):
     DETECTED = "detected"
     CLEANING = "cleaning"
 
