--- conflicted
+++ resolved
@@ -66,11 +66,8 @@
     "MountPermission",
     "MountPermissionLiteral",
     "MountTypes",
-<<<<<<< HEAD
     "VFolderID",
-=======
     "VFolderUsageMode",
->>>>>>> 39c22c24
     "VFolderMount",
     "QuotaConfig",
     "KernelCreationConfig",
@@ -789,7 +786,6 @@
         raise NotImplementedError
 
 
-<<<<<<< HEAD
 @attrs.define(slots=True, frozen=True)
 class VFolderID:
     quota_scope_id: str | None
@@ -799,7 +795,8 @@
         if self.quota_scope_id is None:
             return self.folder_id.hex
         return f"{self.quota_scope_id}/{self.folder_id.hex}"
-=======
+
+
 class VFolderUsageMode(str, enum.Enum):
     """
     Usage mode of virtual folder.
@@ -812,7 +809,6 @@
     GENERAL = "general"
     MODEL = "model"
     DATA = "data"
->>>>>>> 39c22c24
 
 
 @attrs.define(slots=True)
