python_sources(
    name="src",
    dependencies=[
        ":resources",
        "stubs/trafaret:stubs",
    ],
)

visibility_private_component(
    allowed_dependents=[
<<<<<<< HEAD
        "//src/ai/backend/manager/**",
        "//src/ai/backend/agent/**",
        "//src/ai/backend/client/**",
        "//src/ai/backend/cli/**",
        "//src/ai/backend/plugin/**",
        "//src/ai/backend/storage/**",
        "//src/ai/backend/gateway/**",
        "//src/ai/backend/accelerator/**",
        "//src/ai/backend/test/**",
        "//src/ai/backend/testutils/**",
        "//src/ai/backend/install/**",
        "//src/ai/backend/wsproxy/**",
=======
        "//src/ai/backend/**",
>>>>>>> 6f9c9cbf
    ],
    allowed_dependencies=[
        "//src/ai/backend/**",
        "!//src/ai/backend/web/**",
        "!//src/ai/backend/manager/**",
        "!//src/ai/backend/agent/**",
        "!//src/ai/backend/storage/**",
        "!//src/ai/backend/wsproxy/**",
    ],
)

python_distribution(
    name="dist",
    dependencies=[
        ":src",
        "src/ai/backend/common/plugin:src",
        "src/ai/backend/common/auth:src",
        "src/ai/backend/common/web/session:src",  # not auto-inferred
        "!!stubs/trafaret:stubs",
    ],
    provides=python_artifact(
        name="backend.ai-common",
        description="Backend.AI commons library",
        license="LGPLv3",
    ),
    generate_setup=True,
    tags=["wheel"],
)

resource(name="version", source="VERSION")

resources(
    name="resources",
    dependencies=[
        ":version",
    ],
    sources=[
        "**/py.typed",
    ],
)<|MERGE_RESOLUTION|>--- conflicted
+++ resolved
@@ -8,22 +8,7 @@
 
 visibility_private_component(
     allowed_dependents=[
-<<<<<<< HEAD
-        "//src/ai/backend/manager/**",
-        "//src/ai/backend/agent/**",
-        "//src/ai/backend/client/**",
-        "//src/ai/backend/cli/**",
-        "//src/ai/backend/plugin/**",
-        "//src/ai/backend/storage/**",
-        "//src/ai/backend/gateway/**",
-        "//src/ai/backend/accelerator/**",
-        "//src/ai/backend/test/**",
-        "//src/ai/backend/testutils/**",
-        "//src/ai/backend/install/**",
-        "//src/ai/backend/wsproxy/**",
-=======
         "//src/ai/backend/**",
->>>>>>> 6f9c9cbf
     ],
     allowed_dependencies=[
         "//src/ai/backend/**",
