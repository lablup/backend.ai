from __future__ import annotations

import abc
import asyncio
import fcntl
import logging
from io import IOBase
from pathlib import Path
from typing import Any, Optional

from etcetra.client import EtcdCommunicator, EtcdConnectionManager
from tenacity import (
    AsyncRetrying,
    RetryError,
    retry_if_exception_type,
    stop_after_delay,
    stop_never,
    wait_exponential,
    wait_random,
)

<<<<<<< HEAD
from etcetra.client import EtcdConnectionManager, EtcdCommunicator
from redis.asyncio import Redis
from redis.asyncio.sentinel import SentinelConnectionPool
from redis.asyncio.lock import Lock as AsyncRedisLock

=======
>>>>>>> f559a456
from ai.backend.common.etcd import AsyncEtcd
from ai.backend.common.redis_helper import _default_conn_opts
from ai.backend.common.types import RedisConnectionInfo

from .logging import BraceStyleAdapter

log = BraceStyleAdapter(logging.getLogger(__name__))


class AbstractDistributedLock(metaclass=abc.ABCMeta):

    def __init__(self, *, lifetime: Optional[float] = None) -> None:
        self._lifetime = lifetime

    @abc.abstractmethod
    async def __aenter__(self) -> Any:
        raise NotImplementedError

    @abc.abstractmethod
    async def __aexit__(self, *exc_info) -> Optional[bool]:
        raise NotImplementedError


class FileLock(AbstractDistributedLock):

    default_timeout: float = 3  # not allow infinite timeout for safety

    _fp: IOBase | None
    _locked: bool = False

    def __init__(
        self,
        path: Path,
        *,
        timeout: Optional[float] = None,
        lifetime: Optional[float] = None,
        debug: bool = False,
    ) -> None:
        super().__init__(lifetime=lifetime)
        self._fp = None
        self._path = path
        self._timeout = timeout if timeout is not None else self.default_timeout
        self._debug = debug

    @property
    def locked(self) -> bool:
        return self._locked

    def __del__(self) -> None:
        if self._fp is not None:
            self._debug = False
            self.release()
            log.debug("file lock implicitly released: {}", self._path)

    async def acquire(self) -> None:
        assert self._fp is None
        assert not self._locked
        self._path.touch(exist_ok=True)
        self._fp = open(self._path, "rb")
        stop_func = stop_never if self._timeout <= 0 else stop_after_delay(self._timeout)
        try:
            async for attempt in AsyncRetrying(
                retry=retry_if_exception_type(BlockingIOError),
                wait=wait_exponential(multiplier=0.02, min=0.02, max=1.0) + wait_random(0, 0.05),
                stop=stop_func,
            ):
                with attempt:
                    fcntl.flock(self._fp, fcntl.LOCK_EX | fcntl.LOCK_NB)
                    self._locked = True
                    if self._debug:
                        log.debug("file lock acquired: {}", self._path)
        except RetryError:
            raise asyncio.TimeoutError(f"failed to lock file: {self._path}")

    def release(self) -> None:
        assert self._fp is not None
        if self._locked:
            fcntl.flock(self._fp, fcntl.LOCK_UN)
            self._locked = False
            if self._debug:
                log.debug("file lock explicitly released: {}", self._path)
        self._fp.close()
        self._fp = None

    async def __aenter__(self) -> None:
        await self.acquire()

    async def __aexit__(self, *exc_info) -> bool | None:
        self.release()
        return None


class EtcdLock(AbstractDistributedLock):

    _con_mgr: Optional[EtcdConnectionManager]
    _debug: bool

    lock_name: str
    etcd: AsyncEtcd
    timeout: float

    default_timeout: float = 9600  # not allow infinite timeout for safety

    def __init__(
        self,
        lock_name: str,
        etcd: AsyncEtcd,
        *,
        timeout: Optional[float] = None,
        lifetime: Optional[float] = None,
        debug: bool = False,
    ) -> None:
        super().__init__(lifetime=lifetime)
        self.lock_name = lock_name
        self.etcd = etcd
        self._timeout = timeout if timeout is not None else self.default_timeout
        self._debug = debug

    async def __aenter__(self) -> EtcdCommunicator:
        self._con_mgr = self.etcd.etcd.with_lock(
            self.lock_name,
            timeout=self._timeout,
            ttl=int(self._lifetime) if self._lifetime is not None else None,
        )
        assert self._con_mgr is not None  # FIXME: not required if with_lock() has an explicit return type.
        communicator = await self._con_mgr.__aenter__()
        if self._debug:
            log.debug('etcd lock acquired')
        return communicator

    async def __aexit__(self, *exc_info) -> Optional[bool]:
        assert self._con_mgr is not None
        await self._con_mgr.__aexit__(*exc_info)
        if self._debug:
            log.debug('etcd lock released')
        self._con_mgr = None
        return None


class RedisLock(AbstractDistributedLock):

    debug: bool
    _redis: Redis
    _timeout: Optional[float]
    _lock: Optional[AsyncRedisLock]

    default_timeout = 9600

    def __init__(
        self,
        lock_name: str,
        redis: RedisConnectionInfo,
        *,
        timeout: Optional[float] = None,
        lifetime: Optional[float] = None,
        socket_connect_timeout: float = 0.3,
        debug: bool = False,
    ):
        super().__init__(lifetime=lifetime)
        self.lock_name = lock_name
        if isinstance(redis.client, Redis):
            self._redis = redis.client
        else:
            assert redis.service_name is not None
            _conn_opts = {
                **_default_conn_opts,
                'socket_connect_timeout': socket_connect_timeout,
            }
            self._redis = redis.client.master_for(
                redis.service_name,
                redis_class=Redis,
                connection_pool_class=SentinelConnectionPool,
                **_conn_opts,
            )
        self._timeout = timeout if timeout is not None else self.default_timeout
        self._debug = debug

    async def __aenter__(self) -> None:
        self._lock = AsyncRedisLock(
            self._redis,
            self.lock_name,
            blocking_timeout=self._timeout,
            timeout=self._lifetime,
            thread_local=False,
        )
        await self._lock.acquire()
        if self._debug:
            log.debug('RedisLock.__aenter__(): lock acquired')

    async def __aexit__(self, *exc_info) -> Optional[bool]:
        assert self._lock is not None
        await self._lock.release()
        if self._debug:
            log.debug('RedisLock.__aexit__(): lock released')

        return None<|MERGE_RESOLUTION|>--- conflicted
+++ resolved
@@ -9,6 +9,9 @@
 from typing import Any, Optional
 
 from etcetra.client import EtcdCommunicator, EtcdConnectionManager
+from redis.asyncio import Redis
+from redis.asyncio.lock import Lock as AsyncRedisLock
+from redis.asyncio.sentinel import SentinelConnectionPool
 from tenacity import (
     AsyncRetrying,
     RetryError,
@@ -19,14 +22,6 @@
     wait_random,
 )
 
-<<<<<<< HEAD
-from etcetra.client import EtcdConnectionManager, EtcdCommunicator
-from redis.asyncio import Redis
-from redis.asyncio.sentinel import SentinelConnectionPool
-from redis.asyncio.lock import Lock as AsyncRedisLock
-
-=======
->>>>>>> f559a456
 from ai.backend.common.etcd import AsyncEtcd
 from ai.backend.common.redis_helper import _default_conn_opts
 from ai.backend.common.types import RedisConnectionInfo
