from __future__ import annotations

import os
import sys
from pathlib import Path
from typing import Any, Dict, Mapping, MutableMapping, Optional, Tuple, Union, cast

import tomli
import trafaret as t

from . import validators as tx
from .etcd import AsyncEtcd, ConfigScopes
from .exception import ConfigurationError
from .types import RedisHelperConfig

__all__ = (
    "ConfigurationError",
    "etcd_config_iv",
    "redis_config_iv",
    "redis_helper_config_iv",
    "redis_helper_default_config",
    "vfolder_config_iv",
    "model_definition_iv",
    "read_from_file",
    "read_from_etcd",
    "override_key",
    "override_with_env",
    "check",
    "merge",
)

etcd_config_iv = t.Dict(
    {
        t.Key("etcd"): t.Dict(
            {
                t.Key("namespace"): t.String,
                t.Key("addr", ("127.0.0.1", 2379)): tx.HostPortPair,
                t.Key("user", default=""): t.Null | t.String(allow_blank=True),
                t.Key("password", default=""): t.Null | t.String(allow_blank=True),
            }
        ).allow_extra("*"),
    }
).allow_extra("*")

redis_helper_default_config: RedisHelperConfig = {
    "socket_timeout": 5.0,
    "socket_connect_timeout": 2.0,
    "reconnect_poll_timeout": 0.3,
}

redis_helper_config_iv = t.Dict(
    {
        t.Key("socket_timeout", default=5.0): t.ToFloat,
        t.Key("socket_connect_timeout", default=2.0): t.ToFloat,
        t.Key("reconnect_poll_timeout", default=0.3): t.ToFloat,
    }
).allow_extra("*")

redis_default_config = {
    "addr": None,
    "sentinel": None,
    "service_name": None,
    "password": None,
    "redis_helper_config": redis_helper_default_config,
}

redis_config_iv = t.Dict(
    {
        t.Key("addr", default=redis_default_config["addr"]): t.Null | tx.HostPortPair,
        t.Key(  # if present, addr is ignored and service_name becomes mandatory.
            "sentinel", default=redis_default_config["sentinel"]
        ): t.Null | tx.DelimiterSeperatedList(tx.HostPortPair),
        t.Key("service_name", default=redis_default_config["service_name"]): t.Null | t.String,
        t.Key("password", default=redis_default_config["password"]): t.Null | t.String,
        t.Key(
            "redis_helper_config",
            default=redis_helper_default_config,
        ): redis_helper_config_iv,
    }
).allow_extra("*")

vfolder_config_iv = t.Dict(
    {
        tx.AliasedKey(["mount", "_mount"], default=None): t.Null | tx.Path(type="dir"),
        tx.AliasedKey(["fsprefix", "_fsprefix"], default=""): tx.Path(
            type="dir", resolve=False, relative_only=True, allow_nonexisting=True
        ),
    }
).allow_extra("*")

model_definition_iv = t.Dict(
    {
        t.Key("models"): t.List(
            t.Dict(
                {
                    t.Key("name"): t.String,
                    t.Key("model_path"): t.String,
                    t.Key("service", default=None): t.Null | t.Dict(
                        {
                            # ai.backend.kernel.service.ServiceParser.start_service()
                            # ai.backend.kernel.service_actions
                            t.Key("pre_start_actions", default=[]): t.Null | t.List(
                                t.Dict(
                                    {
                                        t.Key("action"): t.String,
                                        t.Key("args"): t.Dict().allow_extra("*"),
                                    }
                                )
                            ),
                            t.Key("start_command"): t.List(t.String),
                            t.Key("port"): t.ToInt[1:],
                            t.Key("health_check", default=None): t.Null | t.Dict(
                                {
                                    t.Key("path"): t.String,
                                    t.Key("max_retries", default=10): t.Null | t.ToInt[1:],
                                    t.Key("max_wait_time", default=5): t.Null | t.ToFloat[0:],
                                    t.Key("expected_status_code", default=200): (
                                        t.Null | t.ToInt[100:]
                                    ),
                                }
                            ),
                        }
                    ),
                    t.Key("info"): t.Null | t.Dict(
                        {
<<<<<<< HEAD
                            t.Key("author", default=None): t.Null | t.String(allow_blank=True),
                            t.Key("title", default=None): t.Null | t.String(allow_blank=True),
                            t.Key("version", default=None): t.Null | t.Int | t.String,
                            tx.AliasedKey(
                                ["created", "created_at"], default=None
                            ): t.Null | t.String(allow_blank=True),
                            tx.AliasedKey(
                                ["last_modified", "modified_at"], default=None
                            ): t.Null | t.String(allow_blank=True),
                            t.Key("description", default=None): t.Null | t.String(allow_blank=True),
                            t.Key("task", default=None): t.Null | t.String(allow_blank=True),
                            t.Key("category", default=None): t.Null | t.String(allow_blank=True),
                            t.Key("label", default=None): t.Null | t.List(t.String),
                            t.Key("license", default=None): t.Null | t.String(allow_blank=True),
                            t.Key("min_resource", default=None): t.Null | t.Dict().allow_extra("*"),
=======
                            t.Key("author"): t.String(allow_blank=True),
                            t.Key("title"): t.String(allow_blank=True),
                            t.Key("version"): t.Int | t.String,
                            t.Key("created"): t.String(allow_blank=True),
                            t.Key("last_modified"): t.String(allow_blank=True),
                            t.Key("description"): t.String(allow_blank=True),
                            t.Key("task"): t.String(allow_blank=True),
                            t.Key("category"): t.String(allow_blank=True),
                            t.Key("architecture"): t.String(allow_blank=True),
                            t.Key("framework"): t.List(t.String),
                            t.Key("label"): t.List(t.String),
                            t.Key("license"): t.String(allow_blank=True),
                            t.Key("min_resource"): t.Dict().allow_extra("*"),
>>>>>>> e5fb0ff2
                        }
                    ).allow_extra("*"),
                }
            )
        )
    }
)


def find_config_file(daemon_name: str) -> Path:
    toml_path_from_env = os.environ.get("BACKEND_CONFIG_FILE", None)
    if not toml_path_from_env:
        toml_paths = [
            Path.cwd() / f"{daemon_name}.toml",
        ]
        if sys.platform.startswith("linux") or sys.platform.startswith("darwin"):
            parent_path = Path.cwd().parent
            while parent_path.is_relative_to(Path.home()):
                if (parent_path / "BUILD_ROOT").exists():
                    toml_paths.append(parent_path / f"{daemon_name}.toml")
                parent_path = parent_path.parent
            toml_paths += [
                Path.home() / ".config" / "backend.ai" / f"{daemon_name}.toml",
                Path(f"/etc/backend.ai/{daemon_name}.toml"),
            ]
        else:
            raise ConfigurationError(
                {
                    "read_from_file()": (
                        f"Unsupported platform for config path auto-discovery: {sys.platform}"
                    ),
                }
            )
    else:
        toml_paths = [Path(toml_path_from_env)]
    for _path in toml_paths:
        if _path.is_file():
            return _path
    else:
        searched_paths = ",".join(map(str, toml_paths))
        raise ConfigurationError(
            {
                "find_config_file()": f"Could not read config from: {searched_paths}",
            }
        )


def read_from_file(
    toml_path: Optional[Union[Path, str]], daemon_name: str
) -> Tuple[Dict[str, Any], Path]:
    config: Dict[str, Any]
    discovered_path: Path
    if toml_path is None:
        discovered_path = find_config_file(daemon_name)
    else:
        discovered_path = Path(toml_path)
    try:
        config = cast(Dict[str, Any], tomli.loads(discovered_path.read_text()))
    except IOError:
        raise ConfigurationError(
            {
                "read_from_file()": f"Could not read config from: {discovered_path}",
            }
        )
    else:
        return config, discovered_path


async def read_from_etcd(
    etcd_config: Mapping[str, Any], scope_prefix_map: Mapping[ConfigScopes, str]
) -> Optional[Dict[str, Any]]:
    etcd = AsyncEtcd(etcd_config["addr"], etcd_config["namespace"], scope_prefix_map)
    raw_value = await etcd.get("daemon/config")
    if raw_value is None:
        return None
    config: Dict[str, Any]
    config = cast(Dict[str, Any], tomli.loads(raw_value))
    return config


def override_key(table: MutableMapping[str, Any], key_path: Tuple[str, ...], value: Any):
    for k in key_path[:-1]:
        if k not in table:
            table[k] = {}
        table = table[k]
    table[key_path[-1]] = value


def override_with_env(table: MutableMapping[str, Any], key_path: Tuple[str, ...], env_key: str):
    val = os.environ.get(env_key, None)
    if val is None:
        return
    override_key(table, key_path, val)


def check(table: Any, iv: t.Trafaret):
    try:
        config = iv.check(table)
    except t.DataError as e:
        raise ConfigurationError(e.as_dict())
    else:
        return config


def merge(table: Mapping[str, Any], updates: Mapping[str, Any]) -> Mapping[str, Any]:
    result = {**table}
    for k, v in updates.items():
        if isinstance(v, Mapping):
            orig = result.get(k, {})
            assert isinstance(orig, Mapping)
            result[k] = merge(orig, v)
        else:
            result[k] = v
    return result<|MERGE_RESOLUTION|>--- conflicted
+++ resolved
@@ -123,7 +123,6 @@
                     ),
                     t.Key("info"): t.Null | t.Dict(
                         {
-<<<<<<< HEAD
                             t.Key("author", default=None): t.Null | t.String(allow_blank=True),
                             t.Key("title", default=None): t.Null | t.String(allow_blank=True),
                             t.Key("version", default=None): t.Null | t.Int | t.String,
@@ -136,24 +135,13 @@
                             t.Key("description", default=None): t.Null | t.String(allow_blank=True),
                             t.Key("task", default=None): t.Null | t.String(allow_blank=True),
                             t.Key("category", default=None): t.Null | t.String(allow_blank=True),
+                            t.Key("architecture", default=None): t.Null | t.String(
+                                allow_blank=True
+                            ),
+                            t.Key("framework", default=None): t.Null | t.List(t.String),
                             t.Key("label", default=None): t.Null | t.List(t.String),
                             t.Key("license", default=None): t.Null | t.String(allow_blank=True),
                             t.Key("min_resource", default=None): t.Null | t.Dict().allow_extra("*"),
-=======
-                            t.Key("author"): t.String(allow_blank=True),
-                            t.Key("title"): t.String(allow_blank=True),
-                            t.Key("version"): t.Int | t.String,
-                            t.Key("created"): t.String(allow_blank=True),
-                            t.Key("last_modified"): t.String(allow_blank=True),
-                            t.Key("description"): t.String(allow_blank=True),
-                            t.Key("task"): t.String(allow_blank=True),
-                            t.Key("category"): t.String(allow_blank=True),
-                            t.Key("architecture"): t.String(allow_blank=True),
-                            t.Key("framework"): t.List(t.String),
-                            t.Key("label"): t.List(t.String),
-                            t.Key("license"): t.String(allow_blank=True),
-                            t.Key("min_resource"): t.Dict().allow_extra("*"),
->>>>>>> e5fb0ff2
                         }
                     ).allow_extra("*"),
                 }
