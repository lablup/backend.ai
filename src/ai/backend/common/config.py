from __future__ import annotations

import os
import sys
from pathlib import Path
from typing import Any, Dict, Mapping, MutableMapping, Optional, Tuple, Union, cast

import tomli
import trafaret as t

from . import validators as tx
from .etcd import AsyncEtcd, ConfigScopes
from .exception import ConfigurationError
from .types import RedisHelperConfig

__all__ = (
    "ConfigurationError",
    "etcd_config_iv",
    "redis_config_iv",
    "redis_helper_config_iv",
    "redis_helper_default_config",
    "vfolder_config_iv",
    "model_definition_iv",
    "read_from_file",
    "read_from_etcd",
    "override_key",
    "override_with_env",
    "check",
    "merge",
)

etcd_config_iv = t.Dict({
    t.Key("etcd"): t.Dict({
        t.Key("namespace"): t.String,
        t.Key("addr", ("127.0.0.1", 2379)): tx.HostPortPair,
        t.Key("user", default=""): t.Null | t.String(allow_blank=True),
        t.Key("password", default=""): t.Null | t.String(allow_blank=True),
    }).allow_extra("*"),
}).allow_extra("*")

redis_helper_default_config: RedisHelperConfig = {
    "socket_timeout": 5.0,
    "socket_connect_timeout": 2.0,
    "reconnect_poll_timeout": 0.3,
}

redis_helper_config_iv = t.Dict({
    t.Key("socket_timeout", default=5.0): t.ToFloat,
    t.Key("socket_connect_timeout", default=2.0): t.ToFloat,
    t.Key("reconnect_poll_timeout", default=0.3): t.ToFloat,
}).allow_extra("*")

redis_default_config = {
    "addr": None,
    "sentinel": None,
    "service_name": None,
    "password": None,
    "redis_helper_config": redis_helper_default_config,
}

<<<<<<< HEAD
redis_config_iv = t.Dict(
    {
        t.Key("addr", default=redis_default_config["addr"]): t.Null | tx.HostPortPair,
        t.Key(  # if present, addr is ignored and service_name becomes mandatory.
            "sentinel", default=redis_default_config["sentinel"]
        ): t.Null | tx.DelimiterSeperatedList(tx.HostPortPair),
        t.Key("service_name", default=redis_default_config["service_name"]): t.Null | t.String,
        t.Key("password", default=redis_default_config["password"]): t.Null | t.String,
        t.Key(
            "redis_helper_config",
            default=redis_helper_default_config,
        ): redis_helper_config_iv,
    }
).allow_extra("*")

vfolder_config_iv = t.Dict(
    {
        tx.AliasedKey(["mount", "_mount"], default=None): t.Null | tx.Path(type="dir"),
        tx.AliasedKey(["fsprefix", "_fsprefix"], default=""): tx.Path(
            type="dir", resolve=False, relative_only=True, allow_nonexisting=True
        ),
    }
).allow_extra("*")

model_definition_iv = t.Dict(
    {
        t.Key("models"): t.List(
            t.Dict(
                {
                    t.Key("name"): t.String,
                    t.Key("model_path"): t.String,
                    t.Key("service", default=None): t.Null | t.Dict(
                        {
                            # ai.backend.kernel.service.ServiceParser.start_service()
                            # ai.backend.kernel.service_actions
                            t.Key("pre_start_actions", default=[]): t.Null | t.List(
                                t.Dict(
                                    {
                                        t.Key("action"): t.String,
                                        t.Key("args"): t.Dict().allow_extra("*"),
                                    }
                                )
                            ),
                            t.Key("start_command"): t.List(t.String),
                            t.Key("port"): t.ToInt[1:],
                            t.Key("health_check", default=None): t.Null | t.Dict(
                                {
                                    t.Key("path"): t.String,
                                    t.Key("max_retries", default=10): t.Null | t.ToInt[1:],
                                    t.Key("max_wait_time", default=5): t.Null | t.ToFloat[0:],
                                    t.Key("expected_status_code", default=200): (
                                        t.Null | t.ToInt[100:]
                                    ),
                                }
                            ),
                        }
                    ),
                    t.Key("metadata"): t.Null | t.Dict(
                        {
                            t.Key("author", default=None): t.Null | t.String(allow_blank=True),
                            t.Key("title", default=None): t.Null | t.String(allow_blank=True),
                            t.Key("version", default=None): t.Null | t.Int | t.String,
                            tx.AliasedKey(
                                ["created", "created_at"], default=None
                            ): t.Null | t.String(allow_blank=True),
                            tx.AliasedKey(
                                ["last_modified", "modified_at"], default=None
                            ): t.Null | t.String(allow_blank=True),
                            t.Key("description", default=None): t.Null | t.String(allow_blank=True),
                            t.Key("task", default=None): t.Null | t.String(allow_blank=True),
                            t.Key("category", default=None): t.Null | t.String(allow_blank=True),
                            t.Key("architecture", default=None): t.Null | t.String(
                                allow_blank=True
                            ),
                            t.Key("framework", default=None): t.Null | t.List(t.String),
                            t.Key("label", default=None): t.Null | t.List(t.String),
                            t.Key("license", default=None): t.Null | t.String(allow_blank=True),
                            t.Key("min_resource", default=None): t.Null | t.Dict().allow_extra("*"),
                        }
                    ).allow_extra("*"),
                }
            )
        )
    }
)
=======
redis_config_iv = t.Dict({
    t.Key("addr", default=redis_default_config["addr"]): t.Null | tx.HostPortPair,
    t.Key(  # if present, addr is ignored and service_name becomes mandatory.
        "sentinel", default=redis_default_config["sentinel"]
    ): t.Null | tx.DelimiterSeperatedList(tx.HostPortPair),
    t.Key("service_name", default=redis_default_config["service_name"]): t.Null | t.String,
    t.Key("password", default=redis_default_config["password"]): t.Null | t.String,
    t.Key(
        "redis_helper_config",
        default=redis_helper_default_config,
    ): redis_helper_config_iv,
}).allow_extra("*")

vfolder_config_iv = t.Dict({
    tx.AliasedKey(["mount", "_mount"], default=None): t.Null | tx.Path(type="dir"),
    tx.AliasedKey(["fsprefix", "_fsprefix"], default=""): tx.Path(
        type="dir", resolve=False, relative_only=True, allow_nonexisting=True
    ),
}).allow_extra("*")

model_definition_iv = t.Dict({
    t.Key("models"): t.List(
        t.Dict({
            t.Key("name"): t.String,
            t.Key("model_path"): t.String,
            t.Key("service", default=None): t.Null
            | t.Dict({
                # ai.backend.kernel.service.ServiceParser.start_service()
                # ai.backend.kernel.service_actions
                t.Key("pre_start_actions", default=[]): t.Null
                | t.List(
                    t.Dict({
                        t.Key("action"): t.String,
                        t.Key("args"): t.Dict().allow_extra("*"),
                    })
                ),
                t.Key("start_command"): t.List(t.String),
                t.Key("port"): t.ToInt[1:],
                t.Key("health_check", default=None): t.Null
                | t.Dict({
                    t.Key("path"): t.String,
                    t.Key("max_retries", default=10): t.Null | t.ToInt[1:],
                    t.Key("max_wait_time", default=5): t.Null | t.ToFloat[0:],
                    t.Key("expected_status_code", default=200): t.Null | t.ToInt[100:],
                }),
            }),
            t.Key("metadata"): t.Null
            | t.Dict({
                t.Key("author", default=None): t.Null | t.String(allow_blank=True),
                t.Key("title", default=None): t.Null | t.String(allow_blank=True),
                t.Key("version", default=None): t.Null | t.Int | t.String,
                tx.AliasedKey(["created", "created_at"], default=None): t.Null
                | t.String(allow_blank=True),
                tx.AliasedKey(["last_modified", "modified_at"], default=None): t.Null
                | t.String(allow_blank=True),
                t.Key("description", default=None): t.Null | t.String(allow_blank=True),
                t.Key("task", default=None): t.Null | t.String(allow_blank=True),
                t.Key("category", default=None): t.Null | t.String(allow_blank=True),
                t.Key("architecture", default=None): t.Null | t.String(allow_blank=True),
                t.Key("framework", default=None): t.Null | t.List(t.String),
                t.Key("label", default=None): t.Null | t.List(t.String),
                t.Key("license", default=None): t.Null | t.String(allow_blank=True),
                t.Key("min_resource", default=None): t.Null | t.Dict().allow_extra("*"),
            }).allow_extra("*"),
        })
    )
})
>>>>>>> f95020df


def find_config_file(daemon_name: str) -> Path:
    toml_path_from_env = os.environ.get("BACKEND_CONFIG_FILE", None)
    if not toml_path_from_env:
        toml_paths = [
            Path.cwd() / f"{daemon_name}.toml",
        ]
        if sys.platform.startswith("linux") or sys.platform.startswith("darwin"):
            parent_path = Path.cwd().parent
            while parent_path.is_relative_to(Path.home()):
                if (parent_path / "BUILD_ROOT").exists():
                    toml_paths.append(parent_path / f"{daemon_name}.toml")
                parent_path = parent_path.parent
            toml_paths += [
                Path.home() / ".config" / "backend.ai" / f"{daemon_name}.toml",
                Path(f"/etc/backend.ai/{daemon_name}.toml"),
            ]
        else:
            raise ConfigurationError({
                "read_from_file()": (
                    f"Unsupported platform for config path auto-discovery: {sys.platform}"
                ),
            })
    else:
        toml_paths = [Path(toml_path_from_env)]
    for _path in toml_paths:
        if _path.is_file():
            return _path
    else:
        searched_paths = ",".join(map(str, toml_paths))
        raise ConfigurationError({
            "find_config_file()": f"Could not read config from: {searched_paths}",
        })


def read_from_file(
    toml_path: Optional[Union[Path, str]], daemon_name: str
) -> Tuple[Dict[str, Any], Path]:
    config: Dict[str, Any]
    discovered_path: Path
    if toml_path is None:
        discovered_path = find_config_file(daemon_name)
    else:
        discovered_path = Path(toml_path)
    try:
        config = cast(Dict[str, Any], tomli.loads(discovered_path.read_text()))
    except IOError:
        raise ConfigurationError({
            "read_from_file()": f"Could not read config from: {discovered_path}",
        })
    else:
        return config, discovered_path


async def read_from_etcd(
    etcd_config: Mapping[str, Any], scope_prefix_map: Mapping[ConfigScopes, str]
) -> Optional[Dict[str, Any]]:
    etcd = AsyncEtcd(etcd_config["addr"], etcd_config["namespace"], scope_prefix_map)
    raw_value = await etcd.get("daemon/config")
    if raw_value is None:
        return None
    config: Dict[str, Any]
    config = cast(Dict[str, Any], tomli.loads(raw_value))
    return config


def override_key(table: MutableMapping[str, Any], key_path: Tuple[str, ...], value: Any):
    for k in key_path[:-1]:
        if k not in table:
            table[k] = {}
        table = table[k]
    table[key_path[-1]] = value


def override_with_env(table: MutableMapping[str, Any], key_path: Tuple[str, ...], env_key: str):
    val = os.environ.get(env_key, None)
    if val is None:
        return
    override_key(table, key_path, val)


def check(table: Any, iv: t.Trafaret):
    try:
        config = iv.check(table)
    except t.DataError as e:
        raise ConfigurationError(e.as_dict())
    else:
        return config


def merge(table: Mapping[str, Any], updates: Mapping[str, Any]) -> Mapping[str, Any]:
    result = {**table}
    for k, v in updates.items():
        if isinstance(v, Mapping):
            orig = result.get(k, {})
            assert isinstance(orig, Mapping)
            result[k] = merge(orig, v)
        else:
            result[k] = v
    return result<|MERGE_RESOLUTION|>--- conflicted
+++ resolved
@@ -58,93 +58,6 @@
     "redis_helper_config": redis_helper_default_config,
 }
 
-<<<<<<< HEAD
-redis_config_iv = t.Dict(
-    {
-        t.Key("addr", default=redis_default_config["addr"]): t.Null | tx.HostPortPair,
-        t.Key(  # if present, addr is ignored and service_name becomes mandatory.
-            "sentinel", default=redis_default_config["sentinel"]
-        ): t.Null | tx.DelimiterSeperatedList(tx.HostPortPair),
-        t.Key("service_name", default=redis_default_config["service_name"]): t.Null | t.String,
-        t.Key("password", default=redis_default_config["password"]): t.Null | t.String,
-        t.Key(
-            "redis_helper_config",
-            default=redis_helper_default_config,
-        ): redis_helper_config_iv,
-    }
-).allow_extra("*")
-
-vfolder_config_iv = t.Dict(
-    {
-        tx.AliasedKey(["mount", "_mount"], default=None): t.Null | tx.Path(type="dir"),
-        tx.AliasedKey(["fsprefix", "_fsprefix"], default=""): tx.Path(
-            type="dir", resolve=False, relative_only=True, allow_nonexisting=True
-        ),
-    }
-).allow_extra("*")
-
-model_definition_iv = t.Dict(
-    {
-        t.Key("models"): t.List(
-            t.Dict(
-                {
-                    t.Key("name"): t.String,
-                    t.Key("model_path"): t.String,
-                    t.Key("service", default=None): t.Null | t.Dict(
-                        {
-                            # ai.backend.kernel.service.ServiceParser.start_service()
-                            # ai.backend.kernel.service_actions
-                            t.Key("pre_start_actions", default=[]): t.Null | t.List(
-                                t.Dict(
-                                    {
-                                        t.Key("action"): t.String,
-                                        t.Key("args"): t.Dict().allow_extra("*"),
-                                    }
-                                )
-                            ),
-                            t.Key("start_command"): t.List(t.String),
-                            t.Key("port"): t.ToInt[1:],
-                            t.Key("health_check", default=None): t.Null | t.Dict(
-                                {
-                                    t.Key("path"): t.String,
-                                    t.Key("max_retries", default=10): t.Null | t.ToInt[1:],
-                                    t.Key("max_wait_time", default=5): t.Null | t.ToFloat[0:],
-                                    t.Key("expected_status_code", default=200): (
-                                        t.Null | t.ToInt[100:]
-                                    ),
-                                }
-                            ),
-                        }
-                    ),
-                    t.Key("metadata"): t.Null | t.Dict(
-                        {
-                            t.Key("author", default=None): t.Null | t.String(allow_blank=True),
-                            t.Key("title", default=None): t.Null | t.String(allow_blank=True),
-                            t.Key("version", default=None): t.Null | t.Int | t.String,
-                            tx.AliasedKey(
-                                ["created", "created_at"], default=None
-                            ): t.Null | t.String(allow_blank=True),
-                            tx.AliasedKey(
-                                ["last_modified", "modified_at"], default=None
-                            ): t.Null | t.String(allow_blank=True),
-                            t.Key("description", default=None): t.Null | t.String(allow_blank=True),
-                            t.Key("task", default=None): t.Null | t.String(allow_blank=True),
-                            t.Key("category", default=None): t.Null | t.String(allow_blank=True),
-                            t.Key("architecture", default=None): t.Null | t.String(
-                                allow_blank=True
-                            ),
-                            t.Key("framework", default=None): t.Null | t.List(t.String),
-                            t.Key("label", default=None): t.Null | t.List(t.String),
-                            t.Key("license", default=None): t.Null | t.String(allow_blank=True),
-                            t.Key("min_resource", default=None): t.Null | t.Dict().allow_extra("*"),
-                        }
-                    ).allow_extra("*"),
-                }
-            )
-        )
-    }
-)
-=======
 redis_config_iv = t.Dict({
     t.Key("addr", default=redis_default_config["addr"]): t.Null | tx.HostPortPair,
     t.Key(  # if present, addr is ignored and service_name becomes mandatory.
@@ -212,7 +125,6 @@
         })
     )
 })
->>>>>>> f95020df
 
 
 def find_config_file(daemon_name: str) -> Path:
