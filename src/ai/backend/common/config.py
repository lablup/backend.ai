from __future__ import annotations

import os
import sys
from pathlib import Path
from typing import Any, Dict, Mapping, MutableMapping, Optional, Tuple, Union, cast

import humps
import tomli
import trafaret as t
from pydantic import (
    BaseModel,
    ConfigDict,
)

from . import validators as tx
from .etcd import AsyncEtcd, ConfigScopes
from .exception import ConfigurationError
from .types import RedisHelperConfig

__all__ = (
    "ConfigurationError",
    "etcd_config_iv",
    "redis_config_iv",
    "redis_helper_config_iv",
    "redis_helper_default_config",
    "vfolder_config_iv",
    "model_definition_iv",
    "read_from_file",
    "read_from_etcd",
    "override_key",
    "override_with_env",
    "check",
    "merge",
)


class BaseConfigModel(BaseModel):
    @staticmethod
    def snake_to_kebab_case(string: str) -> str:
        return string.replace("_", "-")

    model_config = ConfigDict(
<<<<<<< HEAD
        populate_by_name=True,
        from_attributes=True,
        use_enum_values=True,
        extra="allow",
        alias_generator=snake_to_kebab_case,
=======
        validate_by_name=True,
        from_attributes=True,
        use_enum_values=True,
        extra="allow",
>>>>>>> 815bae66
    )


etcd_config_iv = t.Dict({
    t.Key("etcd"): t.Dict({
        t.Key("namespace"): t.String,
        t.Key("addr", ("127.0.0.1", 2379)): tx.HostPortPair,
        t.Key("user", default=""): t.Null | t.String(allow_blank=True),
        t.Key("password", default=""): t.Null | t.String(allow_blank=True),
    }).allow_extra("*"),
}).allow_extra("*")

redis_helper_default_config: RedisHelperConfig = {
    "socket_timeout": 5.0,
    "socket_connect_timeout": 2.0,
    "reconnect_poll_timeout": 0.3,
}

redis_helper_config_iv = t.Dict({
    t.Key("socket_timeout", default=5.0): t.ToFloat,
    t.Key("socket_connect_timeout", default=2.0): t.ToFloat,
    t.Key("reconnect_poll_timeout", default=0.3): t.ToFloat,
}).allow_extra("*")

redis_default_config = {
    "addr": None,
    "sentinel": None,
    "service_name": None,
    "password": None,
    "redis_helper_config": redis_helper_default_config,
}

redis_config_iv = t.Dict({
    t.Key("addr", default=redis_default_config["addr"]): t.Null | tx.HostPortPair,
    t.Key(  # if present, addr is ignored and service_name becomes mandatory.
        "sentinel", default=redis_default_config["sentinel"]
    ): t.Null | tx.DelimiterSeperatedList(tx.HostPortPair),
    t.Key("service_name", default=redis_default_config["service_name"]): t.Null | t.String,
    t.Key("password", default=redis_default_config["password"]): t.Null | t.String,
    t.Key(
        "redis_helper_config",
        default=redis_helper_default_config,
    ): redis_helper_config_iv,
    t.Key("override_configs", default=None): t.Null
    | t.Mapping(
        t.String,
        t.Dict({
            t.Key("addr", default=redis_default_config["addr"]): t.Null | tx.HostPortPair,
            t.Key(  # if present, addr is ignored and service_name becomes mandatory.
                "sentinel", default=redis_default_config["sentinel"]
            ): t.Null | tx.DelimiterSeperatedList(tx.HostPortPair),
            t.Key("service_name", default=redis_default_config["service_name"]): t.Null | t.String,
            t.Key("password", default=redis_default_config["password"]): t.Null | t.String,
            t.Key(
                "redis_helper_config",
                default=redis_helper_default_config,
            ): redis_helper_config_iv,
        }).allow_extra("*"),
    ),
}).allow_extra("*")

vfolder_config_iv = t.Dict({
    tx.AliasedKey(["mount", "_mount"], default=None): t.Null | tx.Path(type="dir"),
    tx.AliasedKey(["fsprefix", "_fsprefix"], default=""): tx.Path(
        type="dir", resolve=False, relative_only=True, allow_nonexisting=True
    ),
}).allow_extra("*")

# Used in Etcd as a global config.
# If `scalingGroup.scheduler_opts` contains an `agent_selector_config`, it will override this.
agent_selector_globalconfig_iv = t.Dict({}).allow_extra("*")

# Used in `scalingGroup.scheduler_opts` as a per scaling_group config.
agent_selector_config_iv = t.Dict({}) | agent_selector_globalconfig_iv


model_definition_iv = t.Dict({
    t.Key("models"): t.List(
        t.Dict({
            t.Key("name"): t.String,
            t.Key("model_path"): t.String,
            t.Key("service", default=None): t.Null
            | t.Dict({
                # ai.backend.kernel.service.ServiceParser.start_service()
                # ai.backend.kernel.service_actions
                t.Key("pre_start_actions", default=[]): t.Null
                | t.List(
                    t.Dict({
                        t.Key("action"): t.String,
                        t.Key("args"): t.Dict().allow_extra("*"),
                    })
                ),
                t.Key("start_command"): t.String | t.List(t.String),
                t.Key("shell", default="/bin/bash"): t.String,  # used if start_command is a string
                t.Key("port"): t.ToInt[1:],
                t.Key("health_check", default=None): t.Null
                | t.Dict({
                    t.Key("interval", default=10): t.Null | t.ToFloat[0:],
                    t.Key("path"): t.String,
                    t.Key("max_retries", default=10): t.Null | t.ToInt[1:],
                    t.Key("max_wait_time", default=15): t.Null | t.ToFloat[0:],
                    t.Key("expected_status_code", default=200): t.Null | t.ToInt[100:],
                }),
            }),
            t.Key("metadata", default=None): t.Null
            | t.Dict({
                t.Key("author", default=None): t.Null | t.String(allow_blank=True),
                t.Key("title", default=None): t.Null | t.String(allow_blank=True),
                t.Key("version", default=None): t.Null | t.Int | t.String,
                tx.AliasedKey(["created", "created_at"], default=None): t.Null
                | t.String(allow_blank=True),
                tx.AliasedKey(["last_modified", "modified_at"], default=None): t.Null
                | t.String(allow_blank=True),
                t.Key("description", default=None): t.Null | t.String(allow_blank=True),
                t.Key("task", default=None): t.Null | t.String(allow_blank=True),
                t.Key("category", default=None): t.Null | t.String(allow_blank=True),
                t.Key("architecture", default=None): t.Null | t.String(allow_blank=True),
                t.Key("framework", default=None): t.Null | t.List(t.String),
                t.Key("label", default=None): t.Null | t.List(t.String),
                t.Key("license", default=None): t.Null | t.String(allow_blank=True),
                t.Key("min_resource", default=None): t.Null | t.Dict().allow_extra("*"),
            }).allow_extra("*"),
        })
    )
})


def find_config_file(daemon_name: str) -> Path:
    toml_path_from_env = os.environ.get("BACKEND_CONFIG_FILE", None)
    if not toml_path_from_env:
        toml_paths = [
            Path.cwd() / f"{daemon_name}.toml",
        ]
        if sys.platform.startswith("linux") or sys.platform.startswith("darwin"):
            parent_path = Path.cwd().parent
            while parent_path.is_relative_to(Path.home()):
                if (parent_path / "BUILD_ROOT").exists():
                    toml_paths.append(parent_path / f"{daemon_name}.toml")
                parent_path = parent_path.parent
            toml_paths += [
                Path.home() / ".config" / "backend.ai" / f"{daemon_name}.toml",
                Path(f"/etc/backend.ai/{daemon_name}.toml"),
            ]
        else:
            raise ConfigurationError({
                "read_from_file()": (
                    f"Unsupported platform for config path auto-discovery: {sys.platform}"
                ),
            })
    else:
        toml_paths = [Path(toml_path_from_env)]
    for _path in toml_paths:
        if _path.is_file():
            return _path
    else:
        searched_paths = ",".join(map(str, toml_paths))
        raise ConfigurationError({
            "find_config_file()": f"Could not read config from: {searched_paths}",
        })


def read_from_file(
    toml_path: Optional[Union[Path, str]], daemon_name: str
) -> Tuple[Dict[str, Any], Path]:
    config: Dict[str, Any]
    discovered_path: Path
    if toml_path is None:
        discovered_path = find_config_file(daemon_name)
    else:
        discovered_path = Path(toml_path)
    try:
        config = cast(Dict[str, Any], tomli.loads(discovered_path.read_text()))
    except IOError:
        raise ConfigurationError({
            "read_from_file()": f"Could not read config from: {discovered_path}",
        })
    else:
        return config, discovered_path


async def read_from_etcd(
    etcd_config: Mapping[str, Any], scope_prefix_map: Mapping[ConfigScopes, str]
) -> Optional[Dict[str, Any]]:
    etcd = AsyncEtcd(etcd_config["addr"], etcd_config["namespace"], scope_prefix_map)
    raw_value = await etcd.get("daemon/config")
    if raw_value is None:
        return None
    config: Dict[str, Any]
    config = cast(Dict[str, Any], tomli.loads(raw_value))
    return config


def override_key(table: MutableMapping[str, Any], key_path: Tuple[str, ...], value: Any):
    for k in key_path[:-1]:
        if k not in table:
            table[k] = {}
        table = table[k]
    table[key_path[-1]] = value


def override_with_env(table: MutableMapping[str, Any], key_path: Tuple[str, ...], env_key: str):
    val = os.environ.get(env_key, None)
    if val is None:
        return
    override_key(table, key_path, val)


def check(table: Any, iv: t.Trafaret):
    try:
        config = iv.check(table)
    except t.DataError as e:
        raise ConfigurationError(e.as_dict())
    else:
        return config


def merge(table: Mapping[str, Any], updates: Mapping[str, Any]) -> Mapping[str, Any]:
    result = {**table}
    for k, v in updates.items():
        if isinstance(v, Mapping):
            orig = result.get(k, {})
            assert isinstance(orig, Mapping)
            result[k] = merge(orig, v)
        else:
            result[k] = v
    return result


def set_if_not_set(table: MutableMapping[str, Any], key_path: Tuple[str, ...], value: Any) -> None:
    for k in key_path[:-1]:
        if k not in table:
            return
        table = table[k]
    if table.get(key_path[-1]) is None:
        table[key_path[-1]] = value


def config_key_to_snake_case(o: Any) -> Any:
    match o:
        case dict():
            return {humps.dekebabize(k): config_key_to_snake_case(v) for k, v in o.items()}
        case list() | tuple() | set():
            return [config_key_to_snake_case(i) for i in o]
        case _:
            return o<|MERGE_RESOLUTION|>--- conflicted
+++ resolved
@@ -41,18 +41,11 @@
         return string.replace("_", "-")
 
     model_config = ConfigDict(
-<<<<<<< HEAD
-        populate_by_name=True,
+        validate_by_name=True,
         from_attributes=True,
         use_enum_values=True,
         extra="allow",
         alias_generator=snake_to_kebab_case,
-=======
-        validate_by_name=True,
-        from_attributes=True,
-        use_enum_values=True,
-        extra="allow",
->>>>>>> 815bae66
     )
 
 
