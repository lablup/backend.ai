from __future__ import annotations

import enum
import functools
import itertools
import json
import logging
import os
import re
import sys
from dataclasses import dataclass
from pathlib import Path, PurePath
from typing import (
    TYPE_CHECKING,
    Final,
    Iterable,
    Literal,
    Mapping,
    NamedTuple,
    Optional,
    Self,
)

import aiohttp
import trafaret as t
import yarl
from packaging import version

from ai.backend.logging import BraceStyleAdapter

from . import validators as tx
from .arch import arch_name_aliases
from .enum_extension import StringSetFlag
from .exception import InvalidImageName, InvalidImageTag, ProjectMismatchWithCanonical
from .service_ports import parse_service_ports
from .utils import is_ip_address_format, join_non_empty

if TYPE_CHECKING:
    from .types import ImageConfig

__all__ = (
    "arch_name_aliases",
    "default_registry",
    "default_repository",
    "docker_api_arch_aliases",
    "common_image_label_schema",
    "inference_image_label_schema",
    "validate_image_labels",
    "login",
    "MIN_KERNELSPEC",
    "MAX_KERNELSPEC",
    "ImageRef",
    "ParsedImageStr",
)

# generalize architecture symbols to match docker API's norm
docker_api_arch_aliases: Final[Mapping[str, str]] = {
    "aarch64": "arm64",
    "arm64": "arm64",
    "x86_64": "amd64",
    "x64": "amd64",
    "amd64": "amd64",
    "x86": "386",
    "x32": "386",
    "i686": "386",
    "386": "386",
}

log = BraceStyleAdapter(logging.getLogger(__spec__.name))

default_registry = "index.docker.io"
default_repository = "lablup"

MIN_KERNELSPEC = 1
MAX_KERNELSPEC = 1

rx_slug = re.compile(r"^[A-Za-z0-9](?:[A-Za-z0-9-._]*[A-Za-z0-9])?$")


class LabelName(enum.StrEnum):
    # Common image labels
    KERNEL_SPEC = "ai.backend.kernelspec"
    FEATURES = "ai.backend.features"
    BASE_DISTRO = "ai.backend.base-distro"
    RUNTIME_TYPE = "ai.backend.runtime-type"
    RUNTIME_PATH = "ai.backend.runtime-path"

    ROLE = "ai.backend.role"
    ENVS_CORECOUNT = "ai.backend.envs.corecount"
    ACCELERATORS = "ai.backend.accelerators"
    SERVICE_PORTS = "ai.backend.service-ports"
    BLOCK_SERVICE_PORTS = "ai.backend.internal.block-service-ports"

    # Identification
    KERNEL_ID = "ai.backend.kernel-id"
    SESSION_ID = "ai.backend.session-id"
    OWNER_AGENT = "ai.backend.owner"

    # Inference image labels
    ENDPOINT_PORTS = "ai.backend.endpoint-ports"
    MODEL_PATH = "ai.backend.model-path"
    MODEL_FORMAT = "ai.backend.model-format"

    # Ownership
    CUSTOMIZED_OWNER = "ai.backend.customized-image.owner"
    CUSTOMIZED_NAME = "ai.backend.customized-image.name"
    CUSTOMIZED_ID = "ai.backend.customized-image.id"
    CUSTOMIZED_USER_EMAIL = "ai.backend.customized-image.user.email"

<<<<<<< HEAD
    # Identification
    KERNEL_ID = "ai.backend.kernel-id"
    SESSION_ID = "ai.backend.session-id"
=======
    OWNER_USER = "ai.backend.owner-user-id"
    OWNER_PROJECT = "ai.backend.owner-project-id"
>>>>>>> be89155a


class KernelFeatures(StringSetFlag):
    UID_MATCH = "uid-match"
    USER_INPUT = "user-input"
    BATCH_MODE = "batch"
    QUERY_MODE = "query"
    TTY_MODE = "tty"

    OPERATION = "operation"
    # Images with the `private` feature are not shown on a image list of the session launcher.
    # TODO: Replace `private` feature with new Access control API
    PRIVATE = "private"


DEFAULT_KERNEL_FEATURE: Final[Literal["uid-match"]] = KernelFeatures.UID_MATCH.value

common_image_label_schema = t.Dict({
    # Required labels
    t.Key(LabelName.KERNEL_SPEC, default=1): t.ToInt(lte=MAX_KERNELSPEC, gte=MIN_KERNELSPEC),
    t.Key(LabelName.FEATURES, default=["uid-match"]): tx.StringList(delimiter=" "),
    # ai.backend.resource.min.*
    t.Key(LabelName.BASE_DISTRO, default=None): t.Null | t.String(),
    t.Key(LabelName.RUNTIME_TYPE, default="app"): t.String(),
    t.Key(LabelName.RUNTIME_PATH, default=PurePath("/bin/true")): tx.PurePath(),
    # Optional labels
    t.Key(LabelName.ROLE, default="COMPUTE"): t.Enum("COMPUTE", "INFERENCE", "SYSTEM"),
    t.Key(LabelName.ENVS_CORECOUNT, optional=True): tx.StringList(allow_blank=True),
    t.Key(LabelName.ACCELERATORS, optional=True): tx.StringList(allow_blank=True),
    t.Key(LabelName.SERVICE_PORTS, optional=True): tx.StringList(allow_blank=True),
}).allow_extra("*")

inference_image_label_schema = t.Dict({
    t.Key(LabelName.ENDPOINT_PORTS): tx.StringList(min_length=1),
    t.Key(LabelName.MODEL_PATH): tx.PurePath(),
    t.Key(LabelName.MODEL_FORMAT): t.String(),
}).ignore_extra("*")


class DockerConnectorSource(enum.Enum):
    ENV_VAR = enum.auto()
    USER_CONTEXT = enum.auto()
    KNOWN_LOCATION = enum.auto()


@dataclass()
class DockerConnector:
    sock_path: Path | None
    docker_host: yarl.URL
    connector: aiohttp.BaseConnector
    source: DockerConnectorSource


@functools.lru_cache()
def get_docker_context_host() -> str | None:
    try:
        docker_config_path = Path.home() / ".docker" / "config.json"
        docker_config = json.loads(docker_config_path.read_bytes())
    except IOError:
        return None
    current_context_name = docker_config.get("currentContext", "default")
    for meta_path in (Path.home() / ".docker" / "contexts" / "meta").glob("*/meta.json"):
        context_data = json.loads(meta_path.read_bytes())
        if context_data["Name"] == current_context_name:
            return context_data["Endpoints"]["docker"]["Host"]
    return None


def parse_docker_host_url(
    docker_host: yarl.URL,
) -> tuple[Path | None, yarl.URL, aiohttp.BaseConnector]:
    connector_cls: type[aiohttp.UnixConnector] | type[aiohttp.NamedPipeConnector]
    match docker_host.scheme:
        case "http" | "https":
            return None, docker_host, aiohttp.TCPConnector()
        case "unix":
            path = Path(docker_host.path)
            if not path.exists() or not path.is_socket():
                raise RuntimeError(f"DOCKER_HOST {path} is not a valid socket file.")
            decoded_path = os.fsdecode(path)
            connector_cls = aiohttp.UnixConnector
        case "npipe":
            path = Path(docker_host.path.replace("/", "\\"))
            if not path.exists() or not path.is_fifo():
                raise RuntimeError(f"DOCKER_HOST {path} is not a valid named pipe.")
            decoded_path = os.fsdecode(path)
            connector_cls = aiohttp.NamedPipeConnector
        case _ as unknown_scheme:
            raise RuntimeError("unsupported connection scheme", unknown_scheme)
    return (
        path,
        yarl.URL("http://docker"),  # a fake hostname to construct a valid URL
        connector_cls(decoded_path, force_close=True),
    )


# We may cache the connector type but not connector instances!
@functools.lru_cache()
def _search_docker_socket_files_impl() -> tuple[
    Path, yarl.URL, type[aiohttp.UnixConnector] | type[aiohttp.NamedPipeConnector]
]:
    connector_cls: type[aiohttp.UnixConnector] | type[aiohttp.NamedPipeConnector]
    match sys.platform:
        case "linux" | "darwin":
            search_paths = [
                Path("/run/docker.sock"),
                Path("/var/run/docker.sock"),
                Path.home() / ".docker/run/docker.sock",
            ]
            connector_cls = aiohttp.UnixConnector
        case "win32":
            search_paths = [
                Path(r"\\.\pipe\docker_engine"),
            ]
            connector_cls = aiohttp.NamedPipeConnector
        case _ as platform_name:
            raise RuntimeError(f"unsupported platform: {platform_name}")
    for p in search_paths:
        if p.exists() and (p.is_socket() or p.is_fifo()):
            return (
                p,
                yarl.URL("http://docker"),  # a fake hostname to construct a valid URL
                connector_cls,
            )
    else:
        searched_paths = ", ".join(map(os.fsdecode, search_paths))
        raise RuntimeError(f"could not find the docker socket; tried: {searched_paths}")


def search_docker_socket_files() -> tuple[Path | None, yarl.URL, aiohttp.BaseConnector]:
    connector_cls: type[aiohttp.UnixConnector] | type[aiohttp.NamedPipeConnector]
    sock_path, docker_host, connector_cls = _search_docker_socket_files_impl()
    return (
        sock_path,
        docker_host,
        connector_cls(os.fsdecode(sock_path), force_close=True),
    )


def get_docker_connector() -> DockerConnector:
    if raw_docker_host := os.environ.get("DOCKER_HOST", None):
        sock_path, docker_host, connector = parse_docker_host_url(yarl.URL(raw_docker_host))
        return DockerConnector(
            sock_path,
            docker_host,
            connector,
            DockerConnectorSource.ENV_VAR,
        )
    if raw_docker_host := get_docker_context_host():
        sock_path, docker_host, connector = parse_docker_host_url(yarl.URL(raw_docker_host))
        return DockerConnector(
            sock_path,
            docker_host,
            connector,
            DockerConnectorSource.USER_CONTEXT,
        )
    sock_path, docker_host, connector = search_docker_socket_files()
    return DockerConnector(
        sock_path,
        docker_host,
        connector,
        DockerConnectorSource.KNOWN_LOCATION,
    )


async def login(
    sess: aiohttp.ClientSession, registry_url: yarl.URL, credentials: dict, scope: str
) -> dict:
    """
    Authorize to the docker registry using the given credentials and token scope, and returns a set
    of required aiohttp.ClientSession.request() keyword arguments for further API requests.

    Some registry servers only rely on HTTP Basic Authentication without token-based access controls
    (usually via nginx proxy). We do support them also. :)
    """
    basic_auth: Optional[aiohttp.BasicAuth]

    if credentials.get("username") and credentials.get("password"):
        basic_auth = aiohttp.BasicAuth(
            credentials["username"],
            credentials["password"],
        )
    else:
        basic_auth = None
    realm = registry_url / "token"  # fallback
    service = "registry"  # fallback
    async with sess.get(registry_url / "v2/", auth=basic_auth) as resp:
        ping_status = resp.status
        www_auth_header = resp.headers.get("WWW-Authenticate")
        if www_auth_header:
            match = re.search(r'realm="([^"]+)"', www_auth_header)
            if match:
                realm = yarl.URL(match.group(1))
            match = re.search(r'service="([^"]+)"', www_auth_header)
            if match:
                service = match.group(1)
    if ping_status == 200:
        log.debug("docker-registry: {0} -> basic-auth", registry_url)
        return {"auth": basic_auth, "headers": {}}
    elif ping_status == 404:
        raise RuntimeError(f"Unsupported docker registry: {registry_url}! (API v2 not implemented)")
    # Check also 400 response since the AWS ECR Public server returns a 400 response
    # when given invalid credential authorization.
    elif ping_status in [400, 401]:
        params = {
            "scope": scope,
            "offline_token": "true",
            "client_id": "docker",
            "service": service,
        }
        async with sess.get(realm, params=params, auth=basic_auth) as resp:
            log.debug("docker-registry: {0} -> {1}", registry_url, realm)
            if resp.status == 200:
                data = json.loads(await resp.read())
                token = data.get("token", None)
                return {
                    "auth": None,
                    "headers": {
                        "Authorization": f"Bearer {token}",
                    },
                }
    raise RuntimeError(f"authentication for docker registry {registry_url} failed")


def validate_image_labels(labels: dict[str, str]) -> dict[str, str]:
    common_labels = common_image_label_schema.check(labels)
    service_ports = {
        item["name"]: item
        for item in parse_service_ports(
            common_labels.get(LabelName.SERVICE_PORTS, ""),
            common_labels.get(LabelName.ENDPOINT_PORTS, ""),
        )
    }
    match common_labels[LabelName.ROLE]:
        case "INFERENCE":
            inference_labels = inference_image_label_schema.check(labels)
            for name in inference_labels[LabelName.ENDPOINT_PORTS]:
                if name not in service_ports:
                    raise ValueError(
                        f"ai.backend.endpoint-ports contains an undefined service port: {name}"
                    )
                # inference images should launch the serving daemons when they start as a container.
                # TODO: enforce this restriction??
                if service_ports[name]["protocol"] != "preopen":
                    raise ValueError(f"The endpoint-port {name} must be a preopen service-port.")
            common_labels.update(inference_labels)
        case _:
            pass
    return common_labels


class PlatformTagSet(Mapping):
    __slots__ = ("_data",)
    _data: dict[str, str]
    _rx_ver = re.compile(r"^(?P<tag>[a-zA-Z_]+)(?P<version>\d+(?:\.\d+)*[a-z0-9]*)?$")

    def __init__(self, tags: Iterable[str], value: Optional[str] = None) -> None:
        self._data = dict()
        rx = type(self)._rx_ver
        for tag in tags:
            match = rx.search(tag)
            if match is None:
                raise InvalidImageTag(tag, value)
            key = match.group("tag")
            value = match.group("version")
            if key in self._data:
                raise InvalidImageTag(tag, value)
            if value is None:
                value = ""
            self._data[key] = value

    def __repr__(self):
        return self.__str__()

    def __str__(self):
        return f"PlatformTagSet({str(self._data)})"

    def has(self, key: str, version: Optional[str] = None):
        if version is None:
            return key in self._data
        _v = self._data.get(key, None)
        return _v == version

    def __getitem__(self, key: str):
        return self._data[key]

    def __iter__(self):
        return iter(self._data)

    def __len__(self):
        return len(self._data)

    def __eq__(self, other):
        if isinstance(other, (set, frozenset)):
            return set(self._data.keys()) == other
        return self._data == other


class ParsedImageStr(NamedTuple):
    registry: str
    project_and_image_name: str
    tag: str

    @property
    def canonical(self) -> str:
        return f"{self.registry}/{self.project_and_image_name}:{self.tag}"

    @property
    def short(self) -> str:
        return f"{self.project_and_image_name}:{self.tag}"

    @property
    def tag_set(self) -> tuple[str, PlatformTagSet]:
        tags = self.tag.split("-")
        return (tags[0], PlatformTagSet(tags[1:], self.project_and_image_name))

    def __str__(self) -> str:
        return self.canonical


@dataclass
class ImageRef:
    """
    Represent image reference.
    """

    name: str
    project: str | None
    tag: str
    registry: str
    architecture: str
    is_local: bool

    @classmethod
    def from_image_config(cls, config: ImageConfig) -> Self:
        return cls.from_image_str(
            config["canonical"],
            config["project"],
            config["registry"]["name"],
            is_local=config["is_local"],
            architecture=config["architecture"],
        )

    @classmethod
    def from_image_str(
        cls,
        image_str: str,
        project: str | None,
        registry: str,
        *,
        architecture: str = "x86_64",
        is_local: bool = False,
    ) -> Self:
        """
        Parse the image reference string and return an ImageRef object from the string.
        """

        parsed = cls.parse_image_str(image_str, registry)

        if not project:
            image_name = parsed.project_and_image_name
        elif parsed.project_and_image_name == project:
            image_name = ""
        else:
            if not parsed.project_and_image_name.startswith(f"{project}/"):
                raise ProjectMismatchWithCanonical(project, parsed.canonical)

            image_name = parsed.project_and_image_name.split(f"{project}/", maxsplit=1)[1]

        return cls(
            name=image_name,
            project=project,
            registry=registry,
            tag=parsed.tag,
            architecture=architecture,
            is_local=is_local,
        )

    @classmethod
    def parse_image_tag(
        cls, image_str: str, *, using_default_repository: bool = False
    ) -> tuple[str, str]:
        """
        Parses the image name and tag from the given image string.

        When the `image_str` does not contain '/', and `using_default_repository` is True, it includes the `default_repository` (lablup) in the image.
        """
        image_tag = image_str.rsplit(":", maxsplit=1)
        if len(image_tag) == 1:
            image_str = image_tag[0]
            tag = "latest"
        else:
            image_str = image_tag[0]
            tag = image_tag[1]
        if not image_str:
            raise InvalidImageName("Empty image repository/name")
        if ("/" not in image_str) and using_default_repository:
            image_str = default_repository + "/" + image_str
        return image_str, tag

    @classmethod
    def parse_image_str(
        cls, image_str: str, registry: str | Literal["*"] | None = None
    ) -> ParsedImageStr:
        """
        Parses a string representing an image.

        `image_str` basically follow the format below: `<registry>/<project>/<image name>:<version>-<tag>-<tag>...`
        And if certain values are not provided (for example, if only the image name is given), hardcoded default values will be used.
        Tags must begin with a letter and cannot end with a hyphen. And since hyphens are used to separate tags, a tag cannot contain a hyphen within itself.
        For more details, you can refer to the `tests/common/test_docker.py`.

        Here are some details about this function's behavior.
        1. Passing '*' to `registry` parse any characters before the first '/' as the registry part.
        2. Passing 'None' to `registry` use the default registry (`index.docker.io`).
           In this case, the `image_str` should be a combination of the project and image name without the registry part.
        3. If the registry part of the `image_str` is in IP address format, it parses that value as the registry part regardless of the `registry` argument.
        4. `ParsedImageStr` can not distinguish the project and the image name.
           If you already know the project value of the image, use `from_image_str()` instead of this function.
        """

        if "://" in image_str or image_str.startswith("//"):
            raise InvalidImageName(image_str)

        def divide_parts(image_str: str, registry: str | Literal["*"] | None) -> tuple[str, str]:
            if "/" not in image_str:
                return (default_registry, image_str)

            maybe_registry, maybe_project_and_image_name = image_str.split("/", maxsplit=1)

            if (
                registry == maybe_registry
                or registry == "*"
                or is_ip_address_format(maybe_registry)
            ):
                return (maybe_registry, maybe_project_and_image_name)
            elif registry is None:
                return (default_registry, image_str)
            else:
                return (registry, image_str)

        registry_part, project_and_image_name_part = divide_parts(image_str, registry)

        using_default_repository = (
            registry_part.endswith(".docker.io") or registry_part == "docker.io"
        )

        project_and_image_name, tag = cls.parse_image_tag(
            project_and_image_name_part, using_default_repository=using_default_repository
        )

        if not rx_slug.search(tag):
            raise InvalidImageTag(tag, image_str)

        return ParsedImageStr(
            registry=registry_part,
            project_and_image_name=project_and_image_name,
            tag=tag,
        )

    def __post_init__(
        self,
    ) -> None:
        self.architecture = arch_name_aliases.get(self.architecture, self.architecture)
        self._update_tag_set()

    @staticmethod
    def _parse_image_tag(s: str, using_default_registry: bool = False) -> tuple[str, str]:
        image_tag = s.rsplit(":", maxsplit=1)
        if len(image_tag) == 1:
            image = image_tag[0]
            tag = "latest"
        else:
            image = image_tag[0]
            tag = image_tag[1]
        if not image:
            raise InvalidImageName("Empty image repository/name")
        if ("/" not in image) and using_default_registry:
            image = default_repository + "/" + image
        return image, tag

    def _update_tag_set(self):
        tags = self.tag.split("-")
        self._tag_set = (tags[0], PlatformTagSet(tags[1:], self.name))

    def generate_aliases(self) -> Mapping[str, "ImageRef"]:
        basename = self.name.split("/")[-1]
        possible_names = basename.rsplit("-")
        if len(possible_names) > 1:
            possible_names = [basename, possible_names[1]]

        possible_ptags = []
        tag_set = self.tag_set
        if not tag_set[0]:
            pass
        else:
            possible_ptags.append([tag_set[0]])
            for tag_key in tag_set[1]:
                tag_ver = tag_set[1][tag_key]
                tag_list = ["", tag_key, tag_key + tag_ver]
                if "." in tag_ver:
                    tag_list.append(tag_key + tag_ver.rsplit(".")[0])
                elif tag_key == "py" and len(tag_ver) > 1:
                    tag_list.append(tag_key + tag_ver[0])
                if "cuda" in tag_key:
                    tag_list.append("gpu")
                possible_ptags.append(tag_list)

        ret = {}
        for name in possible_names:
            ret[name] = self
        for name, ptags in itertools.product(possible_names, itertools.product(*possible_ptags)):
            ret[f"{name}:{'-'.join(t for t in ptags if t)}"] = self
        return ret

    @staticmethod
    def merge_aliases(genned_aliases_1, genned_aliases_2) -> Mapping[str, "ImageRef"]:
        ret = {}
        aliases_set_1, aliases_set_2 = set(genned_aliases_1.keys()), set(genned_aliases_2.keys())
        aliases_dup = aliases_set_1 & aliases_set_2

        for alias in aliases_dup:
            ret[alias] = max(genned_aliases_1[alias], genned_aliases_2[alias])

        for alias in aliases_set_1 - aliases_dup:
            ret[alias] = genned_aliases_1[alias]
        for alias in aliases_set_2 - aliases_dup:
            ret[alias] = genned_aliases_2[alias]

        return ret

    @property
    def canonical(self) -> str:
        join = functools.partial(join_non_empty, sep="/")
        # e.g., cr.backend.ai/stable/python:3.9-ubuntu
        return f"{join(self.registry, self.project, self.name)}:{self.tag}"

    @property
    def tag_set(self) -> tuple[str, PlatformTagSet]:
        # e.g., '3.9', {'ubuntu', ...}
        return self._tag_set

    @property
    def short(self) -> str:
        """
        Returns the image reference string without the registry part.
        """
        # e.g., stable/python:3.9-ubuntu
        join = functools.partial(join_non_empty, sep="/")
        return f"{join(self.project, self.name)}:{self.tag}"

    def __str__(self) -> str:
        return self.canonical

    def __repr__(self) -> str:
        return f'<ImageRef: "{self.canonical}" ({self.architecture})>'

    def __hash__(self) -> int:
        return hash((self.project, self.name, self.tag, self.registry, self.architecture))

    def __lt__(self, other) -> bool:
        if self == other:  # call __eq__ first for resolved check
            return False
        if not (self.name == other.name and self.project == other.project):
            raise ValueError(
                "Only the image-refs with the same names and projects can be compared."
            )
        if self.tag_set[0] != other.tag_set[0]:
            return version.parse(self.tag_set[0]) < version.parse(other.tag_set[0])
        ptagset_self, ptagset_other = self.tag_set[1], other.tag_set[1]
        for key_self in ptagset_self:
            if ptagset_other.has(key_self):
                version_self, version_other = (
                    ptagset_self.get(key_self),
                    ptagset_other.get(key_self),
                )
                if version_self and version_other:
                    parsed_version_self, parsed_version_other = (
                        version.parse(version_self),
                        version.parse(version_other),
                    )
                    if parsed_version_self != parsed_version_other:
                        return parsed_version_self < parsed_version_other
        return len(ptagset_self) > len(ptagset_other)<|MERGE_RESOLUTION|>--- conflicted
+++ resolved
@@ -107,14 +107,8 @@
     CUSTOMIZED_ID = "ai.backend.customized-image.id"
     CUSTOMIZED_USER_EMAIL = "ai.backend.customized-image.user.email"
 
-<<<<<<< HEAD
-    # Identification
-    KERNEL_ID = "ai.backend.kernel-id"
-    SESSION_ID = "ai.backend.session-id"
-=======
     OWNER_USER = "ai.backend.owner-user-id"
     OWNER_PROJECT = "ai.backend.owner-project-id"
->>>>>>> be89155a
 
 
 class KernelFeatures(StringSetFlag):
