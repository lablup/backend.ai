--- conflicted
+++ resolved
@@ -50,29 +50,11 @@
 log = BraceStyleAdapter(logging.getLogger(__spec__.name))
 
 
-<<<<<<< HEAD
-=======
 class _EventHandlerType(enum.StrEnum):
     CONSUMER = "consumer"
     SUBSCRIBER = "subscriber"
 
 
-class EventDomain(enum.StrEnum):
-    BGTASK = "bgtask"
-    IMAGE = "image"
-    KERNEL = "kernel"
-    MODEL_SERVING = "model_serving"
-    MODEL_ROUTE = "model_route"
-    SCHEDULE = "schedule"
-    IDLE_CHECK = "idle_check"
-    SESSION = "session"
-    AGENT = "agent"
-    VFOLDER = "vfolder"
-    VOLUME = "volume"
-    LOG = "log"
-
-
->>>>>>> 73e0185b
 class AbstractEvent(ABC):
     @abstractmethod
     def serialize(self) -> tuple[bytes, ...]:
@@ -240,7 +222,34 @@
         pass
 
 
-<<<<<<< HEAD
+class _ConsumerPostCallback:
+    def __init__(
+        self,
+        msg_id: MessageId,
+        msg_queue: AbstractMessageQueue,
+        remaining_handler_cnt: int,
+    ) -> None:
+        self._msg_id = msg_id
+        self._msg_queue = msg_queue
+        self._remaining_handler_cnt = remaining_handler_cnt
+        self._lock = asyncio.Lock()
+
+    async def done(self) -> None:
+        # To ensure that all consumer handlers are called.
+        # Basically there should be only one consumer handler for one event.
+        async with self._lock:
+            self._remaining_handler_cnt -= 1
+            if self._remaining_handler_cnt > 0:
+                return
+        # All consumer handlers are called.
+        await self._msg_queue.done(self._msg_id)
+
+
+class PostCallback(Protocol):
+    async def done(self) -> None:
+        pass
+
+
 class EventDispatcherWrapper:
     _event_dispatcher: EventDispatcher
 
@@ -311,34 +320,6 @@
             start_reporters=tuple(self._start_reporters),
             complete_reporters=tuple(self._complete_reporters),
         )
-=======
-class _ConsumerPostCallback:
-    def __init__(
-        self,
-        msg_id: MessageId,
-        msg_queue: AbstractMessageQueue,
-        remaining_handler_cnt: int,
-    ) -> None:
-        self._msg_id = msg_id
-        self._msg_queue = msg_queue
-        self._remaining_handler_cnt = remaining_handler_cnt
-        self._lock = asyncio.Lock()
-
-    async def done(self) -> None:
-        # To ensure that all consumer handlers are called.
-        # Basically there should be only one consumer handler for one event.
-        async with self._lock:
-            self._remaining_handler_cnt -= 1
-            if self._remaining_handler_cnt > 0:
-                return
-        # All consumer handlers are called.
-        await self._msg_queue.done(self._msg_id)
-
-
-class PostCallback(Protocol):
-    async def done(self) -> None:
-        pass
->>>>>>> 73e0185b
 
 
 class EventDispatcher:
@@ -520,15 +501,11 @@
         )
 
     async def _handle(
-<<<<<<< HEAD
-        self, evh_type: EventHandlerType, evh: EventHandler, source: AgentId, args: tuple
-=======
         self,
         evh: EventHandler,
         source: AgentId,
         args: tuple,
         post_callbacks: Sequence[PostCallback] = tuple(),
->>>>>>> 73e0185b
     ) -> None:
         if evh.args_matcher and not evh.args_matcher(args):
             return
@@ -539,25 +516,8 @@
         event_cls = evh.event_cls
         if self._closed:
             return
-<<<<<<< HEAD
-
+        event_type = event_cls.event_name()
         event = event_cls.deserialize(args)
-        for start in evh.event_start_reporters:
-            await start.report(event)
-        if await coalescing_state.rate_control(coalescing_opts):
-            if self._closed:
-                return
-            if self._log_events:
-                log.debug("DISPATCH_{}(evh:{})", str(evh_type), evh.name)
-            if asyncio.iscoroutinefunction(cb):
-                # mypy cannot catch the meaning of asyncio.iscoroutinefunction().
-                await cb(evh.context, source, event)  # type: ignore
-            else:
-                cb(evh.context, source, event)  # type: ignore
-        for complete in evh.event_complete_reporters:
-            await complete.report(event)
-=======
-        event_type = event_cls.event_name()
         start = time.perf_counter()
         try:
             if await coalescing_state.rate_control(coalescing_opts):
@@ -567,9 +527,9 @@
                     log.debug("DISPATCH_{}(evh:{})", evh_type.name, evh.name)
                 if asyncio.iscoroutinefunction(cb):
                     # mypy cannot catch the meaning of asyncio.iscoroutinefunction().
-                    await cb(evh.context, source, event_cls.deserialize(args))  # type: ignore
+                    await cb(evh.context, source, event)  # type: ignore
                 else:
-                    cb(evh.context, source, event_cls.deserialize(args))  # type: ignore
+                    cb(evh.context, source, event)  # type: ignore
                 for post_callback in post_callbacks:
                     await post_callback.done()
                 self._metric_observer.observe_event_success(
@@ -591,7 +551,8 @@
                 exception=e,
             )
             raise
->>>>>>> 73e0185b
+        for complete in evh.event_complete_reporters:
+            await complete.report(event)
 
     async def dispatch_consumers(
         self,
@@ -604,11 +565,7 @@
             log.debug("DISPATCH_CONSUMERS(ev:{}, ag:{})", event_name, source)
         for consumer in self._consumers[event_name].copy():
             self._consumer_taskgroup.create_task(
-<<<<<<< HEAD
-                self._handle(EventHandlerType.CONSUMER, consumer, source, args),
-=======
                 self._handle(consumer, source, args, post_callbacks),
->>>>>>> 73e0185b
             )
             await asyncio.sleep(0)
 
@@ -622,11 +579,7 @@
             log.debug("DISPATCH_SUBSCRIBERS(ev:{}, ag:{})", event_name, source)
         for subscriber in self._subscribers[event_name].copy():
             self._subscriber_taskgroup.create_task(
-<<<<<<< HEAD
-                self._handle(EventHandlerType.SUBSCRIBER, subscriber, source, args),
-=======
                 self._handle(subscriber, source, args),
->>>>>>> 73e0185b
             )
             await asyncio.sleep(0)
 
