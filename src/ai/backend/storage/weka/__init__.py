--- conflicted
+++ resolved
@@ -9,11 +9,7 @@
 
 from ai.backend.common.logging import BraceStyleAdapter
 from ai.backend.common.types import BinarySize, HardwareMetadata
-<<<<<<< HEAD
 from ai.backend.storage.abc import CAP_FAST_SIZE, CAP_METRIC, CAP_QUOTA, CAP_VFOLDER
-=======
-from ai.backend.storage.abc import CAP_FAST_FOLDER_SIZE, CAP_METRIC, CAP_QUOTA, CAP_VFOLDER
->>>>>>> 886f915e
 from ai.backend.storage.types import FSPerfMetric, FSUsage, VFolderCreationOptions
 from ai.backend.storage.vfs import BaseVolume
 
@@ -63,12 +59,7 @@
         )
 
     async def get_capabilities(self) -> FrozenSet[str]:
-<<<<<<< HEAD
         return frozenset([CAP_VFOLDER, CAP_QUOTA, CAP_METRIC, CAP_FAST_SIZE])
-        # return frozenset([CAP_VFOLDER, CAP_QUOTA, CAP_METRIC])
-=======
-        return frozenset([CAP_VFOLDER, CAP_QUOTA, CAP_METRIC, CAP_FAST_FOLDER_SIZE])
->>>>>>> 886f915e
 
     async def get_hwinfo(self) -> HardwareMetadata:
         assert self._fs_uid is not None
