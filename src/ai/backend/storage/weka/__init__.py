import asyncio
import json
import logging
import os
from datetime import datetime, timedelta
from pathlib import Path
from typing import Any, FrozenSet, Mapping, Optional

import aiofiles.os

from ai.backend.common.logging import BraceStyleAdapter
from ai.backend.common.types import HardwareMetadata, QuotaConfig, QuotaScopeID

from ..abc import CAP_FAST_FS_SIZE, CAP_METRIC, CAP_QUOTA, CAP_VFOLDER, AbstractQuotaModel
from ..types import CapacityUsage, FSPerfMetric, QuotaUsage
from ..vfs import BaseQuotaModel, BaseVolume
from .exceptions import WekaAPIError, WekaInitError, WekaNoMetricError, WekaNotFoundError
from .weka_client import WekaAPIClient

log = BraceStyleAdapter(logging.getLogger(__spec__.name))  # type: ignore[name-defined]


class WekaQuotaModel(BaseQuotaModel):
    def __init__(
        self,
        mount_path: Path,
        fs_uid: str,
        api_client: WekaAPIClient,
    ) -> None:
        super().__init__(mount_path)
        self.fs_uid = fs_uid
        self.api_client = api_client

    async def _get_inode_id(self, path: Path) -> int:
        loop = asyncio.get_running_loop()
        return await loop.run_in_executor(
            None,
            lambda: os.stat(path).st_ino,
        )

    async def create_quota_scope(
        self,
        quota_scope_id: QuotaScopeID,
        options: Optional[QuotaConfig] = None,
    ) -> None:
        qspath = self.mangle_qspath(quota_scope_id)
        await aiofiles.os.makedirs(qspath)
        assert self.fs_uid is not None
        if options is not None:
            await self.update_quota_scope(quota_scope_id, options)

    async def update_quota_scope(self, quota_scope_id: QuotaScopeID, config: QuotaConfig) -> None:
        qspath = self.mangle_qspath(quota_scope_id)
        inode_id = await self._get_inode_id(qspath)
        qs_relpath = qspath.relative_to(self.mount_path).as_posix()
        if not qs_relpath.startswith("/"):
            qs_relpath = "/" + qs_relpath
        await self.api_client.set_quota_v1(
            qs_relpath, inode_id, soft_limit=config.limit_bytes, hard_limit=config.limit_bytes
        )

    async def describe_quota_scope(self, quota_scope_id: QuotaScopeID) -> Optional[QuotaUsage]:
        qspath = self.mangle_qspath(quota_scope_id)
        if not qspath.exists():
            return None

        inode_id = await self._get_inode_id(qspath)
        quota = await self.api_client.get_quota(self.fs_uid, inode_id)
        return QuotaUsage(
            used_bytes=quota.used_bytes if quota.used_bytes is not None else -1,
            limit_bytes=quota.hard_limit if quota.hard_limit is not None else -1,
        )

    async def unset_quota(self, quota_scope_id: QuotaScopeID) -> None:
        qspath = self.mangle_qspath(quota_scope_id)
        inode_id = await self._get_inode_id(qspath)
        try:
            await self.api_client.remove_quota(self.fs_uid, inode_id)
        except WekaNotFoundError:
            pass

    async def delete_quota_scope(self, quota_scope_id: QuotaScopeID) -> None:
        qspath = self.mangle_qspath(quota_scope_id)
        inode_id = await self._get_inode_id(qspath)
        try:
            await self.api_client.remove_quota(self.fs_uid, inode_id)
        except WekaNotFoundError:
            pass
        await aiofiles.os.rmdir(qspath)


class WekaVolume(BaseVolume):
    api_client: WekaAPIClient

    _fs_uid: str

    def __init__(
        self,
        local_config: Mapping[str, Any],
        mount_path: Path,
        *,
        options: Optional[Mapping[str, Any]] = None,
    ) -> None:
        super().__init__(local_config, mount_path, options=options)
        ssl_verify = self.config.get("weka_verify_ssl", False)
        self.api_client = WekaAPIClient(
            self.config["weka_endpoint"],
            self.config["weka_username"],
            self.config["weka_password"],
            self.config["weka_organization"],
            ssl=ssl_verify,
        )

    async def init(self) -> None:
        for fs in await self.api_client.list_fs():
            if fs.name == self.config["weka_fs_name"]:
                self._fs_uid = fs.uid
                break
        else:
            raise WekaInitError(f"FileSystem {self.config['weka_fs_name']} not found")
        await super().init()

    async def create_quota_model(self) -> AbstractQuotaModel:
        return WekaQuotaModel(self.mount_path, self._fs_uid, self.api_client)

    async def get_capabilities(self) -> FrozenSet[str]:
        return frozenset([CAP_VFOLDER, CAP_QUOTA, CAP_METRIC, CAP_FAST_FS_SIZE])

    async def get_hwinfo(self) -> HardwareMetadata:
        assert self._fs_uid is not None
        health_status = (await self.api_client.check_health()).lower()
        if health_status == "ok":
            health_status = "healthy"
        try:
            cluster_info = await self.api_client.get_cluster_info()
            quotas = await self.api_client.list_quotas(self._fs_uid)
            return {
                "status": health_status,
                "status_info": None,
                "metadata": {
                    "quota": json.dumps([q.to_json() for q in quotas]),
                    "cluster_info": json.dumps(cluster_info),
                },
            }
        except WekaAPIError:
            return {
                "status": health_status,
                "status_info": None,
                "metadata": {},
            }

    async def get_fs_usage(self) -> CapacityUsage:
        assert self._fs_uid is not None
        fs = await self.api_client.get_fs(self._fs_uid)
        return CapacityUsage(
            capacity_bytes=fs.total_budget,
            used_bytes=fs.used_total,
        )

    async def get_performance_metric(self) -> FSPerfMetric:
        start_time = datetime.now().replace(second=0, microsecond=0) - timedelta(
            minutes=1,
        )

        try:
            metrics = await self.api_client.get_metric(
                [
                    "ops.READS",
                    "ops.WRITES",
                    "ops.READ_BYTES",
                    "ops.WRITE_BYTES",
                    "ops.READ_LATENCY",
                    "ops.WRITE_LATENCY",
                ],
                start_time,
            )
            latest_metric = metrics["ops"][-1]["stats"]
        except KeyError:
            raise WekaNoMetricError
        except IndexError:
            raise WekaNoMetricError
        return FSPerfMetric(
            iops_read=latest_metric["READS"],
            iops_write=latest_metric["WRITES"],
            io_bytes_read=latest_metric["READ_BYTES"],
            io_bytes_write=latest_metric["WRITE_BYTES"],
            io_usec_read=latest_metric["READ_LATENCY"] or 0,
            io_usec_write=latest_metric["WRITE_LATENCY"] or 0,
<<<<<<< HEAD
        )

    async def create_vfolder(
        self,
        vfid: UUID,
        options: VFolderCreationOptions = None,
        *,
        exist_ok: bool = False,
    ) -> None:
        await super().create_vfolder(vfid, options, exist_ok=exist_ok)
        if options is not None and options.quota is not None:
            await self.set_quota(vfid, options.quota)

    async def delete_vfolder(self, vfid: UUID) -> None:
        assert self._fs_uid is not None
        vfpath = self.mangle_vfpath(vfid)
        inode_id = await self._get_inode_id(vfpath)
        try:
            await self.api_client.remove_quota(self._fs_uid, inode_id)
        except WekaNotFoundError:
            pass

        await super().delete_vfolder(vfid)

    async def get_quota(self, vfid: UUID) -> BinarySize:
        assert self._fs_uid is not None
        vfpath = self.mangle_vfpath(vfid)
        inode_id = await self._get_inode_id(vfpath)
        quota = await self.api_client.get_quota(self._fs_uid, inode_id)
        return BinarySize(quota.hard_limit)

    async def set_quota(self, vfid: UUID, size_bytes: BinarySize) -> None:
        assert self._fs_uid is not None
        vfpath = self.mangle_vfpath(vfid)
        inode_id = await self._get_inode_id(vfpath)
        weka_path = vfpath.absolute().as_posix().replace(self.mount_path.absolute().as_posix(), "")
        if not weka_path.startswith("/"):
            weka_path = "/" + weka_path
        await self.api_client.set_quota_v1(weka_path, inode_id, hard_limit=size_bytes)

    async def get_used_bytes(self, vfid: UUID) -> BinarySize:
        assert self._fs_uid is not None
        vfpath = self.mangle_vfpath(vfid)
        inode_id = await self._get_inode_id(vfpath)
        try:
            quota = await self.api_client.get_quota(self._fs_uid, inode_id)
            if quota.used_bytes is None:
                return BinarySize(-1)
            return BinarySize(quota.used_bytes)
        except WekaNotFoundError:
            return BinarySize(-1)
=======
        )
>>>>>>> b0565692
<|MERGE_RESOLUTION|>--- conflicted
+++ resolved
@@ -186,58 +186,4 @@
             io_bytes_write=latest_metric["WRITE_BYTES"],
             io_usec_read=latest_metric["READ_LATENCY"] or 0,
             io_usec_write=latest_metric["WRITE_LATENCY"] or 0,
-<<<<<<< HEAD
-        )
-
-    async def create_vfolder(
-        self,
-        vfid: UUID,
-        options: VFolderCreationOptions = None,
-        *,
-        exist_ok: bool = False,
-    ) -> None:
-        await super().create_vfolder(vfid, options, exist_ok=exist_ok)
-        if options is not None and options.quota is not None:
-            await self.set_quota(vfid, options.quota)
-
-    async def delete_vfolder(self, vfid: UUID) -> None:
-        assert self._fs_uid is not None
-        vfpath = self.mangle_vfpath(vfid)
-        inode_id = await self._get_inode_id(vfpath)
-        try:
-            await self.api_client.remove_quota(self._fs_uid, inode_id)
-        except WekaNotFoundError:
-            pass
-
-        await super().delete_vfolder(vfid)
-
-    async def get_quota(self, vfid: UUID) -> BinarySize:
-        assert self._fs_uid is not None
-        vfpath = self.mangle_vfpath(vfid)
-        inode_id = await self._get_inode_id(vfpath)
-        quota = await self.api_client.get_quota(self._fs_uid, inode_id)
-        return BinarySize(quota.hard_limit)
-
-    async def set_quota(self, vfid: UUID, size_bytes: BinarySize) -> None:
-        assert self._fs_uid is not None
-        vfpath = self.mangle_vfpath(vfid)
-        inode_id = await self._get_inode_id(vfpath)
-        weka_path = vfpath.absolute().as_posix().replace(self.mount_path.absolute().as_posix(), "")
-        if not weka_path.startswith("/"):
-            weka_path = "/" + weka_path
-        await self.api_client.set_quota_v1(weka_path, inode_id, hard_limit=size_bytes)
-
-    async def get_used_bytes(self, vfid: UUID) -> BinarySize:
-        assert self._fs_uid is not None
-        vfpath = self.mangle_vfpath(vfid)
-        inode_id = await self._get_inode_id(vfpath)
-        try:
-            quota = await self.api_client.get_quota(self._fs_uid, inode_id)
-            if quota.used_bytes is None:
-                return BinarySize(-1)
-            return BinarySize(quota.used_bytes)
-        except WekaNotFoundError:
-            return BinarySize(-1)
-=======
-        )
->>>>>>> b0565692
+        )