from __future__ import annotations

from contextlib import asynccontextmanager as actxmgr
from pathlib import Path, PurePosixPath
from typing import Any, AsyncIterator, Mapping, Type

from ai.backend.common.etcd import AsyncEtcd
from ai.backend.storage.weka import WekaVolume

from .abc import AbstractVolume
<<<<<<< HEAD
from .dellemc import DellEMCVolume
=======
from .cephfs import CephFSVolume
>>>>>>> 8fa0b98e
from .exception import InvalidVolumeError
from .gpfs import GPFSVolume
from .netapp import NetAppVolume
from .purestorage import FlashBladeVolume
from .types import VolumeInfo
from .vfs import BaseVolume
from .xfs import XfsVolume

BACKENDS: Mapping[str, Type[AbstractVolume]] = {
    "purestorage": FlashBladeVolume,
    "vfs": BaseVolume,
    "xfs": XfsVolume,
    "netapp": NetAppVolume,
    "dell": DellEMCVolume,
    "weka": WekaVolume,
    "spectrumscale": GPFSVolume,
    "cephfs": CephFSVolume,
}


class Context:

    __slots__ = ("pid", "etcd", "local_config")

    pid: int
    etcd: AsyncEtcd
    local_config: Mapping[str, Any]

    def __init__(
        self,
        pid: int,
        local_config: Mapping[str, Any],
        etcd: AsyncEtcd,
    ) -> None:
        self.pid = pid
        self.etcd = etcd
        self.local_config = local_config

    def list_volumes(self) -> Mapping[str, VolumeInfo]:
        return {name: VolumeInfo(**info) for name, info in self.local_config["volume"].items()}

    @actxmgr
    async def get_volume(self, name: str) -> AsyncIterator[AbstractVolume]:
        try:
            volume_config = self.local_config["volume"][name]
        except KeyError:
            raise InvalidVolumeError(name)
        volume_cls: Type[AbstractVolume] = BACKENDS[volume_config["backend"]]
        volume_obj = volume_cls(
            local_config=self.local_config,
            mount_path=Path(volume_config["path"]),
            fsprefix=PurePosixPath(volume_config["fsprefix"]),
            options=volume_config["options"] or {},
        )
        await volume_obj.init()
        try:
            yield volume_obj
        finally:
            await volume_obj.shutdown()<|MERGE_RESOLUTION|>--- conflicted
+++ resolved
@@ -8,11 +8,8 @@
 from ai.backend.storage.weka import WekaVolume
 
 from .abc import AbstractVolume
-<<<<<<< HEAD
 from .dellemc import DellEMCVolume
-=======
 from .cephfs import CephFSVolume
->>>>>>> 8fa0b98e
 from .exception import InvalidVolumeError
 from .gpfs import GPFSVolume
 from .netapp import NetAppVolume
