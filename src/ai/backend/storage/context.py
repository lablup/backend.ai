--- conflicted
+++ resolved
@@ -23,11 +23,8 @@
     "xfs": XfsVolume,
     "netapp": NetAppVolume,
     "weka": WekaVolume,
-<<<<<<< HEAD
     "specturmscale": GPFSVolume,
-=======
     "cephfs": CephFSVolume,
->>>>>>> b612fb18
 }
 
 
