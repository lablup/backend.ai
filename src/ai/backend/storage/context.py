from __future__ import annotations

import logging
from contextlib import asynccontextmanager as actxmgr
from pathlib import Path
from typing import (
    Any,
    AsyncIterator,
    Final,
    Mapping,
    Optional,
    Type,
)

import aiohttp_cors
from aiohttp import web

from ai.backend.common.etcd import AsyncEtcd
from ai.backend.common.events import (
    EventDispatcher,
    EventProducer,
)
from ai.backend.common.logging import BraceStyleAdapter

from .abc import AbstractVolume
from .api.client import init_client_app
from .api.manager import init_manager_app
from .api.types import WebMiddleware
from .cephfs import CephFSVolume
from .dellemc import DellEMCOneFSVolume
from .exception import InvalidVolumeError
from .gpfs import GPFSVolume
from .netapp import NetAppVolume
from .plugin import (
    BasePluginContext,
    StorageClientWebappPluginContext,
    StorageManagerWebappPluginContext,
    StoragePluginContext,
)
from .purestorage import FlashBladeVolume
from .types import VolumeInfo
from .vfs import BaseVolume
from .weka import WekaVolume
from .xfs import XfsVolume

log = BraceStyleAdapter(logging.getLogger(__spec__.name))  # type: ignore[name-defined]

EVENT_DISPATCHER_CONSUMER_GROUP: Final = "storage-proxy"

DEFAULT_BACKENDS: Mapping[str, Type[AbstractVolume]] = {
    "purestorage": FlashBladeVolume,
    "vfs": BaseVolume,
    "xfs": XfsVolume,
    "netapp": NetAppVolume,
    # NOTE: Dell EMC has two different storage: PowerStore and PowerScale (OneFS).
    #       We support the latter only for now.
    "dellemc-onefs": DellEMCOneFSVolume,
    "weka": WekaVolume,
    "gpfs": GPFSVolume,  # IBM SpectrumScale or GPFS
    "spectrumscale": GPFSVolume,  # IBM SpectrumScale or GPFS
    "cephfs": CephFSVolume,
}


async def on_prepare(request: web.Request, response: web.StreamResponse) -> None:
    response.headers["Server"] = "BackendAI"


def _init_subapp(
    pkg_name: str,
    root_app: web.Application,
    subapp: web.Application,
    global_middlewares: list[WebMiddleware],
) -> None:
    subapp.on_response_prepare.append(on_prepare)

    async def _set_root_ctx(subapp: web.Application):
        # Allow subapp's access to the root app properties.
        # These are the public APIs exposed to plugins as well.
        subapp["ctx"] = root_app["ctx"]

    # We must copy the public interface prior to all user-defined startup signal handlers.
    subapp.on_startup.insert(0, _set_root_ctx)
    if "prefix" not in subapp:
        subapp["prefix"] = pkg_name.split(".")[-1].replace("_", "-")
    prefix = subapp["prefix"]
    root_app.add_subapp("/" + prefix, subapp)
    root_app.middlewares.extend(global_middlewares)


class RootContext:
    pid: int
    etcd: AsyncEtcd
    local_config: Mapping[str, Any]
    dsn: str | None
    event_producer: EventProducer
    event_dispatcher: EventDispatcher

    def __init__(
        self,
        pid: int,
        local_config: Mapping[str, Any],
        etcd: AsyncEtcd,
        *,
        event_producer: EventProducer,
        event_dispatcher: EventDispatcher,
        dsn: Optional[str] = None,
    ) -> None:
        self.pid = pid
        self.etcd = etcd
        self.local_config = local_config
        self.dsn = dsn
        self.event_producer = event_producer
        self.event_dispatcher = event_dispatcher
        self.cors_options = {
            "*": aiohttp_cors.ResourceOptions(
                allow_credentials=False, expose_headers="*", allow_headers="*"
            ),
        }

    async def __aenter__(self) -> None:
        self.client_api_app = await init_client_app(self)
        self.manager_api_app = await init_manager_app(self)
        self.backends = {
            **DEFAULT_BACKENDS,
        }
        await self.init_storage_plugin()
        self.manager_webapp_plugin_ctx = await self.init_storage_webapp_plugin(
            StorageManagerWebappPluginContext(self.etcd, self.local_config),
            self.manager_api_app,
        )
        self.client_webapp_plugin_ctx = await self.init_storage_webapp_plugin(
            StorageClientWebappPluginContext(self.etcd, self.local_config),
            self.client_api_app,
        )

    async def init_storage_plugin(self) -> None:
        plugin_ctx = StoragePluginContext(self.etcd, self.local_config)
        await plugin_ctx.init()
        self.storage_plugin_ctx = plugin_ctx
        for plugin_name, plugin_instance in plugin_ctx.plugins.items():
            log.info("Loading storage plugin: {0}", plugin_name)
            volume_cls = plugin_instance.get_volume_class()
            self.backends[plugin_name] = volume_cls

    async def init_storage_webapp_plugin(
        self, plugin_ctx: BasePluginContext, root_app: web.Application
    ) -> BasePluginContext:
        await plugin_ctx.init()
        for plugin_name, plugin_instance in plugin_ctx.plugins.items():
            if self.pid == 0:
                log.info("Loading storage webapp plugin: {0}", plugin_name)
            subapp, global_middlewares = await plugin_instance.create_app(self.cors_options)
            _init_subapp(plugin_name, root_app, subapp, global_middlewares)
        return plugin_ctx

    def list_volumes(self) -> Mapping[str, VolumeInfo]:
        return {name: VolumeInfo(**info) for name, info in self.local_config["volume"].items()}

    async def __aexit__(self, *exc_info) -> Optional[bool]:
        await self.storage_plugin_ctx.cleanup()
        await self.manager_webapp_plugin_ctx.cleanup()
        await self.client_webapp_plugin_ctx.cleanup()
        return None

    @actxmgr
    async def get_volume(self, name: str) -> AsyncIterator[AbstractVolume]:
        try:
            volume_config = self.local_config["volume"][name]
        except KeyError:
            raise InvalidVolumeError(name)
        volume_cls: Type[AbstractVolume] = self.backends[volume_config["backend"]]
        volume_obj = volume_cls(
            local_config=self.local_config,
            mount_path=Path(volume_config["path"]),
            options=volume_config["options"] or {},
            etcd=self.etcd,
        )
        await volume_obj.init()
        try:
            yield volume_obj
        finally:
<<<<<<< HEAD
            await volume_obj.shutdown()


class Context(BaseContext):
    __slots__ = (
        "pid",
        "node_id",
        "etcd",
        "local_config",
        "dsn",
        "event_producer",
        "event_dispatcher",
    )

    event_producer: EventProducer
    event_dispatcher: EventDispatcher

    def __init__(
        self,
        node_id: str,
        pid: int,
        local_config: Mapping[str, Any],
        etcd: AsyncEtcd,
        event_producer: EventProducer,
        event_dispatcher: EventDispatcher,
        *,
        dsn: str | None = None,
    ) -> None:
        super().__init__(pid, local_config, etcd, dsn=dsn)
        self.node_id = node_id
        self.event_producer = event_producer
        self.event_dispatcher = event_dispatcher
=======
            await volume_obj.shutdown()
>>>>>>> c0bbaa90
<|MERGE_RESOLUTION|>--- conflicted
+++ resolved
@@ -99,6 +99,8 @@
     def __init__(
         self,
         pid: int,
+        pidx: int,
+        node_id: str,
         local_config: Mapping[str, Any],
         etcd: AsyncEtcd,
         *,
@@ -107,6 +109,8 @@
         dsn: Optional[str] = None,
     ) -> None:
         self.pid = pid
+        self.pidx = pidx
+        self.node_id = node_id
         self.etcd = etcd
         self.local_config = local_config
         self.dsn = dsn
@@ -180,39 +184,4 @@
         try:
             yield volume_obj
         finally:
-<<<<<<< HEAD
-            await volume_obj.shutdown()
-
-
-class Context(BaseContext):
-    __slots__ = (
-        "pid",
-        "node_id",
-        "etcd",
-        "local_config",
-        "dsn",
-        "event_producer",
-        "event_dispatcher",
-    )
-
-    event_producer: EventProducer
-    event_dispatcher: EventDispatcher
-
-    def __init__(
-        self,
-        node_id: str,
-        pid: int,
-        local_config: Mapping[str, Any],
-        etcd: AsyncEtcd,
-        event_producer: EventProducer,
-        event_dispatcher: EventDispatcher,
-        *,
-        dsn: str | None = None,
-    ) -> None:
-        super().__init__(pid, local_config, etcd, dsn=dsn)
-        self.node_id = node_id
-        self.event_producer = event_producer
-        self.event_dispatcher = event_dispatcher
-=======
-            await volume_obj.shutdown()
->>>>>>> c0bbaa90
+            await volume_obj.shutdown()