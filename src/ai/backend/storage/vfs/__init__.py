--- conflicted
+++ resolved
@@ -131,8 +131,6 @@
                 shutil.rmtree(vfpath)
             except FileNotFoundError:
                 pass
-<<<<<<< HEAD
-=======
             # remove intermediate prefix directories if they become empty
             try:
                 if not os.listdir(vfpath.parent):
@@ -144,7 +142,6 @@
                     vfpath.parent.parent.rmdir()
             except FileNotFoundError:
                 pass
->>>>>>> a6738875
 
         await loop.run_in_executor(None, _purge)
         await self.clean_empty_parents(vfpath)
