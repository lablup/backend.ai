--- conflicted
+++ resolved
@@ -107,13 +107,10 @@
             consumer_group=EVENT_DISPATCHER_CONSUMER_GROUP,
         )
         log.info(f"PID: {pidx} - Event dispatcher created. (addr: {redis_config['addr']})")
-<<<<<<< HEAD
-        ctx = Context(
+        ctx = RootContext(
+            pid=os.getpid(),
             node_id=local_config["storage-proxy"]["node-id"],
-=======
-        ctx = RootContext(
->>>>>>> c0bbaa90
-            pid=os.getpid(),
+            pidx=pidx,
             local_config=local_config,
             etcd=etcd,
             event_producer=event_producer,
