import asyncio
import logging
import os
from contextlib import asynccontextmanager
from pathlib import Path, PurePosixPath
from tempfile import NamedTemporaryFile
<<<<<<< HEAD
from typing import AsyncIterator, Dict, List
=======
from typing import Dict, FrozenSet, List
>>>>>>> a6738875
from uuid import UUID

from ai.backend.common.lock import FileLock
from ai.backend.common.logging import BraceStyleAdapter
<<<<<<< HEAD
from ai.backend.common.types import BinarySize, VFolderDeletionResult
=======
from ai.backend.common.types import BinarySize
from ai.backend.storage.abc import CAP_FAST_SCAN, CAP_FAST_SIZE, CAP_QUOTA, CAP_VFOLDER
>>>>>>> a6738875

from ..exception import ExecutionError, VFolderCreationError
from ..types import VFolderCreationOptions, VFolderUsage
from ..vfs import BaseVolume, run

log = BraceStyleAdapter(logging.getLogger(__spec__.name))  # type: ignore[name-defined]

LOCK_FILE = Path("/tmp/backendai-xfs-file-lock")
Path(LOCK_FILE).touch()


class XfsProjectRegistry:
    file_projects: Path = Path("/etc/projects")
    file_projid: Path = Path("/etc/projid")
    backend: BaseVolume
    name_id_map: Dict[UUID, int] = dict()
    project_id_pool: List[int] = list()

    async def init(self, backend: BaseVolume) -> None:
        self.backend = backend

    async def read_project_info(self):
        def _read_projid_file():
            return self.file_projid.read_text()

        # TODO: how to handle if /etc/proj* files are deleted by external reason?
        # TODO: do we need to use /etc/proj* files to enlist the project information?
        if self.file_projid.is_file():
            project_id_pool = []
            self.name_id_map = {}
            loop = asyncio.get_running_loop()
            raw_projid = await loop.run_in_executor(None, _read_projid_file)
            for line in raw_projid.splitlines():
                proj_name, proj_id = line.split(":")[:2]
                project_id_pool.append(int(proj_id))
                self.name_id_map[UUID(proj_name)] = int(proj_id)
            self.project_id_pool = sorted(project_id_pool)
        else:
            await run(["sudo", "touch", self.file_projid])
        if not Path(self.file_projects).is_file():
            await run(["sudo", "touch", self.file_projects])

    async def add_project_entry(
        self,
        *,
        vfid: UUID,
        quota: int,
        project_id: int = None,
    ) -> None:
        vfpath = self.backend.mangle_vfpath(vfid)
        if project_id is None:
            project_id = self.get_project_id()

        temp_name_projects = ""
        temp_name_projid = ""

        def _create_temp_files():
            nonlocal temp_name_projects, temp_name_projid
            _tmp_projects = NamedTemporaryFile(delete=False)
            _tmp_projid = NamedTemporaryFile(delete=False)
            try:
                _projects_content = Path(self.file_projects).read_text()
                if _projects_content.strip() != "" and not _projects_content.endswith(
                    "\n",
                ):
                    _projects_content += "\n"
                _projects_content += f"{project_id}:{vfpath}\n"
                _tmp_projects.write(_projects_content.encode("ascii"))
                temp_name_projects = _tmp_projects.name

                _projid_content = Path(self.file_projid).read_text()
                if _projid_content.strip() != "" and not _projid_content.endswith("\n"):
                    _projid_content += "\n"
                _projid_content += f"{str(vfid)}:{project_id}\n"
                _tmp_projid.write(_projid_content.encode("ascii"))
                temp_name_projid = _tmp_projid.name
            finally:
                _tmp_projects.close()
                _tmp_projid.close()

        def _delete_temp_files():
            try:
                os.unlink(temp_name_projects)
            except FileNotFoundError:
                pass
            try:
                os.unlink(temp_name_projid)
            except FileNotFoundError:
                pass

        loop = asyncio.get_running_loop()
        try:
            await loop.run_in_executor(None, _create_temp_files)
            await run(["sudo", "cp", "-rp", temp_name_projects, self.file_projects])
            await run(["sudo", "cp", "-rp", temp_name_projid, self.file_projid])
        finally:
            await loop.run_in_executor(None, _delete_temp_files)

    async def remove_project_entry(self, vfid: UUID) -> None:
        await run(["sudo", "sed", "-i.bak", f"/{vfid.hex[4:]}/d", self.file_projects])
        await run(["sudo", "sed", "-i.bak", f"/{vfid}/d", self.file_projid])

    def get_project_id(self) -> int:
        """
        Get the next project_id, which is the smallest unused integer.
        """
        project_id = -1
        for i in range(len(self.project_id_pool) - 1):
            if self.project_id_pool[i] + 1 != self.project_id_pool[i + 1]:
                project_id = self.project_id_pool[i] + 1
                break
        if len(self.project_id_pool) == 0:
            project_id = 1
        if project_id == -1:
            project_id = self.project_id_pool[-1] + 1
        return project_id


class XfsVolume(BaseVolume):
    """
    XFS volume backend. XFS natively supports per-directory quota through
    the project qutoa. To enalbe project quota, the XFS volume should be
    mounted with `-o pquota` option.

    This backend requires `root` or no password `sudo` permission to run
    `xfs_quota` command and write to `/etc/projects` and `/etc/projid`.
    """

    registry: XfsProjectRegistry

    async def init(self, uid: int = None, gid: int = None) -> None:
        self.uid = uid if uid is not None else os.getuid()
        self.gid = gid if gid is not None else os.getgid()
        self.registry = XfsProjectRegistry()
        await self.registry.init(self)

    async def get_capabilities(self) -> FrozenSet[str]:
        return frozenset([CAP_VFOLDER, CAP_QUOTA, CAP_FAST_SCAN, CAP_FAST_SIZE])

    # ----- volume opeartions -----
    async def create_vfolder(
        self,
        vfid: UUID,
        options: VFolderCreationOptions = None,
        *,
        exist_ok: bool = False,
    ) -> None:
        await super().create_vfolder(vfid, options, exist_ok=exist_ok)

        # NOTE: Do we need to register project ID for a directory without quota?
        #       Yes, to easily get the file size and used bytes of a directory.
        if options is None or options.quota is None:  # max quota i.e. the whole fs size
            fs_usage = await self.get_fs_usage()
            quota = fs_usage.capacity_bytes
        else:
            quota = options.quota
        # quota = options.quota if options and options.quota else None
        # if not quota:
        #     return
        try:
            async with FileLock(LOCK_FILE):
                log.info("setting project quota (f:{}, q:{})", vfid, str(quota))
                await self.registry.read_project_info()
                await self.registry.add_project_entry(vfid=vfid, quota=quota)
                await self.set_quota(vfid, quota)
                await self.registry.read_project_info()
        except (asyncio.CancelledError, asyncio.TimeoutError) as e:
            log.exception("vfolder creation timeout", exc_info=e)
            await self.delete_vfolder(vfid)
            raise
        except Exception as e:
            log.exception("vfolder creation error", exc_info=e)
            await self.delete_vfolder(vfid)
            raise VFolderCreationError("problem in setting vfolder quota")

    @asynccontextmanager
    async def deletion_ctx(self, vfid: UUID) -> AsyncIterator:
        async with FileLock(LOCK_FILE):
            await self.registry.read_project_info()
            if vfid in self.registry.name_id_map.keys():
                try:
                    log.info("removing project quota (f:{})", vfid)
                    await self.set_quota(vfid, BinarySize(0))
                except (asyncio.CancelledError, asyncio.TimeoutError) as e:
                    log.exception("vfolder deletion timeout", exc_info=e)
                    pass  # Pass to delete the physical directlry anyway.
                except Exception as e:
                    log.exception("vfolder deletion error", exc_info=e)
                    pass  # Pass to delete the physical directlry anyway.
                finally:
                    await self.registry.remove_project_entry(vfid)
            yield

    async def delete_vfolder(self, vfid: UUID) -> VFolderDeletionResult:
        async with self.deletion_ctx(vfid):
            await super().delete_vfolder(vfid)
            await self.registry.read_project_info()
        return VFolderDeletionResult.PURGED

    async def delete_in_trash(self, vfid: UUID) -> VFolderDeletionResult:
        async with self.deletion_ctx(vfid):
            await super().delete_in_trash(vfid)
            await self.registry.read_project_info()
        return VFolderDeletionResult.PURGED

    async def get_quota(self, vfid: UUID) -> BinarySize:
        full_report = await run(
            ["sudo", "xfs_quota", "-x", "-c", "report -h", self.mount_path],
        )
        for line in full_report.split("\n"):
            if str(vfid) in line:
                report = line
                break
        if len(report.split()) != 6:
            raise ExecutionError("unexpected format for xfs_quota report")
        proj_name, _, _, quota, _, _ = report.split()
        if not str(vfid).startswith(proj_name):
            raise ExecutionError("vfid and project name does not match")
        return BinarySize.finite_from_str(quota)

    async def set_quota(self, vfid: UUID, size_bytes: BinarySize) -> None:
        if vfid not in self.registry.name_id_map.keys():
            await run(
                [
                    "sudo",
                    "xfs_quota",
                    "-x",
                    "-c",
                    f"project -s {vfid}",
                    self.mount_path,
                ],
            )
        await run(
            [
                "sudo",
                "xfs_quota",
                "-x",
                "-c",
                f"limit -p bsoft={int(size_bytes)} bhard={int(size_bytes)} {vfid}",
                self.mount_path,
            ],
        )

    async def get_usage(self, vfid: UUID, relpath: PurePosixPath = PurePosixPath(".")):
        full_report = await run(
            ["sudo", "xfs_quota", "-x", "-c", "report -pbih", self.mount_path],
        )
        report = ""
        for line in full_report.split("\n"):
            if str(vfid) in line:
                report = line
                break
        if len(report.split()) != 11:
            raise ExecutionError("unexpected format for xfs_quota report")
        proj_name, used_size, _, _, _, _, inode_used, _, _, _, _ = report.split()
        used_bytes = int(BinarySize.finite_from_str(used_size))
        inode_count = int(BinarySize.finite_from_str(inode_used))
        if not str(vfid).startswith(proj_name):
            raise ExecutionError("vfid and project name does not match")
        return VFolderUsage(file_count=inode_count, used_bytes=used_bytes)

    async def get_used_bytes(self, vfid: UUID) -> BinarySize:
        usage = await self.get_usage(vfid)
        return BinarySize(usage.used_bytes)<|MERGE_RESOLUTION|>--- conflicted
+++ resolved
@@ -4,21 +4,13 @@
 from contextlib import asynccontextmanager
 from pathlib import Path, PurePosixPath
 from tempfile import NamedTemporaryFile
-<<<<<<< HEAD
-from typing import AsyncIterator, Dict, List
-=======
-from typing import Dict, FrozenSet, List
->>>>>>> a6738875
+from typing import AsyncIterator, Dict, FrozenSet, List
 from uuid import UUID
 
 from ai.backend.common.lock import FileLock
 from ai.backend.common.logging import BraceStyleAdapter
-<<<<<<< HEAD
 from ai.backend.common.types import BinarySize, VFolderDeletionResult
-=======
-from ai.backend.common.types import BinarySize
 from ai.backend.storage.abc import CAP_FAST_SCAN, CAP_FAST_SIZE, CAP_QUOTA, CAP_VFOLDER
->>>>>>> a6738875
 
 from ..exception import ExecutionError, VFolderCreationError
 from ..types import VFolderCreationOptions, VFolderUsage
