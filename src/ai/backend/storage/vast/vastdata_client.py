--- conflicted
+++ resolved
@@ -161,12 +161,9 @@
         }
 
     async def _validate_token(self) -> None:
-<<<<<<< HEAD
         if not self.use_auth_token:
             return await self._login()
 
-=======
->>>>>>> 766cb636
         current_dt = datetime.now(tzutc())
 
         def get_exp_dt(token: str) -> datetime:
