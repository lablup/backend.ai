from __future__ import annotations

import asyncio
import logging
import random
import time
from contextlib import asynccontextmanager
from functools import partial
from typing import AsyncIterator, Final, override

import aiohttp
import aiotools
from aiohttp import ClientConnectorError, web
from yarl import URL

from ai.backend.appproxy.common.exceptions import ContainerConnectionRefused, WorkerNotAvailable
from ai.backend.appproxy.common.types import RouteInfo
<<<<<<< HEAD
from ai.backend.common.clients.http_client.client_pool import (
    ClientKey,
    ClientPool,
    tcp_client_session_factory,
)
=======
from ai.backend.logging import BraceStyleAdapter
>>>>>>> 78ee5f49

from .base import BaseBackend, HttpRequest

log = BraceStyleAdapter(logging.getLogger(__spec__.name))

CHUNK_SIZE = 1 * 1024 * 1024  # 1 KiB
SKIP_HEADERS: Final[set[str]] = {"connection"}


class HTTPBackend(BaseBackend):
    routes: list[RouteInfo]

    def __init__(self, routes: list[RouteInfo], *args, **kwargs) -> None:
        super().__init__(*args, **kwargs)
        self.routes = routes
        client_timeout = aiohttp.ClientTimeout(
            total=None,
            connect=10.0,
            sock_connect=10.0,
            sock_read=None,
        )
        self.client_pool = ClientPool(
            partial(
                tcp_client_session_factory,
                timeout=client_timeout,
                auto_decompress=False,
            ),
            cleanup_interval_seconds=30.0,
        )

    @override
    async def close(self) -> None:
        await self.client_pool.close()

    @property
    def selected_route(self) -> RouteInfo:
        if len(self.routes) == 0:
            raise WorkerNotAvailable
        elif len(self.routes) == 1:
            selected_route = self.routes[0]
            if selected_route.traffic_ratio == 0:
                raise WorkerNotAvailable
        else:
            ratios: list[float] = [r.traffic_ratio for r in self.routes]
            selected_route = random.choices(self.routes, weights=ratios, k=1)[0]
        return selected_route

    def get_x_forwarded_proto(self, request: web.Request) -> str:
        use_tls = (
            self.root_context.local_config.proxy_worker.tls_advertised
            or self.root_context.local_config.proxy_worker.tls_listen
        )
        return request.headers.get("x-forwarded-proto") or ("https" if use_tls else "http")

    def get_x_forwarded_host(self, request: web.Request) -> str | None:
        return request.headers.get("x-forwarded-host") or request.headers.get("host")

    @asynccontextmanager
    async def request_http(
        self, route: RouteInfo, request: HttpRequest
    ) -> AsyncIterator[aiohttp.ClientResponse]:
        metrics = self.root_context.metrics
        remote = f"{route.kernel_host}:{route.kernel_port}"
        headers = dict(request.headers)

        if headers.get("Transfer-Encoding", "").lower() == "chunked":
            del headers["Transfer-Encoding"]

        metrics.proxy.observe_upstream_http_request(
            remote=remote, total_bytes_size=request.body.total_bytes
        )
        client_key = ClientKey(
            endpoint=f"http://{route.kernel_host}:{route.kernel_port}",
            domain=str(route.route_id),
        )
        client_session = self.client_pool.load_client_session(client_key)
        async with client_session.request(
            request.method,
            request.path,
            headers=headers,
            data=request.body,
        ) as response:
            metrics.proxy.observe_upstream_http_response(
                remote=remote, total_bytes_size=response.content.total_bytes
            )
            yield response

    @asynccontextmanager
    async def connect_websocket(
        self, route: RouteInfo, request: web.Request, protocols: list[str] = []
    ) -> AsyncIterator[aiohttp.ClientWebSocketResponse]:
        client_key = ClientKey(
            endpoint=f"http://{route.kernel_host}:{route.kernel_port}",
            domain=str(route.route_id),
        )
        client_session = self.client_pool.load_client_session(client_key)
        log.debug("connecting to {}", URL(client_key.endpoint) / request.rel_url.path)
        async with client_session.ws_connect(request.rel_url, protocols=protocols) as ws:
            log.debug("connected")
            yield ws

    async def proxy_http(self, request: web.Request) -> web.StreamResponse:
        protocol = self.get_x_forwarded_proto(request)
        host = self.get_x_forwarded_host(request)
        remote_host, remote_port = (
            request.transport.get_extra_info("peername") if request.transport else None,
            None,
        )
        headers = {
            "x-forwarded-proto": protocol,
        }
        if self.circuit.app == "rstudio":
            headers["x-rstudio-proto"] = protocol
        if host:
            headers["forwarded"] = f"host={host};proto={protocol}"
            headers["x-forwarded-host"] = host
            if self.circuit.app == "rstudio":
                headers["x-rstudio-request"] = f"{protocol}://{host}{request.path or ''}"
            split = host.split(":")
            if len(split) >= 2:
                headers["x-forwarded-port"] = split[1]
            elif remote_port:
                headers["x-forwarded-port"] = remote_port
        if remote_host:
            headers["x-forwarded-for"] = f"{remote_host[0]}:{remote_host[1]}"
        headers_to_skip = set(headers.keys()) | SKIP_HEADERS
        for key, value in request.headers.items():
            if key.lower() not in headers_to_skip:
                headers[key] = value
        upstream_request = HttpRequest(
            request.method,
            request.rel_url,
            headers,
            request.content,
        )
        route = self.selected_route
        await self.mark_last_used_time(route)
        await self.increase_request_counter()
        log.debug(
            "Proxying {} {} HTTP Request to {}:{}",
            request.method,
            request.rel_url,
            route.kernel_host,
            route.kernel_port,
        )

        try:
            async with self.request_http(route, upstream_request) as backend_response:
                response = web.StreamResponse(
                    status=backend_response.status,
                    headers={**backend_response.headers, "Access-Control-Allow-Origin": "*"},
                )
                await response.prepare(request)
                async for data in backend_response.content.iter_chunked(CHUNK_SIZE):
                    await response.write(data)
                await response.drain()

                return response
        except ConnectionResetError:
            raise asyncio.CancelledError()
        except aiohttp.ClientOSError as e:
            raise ContainerConnectionRefused from e
        except:
            log.exception("")
            raise

    async def proxy_ws(self, request: web.Request) -> web.WebSocketResponse:
        metrics = self.root_context.metrics
        stop_event = asyncio.Event()
        total_bytes = 0

        async def _proxy_task(
            left: web.WebSocketResponse | aiohttp.ClientWebSocketResponse,
            right: web.WebSocketResponse | aiohttp.ClientWebSocketResponse,
            tag="(unknown)",
        ) -> None:
            nonlocal total_bytes

            try:
                async for msg in left:
                    match msg.type:
                        case aiohttp.WSMsgType.TEXT:
                            total_bytes += len(msg.data)
                            metrics.proxy.observe_upstream_ws_traffic_chunk(
                                total_bytes_size=total_bytes
                            )
                            await right.send_str(msg.data)
                        case aiohttp.WSMsgType.BINARY:
                            total_bytes += len(msg.data)
                            metrics.proxy.observe_upstream_ws_traffic_chunk(
                                total_bytes_size=total_bytes
                            )
                            await right.send_bytes(msg.data)
                        case aiohttp.WSMsgType.PING:
                            await right.ping(msg.data)
                        case aiohttp.WSMsgType.PONG:
                            await right.pong(msg.data)
                        case aiohttp.WSMsgType.CLOSE:
                            log.debug("{}: websocket closed", tag)
                            await right.close(code=msg.data)
                        case aiohttp.WSMsgType.ERROR:
                            log.debug("{}: websocket closed with error", tag)
                            await right.close()
                        case _:
                            log.debug("{}: Unhandled message type {}", tag, msg.type)
            except ConnectionResetError:
                pass
            except Exception:
                log.exception("")
                raise
            finally:
                log.debug("setting stop event")
                stop_event.set()

        async def _last_access_marker_task(interval: float) -> None:
            await self.mark_last_used_time(route)

        route = self.selected_route
        log.debug(
            "Proxying {} {} WS Request to {}:{}",
            request.method,
            request.path or "/",
            route.kernel_host,
            route.kernel_port,
        )

        if "Sec-WebSocket-Protocol" in request.headers:
            protocols = list(request.headers["Sec-WebSocket-Protocol"].split(","))
        else:
            protocols = []

        downstream_ws = web.WebSocketResponse(protocols=protocols)
        await downstream_ws.prepare(request)

        metrics.proxy.observe_upstream_ws_connection_start()
        start = time.monotonic()

        marker_task = aiotools.create_timer(_last_access_marker_task, 1.5)
        await self.increase_request_counter()

        try:
            async with self.connect_websocket(route, request, protocols=protocols) as upstream_ws:
                try:
                    async with asyncio.TaskGroup() as group:
                        group.create_task(
                            _proxy_task(upstream_ws, downstream_ws, tag="(up -> down)")
                        )
                        group.create_task(
                            _proxy_task(downstream_ws, upstream_ws, tag="(down -> up)")
                        )
                        log.debug("created tasks, now waiting until one of two tasks end")
                        await stop_event.wait()
                finally:
                    log.debug("tasks ended")
                    marker_task.cancel()
                    await marker_task
                    if not downstream_ws.closed:
                        await downstream_ws.close()
                    if not upstream_ws.closed:
                        await upstream_ws.close()
            log.debug("websocket connection closed")
        except ClientConnectorError:
            log.debug("upstream connection closed")
            if not downstream_ws.closed:
                await downstream_ws.close()
        finally:
            end = time.monotonic()
            metrics.proxy.observe_upstream_ws_connection_end(
                duration=int(end - start), total_bytes_size=total_bytes
            )

        return downstream_ws<|MERGE_RESOLUTION|>--- conflicted
+++ resolved
@@ -15,15 +15,12 @@
 
 from ai.backend.appproxy.common.exceptions import ContainerConnectionRefused, WorkerNotAvailable
 from ai.backend.appproxy.common.types import RouteInfo
-<<<<<<< HEAD
 from ai.backend.common.clients.http_client.client_pool import (
     ClientKey,
     ClientPool,
     tcp_client_session_factory,
 )
-=======
 from ai.backend.logging import BraceStyleAdapter
->>>>>>> 78ee5f49
 
 from .base import BaseBackend, HttpRequest
 
