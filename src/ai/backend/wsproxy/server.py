import asyncio
import functools
import grp
import importlib
import importlib.resources
import logging
import os
import pwd
import sys
import traceback
import uuid
from contextlib import asynccontextmanager as actxmgr
from logging import LoggerAdapter
from pathlib import Path
from typing import Any, AsyncIterator, Final, Iterable, Mapping, Sequence, cast

import aiohttp_cors
import aiohttp_jinja2
import aiomonitor
import aiotools
import click
import jinja2
from aiohttp import web
from aiohttp.typedefs import Middleware
from setproctitle import setproctitle

from ai.backend.common.msgpack import DEFAULT_PACK_OPTS, DEFAULT_UNPACK_OPTS
from ai.backend.common.utils import env_info
from ai.backend.logging import BraceStyleAdapter, Logger, LogLevel
from ai.backend.wsproxy.exceptions import (
    BackendError,
    GenericBadRequest,
    InternalServerError,
    MethodNotAllowed,
    URLNotFound,
)
from ai.backend.wsproxy.types import (
    AppCreator,
    ProxyProtocol,
    WebRequestHandler,
)

from . import __version__
from .config import ServerConfig
from .config import load as load_config
from .defs import CleanupContext, RootContext
from .proxy.frontend import (
    HTTPPortFrontend,
    TCPFrontend,
)
from .utils import (
    config_key_to_kebab_case,
    ensure_json_serializable,
    mime_match,
)

log = BraceStyleAdapter(logging.getLogger(__spec__.name))

REDIS_APPPROXY_DB: Final[int] = 10  # FIXME: move to ai.backend.common.defs
EVENT_DISPATCHER_CONSUMER_GROUP: Final[str] = "appwsproxy"

global_subapp_pkgs: Final[list[str]] = [
    ".circuit",
    ".conf",
    ".endpoint",
    ".proxy",
    ".setup",
]


@web.middleware
async def request_context_aware_middleware(
    request: web.Request, handler: WebRequestHandler
) -> web.StreamResponse:
    request_id = request.headers.get("X-BackendAI-RequestID", str(uuid.uuid4()))
    request["request_id"] = request_id
    request["log"] = BraceStyleAdapter(logging.getLogger(f"{__spec__.name} - #{request_id}"))  # type: ignore[name-defined]
    resp = await handler(request)
    return resp


@web.middleware
async def api_middleware(request: web.Request, handler: WebRequestHandler) -> web.StreamResponse:
    _handler = handler
    method_override = request.headers.get("X-Method-Override", None)
    if method_override:
        request = request.clone(method=method_override)
        new_match_info = await request.app.router.resolve(request)
        if new_match_info is None:
            raise InternalServerError("No matching method handler found")
        _handler = new_match_info.handler
        request._match_info = new_match_info  # type: ignore  # this is a hack
    ex = request.match_info.http_exception
    if ex is not None:
        # handled by exception_middleware
        raise ex
    request_id = request.headers.get("X-BackendAI-RequestID", str(uuid.uuid4()))
    request["request_id"] = request_id
    request["log"] = BraceStyleAdapter(logging.getLogger(f"{__spec__.name} - #{request_id}"))  # type: ignore[name-defined]
    resp = await _handler(request)
    return resp


@web.middleware
async def exception_middleware(
    request: web.Request, handler: WebRequestHandler
) -> web.StreamResponse:
    root_ctx: RootContext = request.app["_root.context"]
    log: LoggerAdapter = request["log"]

    try:
        resp = await handler(request)
    except BackendError as ex:
        if ex.status_code == 500:
            log.exception("Internal server error raised inside handlers")
        if mime_match(request.headers.get("accept", "text/html"), "application/json", strict=True):
            return web.json_response(
                ensure_json_serializable(ex.body_dict),
                status=ex.status_code,
            )
        else:
            return aiohttp_jinja2.render_template(
                "error.jinja2",
                request,
                ex.body_dict,
            )
    except web.HTTPException as ex:
        if ex.status_code == 404:
            raise URLNotFound(extra_data=request.path)
        if ex.status_code == 405:
            concrete_ex = cast(web.HTTPMethodNotAllowed, ex)
            raise MethodNotAllowed(
                method=concrete_ex.method, allowed_methods=concrete_ex.allowed_methods
            )
        log.warning("Bad request: {0!r}", ex)
        raise GenericBadRequest
    except asyncio.CancelledError as e:
        # The server is closing or the client has disconnected in the middle of
        # request.  Atomic requests are still executed to their ends.
        log.debug("Request cancelled ({0} {1})", request.method, request.rel_url)
        raise e
    except Exception as e:
        log.exception("Uncaught exception in HTTP request handlers {0!r}", e)
        if root_ctx.local_config.debug.enabled:
            raise InternalServerError(traceback.format_exc())
        else:
            raise InternalServerError()
    else:
        return resp


@actxmgr
async def proxy_frontend_ctx(root_ctx: RootContext) -> AsyncIterator[None]:
    match root_ctx.local_config.wsproxy.protocol:
        case ProxyProtocol.HTTP:
            root_ctx.proxy_frontend = HTTPPortFrontend(root_ctx)
        case ProxyProtocol.TCP:
            root_ctx.proxy_frontend = TCPFrontend(root_ctx)
        case _:
            log.error("Unsupported protocol {}", root_ctx.local_config.wsproxy.protocol)
    await root_ctx.proxy_frontend.start()
    log.debug("started proxy protocol {}", root_ctx.proxy_frontend.__class__.__name__)
    yield
    await root_ctx.proxy_frontend.terminate_all_circuits()
    await root_ctx.proxy_frontend.stop()


async def hello(request: web.Request) -> web.Response:
    """
    Returns the API version number.
    """
    return web.json_response({
        "wsproxy": __version__,
    })


async def status(request: web.Request) -> web.Response:
    request["do_not_print_access_log"] = True
    return web.json_response({"api_version": "v2"})


async def on_prepare(request: web.Request, response: web.StreamResponse) -> None:
    response.headers["Server"] = "BackendAI"


def handle_loop_error(
    root_ctx: RootContext,
    loop: asyncio.AbstractEventLoop,
    context: Mapping[str, Any],
) -> None:
    exception = context.get("exception")
    msg = context.get("message", "(empty message)")
    if exception is not None:
        if sys.exc_info()[0] is not None:
            log.exception("Error inside event loop: {0}", msg)
        else:
            exc_info = (type(exception), exception, exception.__traceback__)
            log.error("Error inside event loop: {0}", msg, exc_info=exc_info)


def _init_subapp(
    pkg_name: str,
    root_app: web.Application,
    subapp: web.Application,
    global_middlewares: Iterable[Middleware],
) -> None:
    subapp.on_response_prepare.append(on_prepare)

    async def _set_root_ctx(subapp: web.Application):
        # Allow subapp's access to the root app properties.
        # These are the public APIs exposed to plugins as well.
        subapp["_root.context"] = root_app["_root.context"]

    # We must copy the public interface prior to all user-defined startup signal handlers.
    subapp.on_startup.insert(0, _set_root_ctx)
    if "prefix" not in subapp:
        subapp["prefix"] = pkg_name.split(".")[-1].replace("_", "-")
    prefix = subapp["prefix"]
    root_app.add_subapp("/" + prefix, subapp)
    root_app.middlewares.extend(global_middlewares)


def init_subapp(pkg_name: str, root_app: web.Application, create_subapp: AppCreator) -> None:
    root_ctx: RootContext = root_app["_root.context"]
    subapp, global_middlewares = create_subapp(root_ctx.cors_options)
    _init_subapp(pkg_name, root_app, subapp, global_middlewares)


def build_root_app(
    pidx: int,
    local_config: ServerConfig,
    *,
    cleanup_contexts: Sequence[CleanupContext] | None = None,
    subapp_pkgs: Sequence[str] = [],
) -> web.Application:
    app = web.Application(
        middlewares=[
            request_context_aware_middleware,
            exception_middleware,
            api_middleware,
        ]
    )
    root_ctx = RootContext()
    global_exception_handler = functools.partial(handle_loop_error, root_ctx)
    loop = asyncio.get_running_loop()
    loop.set_exception_handler(global_exception_handler)
    app["_root.context"] = root_ctx
    root_ctx.local_config = local_config
    root_ctx.pidx = pidx
    root_ctx.cors_options = {
        "*": aiohttp_cors.ResourceOptions(
            allow_credentials=False, expose_headers="*", allow_headers="*"
        ),
    }
    app.on_response_prepare.append(on_prepare)

    with importlib.resources.as_file(importlib.resources.files("ai.backend.wsproxy")) as f:
        template_path = f / "templates"
        aiohttp_jinja2.setup(app, loader=jinja2.FileSystemLoader(template_path))

    if cleanup_contexts is None:
        cleanup_contexts = [
            proxy_frontend_ctx,
        ]

    async def _cleanup_context_wrapper(cctx, app: web.Application) -> AsyncIterator[None]:
        # aiohttp's cleanup contexts are just async generators, not async context managers.
        cctx_instance = cctx(app["_root.context"])
        app["_cctx_instances"].append(cctx_instance)
        try:
            async with cctx_instance:
                yield
        except Exception as e:
            exc_info = (type(e), e, e.__traceback__)
            log.error("Error initializing cleanup_contexts: {0}", cctx.__name__, exc_info=exc_info)

    async def _call_cleanup_context_shutdown_handlers(app: web.Application) -> None:
        for cctx in app["_cctx_instances"]:
            if hasattr(cctx, "shutdown"):
                try:
                    await cctx.shutdown()
                except Exception:
                    log.exception("error while shutting down a cleanup context")

    app["_cctx_instances"] = []
    app.on_shutdown.append(_call_cleanup_context_shutdown_handlers)
    for cleanup_ctx in cleanup_contexts:
        app.cleanup_ctx.append(
            functools.partial(_cleanup_context_wrapper, cleanup_ctx),
        )
    cors = aiohttp_cors.setup(app, defaults=root_ctx.cors_options)
    # should be done in create_app() in other modules.
    cors.add(app.router.add_route("GET", r"", hello))
    cors.add(app.router.add_route("GET", r"/", hello))
    cors.add(app.router.add_route("GET", "/status", status))
    if subapp_pkgs is None:
        subapp_pkgs = []
    for pkg_name in subapp_pkgs:
        if pidx == 0:
            log.info("Loading module: {0}", pkg_name[1:])
        subapp_mod = importlib.import_module(pkg_name, "ai.backend.wsproxy.api")
        init_subapp(pkg_name, app, getattr(subapp_mod, "create_app"))
    return app


@actxmgr
async def server_main(
    loop: asyncio.AbstractEventLoop,
    pidx: int,
    _args: tuple[ServerConfig, str],
) -> AsyncIterator[None]:
    root_app = build_root_app(pidx, _args[0], subapp_pkgs=global_subapp_pkgs)
    root_ctx: RootContext = root_app["_root.context"]

    # Start aiomonitor.
    # Port is set by config (default=50100 + pidx).
    loop.set_debug(root_ctx.local_config.debug.asyncio)
    m = aiomonitor.Monitor(
        loop,
        termui_port=root_ctx.local_config.wsproxy.aiomonitor_termui_port + pidx,
        webui_port=root_ctx.local_config.wsproxy.aiomonitor_webui_port + pidx,
        console_enabled=False,
        hook_task_factory=root_ctx.local_config.debug.enhanced_aiomonitor_task_info,
    )
    m.prompt = f"monitor (wsproxy[{pidx}@{os.getpid()}]) >>> "
    # Add some useful console_locals for ease of debugging
    m.console_locals["root_app"] = root_app
    m.console_locals["root_ctx"] = root_ctx
    aiomon_started = False
    try:
        m.start()
        aiomon_started = True
    except Exception as e:
        log.warning("aiomonitor could not start but skipping this error to continue", exc_info=e)

    # Plugin webapps should be loaded before runner.setup(),
    # which freezes on_startup event.
    try:
        runner = web.AppRunner(root_app, keepalive_timeout=30.0)
        await runner.setup()
        site = web.TCPSite(
            runner,
            str(root_ctx.local_config.wsproxy.bind_host),
            root_ctx.local_config.wsproxy.bind_api_port,
            backlog=1024,
            reuse_port=True,
        )
        await site.start()

        if os.geteuid() == 0:
            uid = root_ctx.local_config.wsproxy.user
            gid = root_ctx.local_config.wsproxy.group
            os.setgroups([
                g.gr_gid for g in grp.getgrall() if pwd.getpwuid(uid).pw_name in g.gr_mem
            ])
            os.setgid(gid)
            os.setuid(uid)
            log.info("changed process uid and gid to {}:{}", uid, gid)
        log.info(
            "started handling API requests at {}:{}",
            root_ctx.local_config.wsproxy.bind_host,
            root_ctx.local_config.wsproxy.bind_api_port,
        )

        try:
            yield
        finally:
            log.info("shutting down...")
            await runner.cleanup()
    finally:
        if aiomon_started:
            m.close()


@actxmgr
async def server_main_logwrapper(
    loop: asyncio.AbstractEventLoop,
    pidx: int,
    _args: tuple[ServerConfig, str],
) -> AsyncIterator[None]:
    setproctitle(f"backend.ai: wsproxy worker-{pidx}")
    log_endpoint = _args[1]
    logging_config = config_key_to_kebab_case(_args[0].logging.model_dump(exclude_none=True))
    logging_config["endpoint"] = log_endpoint
    logger = Logger(
        logging_config,
        is_master=False,
        log_endpoint=log_endpoint,
        msgpack_options={
            "pack_opts": DEFAULT_PACK_OPTS,
            "unpack_opts": DEFAULT_UNPACK_OPTS,
        },
    )
    try:
        with logger:
            async with server_main(loop, pidx, _args):
                yield
    except Exception:
        traceback.print_exc()


@click.group(invoke_without_command=True)
@click.option(
    "-f",
    "--config-path",
    "--config",
    type=Path,
    default=None,
    help=("The config file path. (default: ./wsproxy.toml and /etc/backend.ai/wsproxy.toml)"),
)
@click.option(
    "--debug",
    is_flag=True,
    help="This option will soon change to --log-level TEXT option.",
)
@click.option(
    "--log-level",
    type=click.Choice([*LogLevel], case_sensitive=False),
    default=LogLevel.NOTSET,
    help="Set the logging verbosity level",
)
@click.pass_context
<<<<<<< HEAD
def main(
    ctx: click.Context,
    config_path: Path,
    log_level: str,
    debug: bool = False,
) -> None:
=======
def main(ctx: click.Context, config_path: Path, log_level: LogLevel) -> None:
>>>>>>> 4c2340a2
    """
    Start the wsproxy service as a foreground process.
    """
    cfg = load_config(config_path, LogSeverity.DEBUG if debug else log_level)

    if ctx.invoked_subcommand is None:
        cfg.wsproxy.pid_file.touch(exist_ok=True)
        cfg.wsproxy.pid_file.write_text(str(os.getpid()))
        ipc_base_path = cfg.wsproxy.ipc_base_path
        ipc_base_path.mkdir(exist_ok=True, parents=True)
        log_sockpath = ipc_base_path / f"worker-logger-{os.getpid()}.sock"
        log_endpoint = f"ipc://{log_sockpath}"
        logging_config = config_key_to_kebab_case(cfg.logging.model_dump(exclude_none=True))
        logging_config["endpoint"] = log_endpoint
        try:
            logger = Logger(
                logging_config,
                is_master=True,
                log_endpoint=log_endpoint,
                msgpack_options={
                    "pack_opts": DEFAULT_PACK_OPTS,
                    "unpack_opts": DEFAULT_UNPACK_OPTS,
                },
            )
            with logger:
                setproctitle("backend.ai: wsproxy")
                log.info("Backend.AI WSProxy {0}", __version__)
                log.info("runtime: {0}", env_info())
                log_config = logging.getLogger("ai.backend.wsproxy.config")
                log_config.debug("debug mode enabled.")
                if cfg.wsproxy.event_loop == "uvloop":
                    import uvloop

                    uvloop.install()
                    log.info("Using uvloop as the event loop backend")
                try:
                    aiotools.start_server(
                        server_main_logwrapper,
                        num_workers=1,
                        args=(cfg, log_endpoint),
                        wait_timeout=5.0,
                    )
                finally:
                    log.info("terminated.")
        finally:
            if cfg.wsproxy.pid_file.is_file():
                # check is_file() to prevent deleting /dev/null!
                cfg.wsproxy.pid_file.unlink()
    else:
        # Click is going to invoke a subcommand.
        pass


if __name__ == "__main__":
    sys.exit(main())<|MERGE_RESOLUTION|>--- conflicted
+++ resolved
@@ -420,20 +420,16 @@
     help="Set the logging verbosity level",
 )
 @click.pass_context
-<<<<<<< HEAD
 def main(
     ctx: click.Context,
     config_path: Path,
     log_level: str,
     debug: bool = False,
 ) -> None:
-=======
-def main(ctx: click.Context, config_path: Path, log_level: LogLevel) -> None:
->>>>>>> 4c2340a2
     """
     Start the wsproxy service as a foreground process.
     """
-    cfg = load_config(config_path, LogSeverity.DEBUG if debug else log_level)
+    cfg = load_config(config_path, LogLevel.DEBUG if debug else LogLevel[log_level])
 
     if ctx.invoked_subcommand is None:
         cfg.wsproxy.pid_file.touch(exist_ok=True)
