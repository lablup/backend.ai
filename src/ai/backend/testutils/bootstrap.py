--- conflicted
+++ resolved
@@ -46,13 +46,7 @@
         capture_output=True,
     )
     container_id = proc.stdout.decode().strip()
-<<<<<<< HEAD
     yield container_id, HostPortPair('127.0.0.1', etcd_allocated_port)
-=======
-    container_info = wait_health_check(container_id)
-    host_port = int(container_info[0]['NetworkSettings']['Ports']['2379/tcp'][0]['HostPort'])
-    yield container_id, HostPortPair('127.0.0.1', host_port)
->>>>>>> 2573ec26
     subprocess.run(
         [
             'docker', 'rm', '-v', '-f', container_id,
@@ -77,13 +71,7 @@
         capture_output=True,
     )
     container_id = proc.stdout.decode().strip()
-<<<<<<< HEAD
     yield container_id, HostPortPair('127.0.0.1', redis_allocated_port)
-=======
-    container_info = wait_health_check(container_id)
-    host_port = int(container_info[0]['NetworkSettings']['Ports']['6379/tcp'][0]['HostPort'])
-    yield container_id, HostPortPair('127.0.0.1', host_port)
->>>>>>> 2573ec26
     subprocess.run(
         [
             'docker', 'rm', '-v', '-f', container_id,
