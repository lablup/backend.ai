--- conflicted
+++ resolved
@@ -66,13 +66,8 @@
     proc = subprocess.run(
         [
             'docker', 'run', '-d',
-<<<<<<< HEAD
+            '--health-cmd', 'redis-cli ping | grep PONG',
             '-p', f'0.0.0.0:{redis_allocated_port}:6379',
-            '--health-cmd', 'redis-cli ping',
-=======
-            '-p', ':6379',
-            '--health-cmd', 'redis-cli ping | grep PONG',
->>>>>>> dcb9bb5f
             '--health-interval', '1s',
             '--health-start-period', '0.3s',
             'redis:7-alpine',
