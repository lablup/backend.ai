from __future__ import annotations

import asyncio
import concurrent.futures
import json
import logging
import os
import signal
import sys
import time
import uuid
from abc import ABCMeta, abstractmethod
from functools import partial
from pathlib import Path
from typing import (
    Awaitable,
    ClassVar,
    Dict,
    List,
    Mapping,
    MutableMapping,
    Optional,
    Sequence,
    Union,
)

import janus
import msgpack
import zmq
from async_timeout import timeout
from jupyter_client import AsyncKernelClient, AsyncKernelManager
from jupyter_client.kernelspec import KernelSpecManager

from .compat import current_loop
from .intrinsic import (
    init_sshd_service,
    prepare_sshd_service,
    prepare_ttyd_service,
    prepare_vscode_service,
)
from .jupyter_client import aexecute_interactive
from .logging import BraceStyleAdapter, setup_logger
from .service import ServiceParser
from .utils import wait_local_port_open

log = BraceStyleAdapter(logging.getLogger())


async def pipe_output(stream, outsock, target, log_fd):
    assert target in ("stdout", "stderr")
    target = target.encode("ascii")
    console_fd = sys.stdout.fileno() if target == "stdout" else sys.stderr.fileno()
    loop = current_loop()
    try:
        while True:
            data = await stream.read(4096)
            if not data:
                break
            await asyncio.gather(
                loop.run_in_executor(None, os.write, console_fd, data),
                loop.run_in_executor(None, os.write, log_fd, data),
                outsock.send_multipart([target, data]),
                return_exceptions=True,
            )
    except asyncio.CancelledError:
        pass
    except Exception:
        log.exception("unexpected error")


async def terminate_and_wait(proc: asyncio.subprocess.Process, timeout: float = 2.0) -> None:
    try:
        proc.terminate()
        try:
            await asyncio.wait_for(proc.wait(), timeout=timeout)
        except asyncio.TimeoutError:
            proc.kill()
            await proc.wait()
    except ProcessLookupError:
        pass


def promote_path(path_env: str, path_to_promote: Union[Path, str]) -> str:
    paths = path_env.split(":")
    print(f"promote_path: {path_to_promote=} {path_env=}", file=sys.stderr)
    path_to_promote = str(path_to_promote)
    result_paths = [p for p in paths if path_to_promote != p]
    result_paths.insert(0, path_to_promote)
    return ":".join(result_paths)


class BaseRunner(metaclass=ABCMeta):

    log_prefix: ClassVar[str] = "generic-kernel"
    log_queue: janus.Queue[logging.LogRecord]
    task_queue: asyncio.Queue[Awaitable[None]]
    default_runtime_path: ClassVar[Optional[str]] = None
    default_child_env: ClassVar[MutableMapping[str, str]] = {
        "LANG": "C.UTF-8",
        "SHELL": "/bin/sh",
        "HOME": "/home/work",
        "LD_LIBRARY_PATH": os.environ.get("LD_LIBRARY_PATH", ""),
        "LD_PRELOAD": os.environ.get("LD_PRELOAD", ""),
    }
    jupyter_kspec_name: ClassVar[str] = ""
    kernel_mgr: Optional[AsyncKernelManager] = None
    kernel_client: Optional[AsyncKernelClient] = None

    child_env: MutableMapping[str, str]
    subproc: Optional[asyncio.subprocess.Process]
    service_parser: Optional[ServiceParser]
    runtime_path: Path

    services_running: Dict[str, asyncio.subprocess.Process]

    intrinsic_host_ports_mapping: Mapping[str, int]

    _build_success: Optional[bool]

    # Set by subclasses.
    user_input_queue: Optional[asyncio.Queue[str]]

    def __init__(self, runtime_path: Path) -> None:
        self.subproc = None
        self.runtime_path = runtime_path

        default_child_env_path = self.default_child_env.pop("PATH", None)
        self.child_env = {**os.environ, **self.default_child_env}
        if default_child_env_path is not None and "PATH" not in self.child_env:
            # set the default PATH env-var only when it's missing from the image
            self.child_env["PATH"] = default_child_env_path
        config_dir = Path("/home/config")
        try:
            evdata = (config_dir / "environ.txt").read_text()
            for line in evdata.splitlines():
                k, v = line.split("=", 1)
                self.child_env[k] = v
                os.environ[k] = v
        except FileNotFoundError:
            pass
        except Exception:
            log.exception("Reading /home/config/environ.txt failed!")

        # Add ~/.local/bin to the default PATH
        self.child_env["PATH"] += os.pathsep + "~/.local/bin"
        os.environ["PATH"] += os.pathsep + "~/.local/bin"

        self.started_at: float = time.monotonic()
        self.services_running = {}

        self.intrinsic_host_ports_mapping = {}

        # If the subclass implements interatcive user inputs, it should set a
        # asyncio.Queue-like object to self.user_input_queue in the
        # init_with_loop() method.
        self.user_input_queue = None

        # build status tracker to skip the execute step
        self._build_success = None

    async def _init(self, cmdargs) -> None:
        self.cmdargs = cmdargs
        loop = current_loop()
        self._service_lock = asyncio.Lock()

        # Initialize event loop.
        executor = concurrent.futures.ThreadPoolExecutor(max_workers=2)
        loop.set_default_executor(executor)

        self.zctx = zmq.asyncio.Context()

        intrinsic_host_ports_mapping_path = Path("/home/config/intrinsic-ports.json")
        if intrinsic_host_ports_mapping_path.is_file():

            intrinsic_host_ports_mapping = json.loads(
                await asyncio.get_running_loop().run_in_executor(
                    None,
                    lambda: intrinsic_host_ports_mapping_path.read_text(),
                )
            )
            self.intrinsic_host_ports_mapping = intrinsic_host_ports_mapping

        insock_port = self.intrinsic_host_ports_mapping.get("replin", "2000")
        outsock_port = self.intrinsic_host_ports_mapping.get("replout", "2001")
        self.insock = self.zctx.socket(zmq.PULL)
        self.insock.bind(f"tcp://*:{insock_port}")
        print(f"binding to tcp://*:{insock_port}")
        self.outsock = self.zctx.socket(zmq.PUSH)
        self.outsock.bind(f"tcp://*:{outsock_port}")
        print(f"binding to tcp://*:{outsock_port}")

        self.log_queue = janus.Queue()
        self.task_queue = asyncio.Queue()
        self.init_done = asyncio.Event()

        setup_logger(self.log_queue.sync_q, self.log_prefix, cmdargs.debug)
        self._log_task = loop.create_task(self._handle_logs())
        await asyncio.sleep(0)

        service_def_folder = Path("/etc/backend.ai/service-defs")
        if service_def_folder.is_dir():
            self.service_parser = ServiceParser(
                {
                    "runtime_path": str(self.runtime_path),
                }
            )
            await self.service_parser.parse(service_def_folder)
            log.debug("Loaded new-style service definitions.")
        else:
            self.service_parser = None

        self._main_task = loop.create_task(self.main_loop(cmdargs))
        self._run_task = loop.create_task(self.run_tasks())

    async def _shutdown(self) -> None:
        try:
            self.insock.close()
            log.debug("shutting down...")
            self._run_task.cancel()
            self._main_task.cancel()
            await self._run_task
            await self._main_task
            log.debug("terminating service processes...")
            running_procs = [*self.services_running.values()]
            async with self._service_lock:
                await asyncio.gather(
                    *(terminate_and_wait(proc) for proc in running_procs),
                    return_exceptions=True,
                )
                await asyncio.sleep(0.01)
            log.debug("terminated.")
        finally:
            # allow remaining logs to be flushed.
            await asyncio.sleep(0.1)
            try:
                if self.outsock:
                    self.outsock.close()
                await self._shutdown_jupyter_kernel()
            finally:
                self._log_task.cancel()
                await self._log_task

    async def _init_jupyter_kernel(self) -> None:
        """Detect ipython kernel spec for backend.ai and start it if found.

        Called after `init_with_loop`. `jupyter_kspec_name` should be defined to
        initialize jupyter kernel.
        """
        # Make inline backend defaults in Matplotlib.
        kconfigdir = Path("/home/work/.ipython/profile_default/")
        kconfigdir.mkdir(parents=True, exist_ok=True)
        kconfig_file = kconfigdir / "ipython_kernel_config.py"
        kconfig_file.write_text("c.InteractiveShellApp.matplotlib = 'inline'")

        kernelspec_mgr = KernelSpecManager()
        kernelspec_mgr.ensure_native_kernel = False
        kspecs = kernelspec_mgr.get_all_specs()
        for kname in kspecs:
            if self.jupyter_kspec_name in kname:
                log.debug("starting " + kname + " kernel...")
                self.kernel_mgr = AsyncKernelManager(kernel_name=kname)
                await self.kernel_mgr.start_kernel()
                if not await self.kernel_mgr.is_alive():
                    log.error("jupyter query mode is disabled: " "failed to start jupyter kernel")
                else:
                    self.kernel_client = self.kernel_mgr.client()  # type: ignore
                    assert self.kernel_client is not None
                    self.kernel_client.start_channels(shell=True, iopub=True, stdin=True, hb=True)
                    try:
                        await self.kernel_client.wait_for_ready(timeout=10)
                        # self.init_jupyter_kernel()
                    except RuntimeError:
                        # Clean up for client and kernel will be done in `shutdown`.
                        log.error("jupyter channel is not active!")
                        self.kernel_mgr = None
                break
        else:
            log.debug("jupyter query mode is not available: " "no jupyter kernelspec found")
            self.kernel_mgr = None

    async def _shutdown_jupyter_kernel(self):
        if self.kernel_mgr and self.kernel_mgr.is_alive():
            assert self.kernel_client is not None
            log.info("shutting down " + self.jupyter_kspec_name + " kernel...")
            await self.kernel_mgr.shutdown_kernel()
            self.kernel_client.stop_channels()
            assert not await self.kernel_mgr.is_alive(), "ipykernel failed to shutdown"

    async def _init_with_loop(self) -> None:
        if self.init_done is not None:
            self.init_done.clear()
        try:
            await self.init_with_loop()
            await init_sshd_service(self.child_env)
        except Exception:
            log.exception("Unexpected error!")
            log.warning("We are skipping the error but the container may not work as expected.")
        finally:
            if self.init_done is not None:
                self.init_done.set()

    @abstractmethod
    async def init_with_loop(self) -> None:
        """Initialize after the event loop is created."""

    async def _clean(self, clean_cmd: Optional[str]) -> None:
        ret = 0
        try:
            if clean_cmd is None or clean_cmd == "":
                # skipped
                return
            elif clean_cmd == "*":
                ret = await self.clean_heuristic()
            else:
                ret = await self.run_subproc(clean_cmd)
        except Exception:
            log.exception("unexpected error")
            ret = -1
        finally:
            await asyncio.sleep(0.01)  # extra delay to flush logs
            payload = json.dumps(
                {
                    "exitCode": ret,
                }
            ).encode("utf8")
            await self.outsock.send_multipart([b"clean-finished", payload])

    async def clean_heuristic(self) -> int:
        # it should not do anything by default.
        return 0

    async def _bootstrap(self, script_path: Path) -> None:
        log.info("Running the user bootstrap script...")
        ret = 0
        try:
            ret = await self.run_subproc(["/bin/sh", str(script_path)])
        except Exception:
            log.exception("unexpected error while executing the user bootstrap script")
            ret = -1
        finally:
            await asyncio.sleep(0.01)  # extra delay to flush logs
            log.info("The user bootstrap script has exited with code {}", ret)

    async def _build(self, build_cmd: Optional[str]) -> None:
        ret = 0
        try:
            if build_cmd is None or build_cmd == "":
                # skipped
                return
            elif build_cmd == "*":
                if Path("Makefile").is_file():
                    ret = await self.run_subproc("make")
                else:
                    ret = await self.build_heuristic()
            else:
                ret = await self.run_subproc(build_cmd)
        except Exception:
            log.exception("unexpected error")
            ret = -1
        finally:
            await asyncio.sleep(0.01)  # extra delay to flush logs
            self._build_success = ret == 0
            payload = json.dumps(
                {
                    "exitCode": ret,
                }
            ).encode("utf8")
            await self.outsock.send_multipart([b"build-finished", payload])

    @abstractmethod
    async def build_heuristic(self) -> int:
        """Process build step."""

    async def _execute(self, exec_cmd: str) -> None:
        ret = 0
        try:
            if exec_cmd is None or exec_cmd == "":
                # skipped
                return
            elif exec_cmd == "*":
                ret = await self.execute_heuristic()
            else:
                ret = await self.run_subproc(exec_cmd, batch=True)
        except Exception:
            log.exception("unexpected error")
            ret = -1
        finally:
            await asyncio.sleep(0.01)  # extra delay to flush logs
            payload = json.dumps(
                {
                    "exitCode": ret,
                }
            ).encode("utf8")
            await self.outsock.send_multipart([b"finished", payload])

    @abstractmethod
    async def execute_heuristic(self) -> int:
        """Process execute step."""

    async def _query(self, code_text: str) -> None:
        ret = 0
        try:
            ret = await self.query(code_text)
        except Exception:
            log.exception("unexpected error")
            ret = -1
        finally:
            payload = json.dumps(
                {
                    "exitCode": ret,
                }
            ).encode("utf8")
            await self.outsock.send_multipart([b"finished", payload])

    async def query(self, code_text) -> int:
        """Run user's code in query mode.

        The default interface is jupyter kernel. To use different interface,
        `Runner` subclass should override this method.
        """
        if not hasattr(self, "kernel_mgr") or self.kernel_mgr is None:
            log.error("query mode is disabled: " "failed to start jupyter kernel")
            return 127

        assert self.kernel_client is not None
        log.debug("executing in query mode...")

        async def output_hook(msg):
            content = msg.get("content", "")
            if msg["msg_type"] == "stream":
                # content['name'] will be 'stdout' or 'stderr'.
                await self.outsock.send_multipart(
                    [content["name"].encode("ascii"), content["text"].encode("utf-8")]
                )
            elif msg["msg_type"] == "error":
                tbs = "\n".join(content["traceback"])
                await self.outsock.send_multipart([b"stderr", tbs.encode("utf-8")])
            elif msg["msg_type"] in ["execute_result", "display_data"]:
                data = content["data"]
                if len(data) < 1:
                    return
                if len(data) > 1:
                    data.pop("text/plain", None)
                dtype, dval = list(data.items())[0]

                if dtype == "text/plain":
                    await self.outsock.send_multipart([b"stdout", dval.encode("utf-8")])
                elif dtype == "text/html":
                    await self.outsock.send_multipart([b"media", dval.encode("utf-8")])
                # elif dtype == 'text/markdown':
                #     NotImplementedError
                # elif dtype == 'text/latex':
                #     NotImplementedError
                # elif dtype in ['application/json', 'application/javascript']:
                #     NotImplementedError
                elif dtype in ["image/png", "image/jpeg"]:
                    await self.outsock.send_multipart(
                        [
                            b"media",
                            json.dumps(
                                {
                                    "type": dtype,
                                    "data": f"data:{dtype};base64,{dval}",
                                }
                            ).encode("utf-8"),
                        ]
                    )
                elif dtype == "image/svg+xml":
                    await self.outsock.send_multipart(
                        [
                            b"media",
                            json.dumps({"type": dtype, "data": dval}).encode("utf8"),
                        ]
                    )

        async def stdin_hook(msg):
            assert self.kernel_client is not None
            assert self.user_input_queue is not None
            if msg["msg_type"] == "input_request":
                prompt = msg["content"]["prompt"]
                password = msg["content"]["password"]
                if prompt:
                    await self.outsock.send_multipart([b"stdout", prompt.encode("utf-8")])
                await self.outsock.send_multipart(
                    [b"waiting-input", json.dumps({"is_password": password}).encode("utf-8")]
                )
                user_input = await self.user_input_queue.get()
                self.kernel_client.input(user_input)

        # Run jupyter kernel's blocking execution method in an executor pool.
        allow_stdin = False if self.user_input_queue is None else True
        stdin_hook = None if self.user_input_queue is None else stdin_hook  # type: ignore
        try:
            await aexecute_interactive(
                self.kernel_client,
                code_text,
                timeout=None,
                output_hook=output_hook,
                allow_stdin=allow_stdin,
                stdin_hook=stdin_hook,
            )
        except Exception as e:
            log.exception(str(e))
            return 127
        return 0

    async def _complete(self, completion_data) -> Sequence[str]:
        result: Sequence[str] = []
        try:
            result = await self.complete(completion_data)
        except Exception:
            log.exception("unexpected error")
        finally:
            return result

    async def complete(self, completion_data) -> Sequence[str]:
        """Return the list of strings to be shown in the auto-complete list.

        The default interface is jupyter kernel. To use different interface,
        `Runner` subclass should override this method.
        """
        # TODO: implement with jupyter_client
        """
        matches = []
        self.outsock.send_multipart([
            b'completion',
            json.dumps(matches).encode('utf8'),
        ])
        """
        # if hasattr(self, 'kernel_mgr') and self.kernel_mgr is not None:
        #     self.kernel_mgr.complete(data, len(data))
        # else:
        #     return []
        return []

    async def _interrupt(self):
        try:
            if self.subproc:
                self.subproc.send_signal(signal.SIGINT)
                return
            return await self.interrupt()
        except Exception:
            log.exception("unexpected error")
        finally:
            # this is a unidirectional command -- no explicit finish!
            pass

    async def interrupt(self):
        """Interrupt the running user code (only called for query-mode).

        The default interface is jupyter kernel. To use different interface,
        `Runner` subclass should implement its own `complete` method.
        """
        if hasattr(self, "kernel_mgr") and self.kernel_mgr is not None:
            await self.kernel_mgr.interrupt_kernel()

    async def _send_status(self):
        data = {
            "started_at": self.started_at,
        }
        await self.outsock.send_multipart(
            [
                b"status",
                msgpack.packb(data, use_bin_type=True),
            ]
        )

    @abstractmethod
    async def start_service(self, service_info):
        """Start an application service daemon."""
        return None, {}

    async def _start_service(self, service_info, user_requested: bool = True):
        async with self._service_lock:
            try:
                if service_info["protocol"] == "preopen":
                    # skip subprocess spawning as we assume the user runs it manually.
                    result = {"status": "started"}
                    return
                if service_info["name"] in self.services_running:
                    result = {"status": "running"}
                    return
                if service_info["protocol"] == "pty":
                    result = {"status": "failed", "error": "not implemented yet"}
                    return
                cwd = Path.cwd()
                cmdargs: Optional[Sequence[Union[str, os.PathLike]]]
                env: Mapping[str, str]
                cmdargs, env = None, {}
                if service_info["name"] == "ttyd":
                    cmdargs, env = await prepare_ttyd_service(service_info)
                elif service_info["name"] == "sshd":
                    cmdargs, env = await prepare_sshd_service(service_info)
                elif service_info["name"] == "vscode":
                    cmdargs, env = await prepare_vscode_service(service_info)
                elif self.service_parser is not None:
                    self.service_parser.variables["ports"] = service_info["ports"]
                    cmdargs, env = await self.service_parser.start_service(
                        service_info["name"],
                        self.child_env.keys(),
                        service_info["options"],
                    )
                if cmdargs is None:
                    # fall-back to legacy service routine
                    start_info = await self.start_service(service_info)
                    if start_info is None:
                        cmdargs, env = None, {}
                    elif len(start_info) == 3:
                        cmdargs, env, cwd = start_info
                    elif len(start_info) == 2:
                        cmdargs, env = start_info
                if cmdargs is None:
                    # still not found?
                    log.warning("The service {0} is not supported.", service_info["name"])
                    result = {
                        "status": "failed",
                        "error": "unsupported service",
                    }
                    return
                log.debug("cmdargs: {0}", cmdargs)
                log.debug("env: {0}", env)
                service_env = {**self.child_env, **env}
                # avoid conflicts with Python binary used by service apps.
                if "LD_LIBRARY_PATH" in service_env:
                    service_env["LD_LIBRARY_PATH"] = service_env["LD_LIBRARY_PATH"].replace(
                        "/opt/backend.ai/lib:", ""
                    )
                try:
                    proc = await asyncio.create_subprocess_exec(
                        *map(str, cmdargs),
                        env=service_env,
                        cwd=cwd,
                    )
                    self.services_running[service_info["name"]] = proc
                    asyncio.create_task(self._wait_service_proc(service_info["name"], proc))
                    with timeout(5.0):
                        await wait_local_port_open(service_info["port"])
                    log.info(
                        "Service {} has started (pid: {}, port: {})",
                        service_info["name"],
                        proc.pid,
                        service_info["port"],
                    )
                    result = {"status": "started"}
                except asyncio.CancelledError:
                    # This may happen if the service process gets started but it fails to
                    # open the port and then terminates (with an error).
                    result = {
                        "status": "failed",
                        "error": f"the process did not start properly: {cmdargs[0]}",
                    }
                except asyncio.TimeoutError:
                    # Takes too much time to open a local port.
                    if service_info["name"] in self.services_running:
                        await terminate_and_wait(proc, timeout=10.0)
                        self.services_running.pop(service_info["name"], None)
                    result = {
                        "status": "failed",
                        "error": f"opening the service port timed out: {service_info['name']}",
                    }
                except PermissionError:
                    result = {
                        "status": "failed",
                        "error": f"the target file is not executable: {cmdargs[0]}",
                    }
                except FileNotFoundError:
                    result = {
                        "status": "failed",
                        "error": f"the executable file is not found: {cmdargs[0]}",
                    }
            except Exception as e:
                log.exception("start_service: unexpected error")
                result = {
                    "status": "failed",
                    "error": repr(e),
                }
            finally:
                if user_requested:
                    await self.outsock.send_multipart(
                        [
                            b"service-result",
                            json.dumps(result).encode("utf8"),
                        ]
                    )

    async def _wait_service_proc(
        self,
        service_name: str,
        proc: asyncio.subprocess.Process,
    ) -> None:
        exitcode = await proc.wait()
        log.info(
            f"Service {service_name} (pid: {proc.pid}) has terminated with exit code: {exitcode}"
        )
        self.services_running.pop(service_name, None)

    async def run_subproc(self, cmd: Union[str, List[str]], batch: bool = False):
        """A thin wrapper for an external command."""
        loop = current_loop()
        if Path("/home/work/.logs").is_dir():
            kernel_id = os.environ["BACKENDAI_KERNEL_ID"]
            kernel_id_hex = uuid.UUID(kernel_id).hex
            log_path = Path(
                "/home/work/.logs/task/"
                f"{kernel_id_hex[:2]}/{kernel_id_hex[2:4]}/{kernel_id_hex[4:]}.log",
            )
            log_path.parent.mkdir(parents=True, exist_ok=True)
        else:
            log_path = Path(os.path.devnull)
        try:
            # errors like "command not found" is handled by the spawned shell.
            # (the subproc will terminate immediately with return code 127)
            if isinstance(cmd, (list, tuple)):
                exec_func = partial(asyncio.create_subprocess_exec, *map(str, cmd))
            else:
                exec_func = partial(asyncio.create_subprocess_shell, str(cmd))
            pipe_opts = {}
            pipe_opts["stdout"] = asyncio.subprocess.PIPE
            pipe_opts["stderr"] = asyncio.subprocess.PIPE
            with open(log_path, "ab") as log_out:
                env = {**self.child_env}
                if batch:
                    env["_BACKEND_BATCH_MODE"] = "1"
                proc = await exec_func(
                    env=env,
                    stdin=None,
                    **pipe_opts,
                )
                self.subproc = proc
                pipe_tasks = [
                    loop.create_task(
                        pipe_output(proc.stdout, self.outsock, "stdout", log_out.fileno())
                    ),
                    loop.create_task(
                        pipe_output(proc.stderr, self.outsock, "stderr", log_out.fileno())
                    ),
                ]
                retcode = await proc.wait()
                await asyncio.gather(*pipe_tasks)
            return retcode
        except Exception:
            log.exception("unexpected error")
            return -1
        finally:
            self.subproc = None

    async def shutdown(self):
        pass

    async def _shutdown_service(self, service_name: str):
        try:
            async with self._service_lock:
                if service_name in self.services_running:
                    await terminate_and_wait(self.services_running[service_name])
                    self.services_running.pop(service_name, None)
        except Exception:
            log.exception("unexpected error (shutdown_service)")

    async def handle_user_input(self, reader, writer):
        try:
            if self.user_input_queue is None:
                writer.write(b"<user-input is unsupported>")
            else:
                await self.outsock.send_multipart([b"waiting-input", b""])
                text = await self.user_input_queue.get()
                writer.write(text.encode("utf8"))
            await writer.drain()
            writer.close()
        except Exception:
            log.exception("unexpected error (handle_user_input)")

    async def run_tasks(self):
        while True:
            try:
                coro = await self.task_queue.get()

                if (
                    self._build_success is not None
                    and coro.func == self._execute
                    and not self._build_success
                ):
                    self._build_success = None
                    # skip exec step with "command not found" exit code
                    payload = json.dumps(
                        {
                            "exitCode": 127,
                        }
                    ).encode("utf8")
                    await self.outsock.send_multipart([b"finished", payload])
                    self.task_queue.task_done()
                    continue

                await coro()
                self.task_queue.task_done()
            except asyncio.CancelledError:
                break

    async def _handle_logs(self):
        log_queue = self.log_queue.async_q
        try:
            while True:
                rec = await log_queue.get()
                await self.outsock.send_multipart(rec)
                log_queue.task_done()
        except asyncio.CancelledError:
            self.log_queue.close()
            await self.log_queue.wait_closed()

    async def _get_apps(self, service_name):
        result = {"status": "done", "data": []}
        if self.service_parser is not None:
            if service_name:
                apps = await self.service_parser.get_apps(selected_service=service_name)
            else:
                apps = await self.service_parser.get_apps()
            result["data"] = apps
        await self.outsock.send_multipart(
            [
                b"apps-result",
                json.dumps(result).encode("utf8"),
            ]
        )

    async def main_loop(self, cmdargs):
<<<<<<< HEAD
        user_input_server = await asyncio.start_unix_server(
            self.handle_user_input, "/tmp/bai-user-input.sock"
        )
=======
        log.debug("starting user input server...")
        user_input_server = await asyncio.start_server(self.handle_user_input, "127.0.0.1", 65000)
        log.debug("initializing krunner...")
>>>>>>> be4a4892
        await self._init_with_loop()
        log.debug("initializing jupyter kernel...")
        await self._init_jupyter_kernel()

        user_bootstrap_path = Path("/home/work/bootstrap.sh")
        if user_bootstrap_path.is_file():
            log.debug("running user bootstrap script...")
            await self._bootstrap(user_bootstrap_path)

        log.debug("starting intrinsic services: sshd, ttyd ...")
        intrinsic_spawn_coros = []
        intrinsic_spawn_coros.append(
            self._start_service(
                {
                    "name": "sshd",
                    "port": self.intrinsic_host_ports_mapping.get("sshd", 2200),
                    "protocol": "tcp",
                },
                user_requested=False,
            )
        )
        intrinsic_spawn_coros.append(
            self._start_service(
                {
                    "name": "ttyd",
                    "port": self.intrinsic_host_ports_mapping.get("ttyd", 7681),
                    "protocol": "http",
                },
                user_requested=False,
            )
        )
        results = await asyncio.gather(*intrinsic_spawn_coros, return_exceptions=True)
        for result in results:
            if isinstance(result, Exception):
                log.exception(
                    "error during starting intrinsic services",
                    exc_info=result,
                )

        log.debug("start serving...")
        while True:
            try:
                data = await self.insock.recv_multipart()
                if len(data) != 2:
                    # maybe some garbage data
                    continue
                op_type = data[0].decode("ascii")
                text = data[1].decode("utf8")
                if op_type == "clean":
                    await self.task_queue.put(partial(self._clean, text))
                if op_type == "build":  # batch-mode step 1
                    await self.task_queue.put(partial(self._build, text))
                elif op_type == "exec":  # batch-mode step 2
                    await self.task_queue.put(partial(self._execute, text))
                elif op_type == "code":  # query-mode
                    await self.task_queue.put(partial(self._query, text))
                elif op_type == "input":  # interactive input
                    if self.user_input_queue is not None:
                        await self.user_input_queue.put(text)
                elif op_type == "complete":  # auto-completion
                    data = json.loads(text)
                    await self._complete(data)
                elif op_type == "interrupt":
                    await self._interrupt()
                elif op_type == "status":
                    await self._send_status()
                elif op_type == "start-service":  # activate a service port
                    data = json.loads(text)
                    asyncio.create_task(self._start_service(data))
                elif op_type == "shutdown-service":  # shutdown the service by its name
                    data = json.loads(text)
                    await self._shutdown_service(data)
                elif op_type == "get-apps":
                    await self._get_apps(text)
            except asyncio.CancelledError:
                break
            except NotImplementedError:
                log.error("Unsupported operation for this kernel: {0}", op_type)
                await asyncio.sleep(0)
            except Exception:
                log.exception("main_loop: unexpected error")
                # we need to continue anyway unless we are shutting down
                continue
        user_input_server.close()
        await user_input_server.wait_closed()
        await self.shutdown()<|MERGE_RESOLUTION|>--- conflicted
+++ resolved
@@ -822,15 +822,11 @@
         )
 
     async def main_loop(self, cmdargs):
-<<<<<<< HEAD
+        log.debug("starting user input server...")
         user_input_server = await asyncio.start_unix_server(
             self.handle_user_input, "/tmp/bai-user-input.sock"
         )
-=======
-        log.debug("starting user input server...")
-        user_input_server = await asyncio.start_server(self.handle_user_input, "127.0.0.1", 65000)
         log.debug("initializing krunner...")
->>>>>>> be4a4892
         await self._init_with_loop()
         log.debug("initializing jupyter kernel...")
         await self._init_jupyter_kernel()
