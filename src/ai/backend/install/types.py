from __future__ import annotations

import dataclasses
import enum
from datetime import datetime
from pathlib import Path
from typing import cast

from pydantic import BaseModel, Field
from rich.console import ConsoleRenderable, RichCast
from rich.text import Text

from ai.backend.common.types import HostPortPair

from . import __version__


class InstallModes(enum.StrEnum):
    DEVELOP = "DEVELOP"
    PACKAGE = "PACKAGE"
    MAINTAIN = "MAINTAIN"


class PackageSource(enum.StrEnum):
    GITHUB_RELEASE = "github-release"
    LOCAL_DIR = "local-dir"


class ImageSource(enum.StrEnum):
    BACKENDAI_REGISTRY = "cr.backend.ai"
    DOCKER_HUB = "index.docker.io"
    LOCAL_REGISTRY = "local-registry"  # not implemented yet
    LOCAL_DIR = "local-dir"


class InstallType(enum.StrEnum):
    SOURCE = "source"
    PACKAGE = "package"


class Platform(enum.StrEnum):
    LINUX_ARM64 = "linux-aarch64"
    LINUX_X86_64 = "linux-x86_64"
    MACOS_ARM64 = "macos-aarch64"
    MACOS_X86_64 = "macos-x86_64"


@dataclasses.dataclass()
class CliArgs:
    mode: InstallModes | None
    target_path: str
    show_guide: bool


class PrerequisiteError(RichCast, Exception):
    def __init__(self, msg: str, *, instruction: str | None = None) -> None:
        super().__init__(msg, instruction)
        self.msg = msg
        self.instruction = instruction

    def __rich__(self) -> ConsoleRenderable:
        text = f"[bold red]:warning: [bold white]{self.msg}[/]"
        if self.instruction:
            text += f"\n:hammer: [bright_cyan]{self.instruction}[/]"
        return Text.from_markup(text)


class LocalImageSource(BaseModel):
    ref: str
    file: Path


class DistInfo(BaseModel):
    version: str = __version__
    package_source: PackageSource = PackageSource.GITHUB_RELEASE
    package_dir: Path = Field(default_factory=Path.cwd)
    use_fat_binary: bool = False
    target_path: Path = Field(default_factory=lambda: Path.home() / "backendai")
    image_sources: list[ImageSource] = [ImageSource.BACKENDAI_REGISTRY, ImageSource.DOCKER_HUB]
    image_payloads: list[LocalImageSource] = Field(default_factory=list)
    image_refs: list[str] = Field(default_factory=list)


class InstallInfo(BaseModel):
    version: str
    type: InstallType
    last_updated: datetime
    base_path: Path
    halfstack_config: HalfstackConfig
    service_config: ServiceConfig


@dataclasses.dataclass()
class OSInfo(RichCast):
    platform: Platform
    distro: str
    distro_variants: set[str]

    def __rich__(self) -> ConsoleRenderable:
        variants = [self.distro, *sorted(self.distro_variants)]
        variant = ", ".join(variants)
        return Text.from_markup(f"[bold cyan]{self.platform} [not bold](variant: {variant})[/]")


@dataclasses.dataclass()
class ServerAddr:
    bind: HostPortPair  # the server-bind address (e.g., 0.0.0.0:8080)
    face: HostPortPair = cast(HostPortPair, None)  # the client-facing address (e.g., 10.1.2.3:9090)

    def __post_init__(self) -> None:
        # Ensure that face is always initialized, while its unspecified value is None.
        if self.face is None:
            if self.bind.host == "0.0.0.0" or self.bind.host == "::":
                raise ValueError(
                    f"Cannot use the server-bind address {self.bind.host!r} as the client-facing "
                    "address. In such cases, you must specify a concrete client-facing address."
                )
            self.face = self.bind


@dataclasses.dataclass()
class HalfstackConfig:
    ha_setup: bool
    postgres_addr: ServerAddr
    postgres_user: str
    postgres_password: str
    redis_addr: ServerAddr | None
    redis_sentinel_addrs: list[HostPortPair] | None
    redis_password: str | None
    etcd_addr: list[ServerAddr]  # multiple if HA
    etcd_user: str | None
    etcd_password: str | None


@dataclasses.dataclass()
class ServiceConfig:
    manager_addr: ServerAddr
    manager_ipc_base_path: str
    manager_var_base_path: str
    webserver_addr: ServerAddr
    webserver_ipc_base_path: str
    webserver_var_base_path: str
<<<<<<< HEAD
    webui_menu_inactivelist: list[str]
=======
    webui_menu_blocklist: list[str]
>>>>>>> 54baa019
    local_proxy_addr: ServerAddr
    agent_rpc_addr: ServerAddr
    agent_watcher_addr: ServerAddr
    agent_ipc_base_path: str
    agent_var_base_path: str
    storage_proxy_manager_facing_addr: ServerAddr
    storage_proxy_client_facing_addr: ServerAddr
    storage_proxy_ipc_base_path: str
    storage_proxy_var_base_path: str
    storage_proxy_manager_auth_key: str
    storage_proxy_random: str
    storage_agent_rpc_addr: ServerAddr
    storage_agent_ipc_base_path: str
    storage_agent_var_base_path: str
    storage_watcher_addr: ServerAddr
    vfolder_relpath: str<|MERGE_RESOLUTION|>--- conflicted
+++ resolved
@@ -140,11 +140,8 @@
     webserver_addr: ServerAddr
     webserver_ipc_base_path: str
     webserver_var_base_path: str
-<<<<<<< HEAD
+    webui_menu_blocklist: list[str]
     webui_menu_inactivelist: list[str]
-=======
-    webui_menu_blocklist: list[str]
->>>>>>> 54baa019
     local_proxy_addr: ServerAddr
     agent_rpc_addr: ServerAddr
     agent_watcher_addr: ServerAddr
