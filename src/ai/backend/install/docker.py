--- conflicted
+++ resolved
@@ -67,8 +67,7 @@
                 return pkg_data["version"]
 
 
-async def detect_system_docker(ctx: Context):
-<<<<<<< HEAD
+async def detect_system_docker(ctx: Context) -> str:
     if ctx.docker_sudo:
         ctx.log.write(
             Text.from_markup("[yellow]Docker commands require sudo. We will use sudo.[/]")
@@ -78,13 +77,6 @@
     except RuntimeError as e:
         raise PrerequisiteError(f"Could not find the docker socket ({e})") from e
     ctx.log.write(Text.from_markup(f"[cyan]{docker_host=} {sock_path=}[/]"))
-=======
-    # Well-known docker socket paths
-    sock_paths = [
-        Path("/run/docker.sock"),  # Linux default
-        Path("/var/run/docker.sock"),  # macOS default
-    ]
->>>>>>> e38733b8
 
     # Test a docker command to ensure passwordless sudo.
     proc = await asyncio.create_subprocess_exec(
@@ -162,7 +154,7 @@
         return f"/tmp/{build_root_name}-{build_root_hash}-pants"
 
 
-async def determine_docker_sudo(ctx: Context) -> bool:
+async def determine_docker_sudo() -> bool:
     sock_path, docker_host, connector = get_docker_connector()
     try:
         async with aiohttp.ClientSession(connector=connector) as sess:
