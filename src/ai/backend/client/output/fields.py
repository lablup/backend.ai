from __future__ import annotations

from .formatters import (
    AgentStatFormatter,
    ContainerListFormatter,
    DependencyListFormatter,
    GroupListFormatter,
    KernelStatFormatter,
    SubFieldOutputFormatter,
    mibytes_output_formatter,
    nested_dict_formatter,
    resource_slot_formatter,
    sizebytes_output_formatter,
)
from .types import FieldSet, FieldSpec

container_fields = FieldSet(
    [
        FieldSpec("id", "Kernel ID", alt_name="kernel_id"),
        FieldSpec("cluster_role"),
        FieldSpec("cluster_idx"),
        FieldSpec("cluster_hostname"),
        FieldSpec("session_id", "Session ID"),
        FieldSpec("image"),
        FieldSpec("registry"),
        FieldSpec("status"),
        FieldSpec("status_info"),
        FieldSpec("status_data", formatter=nested_dict_formatter),
        FieldSpec("status_changed"),
        FieldSpec("agent"),
        FieldSpec("container_id"),
        FieldSpec("resource_opts", formatter=nested_dict_formatter),
        FieldSpec("occupied_slots", formatter=resource_slot_formatter),
        FieldSpec("live_stat", formatter=KernelStatFormatter()),
        FieldSpec("last_stat", formatter=KernelStatFormatter()),
    ]
)


agent_fields = FieldSet(
    [
        FieldSpec("id"),
        FieldSpec("status"),
        FieldSpec("status_changed"),
        FieldSpec("region"),
        FieldSpec("architecture"),
        FieldSpec("scaling_group"),
        FieldSpec("schedulable"),
        FieldSpec("available_slots", formatter=resource_slot_formatter),
        FieldSpec("occupied_slots", formatter=resource_slot_formatter),
        FieldSpec("addr"),
        FieldSpec("first_contact"),
        FieldSpec("lost_at"),
        FieldSpec("live_stat", formatter=AgentStatFormatter()),
        FieldSpec("version"),
        FieldSpec("compute_plugins"),
        FieldSpec("hardware_metadata", formatter=nested_dict_formatter),
        FieldSpec(
            "compute_containers", subfields=container_fields, formatter=ContainerListFormatter()
        ),
        # legacy fields
        FieldSpec("cpu_cur_pct", "CPU Usage (%)"),
        FieldSpec("mem_cur_bytes", "Used Memory (MiB)", formatter=mibytes_output_formatter),
    ]
)

domain_fields = FieldSet(
    [
        FieldSpec("name"),
        FieldSpec("description"),
        FieldSpec("is_active"),
        FieldSpec("created_at"),
        FieldSpec("total_resource_slots", formatter=resource_slot_formatter),
        FieldSpec("allowed_vfolder_hosts"),
        FieldSpec("allowed_docker_registries"),
        FieldSpec("integration_id"),
    ]
)

group_fields = FieldSet(
    [
        FieldSpec("id"),
        FieldSpec("name"),
        FieldSpec("description"),
        FieldSpec("is_active"),
        FieldSpec("created_at"),
        FieldSpec("domain_name"),
        FieldSpec("total_resource_slots", formatter=resource_slot_formatter),
        FieldSpec("allowed_vfolder_hosts"),
        FieldSpec("integration_id"),
    ]
)


image_fields = FieldSet(
    [
        FieldSpec("name"),
        FieldSpec("registry"),
        FieldSpec("architecture"),
        FieldSpec("tag"),
        FieldSpec("digest"),
        FieldSpec("size_bytes", formatter=sizebytes_output_formatter),
        FieldSpec("aliases"),
    ]
)


keypair_fields = FieldSet(
    [
        FieldSpec("user_id", "Email"),
        FieldSpec(
            "user_info { full_name }",
            "Full Name",
            alt_name="full_name",
            formatter=SubFieldOutputFormatter("full_name"),
        ),
        FieldSpec("access_key"),
        FieldSpec("secret_key"),
        FieldSpec("is_active"),
        FieldSpec("is_admin"),
        FieldSpec("created_at"),
        FieldSpec("modified_at"),
        FieldSpec("last_used"),
        FieldSpec("resource_policy"),
        FieldSpec("rate_limit"),
        FieldSpec("concurrency_used"),
        FieldSpec("ssh_public_key"),
        FieldSpec("ssh_private_key"),
        FieldSpec("dotfiles"),
        FieldSpec("bootstrap_script"),
    ]
)


keypair_resource_policy_fields = FieldSet(
    [
        FieldSpec("name"),
        FieldSpec("created_at"),
        FieldSpec("total_resource_slots"),
        FieldSpec("max_concurrent_sessions"),  # formerly concurrency_limit
        FieldSpec("max_vfolder_count"),
        FieldSpec("max_vfolder_size", formatter=sizebytes_output_formatter),
        FieldSpec("idle_timeout"),
        FieldSpec("max_containers_per_session"),
        FieldSpec("allowed_vfolder_hosts"),
    ]
)


scaling_group_fields = FieldSet(
    [
        FieldSpec("name"),
        FieldSpec("description"),
        FieldSpec("is_active"),
        FieldSpec("created_at"),
        FieldSpec("driver"),
        FieldSpec("driver_opts", formatter=nested_dict_formatter),
        FieldSpec("scheduler"),
        FieldSpec("scheduler_opts", formatter=nested_dict_formatter),
    ]
)


session_fields = FieldSet(
    [
        FieldSpec("id", "Kernel ID", alt_name="kernel_id"),
        FieldSpec("tag"),
        FieldSpec("name"),
        FieldSpec("type"),
        FieldSpec("session_id", "Session ID"),
        FieldSpec("image"),
        FieldSpec("registry"),
        FieldSpec("cluster_template"),
        FieldSpec("cluster_mode"),
        FieldSpec("cluster_size"),
        FieldSpec("domain_name"),
        FieldSpec("group_name", "Project/Group"),
        FieldSpec("group_id"),
        FieldSpec("user_email"),
        FieldSpec("user_id"),
        FieldSpec("access_key", "Owner Access Key"),
        FieldSpec("created_user_email"),
        FieldSpec("created_user_id"),
        FieldSpec("status"),
        FieldSpec("status_info"),
        FieldSpec("status_data", formatter=nested_dict_formatter),
        FieldSpec("status_changed", "Last Updated"),
        FieldSpec("created_at"),
        FieldSpec("terminated_at"),
        FieldSpec("starts_at"),
        FieldSpec("startup_command"),
        FieldSpec("result"),
        FieldSpec("resoucre_opts", formatter=nested_dict_formatter),
        FieldSpec("scaling_group"),
        FieldSpec("service_ports", formatter=nested_dict_formatter),
        FieldSpec("mounts"),
        FieldSpec("occupied_slots", formatter=resource_slot_formatter),
        FieldSpec(
            "containers",
            subfields=container_fields,
            formatter=ContainerListFormatter(),
        ),
        FieldSpec(
            "dependencies { name id }",
            formatter=DependencyListFormatter(),
        ),
    ]
)

session_fields_v5 = FieldSet(
    [
        FieldSpec(
            "containers",
            subfields=FieldSet(
                [
                    FieldSpec("id", "Kernel ID", alt_name="kernel_id"),
                    FieldSpec("session_id", "Session ID"),
                    FieldSpec("role"),
                    FieldSpec("agent"),
                    FieldSpec("image"),
                    FieldSpec("status"),
                    FieldSpec("status_info"),
                    FieldSpec("status_data", formatter=nested_dict_formatter),
                    FieldSpec("status_changed"),
                    FieldSpec("occupied_slots", formatter=resource_slot_formatter),
                    FieldSpec("live_stat", formatter=KernelStatFormatter()),
                    FieldSpec("last_stat", formatter=KernelStatFormatter()),
                ]
            ),
            formatter=ContainerListFormatter(),
        ),
    ]
)


storage_fields = FieldSet(
    [
        FieldSpec("id"),
        FieldSpec("backend"),
        FieldSpec("fsprefix"),
        FieldSpec("path"),
        FieldSpec("capabilities"),
        FieldSpec("hardware_metadata", formatter=nested_dict_formatter),
        FieldSpec("performance_metric", formatter=nested_dict_formatter),
        FieldSpec("usage", formatter=nested_dict_formatter),
    ]
)


user_fields = FieldSet(
    [
        FieldSpec("uuid"),
        FieldSpec("username"),
        FieldSpec("email"),
        # password is not queriable!
        FieldSpec("need_password_change"),
        FieldSpec("full_name"),
        FieldSpec("description"),
        FieldSpec("is_active"),
        FieldSpec("status"),
        FieldSpec("status_info"),
        FieldSpec("created_at"),
        FieldSpec("modified_at"),
        FieldSpec("domain_name"),
        FieldSpec("role"),
        FieldSpec("groups { id name }", formatter=GroupListFormatter()),
    ]
)


<<<<<<< HEAD
vfolder_fields = FieldSet([
    FieldSpec('id'),
    FieldSpec('host'),
    FieldSpec('name'),
    FieldSpec('user', alt_name='user_id'),
    FieldSpec('group', alt_name='group_id'),
    FieldSpec('creator'),
    FieldSpec('unmanaged_path'),
    FieldSpec('usage_mode'),
    FieldSpec('permission'),
    FieldSpec('ownership_type'),
    FieldSpec('max_files'),
    FieldSpec('max_size'),
    FieldSpec('created_at'),
    FieldSpec('last_used'),
    FieldSpec('num_files'),
    FieldSpec('cur_size'),
    FieldSpec('cloneable'),
])

auditlog_fields = FieldSet([
    FieldSpec('type'),
    FieldSpec('user_id'),
    FieldSpec('access_key'),
    FieldSpec('email'),
    FieldSpec('action'),
    FieldSpec('data'),
    FieldSpec('target_type'),
    FieldSpec('target'),
    FieldSpec('created_at'),
])
=======
vfolder_fields = FieldSet(
    [
        FieldSpec("id"),
        FieldSpec("host"),
        FieldSpec("name"),
        FieldSpec("user", alt_name="user_id"),
        FieldSpec("group", alt_name="group_id"),
        FieldSpec("creator"),
        FieldSpec("unmanaged_path"),
        FieldSpec("usage_mode"),
        FieldSpec("permission"),
        FieldSpec("ownership_type"),
        FieldSpec("max_files"),
        FieldSpec("max_size"),
        FieldSpec("created_at"),
        FieldSpec("last_used"),
        FieldSpec("num_files"),
        FieldSpec("cur_size"),
        FieldSpec("cloneable"),
    ]
)
>>>>>>> 14373e7b
<|MERGE_RESOLUTION|>--- conflicted
+++ resolved
@@ -268,26 +268,27 @@
 )
 
 
-<<<<<<< HEAD
-vfolder_fields = FieldSet([
-    FieldSpec('id'),
-    FieldSpec('host'),
-    FieldSpec('name'),
-    FieldSpec('user', alt_name='user_id'),
-    FieldSpec('group', alt_name='group_id'),
-    FieldSpec('creator'),
-    FieldSpec('unmanaged_path'),
-    FieldSpec('usage_mode'),
-    FieldSpec('permission'),
-    FieldSpec('ownership_type'),
-    FieldSpec('max_files'),
-    FieldSpec('max_size'),
-    FieldSpec('created_at'),
-    FieldSpec('last_used'),
-    FieldSpec('num_files'),
-    FieldSpec('cur_size'),
-    FieldSpec('cloneable'),
-])
+vfolder_fields = FieldSet(
+    [
+        FieldSpec("id"),
+        FieldSpec("host"),
+        FieldSpec("name"),
+        FieldSpec("user", alt_name="user_id"),
+        FieldSpec("group", alt_name="group_id"),
+        FieldSpec("creator"),
+        FieldSpec("unmanaged_path"),
+        FieldSpec("usage_mode"),
+        FieldSpec("permission"),
+        FieldSpec("ownership_type"),
+        FieldSpec("max_files"),
+        FieldSpec("max_size"),
+        FieldSpec("created_at"),
+        FieldSpec("last_used"),
+        FieldSpec("num_files"),
+        FieldSpec("cur_size"),
+        FieldSpec("cloneable"),
+    ]
+)
 
 auditlog_fields = FieldSet([
     FieldSpec('type'),
@@ -299,27 +300,4 @@
     FieldSpec('target_type'),
     FieldSpec('target'),
     FieldSpec('created_at'),
-])
-=======
-vfolder_fields = FieldSet(
-    [
-        FieldSpec("id"),
-        FieldSpec("host"),
-        FieldSpec("name"),
-        FieldSpec("user", alt_name="user_id"),
-        FieldSpec("group", alt_name="group_id"),
-        FieldSpec("creator"),
-        FieldSpec("unmanaged_path"),
-        FieldSpec("usage_mode"),
-        FieldSpec("permission"),
-        FieldSpec("ownership_type"),
-        FieldSpec("max_files"),
-        FieldSpec("max_size"),
-        FieldSpec("created_at"),
-        FieldSpec("last_used"),
-        FieldSpec("num_files"),
-        FieldSpec("cur_size"),
-        FieldSpec("cloneable"),
-    ]
-)
->>>>>>> 14373e7b
+])