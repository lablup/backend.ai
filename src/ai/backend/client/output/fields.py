--- conflicted
+++ resolved
@@ -150,57 +150,6 @@
 ])
 
 
-<<<<<<< HEAD
-session_fields = FieldSet(
-    [
-        FieldSpec("id", "Session ID", alt_name="session_id"),
-        FieldSpec("main_kernel_id", "Main Kernel ID"),
-        FieldSpec("tag"),
-        FieldSpec("name"),
-        FieldSpec("type"),
-        FieldSpec("image"),
-        FieldSpec("registry"),
-        FieldSpec("cluster_template"),
-        FieldSpec("cluster_mode"),
-        FieldSpec("cluster_size"),
-        FieldSpec("domain_name"),
-        FieldSpec("group_name", "Project/Group"),
-        FieldSpec("group_id"),
-        FieldSpec("agent_ids"),
-        FieldSpec("user_email"),
-        FieldSpec("user_id"),
-        FieldSpec("access_key", "Owner Access Key"),
-        FieldSpec("created_user_email"),
-        FieldSpec("created_user_id"),
-        FieldSpec("status"),
-        FieldSpec("status_info"),
-        FieldSpec("status_data", formatter=nested_dict_formatter),
-        FieldSpec("status_changed", "Last Updated"),
-        FieldSpec("created_at"),
-        FieldSpec("terminated_at"),
-        FieldSpec("starts_at"),
-        FieldSpec("scheduled_at"),
-        FieldSpec("startup_command"),
-        FieldSpec("result"),
-        FieldSpec("resource_opts", formatter=nested_dict_formatter),
-        FieldSpec("scaling_group"),
-        FieldSpec("service_ports", formatter=nested_dict_formatter),
-        FieldSpec("mounts"),
-        FieldSpec("occupying_slots", formatter=resource_slot_formatter),
-        FieldSpec(
-            "containers",
-            subfields=container_fields,
-            formatter=ContainerListFormatter(),
-        ),
-        FieldSpec(
-            "dependencies { name id }",
-            formatter=DependencyListFormatter(),
-        ),
-        FieldSpec("abusing_reports"),
-        FieldSpec("idle_checks"),
-    ]
-)
-=======
 session_fields = FieldSet([
     FieldSpec("id", "Session ID", alt_name="session_id"),
     FieldSpec("main_kernel_id", "Main Kernel ID"),
@@ -248,7 +197,6 @@
     FieldSpec("abusing_reports"),
     FieldSpec("idle_checks"),
 ])
->>>>>>> f95020df
 
 session_fields_v5 = FieldSet([
     FieldSpec(
