from __future__ import annotations

import abc
import asyncio
import inspect
import queue
import threading
import warnings
from contextvars import Context, ContextVar, copy_context
from typing import (
    Any,
    AsyncIterator,
    Awaitable,
    Coroutine,
    Iterator,
    Literal,
    Tuple,
    TypeVar,
    Union,
)

import aiohttp
from multidict import CIMultiDict

from .config import MIN_API_VERSION, APIConfig, get_config, parse_api_version
from .exceptions import APIVersionWarning, BackendAPIError, BackendClientError
from .types import Sentinel, sentinel

__all__ = (
    "BaseSession",
    "Session",
    "AsyncSession",
    "api_session",
)


api_session: ContextVar[BaseSession] = ContextVar("api_session")


async def _negotiate_api_version(
    http_session: aiohttp.ClientSession,
    config: APIConfig,
) -> Tuple[int, str]:
    client_version = parse_api_version(config.version)
    try:
        timeout_config = aiohttp.ClientTimeout(
            total=None,
            connect=None,
            sock_connect=config.connection_timeout,
            sock_read=config.read_timeout,
        )
        headers = CIMultiDict(
            [
                ("User-Agent", config.user_agent),
            ]
        )
        probe_url = (
            config.endpoint / "func/" if config.endpoint_type == "session" else config.endpoint
        )
        async with http_session.get(probe_url, timeout=timeout_config, headers=headers) as resp:
            resp.raise_for_status()
            server_info = await resp.json()
            server_version = parse_api_version(server_info["version"])
            if server_version > client_version:
                warnings.warn(
                    (
                        "The server API version is higher than the client. "
                        "Please upgrade the client package."
                    ),
                    category=APIVersionWarning,
                )
            if server_version < MIN_API_VERSION:
                warnings.warn(
                    (
                        "The server is too old and does not meet the minimum API version"
                        f" requirement: v{MIN_API_VERSION[0]}.{MIN_API_VERSION[1]}\nPlease upgrade"
                        " the server or downgrade/reinstall the client SDK with the same"
                        " major.minor release of the server."
                    ),
                    category=APIVersionWarning,
                )
            return min(server_version, client_version)
    except (asyncio.TimeoutError, aiohttp.ClientError):
        # fallback to the configured API version
        return client_version


async def _close_aiohttp_session(session: aiohttp.ClientSession) -> None:
    # This is a hacky workaround for premature closing of SSL transports
    # on Windows Proactor event loops.
    # Thanks to Vadim Markovtsev's comment on the aiohttp issue #1925.
    # (https://github.com/aio-libs/aiohttp/issues/1925#issuecomment-592596034)
    transports = 0
    all_is_lost = asyncio.Event()
    if session.connector is None:
        all_is_lost.set()
    else:
        if len(session.connector._conns) == 0:
            all_is_lost.set()
        for conn in session.connector._conns.values():
            for handler, _ in conn:
                proto = getattr(handler.transport, "_ssl_protocol", None)
                if proto is None:
                    continue
                transports += 1
                orig_lost = proto.connection_lost
                orig_eof_received = proto.eof_received

                def connection_lost(exc):
                    orig_lost(exc)
                    nonlocal transports
                    transports -= 1
                    if transports == 0:
                        all_is_lost.set()

                def eof_received():
                    try:
                        orig_eof_received()
                    except AttributeError:
                        # It may happen that eof_received() is called after
                        # _app_protocol and _transport are set to None.
                        pass

                proto.connection_lost = connection_lost
                proto.eof_received = eof_received
    await session.close()
    if transports > 0:
        await all_is_lost.wait()


_Item = TypeVar("_Item")


class _SyncWorkerThread(threading.Thread):
    work_queue: queue.Queue[
        Union[
            Tuple[Union[AsyncIterator, Coroutine], Context],
            Sentinel,
        ]
    ]
    done_queue: queue.Queue[Union[Any, Exception]]
    stream_queue: queue.Queue[Union[Any, Exception, Sentinel]]
    stream_block: threading.Event
    agen_shutdown: bool

    __slots__ = (
        "work_queue",
        "done_queue",
        "stream_queue",
        "stream_block",
        "agen_shutdown",
    )

    def __init__(self, *args, **kwargs) -> None:
        super().__init__(*args, **kwargs)
        self.work_queue = queue.Queue()
        self.done_queue = queue.Queue()
        self.stream_queue = queue.Queue()
        self.stream_block = threading.Event()
        self.agen_shutdown = False

    def run(self) -> None:
        loop = asyncio.new_event_loop()
        asyncio.set_event_loop(loop)
        try:
            while True:
                item = self.work_queue.get()
                if item is sentinel:
                    break
                coro, ctx = item
                if inspect.isasyncgen(coro):
                    ctx.run(loop.run_until_complete, self.agen_wrapper(coro))
                else:
                    try:
                        # FIXME: Once python/mypy#12756 is resolved, remove the type-ignore tag.
                        result = ctx.run(loop.run_until_complete, coro)  # type: ignore
                    except Exception as e:
                        self.done_queue.put_nowait(e)
                    else:
                        self.done_queue.put_nowait(result)
                self.work_queue.task_done()
        except (SystemExit, KeyboardInterrupt):
            pass
        finally:
            loop.run_until_complete(loop.shutdown_asyncgens())
            loop.stop()
            loop.close()

    def execute(self, coro: Coroutine) -> Any:
        ctx = copy_context()  # preserve context for the worker thread
        try:
            self.work_queue.put((coro, ctx))
            result = self.done_queue.get()
            self.done_queue.task_done()
            if isinstance(result, Exception):
                raise result
            return result
        finally:
            del ctx

    async def agen_wrapper(self, agen):
        self.agen_shutdown = False
        try:
            async for item in agen:
                self.stream_block.clear()
                self.stream_queue.put(item)
                # flow-control the generator.
                self.stream_block.wait()
                if self.agen_shutdown:
                    break
        except Exception as e:
            self.stream_queue.put(e)
        finally:
            self.stream_queue.put(sentinel)
            await agen.aclose()

    def execute_generator(self, asyncgen: AsyncIterator[_Item]) -> Iterator[_Item]:
        ctx = copy_context()  # preserve context for the worker thread
        try:
            self.work_queue.put((asyncgen, ctx))
            while True:
                item = self.stream_queue.get()
                try:
                    if item is sentinel:
                        break
                    if isinstance(item, Exception):
                        raise item
                    yield item
                finally:
                    self.stream_block.set()
                    self.stream_queue.task_done()
        finally:
            del ctx

    def interrupt_generator(self):
        self.agen_shutdown = True
        self.stream_block.set()
        self.stream_queue.put(sentinel)


class BaseSession(metaclass=abc.ABCMeta):
    """
    The base abstract class for sessions.
    """

    __slots__ = (
        "_config",
        "_closed",
        "_context_token",
        "_proxy_mode",
        "aiohttp_session",
        "api_version",
        "System",
        "Manager",
        "Admin",
        "Agent",
        "AgentWatcher",
        "ScalingGroup",
        "Storage",
        "Image",
        "ComputeSession",
        "SessionTemplate",
        "Domain",
        "Group",
        "Auth",
        "User",
        "KeyPair",
        "BackgroundTask",
        "EtcdConfig",
        "Resource",
        "KeypairResourcePolicy",
        "VFolder",
        "Dotfile",
        "ServerLog",
<<<<<<< HEAD
        "AuditLog",
=======
        "Permission",
        "Service",
        "Model",
>>>>>>> 1e6608a6
    )

    aiohttp_session: aiohttp.ClientSession
    api_version: Tuple[int, str]

    _closed: bool
    _config: APIConfig
    _proxy_mode: bool

    def __init__(
        self,
        *,
        config: APIConfig = None,
        proxy_mode: bool = False,
    ) -> None:
        self._closed = False
        self._config = config if config else get_config()
        self._proxy_mode = proxy_mode
        self.api_version = parse_api_version(self._config.version)

        from .func.acl import Permission
        from .func.admin import Admin
        from .func.agent import Agent, AgentWatcher
        from .func.audit_logs import AuditLog
        from .func.auth import Auth
        from .func.bgtask import BackgroundTask
        from .func.domain import Domain
        from .func.dotfile import Dotfile
        from .func.etcd import EtcdConfig
        from .func.group import Group
        from .func.image import Image
        from .func.keypair import KeyPair
        from .func.keypair_resource_policy import KeypairResourcePolicy
        from .func.manager import Manager
        from .func.model import Model
        from .func.resource import Resource
        from .func.scaling_group import ScalingGroup
        from .func.server_log import ServerLog
        from .func.service import Service
        from .func.session import ComputeSession
        from .func.session_template import SessionTemplate
        from .func.storage import Storage
        from .func.system import System
        from .func.user import User
        from .func.vfolder import VFolder

        self.System = System
        self.Admin = Admin
        self.Agent = Agent
        self.AgentWatcher = AgentWatcher
        self.Storage = Storage
        self.Auth = Auth
        self.BackgroundTask = BackgroundTask
        self.EtcdConfig = EtcdConfig
        self.Domain = Domain
        self.Group = Group
        self.Image = Image
        self.ComputeSession = ComputeSession
        self.KeyPair = KeyPair
        self.Manager = Manager
        self.Resource = Resource
        self.KeypairResourcePolicy = KeypairResourcePolicy
        self.User = User
        self.ScalingGroup = ScalingGroup
        self.SessionTemplate = SessionTemplate
        self.VFolder = VFolder
        self.Dotfile = Dotfile
        self.ServerLog = ServerLog
<<<<<<< HEAD
        self.AuditLog = AuditLog
=======
        self.Permission = Permission
        self.Service = Service
        self.Model = Model
>>>>>>> 1e6608a6

    @property
    def proxy_mode(self) -> bool:
        """
        If set True, it skips API version negotiation when opening the session.
        """
        return self._proxy_mode

    @abc.abstractmethod
    def open(self) -> Union[None, Awaitable[None]]:
        """
        Initializes the session and perform version negotiation.
        """
        raise NotImplementedError

    @abc.abstractmethod
    def close(self) -> Union[None, Awaitable[None]]:
        """
        Terminates the session and releases underlying resources.
        """
        raise NotImplementedError

    @property
    def closed(self) -> bool:
        """
        Checks if the session is closed.
        """
        return self._closed

    @property
    def config(self) -> APIConfig:
        """
        The configuration used by this session object.
        """
        return self._config

    def __enter__(self) -> BaseSession:
        raise NotImplementedError

    def __exit__(self, *exc_info) -> Literal[False]:
        return False

    async def __aenter__(self) -> BaseSession:
        raise NotImplementedError

    async def __aexit__(self, *exc_info) -> Literal[False]:
        return False


class Session(BaseSession):
    """
    A context manager for API client sessions that makes API requests synchronously.
    You may call simple request-response APIs like a plain Python function,
    but cannot use streaming APIs based on WebSocket and Server-Sent Events.
    """

    __slots__ = ("_worker_thread",)

    def __init__(
        self,
        *,
        config: APIConfig = None,
        proxy_mode: bool = False,
    ) -> None:
        super().__init__(config=config, proxy_mode=proxy_mode)
        self._worker_thread = _SyncWorkerThread()
        self._worker_thread.start()

        async def _create_aiohttp_session() -> aiohttp.ClientSession:
            ssl = None
            if self._config.skip_sslcert_validation:
                ssl = False
            connector = aiohttp.TCPConnector(ssl=ssl)
            return aiohttp.ClientSession(connector=connector)

        self.aiohttp_session = self.worker_thread.execute(_create_aiohttp_session())

    def open(self) -> None:
        self._context_token = api_session.set(self)
        if not self._proxy_mode:
            self.api_version = self.worker_thread.execute(
                _negotiate_api_version(self.aiohttp_session, self.config)
            )

    def close(self) -> None:
        """
        Terminates the session.  It schedules the ``close()`` coroutine
        of the underlying aiohttp session and then enqueues a sentinel
        object to indicate termination.  Then it waits until the worker
        thread to self-terminate by joining.
        """
        if self._closed:
            return
        self._closed = True
        self._worker_thread.interrupt_generator()
        self._worker_thread.execute(_close_aiohttp_session(self.aiohttp_session))
        self._worker_thread.work_queue.put(sentinel)
        self._worker_thread.join()
        api_session.reset(self._context_token)

    @property
    def worker_thread(self):
        """
        The thread that internally executes the asynchronous implementations
        of the given API functions.
        """
        return self._worker_thread

    def __enter__(self) -> Session:
        assert not self.closed, "Cannot reuse closed session"
        self.open()
        if self.config.announcement_handler:
            try:
                payload = self.Manager.get_announcement()
                if payload["enabled"]:
                    self.config.announcement_handler(payload["message"])
            except (BackendClientError, BackendAPIError):
                # The server may be an old one without announcement API.
                pass
        return self

    def __exit__(self, *exc_info) -> Literal[False]:
        self.close()
        return False  # raise up the inner exception


class AsyncSession(BaseSession):
    """
    A context manager for API client sessions that makes API requests asynchronously.
    You may call all APIs as coroutines.
    WebSocket-based APIs and SSE-based APIs returns special response types.
    """

    def __init__(
        self,
        *,
        config: APIConfig = None,
        proxy_mode: bool = False,
    ) -> None:
        super().__init__(config=config, proxy_mode=proxy_mode)
        ssl = None
        if self._config.skip_sslcert_validation:
            ssl = False
        connector = aiohttp.TCPConnector(ssl=ssl)
        self.aiohttp_session = aiohttp.ClientSession(connector=connector)

    async def _aopen(self) -> None:
        self._context_token = api_session.set(self)
        if not self._proxy_mode:
            self.api_version = await _negotiate_api_version(self.aiohttp_session, self.config)

    def open(self) -> Awaitable[None]:
        return self._aopen()

    async def _aclose(self) -> None:
        if self._closed:
            return
        self._closed = True
        await _close_aiohttp_session(self.aiohttp_session)
        api_session.reset(self._context_token)

    def close(self) -> Awaitable[None]:
        return self._aclose()

    async def __aenter__(self) -> AsyncSession:
        assert not self.closed, "Cannot reuse closed session"
        await self.open()
        if self.config.announcement_handler:
            try:
                payload = await self.Manager.get_announcement()
                if payload["enabled"]:
                    self.config.announcement_handler(payload["message"])
            except (BackendClientError, BackendAPIError):
                # The server may be an old one without announcement API.
                pass
        return self

    async def __aexit__(self, *exc_info) -> Literal[False]:
        await self.close()
        return False  # raise up the inner exception<|MERGE_RESOLUTION|>--- conflicted
+++ resolved
@@ -272,13 +272,10 @@
         "VFolder",
         "Dotfile",
         "ServerLog",
-<<<<<<< HEAD
         "AuditLog",
-=======
         "Permission",
         "Service",
         "Model",
->>>>>>> 1e6608a6
     )
 
     aiohttp_session: aiohttp.ClientSession
@@ -347,13 +344,10 @@
         self.VFolder = VFolder
         self.Dotfile = Dotfile
         self.ServerLog = ServerLog
-<<<<<<< HEAD
         self.AuditLog = AuditLog
-=======
         self.Permission = Permission
         self.Service = Service
         self.Model = Model
->>>>>>> 1e6608a6
 
     @property
     def proxy_mode(self) -> bool:
