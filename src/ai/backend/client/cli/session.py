--- conflicted
+++ resolved
@@ -1,22 +1,14 @@
 from __future__ import annotations
 
-<<<<<<< HEAD
 import asyncio
-from datetime import datetime
-=======
->>>>>>> 9619aacd
 import json
 import secrets
 import subprocess
 import sys
-<<<<<<< HEAD
-from typing import IO, List, Literal, Optional, Sequence
-=======
->>>>>>> 9619aacd
 import uuid
 from datetime import datetime
 from pathlib import Path
-from typing import IO, Literal, Sequence
+from typing import IO, List, Literal, Optional, Sequence
 
 from async_timeout import timeout
 import click
@@ -24,7 +16,6 @@
 from humanize import naturalsize
 from tabulate import tabulate
 
-<<<<<<< HEAD
 from ai.backend.common.events import (
     KernelCancelledEvent, KernelCreatingEvent,
     KernelStartedEvent, KernelTerminatedEvent, KernelTerminatingEvent,
@@ -41,12 +32,7 @@
 from ..func.session import ComputeSession
 from ..output.fields import session_fields
 from ..output.types import FieldSpec
-from ..session import Session, AsyncSession
-=======
-from ..compat import asyncio_run
-from ..exceptions import BackendAPIError
 from ..session import AsyncSession, Session
->>>>>>> 9619aacd
 from ..types import Undefined, undefined
 from .main import main
 from .params import CommaSeparatedListType
