from __future__ import annotations

import asyncio
import json
import secrets
import subprocess
import sys
import uuid
from datetime import datetime, timedelta
from pathlib import Path
from typing import IO, List, Literal, Optional, Sequence

import click
import inquirer
from async_timeout import timeout
from dateutil.parser import isoparse
from dateutil.tz import tzutc
from faker import Faker
from humanize import naturalsize
from tabulate import tabulate

from ai.backend.cli.main import main
from ai.backend.cli.types import ExitCode

from ..compat import asyncio_run
from ..exceptions import BackendAPIError
from ..func.session import ComputeSession
from ..output.fields import session_fields
from ..output.types import FieldSpec
from ..session import AsyncSession, Session
from ..types import Undefined, undefined
from . import events
from .params import CommaSeparatedListType
from .pretty import print_done, print_error, print_fail, print_info, print_wait, print_warn
from .run import format_stats, prepare_env_arg, prepare_mount_arg, prepare_resource_arg
from .ssh import container_ssh_ctx

list_expr = CommaSeparatedListType()


@main.group()
def session():
    """Set of compute session operations"""


def _create_cmd(docs: str = None):
    @click.argument("image")
    @click.option(
        "-t",
        "--name",
        "--client-token",
        metavar="NAME",
        help="Specify a human-readable session name. " "If not set, a random hex string is used.",
    )
    @click.option(
        "-o",
        "--owner",
        "--owner-access-key",
        metavar="ACCESS_KEY",
        help="Set the owner of the target session explicitly.",
    )
    # job scheduling options
    @click.option(
        "--type",
        metavar="SESSTYPE",
        type=click.Choice(["batch", "interactive"]),
        default="interactive",
        help="Either batch or interactive",
    )
    @click.option(
        "--starts-at",
        metavar="STARTS_AT",
        type=str,
        default=None,
        help="Let session to be started at a specific or relative time.",
    )
    @click.option(
        "-c",
        "--startup-command",
        metavar="COMMAND",
        help="Set the command to execute for batch-type sessions.",
    )
    @click.option(
        "--enqueue-only",
        is_flag=True,
        help="Enqueue the session and return immediately without waiting for its startup.",
    )
    @click.option(
        "--max-wait",
        metavar="SECONDS",
        type=int,
        default=0,
        help="The maximum duration to wait until the session starts.",
    )
    @click.option(
        "--no-reuse", is_flag=True, help="Do not reuse existing sessions but return an error."
    )
    @click.option(
        "--depends",
        metavar="SESSION_ID",
        type=str,
        multiple=True,
        help="Set the list of session ID or names that the newly created session depends on. "
        "The session will get scheduled after all of them successfully finish.",
    )
    @click.option(
        "--callback-url",
        metavar="CALLBACK_URL",
        type=str,
        default=None,
        help="Callback URL which will be called upon sesison lifecycle events.",
    )
    # execution environment
    @click.option(
        "-e",
        "--env",
        metavar="KEY=VAL",
        type=str,
        multiple=True,
        help="Environment variable (may appear multiple times)",
    )
    # extra options
    @click.option(
        "--bootstrap-script",
        metavar="PATH",
        type=click.File("r"),
        default=None,
        help="A user-defined script to execute on startup.",
    )
    @click.option(
        "--tag", type=str, default=None, help="User-defined tag string to annotate sessions."
    )
    # resource spec
    @click.option(
        "-v",
        "--volume",
        "-m",
        "--mount",
        "mount",
        metavar="NAME[=PATH]",
        type=str,
        multiple=True,
        help="User-owned virtual folder names to mount. "
        "If path is not provided, virtual folder will be mounted under /home/work. "
        "When the target path is relative, it is placed under /home/work "
        "with auto-created parent directories if any. "
        "Absolute paths are mounted as-is, but it is prohibited to "
        "override the predefined Linux system directories.",
    )
    @click.option(
        "--scaling-group",
        "--sgroup",
        type=str,
        default=None,
        help="The scaling group to execute session. If not specified, "
        "all available scaling groups are included in the scheduling.",
    )
    @click.option(
        "-r",
        "--resources",
        metavar="KEY=VAL",
        type=str,
        multiple=True,
        help="Set computation resources used by the session "
        "(e.g: -r cpu=2 -r mem=256 -r gpu=1)."
        "1 slot of cpu/gpu represents 1 core. "
        "The unit of mem(ory) is MiB.",
    )
    @click.option(
        "--cluster-size",
        metavar="NUMBER",
        type=int,
        default=1,
        help="The size of cluster in number of containers.",
    )
    @click.option(
        "--cluster-mode",
        metavar="MODE",
        type=click.Choice(["single-node", "multi-node"]),
        default="single-node",
        help="The mode of clustering.",
    )
    @click.option(
        "--resource-opts",
        metavar="KEY=VAL",
        type=str,
        multiple=True,
        help="Resource options for creating compute session " "(e.g: shmem=64m)",
    )
    @click.option("--preopen", default=None, type=list_expr, help="Pre-open service ports")
    # resource grouping
    @click.option(
        "-d",
        "--domain",
        metavar="DOMAIN_NAME",
        default=None,
        help="Domain name where the session will be spawned. "
        "If not specified, config's domain name will be used.",
    )
    @click.option(
        "-j",
        "--project",
        metavar="PROJECT_NAME",
        default=None,
        help="Group name where the session is spawned. "
        "User should be a member of the project to execute the code.",
    )
    @click.option(
        "--assign-agent",
        default=None,
        type=list_expr,
        help="Show mapping list of tuple which mapped containers with agent. "
        "When user role is Super Admin. "
        "(e.g., --assign-agent agent_id_1,agent_id_2,...)",
    )
    def create(
        # base args
        image: str,
        name: str | None,
        owner: str | None,
        # job scheduling options
        type: Literal["batch", "interactive"],
        starts_at: str | None,
        startup_command: str | None,
        enqueue_only: bool,
        max_wait: int,
        no_reuse: bool,
        depends: Sequence[str],
        callback_url: str,
        # execution environment
        env: Sequence[str],
        # extra options
        bootstrap_script: IO | None,
        tag: str | None,
        # resource spec
        mount: Sequence[str],
        scaling_group: str | None,
        resources: Sequence[str],
        cluster_size: int,
        cluster_mode: Literal["single-node", "multi-node"],
        resource_opts: Sequence[str],
        preopen: str | None,
        assign_agent: str | None,
        # resource grouping
        domain: str | None,
        project: str | None,
    ) -> None:
        """
        Prepare and start a single compute session without executing codes.
        You may use the created session to execute codes using the "run" command
        or connect to an application service provided by the session using the "app"
        command.


        \b
        IMAGE: The name (and version/platform tags appended after a colon) of session
               runtime or programming language.
        """
        if name is None:
            faker = Faker()
            name = f"pysdk-{faker.user_name()}"
        else:
            name = name

        ######
        envs = prepare_env_arg(env)
        resources = prepare_resource_arg(resources)
        resource_opts = prepare_resource_arg(resource_opts)
        mount, mount_map = prepare_mount_arg(mount)

        preopen_ports = preopen
        assigned_agent_list = assign_agent
        with Session() as session:
            try:
                compute_session = session.ComputeSession.get_or_create(
                    image,
                    name=name,
                    type_=type,
                    starts_at=starts_at,
                    enqueue_only=enqueue_only,
                    max_wait=max_wait,
                    no_reuse=no_reuse,
                    dependencies=depends,
                    callback_url=callback_url,
                    cluster_size=cluster_size,
                    cluster_mode=cluster_mode,
                    mounts=mount,
                    mount_map=mount_map,
                    envs=envs,
                    startup_command=startup_command,
                    resources=resources,
                    resource_opts=resource_opts,
                    owner_access_key=owner,
                    domain_name=domain,
                    project_name=project,
                    scaling_group=scaling_group,
                    bootstrap_script=bootstrap_script.read()
                    if bootstrap_script is not None
                    else None,
                    tag=tag,
                    preopen_ports=preopen_ports,
                    assign_agent=assigned_agent_list,
                )
            except Exception as e:
                print_error(e)
                sys.exit(ExitCode.FAILURE)
            else:
                if compute_session.status == "PENDING":
                    print_info(
                        "Session ID {0} is enqueued for scheduling.".format(compute_session.id)
                    )
                elif compute_session.status == "SCHEDULED":
                    print_info(
                        "Session ID {0} is scheduled and about to be started.".format(
                            compute_session.id
                        )
                    )
                    return
                elif compute_session.status == "RUNNING":
                    if compute_session.created:
                        print_info(
                            "Session ID {0} is created and ready.".format(compute_session.id)
                        )
                    else:
                        print_info(
                            "Session ID {0} is already running and ready.".format(
                                compute_session.id
                            )
                        )
                    if compute_session.service_ports:
                        print_info(
                            "This session provides the following app services: "
                            + ", ".join(sport["name"] for sport in compute_session.service_ports)
                        )
                elif compute_session.status == "TERMINATED":
                    print_warn(
                        "Session ID {0} is already terminated.\n"
                        "This may be an error in the compute_session image.".format(
                            compute_session.id
                        )
                    )
                elif compute_session.status == "TIMEOUT":
                    print_info(
                        "Session ID {0} is still on the job queue.".format(compute_session.id)
                    )
                elif compute_session.status in ("ERROR", "CANCELLED"):
                    print_fail(
                        "Session ID {0} has an error during scheduling/startup or cancelled.".format(
                            compute_session.id
                        )
                    )

    if docs is not None:
        create.__doc__ = docs
    return create


main.command(aliases=["start"])(_create_cmd(docs='Alias of "session create"'))
session.command()(_create_cmd())


def _create_from_template_cmd(docs: str = None):
    @click.argument("template_id")
    @click.option(
        "-t",
        "--name",
        "--client-token",
        metavar="NAME",
        default=undefined,
        help="Specify a human-readable session name. " "If not set, a random hex string is used.",
    )
    @click.option(
        "-o",
        "--owner",
        "--owner-access-key",
        metavar="ACCESS_KEY",
        default=undefined,
        help="Set the owner of the target session explicitly.",
    )
    # job scheduling options
    @click.option(
        "--type",
        "type_",
        metavar="SESSTYPE",
        type=click.Choice(["batch", "interactive", undefined]),  # type: ignore
        default=undefined,
        help="Either batch or interactive",
    )
    @click.option(
        "--starts_at",
        metavar="STARTS_AT",
        type=str,
        default=None,
        help="Let session to be started at a specific or relative time.",
    )
    @click.option("-i", "--image", default=undefined, help="Set compute_session image to run.")
    @click.option(
        "-c",
        "--startup-command",
        metavar="COMMAND",
        default=undefined,
        help="Set the command to execute for batch-type sessions.",
    )
    @click.option(
        "--enqueue-only",
        is_flag=True,
        help="Enqueue the session and return immediately without waiting for its startup.",
    )
    @click.option(
        "--max-wait",
        metavar="SECONDS",
        type=int,
        default=undefined,
        help="The maximum duration to wait until the session starts.",
    )
    @click.option(
        "--no-reuse", is_flag=True, help="Do not reuse existing sessions but return an error."
    )
    @click.option(
        "--depends",
        metavar="SESSION_ID",
        type=str,
        multiple=True,
        help="Set the list of session ID or names that the newly created session depends on. "
        "The session will get scheduled after all of them successfully finish.",
    )
    @click.option(
        "--callback-url",
        metavar="CALLBACK_URL",
        type=str,
        default=None,
        help="Callback URL which will be called upon sesison lifecycle events.",
    )
    # execution environment
    @click.option(
        "-e",
        "--env",
        metavar="KEY=VAL",
        type=str,
        multiple=True,
        help="Environment variable (may appear multiple times)",
    )
    # extra options
    @click.option(
        "--tag", type=str, default=undefined, help="User-defined tag string to annotate sessions."
    )
    # resource spec
    @click.option(
        "-m",
        "--mount",
        metavar="NAME[=PATH]",
        type=str,
        multiple=True,
        help="User-owned virtual folder names to mount. "
        "When the target path is relative, it is placed under /home/work "
        "with auto-created parent directories if any. "
        "Absolute paths are mounted as-is, but it is prohibited to "
        "override the predefined Linux system directories.",
    )
    @click.option(
        "--scaling-group",
        "--sgroup",
        type=str,
        default=undefined,
        help="The scaling group to execute session. If not specified, "
        "all available scaling groups are included in the scheduling.",
    )
    @click.option(
        "-r",
        "--resources",
        metavar="KEY=VAL",
        type=str,
        multiple=True,
        help="Set computation resources used by the session "
        "(e.g: -r cpu=2 -r mem=256 -r gpu=1)."
        "1 slot of cpu/gpu represents 1 core. "
        "The unit of mem(ory) is MiB.",
    )
    @click.option(
        "--cluster-size",
        metavar="NUMBER",
        type=int,
        default=undefined,
        help="The size of cluster in number of containers.",
    )
    @click.option(
        "--resource-opts",
        metavar="KEY=VAL",
        type=str,
        multiple=True,
        help="Resource options for creating compute session " "(e.g: shmem=64m)",
    )
    # resource grouping
    @click.option(
        "-d",
        "--domain",
        metavar="DOMAIN_NAME",
        default=None,
        help="Domain name where the session will be spawned. "
        "If not specified, config's domain name will be used.",
    )
    @click.option(
        "-p",
        "--project",
        metavar="PROJECT_NAME",
        default=None,
        help="Group name where the session is spawned. "
        "User should be a member of the project to execute the code.",
    )
    # template overrides
    @click.option(
        "--no-mount",
        is_flag=True,
        help="If specified, client.py will tell server not to mount "
        "any vFolders specified at template,",
    )
    @click.option(
        "--no-env",
        is_flag=True,
        help="If specified, client.py will tell server not to add "
        "any environs specified at template,",
    )
    @click.option(
        "--no-resource",
        is_flag=True,
        help="If specified, client.py will tell server not to add "
        "any resource specified at template,",
    )
    def create_from_template(
        # base args
        template_id: str,
        name: str | Undefined,
        owner: str | Undefined,
        # job scheduling options
        type_: Literal["batch", "interactive"] | Undefined,
        starts_at: str | None,
        image: str | Undefined,
        startup_command: str | Undefined,
        enqueue_only: bool,
        max_wait: int | Undefined,
        no_reuse: bool,
        depends: Sequence[str],
        callback_url: str,
        # execution environment
        env: Sequence[str],
        # extra options
        tag: str | Undefined,
        # resource spec
        mount: Sequence[str],
        scaling_group: str | Undefined,
        resources: Sequence[str],
        cluster_size: int | Undefined,
        resource_opts: Sequence[str],
        # resource grouping
        domain: str | None,
        project: str | None,
        # template overrides
        no_mount: bool,
        no_env: bool,
        no_resource: bool,
    ) -> None:
        """
        Prepare and start a single compute session without executing codes.
        You may use the created session to execute codes using the "run" command
        or connect to an application service provided by the session using the "app"
        command.

        \b
        IMAGE: The name (and version/platform tags appended after a colon) of session
               runtime or programming language.
        """
        if name is undefined:
            name = f"pysdk-{secrets.token_hex(5)}"
        else:
            name = name

        envs = prepare_env_arg(env) if len(env) > 0 or no_env else undefined
        resources = (
            prepare_resource_arg(resources) if len(resources) > 0 or no_resource else undefined
        )
        resource_opts = (
            prepare_resource_arg(resource_opts)
            if len(resource_opts) > 0 or no_resource
            else undefined
        )
        prepared_mount, prepared_mount_map = (
            prepare_mount_arg(mount) if len(mount) > 0 or no_mount else (undefined, undefined)
        )
        with Session() as session:
            try:
                compute_session = session.ComputeSession.create_from_template(
                    template_id,
                    image=image,
                    name=name,
                    type_=type_,
                    starts_at=starts_at,
                    enqueue_only=enqueue_only,
                    max_wait=max_wait,
                    no_reuse=no_reuse,
                    dependencies=depends,
                    callback_url=callback_url,
                    cluster_size=cluster_size,
                    mounts=prepared_mount,
                    mount_map=prepared_mount_map,
                    envs=envs,
                    startup_command=startup_command,
                    resources=resources,
                    resource_opts=resource_opts,
                    owner_access_key=owner,
                    domain_name=domain,
                    project_name=project,
                    scaling_group=scaling_group,
                    tag=tag,
                )
            except Exception as e:
                print_error(e)
                sys.exit(ExitCode.FAILURE)
            else:
                if compute_session.status == "PENDING":
                    print_info("Session ID {0} is enqueued for scheduling.".format(name))
                elif compute_session.status == "SCHEDULED":
                    print_info("Session ID {0} is scheduled and about to be started.".format(name))
                    return
                elif compute_session.status == "RUNNING":
                    if compute_session.created:
                        print_info("Session ID {0} is created and ready.".format(name))
                    else:
                        print_info("Session ID {0} is already running and ready.".format(name))
                    if compute_session.service_ports:
                        print_info(
                            "This session provides the following app services: "
                            + ", ".join(sport["name"] for sport in compute_session.service_ports)
                        )
                elif compute_session.status == "TERMINATED":
                    print_warn(
                        "Session ID {0} is already terminated.\n"
                        "This may be an error in the compute_session image.".format(name)
                    )
                elif compute_session.status == "TIMEOUT":
                    print_info("Session ID {0} is still on the job queue.".format(name))
                elif compute_session.status in ("ERROR", "CANCELLED"):
                    print_fail(
                        "Session ID {0} has an error during scheduling/startup or cancelled.".format(
                            name
                        )
                    )

    if docs is not None:
        create_from_template.__doc__ = docs
    return create_from_template


main.command(aliases=["start-from-template"])(
    _create_from_template_cmd(docs='Alias of "session create-from-template"'),
)
session.command()(_create_from_template_cmd())


def _destroy_cmd(docs: str = None):
    @click.argument("session_names", metavar="SESSID", nargs=-1)
    @click.option(
        "-f",
        "--forced",
        is_flag=True,
        help="Force-terminate the errored sessions (only allowed for admins)",
    )
    @click.option(
        "-o",
        "--owner",
        "--owner-access-key",
        metavar="ACCESS_KEY",
        help="Specify the owner of the target session explicitly.",
    )
    @click.option(
        "-s", "--stats", is_flag=True, help="Show resource usage statistics after termination"
    )
    def destroy(session_names, forced, owner, stats):
        """
        Terminate and destroy the given session.

        SESSID: session ID given/generated when creating the session.
        """
        if len(session_names) == 0:
            print_warn('Specify at least one session ID. Check usage with "-h" option.')
            sys.exit(ExitCode.INVALID_ARGUMENT)
        print_wait("Terminating the session(s)...")
        with Session() as session:
            has_failure = False
            for session_name in session_names:
                try:
                    compute_session = session.ComputeSession(session_name, owner)
                    ret = compute_session.destroy(forced=forced)
                except BackendAPIError as e:
                    print_error(e)
                    if e.status == 404:
                        print_info(
                            'If you are an admin, use "-o" / "--owner" option '
                            "to terminate other user's session."
                        )
                    has_failure = True
                except Exception as e:
                    print_error(e)
                    has_failure = True
            else:
                if not has_failure:
                    print_done("Done.")
                if stats:
                    stats = ret.get("stats", None) if ret else None
                    if stats:
                        print(format_stats(stats))
                    else:
                        print("Statistics is not available.")
            if has_failure:
                sys.exit(ExitCode.FAILURE)

    if docs is not None:
        destroy.__doc__ = docs
    return destroy


main.command(aliases=["rm", "kill"])(_destroy_cmd(docs='Alias of "session destroy"'))
session.command(aliases=["rm", "kill"])(_destroy_cmd())


def _restart_cmd(docs: str = None):
    @click.argument("session_refs", metavar="SESSION_REFS", nargs=-1)
    def restart(session_refs):
        """
        Restart the compute session.

        \b
        SESSION_REF: session ID or name
        """
        if len(session_refs) == 0:
            print_warn('Specify at least one session ID. Check usage with "-h" option.')
            sys.exit(ExitCode.INVALID_ARGUMENT)
        print_wait("Restarting the session(s)...")
        with Session() as session:
            has_failure = False
            for session_ref in session_refs:
                try:
                    compute_session = session.ComputeSession(session_ref)
                    compute_session.restart()
                except BackendAPIError as e:
                    print_error(e)
                    if e.status == 404:
                        print_info(
                            'If you are an admin, use "-o" / "--owner" option '
                            "to terminate other user's session."
                        )
                    has_failure = True
                except Exception as e:
                    print_error(e)
                    has_failure = True
            else:
                if not has_failure:
                    print_done("Done.")
            if has_failure:
                sys.exit(ExitCode.FAILURE)

    if docs is not None:
        restart.__doc__ = docs
    return restart


main.command()(_restart_cmd(docs='Alias of "session restart"'))
session.command()(_restart_cmd())


@session.command()
@click.argument("session_id", metavar="SESSID")
@click.argument("files", type=click.Path(exists=True), nargs=-1)
def upload(session_id, files):
    """
    Upload the files to a compute session's home directory.
    If the target directory is in a storage folder mount, the operation is
    effectively same to uploading files to the storage folder.
    It is recommended to use storage folder commands for large file transfers
    to utilize the storage proxy.

    For cluster sessions, the files are only uploaded to the main container.

    \b
    SESSID: Session ID or name.
    FILES: One or more paths to upload.
    """
    if len(files) < 1:
        print_warn("Please specify one or more file paths after session ID or name.")
        return
    with Session() as session:
        try:
            print_wait("Uploading files...")
            kernel = session.ComputeSession(session_id)
            kernel.upload(files, show_progress=True)
            print_done("Uploaded.")
        except Exception as e:
            print_error(e)
            sys.exit(ExitCode.FAILURE)


@session.command()
@click.argument("session_id", metavar="SESSID")
@click.argument("files", nargs=-1)
@click.option("--dest", type=Path, default=".", help="Destination path to store downloaded file(s)")
def download(session_id, files, dest):
    """
    Download files from a compute session's home directory.
    If the source path is in a storage folder mount, the operation is
    effectively same to downloading files from the storage folder.
    It is recommended to use storage folder commands for large file transfers
    to utilize the storage proxy.

    For cluster sessions, the files are only downloaded from the main container.

    \b
    SESSID: Session ID or name.
    FILES: One or more paths inside compute session.
    """
    if len(files) < 1:
        print_warn("Please specify one or more file paths after session ID or name.")
        return
    with Session() as session:
        try:
            print_wait("Downloading file(s) from {}...".format(session_id))
            kernel = session.ComputeSession(session_id)
            kernel.download(files, dest, show_progress=True)
            print_done("Downloaded to {}.".format(dest.resolve()))
        except Exception as e:
            print_error(e)
            sys.exit(ExitCode.FAILURE)


@session.command()
@click.argument("session_id", metavar="SESSID")
@click.argument("path", metavar="PATH", nargs=1, default="/home/work")
def ls(session_id, path):
    """
    List files in a path of a running compute session.

    For cluster sessions, it lists the files of the main container.

    \b
    SESSID: Session ID or name.
    PATH: Path inside container.
    """
    with Session() as session:
        try:
            print_wait('Retrieving list of files in "{}"...'.format(path))
            kernel = session.ComputeSession(session_id)
            result = kernel.list_files(path)

            if "errors" in result and result["errors"]:
                print_fail(result["errors"])
                sys.exit(ExitCode.FAILURE)

            files = json.loads(result["files"])
            table = []
            headers = ["File name", "Size", "Modified", "Mode"]
            for file in files:
                mdt = datetime.fromtimestamp(file["mtime"])
                fsize = naturalsize(file["size"], binary=True)
                mtime = mdt.strftime("%b %d %Y %H:%M:%S")
                row = [file["filename"], fsize, mtime, file["mode"]]
                table.append(row)
            print_done("Retrived.")
            print(tabulate(table, headers=headers))
        except Exception as e:
            print_error(e)
            sys.exit(ExitCode.FAILURE)


@session.command()
@click.argument("session_id", metavar="SESSID")
def logs(session_id):
    """
    Shows the full console log of a compute session.

    \b
    SESSID: Session ID or its alias given when creating the session.
    """
    with Session() as session:
        try:
            print_wait("Retrieving live container logs...")
            kernel = session.ComputeSession(session_id)
            result = kernel.get_logs().get("result")
            logs = result.get("logs") if "logs" in result else ""
            print(logs)
            print_done("End of logs.")
        except Exception as e:
            print_error(e)
            sys.exit(ExitCode.FAILURE)


@session.command("status-history")
@click.argument("session_id", metavar="SESSID")
def status_history(session_id):
    """
    Shows the status transition history of the compute session.

    \b
    SESSID: Session ID or its alias given when creating the session.
    """
    with Session() as session:
        print_wait("Retrieving status history...")
        kernel = session.ComputeSession(session_id)
        try:
            status_history = kernel.get_status_history().get("result")
            print_info(f"status_history: {status_history}")
            if (preparing := status_history.get("preparing")) is None:
                result = {
                    "result": {
                        "seconds": 0,
                        "microseconds": 0,
                    },
                }
            elif (terminated := status_history.get("terminated")) is None:
                alloc_time_until_now: timedelta = datetime.now(tzutc()) - isoparse(preparing)
                result = {
                    "result": {
                        "seconds": alloc_time_until_now.seconds,
                        "microseconds": alloc_time_until_now.microseconds,
                    },
                }
            else:
                alloc_time: timedelta = isoparse(terminated) - isoparse(preparing)
                result = {
                    "result": {
                        "seconds": alloc_time.seconds,
                        "microseconds": alloc_time.microseconds,
                    },
                }
            print_done(f"Actual Resource Allocation Time: {result}")
        except Exception as e:
            print_error(e)
            sys.exit(ExitCode.FAILURE)


@session.command()
@click.argument("session_id", metavar="SESSID")
@click.argument("new_name", metavar="NEWNAME")
def rename(session_id, new_name):
    """
    Renames session name of running session.

    \b
    SESSID: Session ID or its alias given when creating the session.
    NEWNAME: New Session name.
    """

    with Session() as session:
        try:
            kernel = session.ComputeSession(session_id)
            kernel.rename(new_name)
            print_done(f"Session renamed to {new_name}.")
        except Exception as e:
            print_error(e)
            sys.exit(ExitCode.FAILURE)


@session.command()
@click.argument("session_id", metavar="SESSID")
def commit(session_id):
    """
    Commit a running session to tar file.

    \b
    SESSID: Session ID or its alias given when creating the session.
    """

    with Session() as session:
        try:
            kernel = session.ComputeSession(session_id)
            kernel.commit()
            print_info(f"Request to commit Session(name or id: {session_id})")
        except Exception as e:
            print_error(e)
            sys.exit(ExitCode.FAILURE)


@session.command()
@click.argument("session_id", metavar="SESSID")
def abuse_history(session_id):
    """
    Get abusing reports of session's sibling kernels.

    \b
    SESSID: Session ID or its alias given when creating the session.
    """

    with Session() as session:
        try:
            session = session.ComputeSession(session_id)
            report = session.get_abusing_report()
            print(dict(report))
        except Exception as e:
            print_error(e)
            sys.exit(ExitCode.FAILURE)


def _ssh_cmd(docs: str = None):
    @click.argument("session_ref", type=str, metavar="SESSION_REF")
    @click.option(
        "-p", "--port", type=int, metavar="PORT", default=9922, help="the port number for localhost"
    )
    @click.pass_context
    def ssh(ctx: click.Context, session_ref: str, port: int) -> None:
        """Execute the ssh command against the target compute session.

        \b
        SESSION_REF: The user-provided name or the unique ID of a running compute session.

        All remaining options and arguments not listed here are passed to the ssh command as-is.
        """
        try:
            with container_ssh_ctx(session_ref, port) as key_path:
                ssh_proc = subprocess.run(
                    [
                        "ssh",
                        "-o",
                        "StrictHostKeyChecking=no",
                        "-o",
                        "UserKnownHostsFile=/dev/null",
                        "-o",
                        "NoHostAuthenticationForLocalhost=yes",
                        "-i",
                        key_path,
                        "work@localhost",
                        "-p",
                        str(port),
                        *ctx.args,
                    ],
                    shell=False,
                    check=False,  # be transparent against the main command
                )
                sys.exit(ssh_proc.returncode)
        except Exception as e:
            print_error(e)

    if docs is not None:
        ssh.__doc__ = docs
    return ssh


_ssh_cmd_context_settings = {
    "ignore_unknown_options": True,
    "allow_extra_args": True,
    "allow_interspersed_args": True,
}

# Make it available as:
# - backend.ai ssh
# - backend.ai session ssh
main.command(
    context_settings=_ssh_cmd_context_settings,
)(_ssh_cmd(docs='Alias of "session ssh"'))
session.command(
    context_settings=_ssh_cmd_context_settings,
)(_ssh_cmd())


def _scp_cmd(docs: str = None):
    @click.argument("session_ref", type=str, metavar="SESSION_REF")
    @click.argument("src", type=str, metavar="SRC")
    @click.argument("dst", type=str, metavar="DST")
    @click.option(
        "-p", "--port", type=str, metavar="PORT", default=9922, help="the port number for localhost"
    )
    @click.option(
        "-r",
        "--recursive",
        default=False,
        is_flag=True,
        help="recursive flag option to process directories",
    )
    @click.pass_context
    def scp(
        ctx: click.Context,
        session_ref: str,
        src: str,
        dst: str,
        port: int,
        recursive: bool,
    ) -> None:
        """
        Execute the scp command against the target compute session.

        \b
        The SRC and DST have the same format with the original scp command,
        either a remote path as "work@localhost:path" or a local path.

        SESSION_REF: The user-provided name or the unique ID of a running compute session.
        SRC: the source path
        DST: the destination path

        All remaining options and arguments not listed here are passed to the ssh command as-is.

        Examples:

        * Uploading a local directory to the session:

          > backend.ai scp mysess -p 9922 -r tmp/ work@localhost:tmp2/

        * Downloading a directory from the session:

          > backend.ai scp mysess -p 9922 -r work@localhost:tmp2/ tmp/
        """
        recursive_args = []
        if recursive:
            recursive_args.append("-r")
        try:
            with container_ssh_ctx(session_ref, port) as key_path:
                scp_proc = subprocess.run(
                    [
                        "scp",
                        "-o",
                        "StrictHostKeyChecking=no",
                        "-o",
                        "UserKnownHostsFile=/dev/null",
                        "-o",
                        "NoHostAuthenticationForLocalhost=yes",
                        "-i",
                        key_path,
                        "-P",
                        str(port),
                        *recursive_args,
                        src,
                        dst,
                        *ctx.args,
                    ],
                    shell=False,
                    check=False,  # be transparent against the main command
                )
                sys.exit(scp_proc.returncode)
        except Exception as e:
            print_error(e)

    if docs is not None:
        scp.__doc__ = docs
    return scp


# Make it available as:
# - backend.ai scp
# - backend.ai session scp
main.command(
    context_settings=_ssh_cmd_context_settings,
)(_scp_cmd(docs='Alias of "session scp"'))
session.command(
    context_settings=_ssh_cmd_context_settings,
)(_scp_cmd())


def _events_cmd(docs: str = None):
    @click.argument("session_name_or_id", metavar="SESSION_ID_OR_NAME")
    @click.option(
        "-o",
        "--owner",
        "--owner-access-key",
        "owner_access_key",
        metavar="ACCESS_KEY",
        help="Specify the owner of the target session explicitly.",
    )
    @click.option(
        "--scope",
        type=click.Choice(["*", "session", "kernel"]),
        default="*",
        help="Filter the events by kernel-specific ones or session-specific ones.",
    )
    def events(session_name_or_id, owner_access_key, scope):
        """
        Monitor the lifecycle events of a compute session.

        SESSID: session ID or its alias given when creating the session.
        """

        async def _run_events():
            async with AsyncSession() as session:
                try:
                    session_id = uuid.UUID(session_name_or_id)
                    compute_session = session.ComputeSession.from_session_id(session_id)
                except ValueError:
                    compute_session = session.ComputeSession(session_name_or_id, owner_access_key)
                async with compute_session.listen_events(scope=scope) as response:
                    async for ev in response:
                        click.echo(
                            click.style(ev.event, fg="cyan", bold=True)
                            + " "
                            + json.dumps(json.loads(ev.data), indent=None)  # as single-line
                        )

        try:
            asyncio_run(_run_events())
        except Exception as e:
            print_error(e)

    if docs is not None:
        events.__doc__ = docs
    return events


# Make it available as:
# - backend.ai events
# - backend.ai session events
main.command()(_events_cmd(docs='Alias of "session events"'))
session.command()(_events_cmd())


def _fetch_session_names():
    status = ",".join(
        [
            "PENDING",
            "SCHEDULED",
            "PREPARING",
            "RUNNING",
            "RUNNING_DEGRADED",
            "RESTARTING",
            "TERMINATING",
            "ERROR",
        ]
    )
    fields: List[FieldSpec] = [
        session_fields["name"],
<<<<<<< HEAD
        session_fields["session_id"],
        session_fields["project_name"],
        session_fields["kernel_id"],
=======
        session_fields["id"],
        session_fields["group_name"],
        session_fields["main_kernel_id"],
>>>>>>> a75f8332
        session_fields["image"],
        session_fields["type"],
        session_fields["status"],
        session_fields["status_info"],
        session_fields["status_changed"],
        session_fields["result"],
    ]
    with Session() as session:
        sessions = session.ComputeSession.paginated_list(
            status=status,
            access_key=None,
            fields=fields,
            page_offset=0,
            page_size=10,
            filter=None,
            order=None,
        )

    return tuple(map(lambda x: x.get("session_id"), sessions.items))


def _watch_cmd(docs: Optional[str] = None):
    @click.argument("session_name_or_id", metavar="SESSION_ID_OR_NAME", nargs=-1)
    @click.option(
        "-o",
        "--owner",
        "--owner-access-key",
        "owner_access_key",
        metavar="ACCESS_KEY",
        help="Specify the owner of the target session explicitly.",
    )
    @click.option(
        "--scope",
        type=click.Choice(["*", "session", "kernel"]),
        default="*",
        help="Filter the events by kernel-specific ones or session-specific ones.",
    )
    @click.option(
        "--max-wait",
        metavar="SECONDS",
        type=int,
        default=0,
        help="The maximum duration to wait until the session starts.",
    )
    @click.option(
        "--output",
        type=click.Choice(["json", "console"]),
        default="console",
        help="Set the output style of the command results.",
    )
    def watch(
        session_name_or_id: str, owner_access_key: str, scope: str, max_wait: int, output: str
    ):
        """
        Monitor the lifecycle events of a compute session
        and display in human-friendly interface.
        """
        session_names = _fetch_session_names()
        if not session_names:
            if output == "json":
                sys.stderr.write(f'{json.dumps({"ok": False, "reason": "No matching items."})}\n')
            else:
                print_fail("No matching items.")
            sys.exit(ExitCode.FAILURE)

        if not session_name_or_id:
            questions = [
                inquirer.List(
                    "session",
                    message="Select session to watch.",
                    choices=session_names,
                )
            ]
            session_name_or_id = inquirer.prompt(questions).get("session")
        else:
            for session_name in session_names:
                if session_name.startswith(session_name_or_id[0]):
                    session_name_or_id = session_name
                    break
            else:
                if output == "json":
                    sys.stderr.write(
                        f'{json.dumps({"ok": False, "reason": "No matching items."})}\n'
                    )
                else:
                    print_fail("No matching items.")
                sys.exit(ExitCode.FAILURE)

        async def handle_console_output(
            session: ComputeSession, scope: Literal["*", "session", "kernel"] = "*"
        ):
            async with session.listen_events(scope=scope) as response:  # AsyncSession
                async for ev in response:
                    match ev.event:
                        case events.SESSION_SUCCESS:
                            print_done(events.SESSION_SUCCESS)
                            sys.exit(json.loads(ev.data).get("exitCode", 0))
                        case events.SESSION_FAILURE:
                            print_fail(events.SESSION_FAILURE)
                            sys.exit(json.loads(ev.data).get("exitCode", 1))
                        case events.KERNEL_CANCELLED:
                            print_fail(events.KERNEL_CANCELLED)
                            break
                        case events.SESSION_TERMINATED:
                            print_done(events.SESSION_TERMINATED)
                            break
                        case _:
                            print_done(ev.event)

        async def handle_json_output(
            session: ComputeSession, scope: Literal["*", "session", "kernel"] = "*"
        ):
            async with session.listen_events(scope=scope) as response:  # AsyncSession
                async for ev in response:
                    event = json.loads(ev.data)
                    event["event"] = ev.event
                    click.echo(event)

                    match ev.event:
                        case events.SESSION_SUCCESS:
                            sys.exit(event.get("exitCode", 0))
                        case events.SESSION_FAILURE:
                            sys.exit(event.get("exitCode", 1))
                        case events.SESSION_TERMINATED | events.KERNEL_CANCELLED:
                            break

        async def _run_events():
            async with AsyncSession() as session:
                try:
                    session_id = uuid.UUID(session_name_or_id)
                    compute_session = session.ComputeSession.from_session_id(session_id)
                except ValueError:
                    compute_session = session.ComputeSession(session_name_or_id, owner_access_key)

                if output == "console":
                    await handle_console_output(session=compute_session, scope=scope)
                elif output == "json":
                    await handle_json_output(session=compute_session, scope=scope)

        async def _run_events_with_timeout(max_wait: int):
            try:
                async with timeout(max_wait):
                    await _run_events()
            except asyncio.TimeoutError:
                sys.exit(ExitCode.OPERATION_TIMEOUT)

        try:
            if max_wait > 0:
                asyncio_run(_run_events_with_timeout(max_wait))
            else:
                asyncio_run(_run_events())
        except Exception as e:
            print_error(e)
            sys.exit(ExitCode.FAILURE)

    if docs is not None:
        watch.__doc__ = docs
    return watch


# Make it available as:
# - backend.ai watch
# - backend.ai session watch
main.command()(_watch_cmd(docs='Alias of "session watch"'))
session.command()(_watch_cmd())<|MERGE_RESOLUTION|>--- conflicted
+++ resolved
@@ -1220,15 +1220,9 @@
     )
     fields: List[FieldSpec] = [
         session_fields["name"],
-<<<<<<< HEAD
-        session_fields["session_id"],
+        session_fields["id"],
         session_fields["project_name"],
-        session_fields["kernel_id"],
-=======
-        session_fields["id"],
-        session_fields["group_name"],
         session_fields["main_kernel_id"],
->>>>>>> a75f8332
         session_fields["image"],
         session_fields["type"],
         session_fields["status"],
