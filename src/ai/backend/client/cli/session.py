from __future__ import annotations

<<<<<<< HEAD
from datetime import datetime, timedelta
=======
import asyncio
>>>>>>> 4824d611
import json
import secrets
import subprocess
import sys
import uuid
from datetime import datetime
from pathlib import Path
from typing import IO, List, Literal, Optional, Sequence

import click
<<<<<<< HEAD
from dateutil.parser import isoparse
from dateutil.tz import tzutc
=======
import inquirer
from async_timeout import timeout
>>>>>>> 4824d611
from humanize import naturalsize
from tabulate import tabulate

from ..compat import asyncio_run
from ..exceptions import BackendAPIError
from ..func.session import ComputeSession
from ..output.fields import session_fields
from ..output.types import FieldSpec
from ..session import AsyncSession, Session
from ..types import Undefined, undefined
from . import events
from .main import main
from .params import CommaSeparatedListType
from .pretty import (
    print_done,
    print_error,
    print_fail,
    print_info,
    print_wait,
    print_warn,
)
from .run import format_stats, prepare_env_arg, prepare_mount_arg, prepare_resource_arg
from .ssh import container_ssh_ctx

list_expr = CommaSeparatedListType()


@main.group()
def session():
    """Set of compute session operations"""


def _create_cmd(docs: str = None):

    @click.argument('image')
    @click.option('-t', '--name', '--client-token', metavar='NAME',
                  help='Specify a human-readable session name. '
                       'If not set, a random hex string is used.')
    @click.option('-o', '--owner', '--owner-access-key', metavar='ACCESS_KEY',
                  help='Set the owner of the target session explicitly.')
    # job scheduling options
    @click.option('--type', metavar='SESSTYPE',
                  type=click.Choice(['batch', 'interactive']),
                  default='interactive',
                  help='Either batch or interactive')
    @click.option('--starts-at', metavar='STARTS_AT', type=str, default=None,
                  help='Let session to be started at a specific or relative time.')
    @click.option('-c', '--startup-command', metavar='COMMAND',
                  help='Set the command to execute for batch-type sessions.')
    @click.option('--enqueue-only', is_flag=True,
                  help='Enqueue the session and return immediately without waiting for its startup.')
    @click.option('--max-wait', metavar='SECONDS', type=int, default=0,
                  help='The maximum duration to wait until the session starts.')
    @click.option('--no-reuse', is_flag=True,
                  help='Do not reuse existing sessions but return an error.')
    @click.option('--depends', metavar='SESSION_ID', type=str, multiple=True,
                  help="Set the list of session ID or names that the newly created session depends on. "
                       "The session will get scheduled after all of them successfully finish.")
    @click.option('--callback-url', metavar='CALLBACK_URL', type=str, default=None,
                  help="Callback URL which will be called upon sesison lifecycle events.")
    # execution environment
    @click.option('-e', '--env', metavar='KEY=VAL', type=str, multiple=True,
                  help='Environment variable (may appear multiple times)')
    # extra options
    @click.option('--bootstrap-script', metavar='PATH', type=click.File('r'), default=None,
                  help='A user-defined script to execute on startup.')
    @click.option('--tag', type=str, default=None,
                  help='User-defined tag string to annotate sessions.')
    # resource spec
    @click.option('-v', '--volume', '-m', '--mount', 'mount',
                  metavar='NAME[=PATH]', type=str, multiple=True,
                  help='User-owned virtual folder names to mount. '
                       'If path is not provided, virtual folder will be mounted under /home/work. '
                       'When the target path is relative, it is placed under /home/work '
                       'with auto-created parent directories if any. '
                       'Absolute paths are mounted as-is, but it is prohibited to '
                       'override the predefined Linux system directories.')
    @click.option('--scaling-group', '--sgroup', type=str, default=None,
                  help='The scaling group to execute session. If not specified, '
                       'all available scaling groups are included in the scheduling.')
    @click.option('-r', '--resources', metavar='KEY=VAL', type=str, multiple=True,
                  help='Set computation resources used by the session '
                       '(e.g: -r cpu=2 -r mem=256 -r gpu=1).'
                       '1 slot of cpu/gpu represents 1 core. '
                       'The unit of mem(ory) is MiB.')
    @click.option('--cluster-size', metavar='NUMBER', type=int, default=1,
                  help='The size of cluster in number of containers.')
    @click.option('--cluster-mode', metavar='MODE',
                  type=click.Choice(['single-node', 'multi-node']), default='single-node',
                  help='The mode of clustering.')
    @click.option('--resource-opts', metavar='KEY=VAL', type=str, multiple=True,
                  help='Resource options for creating compute session '
                       '(e.g: shmem=64m)')
    @click.option('--preopen', default=None, type=list_expr,
                  help='Pre-open service ports')
    # resource grouping
    @click.option('-d', '--domain', metavar='DOMAIN_NAME', default=None,
                  help='Domain name where the session will be spawned. '
                       'If not specified, config\'s domain name will be used.')
    @click.option('-g', '--group', metavar='GROUP_NAME', default=None,
                  help='Group name where the session is spawned. '
                       'User should be a member of the group to execute the code.')
    @click.option('--assign-agent', default=None, type=list_expr,
                  help='Show mapping list of tuple which mapped containers with agent. '
                       'When user role is Super Admin. '
                       '(e.g., --assign-agent agent_id_1,agent_id_2,...)')
    def create(
        # base args
        image: str,
        name: str | None,
        owner: str | None,
        # job scheduling options
        type: Literal['batch', 'interactive'],
        starts_at: str | None,
        startup_command: str | None,
        enqueue_only: bool,
        max_wait: int,
        no_reuse: bool,
        depends: Sequence[str],
        callback_url: str,
        # execution environment
        env: Sequence[str],
        # extra options
        bootstrap_script: IO | None,
        tag: str | None,
        # resource spec
        mount: Sequence[str],
        scaling_group: str | None,
        resources: Sequence[str],
        cluster_size: int,
        cluster_mode: Literal['single-node', 'multi-node'],
        resource_opts: Sequence[str],
        preopen: str | None,
        assign_agent: str | None,
        # resource grouping
        domain: str | None,
        group: str | None,
    ) -> None:
        """
        Prepare and start a single compute session without executing codes.
        You may use the created session to execute codes using the "run" command
        or connect to an application service provided by the session using the "app"
        command.


        \b
        IMAGE: The name (and version/platform tags appended after a colon) of session
               runtime or programming language.
        """
        if name is None:
            name = f'pysdk-{secrets.token_hex(5)}'
        else:
            name = name

        ######
        envs = prepare_env_arg(env)
        resources = prepare_resource_arg(resources)
        resource_opts = prepare_resource_arg(resource_opts)
        mount, mount_map = prepare_mount_arg(mount)

        preopen_ports = preopen
        assigned_agent_list = assign_agent
        with Session() as session:
            try:
                compute_session = session.ComputeSession.get_or_create(
                    image,
                    name=name,
                    type_=type,
                    starts_at=starts_at,
                    enqueue_only=enqueue_only,
                    max_wait=max_wait,
                    no_reuse=no_reuse,
                    dependencies=depends,
                    callback_url=callback_url,
                    cluster_size=cluster_size,
                    cluster_mode=cluster_mode,
                    mounts=mount,
                    mount_map=mount_map,
                    envs=envs,
                    startup_command=startup_command,
                    resources=resources,
                    resource_opts=resource_opts,
                    owner_access_key=owner,
                    domain_name=domain,
                    group_name=group,
                    scaling_group=scaling_group,
                    bootstrap_script=bootstrap_script.read() if bootstrap_script is not None else None,
                    tag=tag,
                    preopen_ports=preopen_ports,
                    assign_agent=assigned_agent_list,
                )
            except Exception as e:
                print_error(e)
                sys.exit(1)
            else:
                if compute_session.status == 'PENDING':
                    print_info('Session ID {0} is enqueued for scheduling.'
                               .format(compute_session.id))
                elif compute_session.status == 'SCHEDULED':
                    print_info('Session ID {0} is scheduled and about to be started.'
                               .format(compute_session.id))
                    return
                elif compute_session.status == 'RUNNING':
                    if compute_session.created:
                        print_info('Session ID {0} is created and ready.'
                                   .format(compute_session.id))
                    else:
                        print_info('Session ID {0} is already running and ready.'
                                   .format(compute_session.id))
                    if compute_session.service_ports:
                        print_info('This session provides the following app services: ' +
                                   ', '.join(sport['name']
                                             for sport in compute_session.service_ports))
                elif compute_session.status == 'TERMINATED':
                    print_warn('Session ID {0} is already terminated.\n'
                               'This may be an error in the compute_session image.'
                               .format(compute_session.id))
                elif compute_session.status == 'TIMEOUT':
                    print_info('Session ID {0} is still on the job queue.'
                               .format(compute_session.id))
                elif compute_session.status in ('ERROR', 'CANCELLED'):
                    print_fail('Session ID {0} has an error during scheduling/startup or cancelled.'
                               .format(compute_session.id))

    if docs is not None:
        create.__doc__ = docs
    return create


main.command(aliases=['start'])(_create_cmd(docs="Alias of \"session create\""))
session.command()(_create_cmd())


def _create_from_template_cmd(docs: str = None):

    @click.argument('template_id')
    @click.option('-t', '--name', '--client-token', metavar='NAME',
                  default=undefined,
                  help='Specify a human-readable session name. '
                       'If not set, a random hex string is used.')
    @click.option('-o', '--owner', '--owner-access-key', metavar='ACCESS_KEY',
                  default=undefined,
                  help='Set the owner of the target session explicitly.')
    # job scheduling options
    @click.option('--type', 'type_', metavar='SESSTYPE',
                  type=click.Choice(['batch', 'interactive', undefined]),  # type: ignore
                  default=undefined,
                  help='Either batch or interactive')
    @click.option('--starts_at', metavar='STARTS_AT', type=str, default=None,
                  help='Let session to be started at a specific or relative time.')
    @click.option('-i', '--image', default=undefined,
                  help='Set compute_session image to run.')
    @click.option('-c', '--startup-command', metavar='COMMAND', default=undefined,
                  help='Set the command to execute for batch-type sessions.')
    @click.option('--enqueue-only', is_flag=True,
                  help='Enqueue the session and return immediately without waiting for its startup.')
    @click.option('--max-wait', metavar='SECONDS', type=int, default=undefined,
                  help='The maximum duration to wait until the session starts.')
    @click.option('--no-reuse', is_flag=True,
                  help='Do not reuse existing sessions but return an error.')
    @click.option('--depends', metavar='SESSION_ID', type=str, multiple=True,
                  help="Set the list of session ID or names that the newly created session depends on. "
                       "The session will get scheduled after all of them successfully finish.")
    @click.option('--callback-url', metavar='CALLBACK_URL', type=str, default=None,
                  help="Callback URL which will be called upon sesison lifecycle events.")
    # execution environment
    @click.option('-e', '--env', metavar='KEY=VAL', type=str, multiple=True,
                  help='Environment variable (may appear multiple times)')
    # extra options
    @click.option('--tag', type=str, default=undefined,
                  help='User-defined tag string to annotate sessions.')
    # resource spec
    @click.option('-m', '--mount', metavar='NAME[=PATH]', type=str, multiple=True,
                  help='User-owned virtual folder names to mount. '
                       'When the target path is relative, it is placed under /home/work '
                       'with auto-created parent directories if any. '
                       'Absolute paths are mounted as-is, but it is prohibited to '
                       'override the predefined Linux system directories.')
    @click.option('--scaling-group', '--sgroup', type=str, default=undefined,
                  help='The scaling group to execute session. If not specified, '
                       'all available scaling groups are included in the scheduling.')
    @click.option('-r', '--resources', metavar='KEY=VAL', type=str, multiple=True,
                  help='Set computation resources used by the session '
                       '(e.g: -r cpu=2 -r mem=256 -r gpu=1).'
                       '1 slot of cpu/gpu represents 1 core. '
                       'The unit of mem(ory) is MiB.')
    @click.option('--cluster-size', metavar='NUMBER', type=int, default=undefined,
                  help='The size of cluster in number of containers.')
    @click.option('--resource-opts', metavar='KEY=VAL', type=str, multiple=True,
                  help='Resource options for creating compute session '
                       '(e.g: shmem=64m)')
    # resource grouping
    @click.option('-d', '--domain', metavar='DOMAIN_NAME', default=None,
                  help='Domain name where the session will be spawned. '
                       'If not specified, config\'s domain name will be used.')
    @click.option('-g', '--group', metavar='GROUP_NAME', default=None,
                  help='Group name where the session is spawned. '
                       'User should be a member of the group to execute the code.')
    # template overrides
    @click.option('--no-mount', is_flag=True,
                  help='If specified, client.py will tell server not to mount '
                       'any vFolders specified at template,')
    @click.option('--no-env', is_flag=True,
                  help='If specified, client.py will tell server not to add '
                       'any environs specified at template,')
    @click.option('--no-resource', is_flag=True,
                  help='If specified, client.py will tell server not to add '
                       'any resource specified at template,')
    def create_from_template(
        # base args
        template_id: str,
        name: str | Undefined,
        owner: str | Undefined,
        # job scheduling options
        type_: Literal['batch', 'interactive'] | Undefined,
        starts_at: str | None,
        image: str | Undefined,
        startup_command: str | Undefined,
        enqueue_only: bool,
        max_wait: int | Undefined,
        no_reuse: bool,
        depends: Sequence[str],
        callback_url: str,
        # execution environment
        env: Sequence[str],
        # extra options
        tag: str | Undefined,
        # resource spec
        mount: Sequence[str],
        scaling_group: str | Undefined,
        resources: Sequence[str],
        cluster_size: int | Undefined,
        resource_opts: Sequence[str],
        # resource grouping
        domain: str | None,
        group: str | None,
        # template overrides
        no_mount: bool,
        no_env: bool,
        no_resource: bool,
    ) -> None:
        """
        Prepare and start a single compute session without executing codes.
        You may use the created session to execute codes using the "run" command
        or connect to an application service provided by the session using the "app"
        command.

        \b
        IMAGE: The name (and version/platform tags appended after a colon) of session
               runtime or programming language.
        """
        if name is undefined:
            name = f'pysdk-{secrets.token_hex(5)}'
        else:
            name = name

        envs = prepare_env_arg(env) if len(env) > 0 or no_env else undefined
        resources = prepare_resource_arg(resources) if len(resources) > 0 or no_resource else undefined
        resource_opts = (
            prepare_resource_arg(resource_opts)
            if len(resource_opts) > 0 or no_resource else undefined
        )
        prepared_mount, prepared_mount_map = (
            prepare_mount_arg(mount)
            if len(mount) > 0 or no_mount else (undefined, undefined)
        )
        with Session() as session:
            try:
                compute_session = session.ComputeSession.create_from_template(
                    template_id,
                    image=image,
                    name=name,
                    type_=type_,
                    starts_at=starts_at,
                    enqueue_only=enqueue_only,
                    max_wait=max_wait,
                    no_reuse=no_reuse,
                    dependencies=depends,
                    callback_url=callback_url,
                    cluster_size=cluster_size,
                    mounts=prepared_mount,
                    mount_map=prepared_mount_map,
                    envs=envs,
                    startup_command=startup_command,
                    resources=resources,
                    resource_opts=resource_opts,
                    owner_access_key=owner,
                    domain_name=domain,
                    group_name=group,
                    scaling_group=scaling_group,
                    tag=tag,
                )
            except Exception as e:
                print_error(e)
                sys.exit(1)
            else:
                if compute_session.status == 'PENDING':
                    print_info('Session ID {0} is enqueued for scheduling.'
                               .format(name))
                elif compute_session.status == 'SCHEDULED':
                    print_info('Session ID {0} is scheduled and about to be started.'
                               .format(name))
                    return
                elif compute_session.status == 'RUNNING':
                    if compute_session.created:
                        print_info('Session ID {0} is created and ready.'
                                   .format(name))
                    else:
                        print_info('Session ID {0} is already running and ready.'
                                   .format(name))
                    if compute_session.service_ports:
                        print_info('This session provides the following app services: ' +
                                   ', '.join(sport['name']
                                             for sport in compute_session.service_ports))
                elif compute_session.status == 'TERMINATED':
                    print_warn('Session ID {0} is already terminated.\n'
                               'This may be an error in the compute_session image.'
                               .format(name))
                elif compute_session.status == 'TIMEOUT':
                    print_info('Session ID {0} is still on the job queue.'
                               .format(name))
                elif compute_session.status in ('ERROR', 'CANCELLED'):
                    print_fail('Session ID {0} has an error during scheduling/startup or cancelled.'
                               .format(name))

    if docs is not None:
        create_from_template.__doc__ = docs
    return create_from_template


main.command(aliases=['start-from-template'])(
    _create_from_template_cmd(docs="Alias of \"session create-from-template\""),
)
session.command()(_create_from_template_cmd())


def _destroy_cmd(docs: str = None):

    @click.argument('session_names', metavar='SESSID', nargs=-1)
    @click.option('-f', '--forced', is_flag=True,
                  help='Force-terminate the errored sessions (only allowed for admins)')
    @click.option('-o', '--owner', '--owner-access-key', metavar='ACCESS_KEY',
                  help='Specify the owner of the target session explicitly.')
    @click.option('-s', '--stats', is_flag=True,
                  help='Show resource usage statistics after termination')
    def destroy(session_names, forced, owner, stats):
        """
        Terminate and destroy the given session.

        SESSID: session ID given/generated when creating the session.
        """
        if len(session_names) == 0:
            print_warn('Specify at least one session ID. Check usage with "-h" option.')
            sys.exit(1)
        print_wait('Terminating the session(s)...')
        with Session() as session:
            has_failure = False
            for session_name in session_names:
                try:
                    compute_session = session.ComputeSession(session_name, owner)
                    ret = compute_session.destroy(forced=forced)
                except BackendAPIError as e:
                    print_error(e)
                    if e.status == 404:
                        print_info(
                            'If you are an admin, use "-o" / "--owner" option '
                            'to terminate other user\'s session.')
                    has_failure = True
                except Exception as e:
                    print_error(e)
                    has_failure = True
            else:
                if not has_failure:
                    print_done('Done.')
                if stats:
                    stats = ret.get('stats', None) if ret else None
                    if stats:
                        print(format_stats(stats))
                    else:
                        print('Statistics is not available.')
            if has_failure:
                sys.exit(1)

    if docs is not None:
        destroy.__doc__ = docs
    return destroy


main.command(aliases=['rm', 'kill'])(_destroy_cmd(docs="Alias of \"session destroy\""))
session.command(aliases=['rm', 'kill'])(_destroy_cmd())


def _restart_cmd(docs: str = None):

    @click.argument('session_refs', metavar='SESSION_REFS', nargs=-1)
    def restart(session_refs):
        """
        Restart the compute session.

        \b
        SESSION_REF: session ID or name
        """
        if len(session_refs) == 0:
            print_warn('Specify at least one session ID. Check usage with "-h" option.')
            sys.exit(1)
        print_wait('Restarting the session(s)...')
        with Session() as session:
            has_failure = False
            for session_ref in session_refs:
                try:
                    compute_session = session.ComputeSession(session_ref)
                    compute_session.restart()
                except BackendAPIError as e:
                    print_error(e)
                    if e.status == 404:
                        print_info(
                            'If you are an admin, use "-o" / "--owner" option '
                            'to terminate other user\'s session.')
                    has_failure = True
                except Exception as e:
                    print_error(e)
                    has_failure = True
            else:
                if not has_failure:
                    print_done('Done.')
            if has_failure:
                sys.exit(1)

    if docs is not None:
        restart.__doc__ = docs
    return restart


main.command()(_restart_cmd(docs="Alias of \"session restart\""))
session.command()(_restart_cmd())


@session.command()
@click.argument('session_id', metavar='SESSID')
@click.argument('files', type=click.Path(exists=True), nargs=-1)
def upload(session_id, files):
    """
    Upload the files to a compute session's home directory.
    If the target directory is in a storage folder mount, the operation is
    effectively same to uploading files to the storage folder.
    It is recommended to use storage folder commands for large file transfers
    to utilize the storage proxy.

    For cluster sessions, the files are only uploaded to the main container.

    \b
    SESSID: Session ID or name.
    FILES: One or more paths to upload.
    """
    if len(files) < 1:
        print_warn("Please specify one or more file paths after session ID or name.")
        return
    with Session() as session:
        try:
            print_wait('Uploading files...')
            kernel = session.ComputeSession(session_id)
            kernel.upload(files, show_progress=True)
            print_done('Uploaded.')
        except Exception as e:
            print_error(e)
            sys.exit(1)


@session.command()
@click.argument('session_id', metavar='SESSID')
@click.argument('files', nargs=-1)
@click.option('--dest', type=Path, default='.',
              help='Destination path to store downloaded file(s)')
def download(session_id, files, dest):
    """
    Download files from a compute session's home directory.
    If the source path is in a storage folder mount, the operation is
    effectively same to downloading files from the storage folder.
    It is recommended to use storage folder commands for large file transfers
    to utilize the storage proxy.

    For cluster sessions, the files are only downloaded from the main container.

    \b
    SESSID: Session ID or name.
    FILES: One or more paths inside compute session.
    """
    if len(files) < 1:
        print_warn("Please specify one or more file paths after session ID or name.")
        return
    with Session() as session:
        try:
            print_wait('Downloading file(s) from {}...'
                       .format(session_id))
            kernel = session.ComputeSession(session_id)
            kernel.download(files, dest, show_progress=True)
            print_done('Downloaded to {}.'.format(dest.resolve()))
        except Exception as e:
            print_error(e)
            sys.exit(1)


@session.command()
@click.argument('session_id', metavar='SESSID')
@click.argument('path', metavar='PATH', nargs=1, default='/home/work')
def ls(session_id, path):
    """
    List files in a path of a running compute session.

    For cluster sessions, it lists the files of the main container.

    \b
    SESSID: Session ID or name.
    PATH: Path inside container.
    """
    with Session() as session:
        try:
            print_wait('Retrieving list of files in "{}"...'.format(path))
            kernel = session.ComputeSession(session_id)
            result = kernel.list_files(path)

            if 'errors' in result and result['errors']:
                print_fail(result['errors'])
                sys.exit(1)

            files = json.loads(result['files'])
            table = []
            headers = ['File name', 'Size', 'Modified', 'Mode']
            for file in files:
                mdt = datetime.fromtimestamp(file['mtime'])
                fsize = naturalsize(file['size'], binary=True)
                mtime = mdt.strftime('%b %d %Y %H:%M:%S')
                row = [file['filename'], fsize, mtime, file['mode']]
                table.append(row)
            print_done('Retrived.')
            print(tabulate(table, headers=headers))
        except Exception as e:
            print_error(e)
            sys.exit(1)


@session.command()
@click.argument('session_id', metavar='SESSID')
def logs(session_id):
    '''
    Shows the full console log of a compute session.

    \b
    SESSID: Session ID or its alias given when creating the session.
    '''
    with Session() as session:
        try:
            print_wait('Retrieving live container logs...')
            kernel = session.ComputeSession(session_id)
            result = kernel.get_logs().get('result')
            logs = result.get('logs') if 'logs' in result else ''
            print(logs)
            print_done('End of logs.')
        except Exception as e:
            print_error(e)
            sys.exit(1)


@session.command('status-history')
@click.argument('session_id', metavar='SESSID')
def status_history(session_id):
    '''
    Shows the status transition history of the compute session.

    \b
    SESSID: Session ID or its alias given when creating the session.
    '''
    with Session() as session:
        print_wait('Retrieving status history...')
        kernel = session.ComputeSession(session_id)
        try:
            status_history = kernel.get_status_history().get('result')
            print_info(f'status_history: {status_history}')
            if (preparing := status_history.get('preparing')) is None:
                result = {
                    'result': {
                        'seconds': 0,
                        'microseconds': 0,
                    },
                }
            elif (terminated := status_history.get('terminated')) is None:
                alloc_time_until_now: timedelta = datetime.now(tzutc()) - isoparse(preparing)
                result = {
                    'result': {
                        'seconds': alloc_time_until_now.seconds,
                        'microseconds': alloc_time_until_now.microseconds,
                    },
                }
            else:
                alloc_time: timedelta = isoparse(terminated) - isoparse(preparing)
                result = {
                    'result': {
                        'seconds': alloc_time.seconds,
                        'microseconds': alloc_time.microseconds,
                    },
                }
            print_done(f'Actual Resource Allocation Time: {result}')
        except Exception as e:
            print_error(e)
            sys.exit(1)


@session.command()
@click.argument('session_id', metavar='SESSID')
@click.argument('new_id', metavar='NEWID')
def rename(session_id, new_id):
    '''
    Renames session name of running session.

    \b
    SESSID: Session ID or its alias given when creating the session.
    NEWID: New Session ID to rename to.
    '''

    with Session() as session:
        try:
            kernel = session.ComputeSession(session_id)
            kernel.rename(new_id)
            print_done(f'Session renamed to {new_id}.')
        except Exception as e:
            print_error(e)
            sys.exit(1)


def _ssh_cmd(docs: str = None):

    @click.argument("session_ref",  type=str, metavar='SESSION_REF')
    @click.option('-p', '--port',  type=int, metavar='PORT', default=9922,
                  help="the port number for localhost")
    @click.pass_context
    def ssh(ctx: click.Context, session_ref: str, port: int) -> None:
        """Execute the ssh command against the target compute session.

        \b
        SESSION_REF: The user-provided name or the unique ID of a running compute session.

        All remaining options and arguments not listed here are passed to the ssh command as-is.
        """
        try:
            with container_ssh_ctx(session_ref, port) as key_path:
                ssh_proc = subprocess.run(
                    [
                        "ssh",
                        "-o", "StrictHostKeyChecking=no",
                        "-o", "UserKnownHostsFile=/dev/null",
                        "-o", "NoHostAuthenticationForLocalhost=yes",
                        "-i", key_path,
                        "work@localhost",
                        "-p", str(port),
                        *ctx.args,
                    ],
                    shell=False,
                    check=False,  # be transparent against the main command
                )
                sys.exit(ssh_proc.returncode)
        except Exception as e:
            print_error(e)

    if docs is not None:
        ssh.__doc__ = docs
    return ssh


_ssh_cmd_context_settings = {
    "ignore_unknown_options": True,
    "allow_extra_args": True,
    "allow_interspersed_args": True,
}

# Make it available as:
# - backend.ai ssh
# - backend.ai session ssh
main.command(
    context_settings=_ssh_cmd_context_settings,
)(_ssh_cmd(docs="Alias of \"session ssh\""))
session.command(
    context_settings=_ssh_cmd_context_settings,
)(_ssh_cmd())


def _scp_cmd(docs: str = None):

    @click.argument("session_ref", type=str, metavar='SESSION_REF')
    @click.argument("src", type=str, metavar='SRC')
    @click.argument("dst", type=str, metavar='DST')
    @click.option('-p', '--port',  type=str, metavar='PORT', default=9922,
                  help="the port number for localhost")
    @click.option('-r',  '--recursive', default=False, is_flag=True,
                  help="recursive flag option to process directories")
    @click.pass_context
    def scp(
        ctx: click.Context,
        session_ref: str,
        src: str,
        dst: str,
        port: int,
        recursive: bool,
    ) -> None:
        """
        Execute the scp command against the target compute session.

        \b
        The SRC and DST have the same format with the original scp command,
        either a remote path as "work@localhost:path" or a local path.

        SESSION_REF: The user-provided name or the unique ID of a running compute session.
        SRC: the source path
        DST: the destination path

        All remaining options and arguments not listed here are passed to the ssh command as-is.

        Examples:

        * Uploading a local directory to the session:

          > backend.ai scp mysess -p 9922 -r tmp/ work@localhost:tmp2/

        * Downloading a directory from the session:

          > backend.ai scp mysess -p 9922 -r work@localhost:tmp2/ tmp/
        """
        recursive_args = []
        if recursive:
            recursive_args.append("-r")
        try:
            with container_ssh_ctx(session_ref, port) as key_path:
                scp_proc = subprocess.run(
                    [
                        "scp",
                        "-o", "StrictHostKeyChecking=no",
                        "-o", "UserKnownHostsFile=/dev/null",
                        "-o", "NoHostAuthenticationForLocalhost=yes",
                        "-i", key_path,
                        "-P", str(port),
                        *recursive_args,
                        src, dst,
                        *ctx.args,
                    ],
                    shell=False,
                    check=False,  # be transparent against the main command
                )
                sys.exit(scp_proc.returncode)
        except Exception as e:
            print_error(e)

    if docs is not None:
        scp.__doc__ = docs
    return scp


# Make it available as:
# - backend.ai scp
# - backend.ai session scp
main.command(
    context_settings=_ssh_cmd_context_settings,
)(_scp_cmd(docs="Alias of \"session scp\""))
session.command(
    context_settings=_ssh_cmd_context_settings,
)(_scp_cmd())


def _events_cmd(docs: str = None):

    @click.argument('session_name_or_id', metavar='SESSION_ID_OR_NAME')
    @click.option('-o', '--owner', '--owner-access-key', 'owner_access_key', metavar='ACCESS_KEY',
                  help='Specify the owner of the target session explicitly.')
    @click.option('--scope', type=click.Choice(['*', 'session', 'kernel']), default='*',
                  help='Filter the events by kernel-specific ones or session-specific ones.')
    def events(session_name_or_id, owner_access_key, scope):
        """
        Monitor the lifecycle events of a compute session.

        SESSID: session ID or its alias given when creating the session.
        """

        async def _run_events():
            async with AsyncSession() as session:
                try:
                    session_id = uuid.UUID(session_name_or_id)
                    compute_session = session.ComputeSession.from_session_id(session_id)
                except ValueError:
                    compute_session = session.ComputeSession(session_name_or_id, owner_access_key)
                async with compute_session.listen_events(scope=scope) as response:
                    async for ev in response:
                        print(click.style(ev.event, fg='cyan', bold=True), json.loads(ev.data))

        try:
            asyncio_run(_run_events())
        except Exception as e:
            print_error(e)

    if docs is not None:
        events.__doc__ = docs
    return events


# Make it available as:
# - backend.ai events
# - backend.ai session events
main.command()(_events_cmd(docs="Alias of \"session events\""))
session.command()(_events_cmd())


def _fetch_session_names():
    status = ",".join([
        "PENDING",
        "SCHEDULED",
        "PREPARING",
        "PULLING",
        "RUNNING",
        "RESTARTING",
        "TERMINATING",
        "RESIZING",
        "SUSPENDED",
        "ERROR",
    ])
    fields: List[FieldSpec] = [
        session_fields['name'],
        session_fields['session_id'],
        session_fields['group_name'],
        session_fields['kernel_id'],
        session_fields['image'],
        session_fields['type'],
        session_fields['status'],
        session_fields['status_info'],
        session_fields['status_changed'],
        session_fields['result'],
    ]
    with Session() as session:
        sessions = session.ComputeSession.paginated_list(
            status=status, access_key=None,
            fields=fields,
            page_offset=0,
            page_size=10,
            filter=None,
            order=None,
        )

    return tuple(map(lambda x: x.get('session_id'), sessions.items))


def _watch_cmd(docs: Optional[str] = None):

    @click.argument('session_name_or_id', metavar='SESSION_ID_OR_NAME', nargs=-1)
    @click.option('-o', '--owner', '--owner-access-key', 'owner_access_key', metavar='ACCESS_KEY',
                help='Specify the owner of the target session explicitly.')
    @click.option('--scope', type=click.Choice(['*', 'session', 'kernel']), default='*',
                help='Filter the events by kernel-specific ones or session-specific ones.')
    @click.option('--max-wait', metavar='SECONDS', type=int, default=0,
                help='The maximum duration to wait until the session starts.')
    @click.option('--output', type=click.Choice(['json', 'console']), default='console',
                help='Set the output style of the command results.')
    def watch(session_name_or_id: str, owner_access_key: str, scope: str, max_wait: int, output: str):
        """
        Monitor the lifecycle events of a compute session
        and display in human-friendly interface.
        """
        session_names = _fetch_session_names()
        if not session_names:
            if output == 'json':
                sys.stderr.write(f'{json.dumps({"ok": False, "reason": "No matching items."})}\n')
            else:
                print_fail('No matching items.')
            sys.exit(4)

        if not session_name_or_id:
            questions = [inquirer.List(
                'session',
                message="Select session to watch.",
                choices=session_names,
            )]
            session_name_or_id = inquirer.prompt(questions).get('session')
        else:
            for session_name in session_names:
                if session_name.startswith(session_name_or_id[0]):
                    session_name_or_id = session_name
                    break
            else:
                if output == 'json':
                    sys.stderr.write(f'{json.dumps({"ok": False, "reason": "No matching items."})}\n')
                else:
                    print_fail('No matching items.')
                sys.exit(4)

        async def handle_console_output(session: ComputeSession, scope: Literal['*', 'session', 'kernel'] = '*'):
            async with session.listen_events(scope=scope) as response:  # AsyncSession
                async for ev in response:
                    match ev.event:
                        case events.SESSION_SUCCESS:
                            print_done(events.SESSION_SUCCESS)
                            sys.exit(json.loads(ev.data).get('exitCode', 0))
                        case events.SESSION_FAILURE:
                            print_fail(events.SESSION_FAILURE)
                            sys.exit(json.loads(ev.data).get('exitCode', 1))
                        case events.KERNEL_CANCELLED:
                            print_fail(events.KERNEL_CANCELLED)
                            break
                        case events.SESSION_TERMINATED:
                            print_done(events.SESSION_TERMINATED)
                            break
                        case _:
                            print_done(ev.event)

        async def handle_json_output(session: ComputeSession, scope: Literal['*', 'session', 'kernel'] = '*'):
            async with session.listen_events(scope=scope) as response:  # AsyncSession
                async for ev in response:
                    event = json.loads(ev.data)
                    event['event'] = ev.event
                    click.echo(event)

                    match ev.event:
                        case events.SESSION_SUCCESS:
                            sys.exit(event.get('exitCode', 0))
                        case events.SESSION_FAILURE:
                            sys.exit(event.get('exitCode', 1))
                        case events.SESSION_TERMINATED | events.KERNEL_CANCELLED:
                            break

        async def _run_events():
            async with AsyncSession() as session:
                try:
                    session_id = uuid.UUID(session_name_or_id)
                    compute_session = session.ComputeSession.from_session_id(session_id)
                except ValueError:
                    compute_session = session.ComputeSession(session_name_or_id, owner_access_key)

                if output == 'console':
                    await handle_console_output(session=compute_session, scope=scope)
                elif output == 'json':
                    await handle_json_output(session=compute_session, scope=scope)

        async def _run_events_with_timeout(max_wait: int):
            try:
                async with timeout(max_wait):
                    await _run_events()
            except asyncio.TimeoutError:
                sys.exit(2)

        try:
            if max_wait > 0:
                asyncio_run(_run_events_with_timeout(max_wait))
            else:
                asyncio_run(_run_events())
        except Exception as e:
            print_error(e)
            sys.exit(1)

        sys.exit(0)

    if docs is not None:
        watch.__doc__ = docs
    return watch


# Make it available as:
# - backend.ai watch
# - backend.ai session watch
main.command()(_watch_cmd(docs="Alias of \"session watch\""))
session.command()(_watch_cmd())<|MERGE_RESOLUTION|>--- conflicted
+++ resolved
@@ -1,10 +1,6 @@
 from __future__ import annotations
 
-<<<<<<< HEAD
-from datetime import datetime, timedelta
-=======
 import asyncio
->>>>>>> 4824d611
 import json
 import secrets
 import subprocess
@@ -15,13 +11,10 @@
 from typing import IO, List, Literal, Optional, Sequence
 
 import click
-<<<<<<< HEAD
+import inquirer
+from async_timeout import timeout
 from dateutil.parser import isoparse
 from dateutil.tz import tzutc
-=======
-import inquirer
-from async_timeout import timeout
->>>>>>> 4824d611
 from humanize import naturalsize
 from tabulate import tabulate
 
