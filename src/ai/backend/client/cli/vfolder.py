--- conflicted
+++ resolved
@@ -438,19 +438,12 @@
     with Session() as session:
         try:
             if not ask_yn():
-<<<<<<< HEAD
-                print_info('Cancelled')
+                print_info("Cancelled")
                 sys.exit(ExitCode.FAILURE)
             session.VFolder(name).delete_files(
                 filenames,
                 recursive=recursive)
-            print_done('Done.')
-=======
-                print_info("Cancelled")
-                sys.exit(1)
-            session.VFolder(name).delete_files(filenames, recursive=recursive)
             print_done("Done.")
->>>>>>> f05b4362
         except Exception as e:
             print_error(e)
             sys.exit(ExitCode.FAILURE)
