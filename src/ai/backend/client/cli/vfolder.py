--- conflicted
+++ resolved
@@ -768,15 +768,8 @@
                 async with (
                     bgtask.listen_events() as response,
                     ProgressViewer(
-<<<<<<< HEAD
-                        (
-                            "Cloning the vfolder... (This may take a while depending on"
-                            " its size and number of files!)"
-                        ),
-=======
                         "Cloning the vfolder... "
                         "(This may take a while depending on its size and number of files!)",
->>>>>>> 4c62f7c3
                     ) as viewer,
                 ):
                     async for ev in response:
