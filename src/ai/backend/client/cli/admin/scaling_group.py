--- conflicted
+++ resolved
@@ -2,15 +2,8 @@
 
 import click
 
-<<<<<<< HEAD
 from ai.backend.cli.types import ExitCode
-from ai.backend.client.func.scaling_group import (
-    _default_detail_fields,
-    _default_list_fields,
-)
-=======
 from ai.backend.client.func.scaling_group import _default_detail_fields, _default_list_fields
->>>>>>> f05b4362
 from ai.backend.client.output.fields import scaling_group_fields
 from ai.backend.client.session import Session
 
@@ -114,13 +107,8 @@
                 item_name="scaling_group",
                 action_name="add",
             )
-<<<<<<< HEAD
-            sys.exit(ExitCode.FAILURE)
-        if not data['ok']:
-=======
-            sys.exit(1)
-        if not data["ok"]:
->>>>>>> f05b4362
+            sys.exit(ExitCode.FAILURE)
+        if not data["ok"]:
             ctx.output.print_mutation_error(
                 msg=data["msg"],
                 item_name="scaling_group",
@@ -174,13 +162,8 @@
                 item_name="scaling_group",
                 action_name="update",
             )
-<<<<<<< HEAD
-            sys.exit(ExitCode.FAILURE)
-        if not data['ok']:
-=======
-            sys.exit(1)
-        if not data["ok"]:
->>>>>>> f05b4362
+            sys.exit(ExitCode.FAILURE)
+        if not data["ok"]:
             ctx.output.print_mutation_error(
                 msg=data["msg"],
                 item_name="scaling_group",
@@ -213,13 +196,8 @@
                 item_name="scaling_group",
                 action_name="deletion",
             )
-<<<<<<< HEAD
-            sys.exit(ExitCode.FAILURE)
-        if not data['ok']:
-=======
-            sys.exit(1)
-        if not data["ok"]:
->>>>>>> f05b4362
+            sys.exit(ExitCode.FAILURE)
+        if not data["ok"]:
             ctx.output.print_mutation_error(
                 msg=data["msg"],
                 item_name="scaling_group",
@@ -255,13 +233,8 @@
                 item_name="scaling_group",
                 action_name="scaling_group_association",
             )
-<<<<<<< HEAD
-            sys.exit(ExitCode.FAILURE)
-        if not data['ok']:
-=======
-            sys.exit(1)
-        if not data["ok"]:
->>>>>>> f05b4362
+            sys.exit(ExitCode.FAILURE)
+        if not data["ok"]:
             ctx.output.print_mutation_error(
                 msg=data["msg"],
                 item_name="scaling_group",
@@ -299,13 +272,8 @@
                 item_name="scaling_group",
                 action_name="scaling_group_dissociation",
             )
-<<<<<<< HEAD
-            sys.exit(ExitCode.FAILURE)
-        if not data['ok']:
-=======
-            sys.exit(1)
-        if not data["ok"]:
->>>>>>> f05b4362
+            sys.exit(ExitCode.FAILURE)
+        if not data["ok"]:
             ctx.output.print_mutation_error(
                 msg=data["msg"],
                 item_name="scaling_group",
