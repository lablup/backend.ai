import json
import sys
import time
from pathlib import Path

import appdirs
import click
from tabulate import tabulate

from ai.backend.cli.interaction import ask_yn
from ai.backend.cli.types import ExitCode

from ..pretty import print_done, print_error, print_fail, print_info, print_wait
from ..session import Session
from . import admin


@admin.group()
def manager():
    """Set of manager control operations."""


@manager.command()
def status():
    """Show the manager's current status."""
    try:
        with Session() as session:
            resp = session.Manager.status()
            print(
                tabulate(
                    [("Status", "Active Sessions"), (resp["status"], resp["active_sessions"])],
                    headers="firstrow",
                )
            )
    except Exception as e:
        print_error(e)
        sys.exit(ExitCode.FAILURE)


@manager.command()
@click.option(
    "--wait",
    is_flag=True,
    help="Hold up freezing the manager until " "there are no running sessions in the manager.",
)
@click.option(
    "--force-kill",
    is_flag=True,
    help="Kill all running sessions immediately and freeze the manager.",
)
def freeze(wait, force_kill):
    """Freeze manager."""
    if wait and force_kill:
        print(
            "You cannot use both --wait and --force-kill options " "at the same time.",
            file=sys.stderr,
        )
        return
    try:
        with Session() as session:
            if wait:
                while True:
                    resp = session.Manager.status()
                    active_sessions_num = resp["active_sessions"]
                    if active_sessions_num == 0:
                        break
                    print_wait(
                        "Waiting for all sessions terminated... ({0} left)".format(
                            active_sessions_num
                        )
                    )
                    time.sleep(3)
                print_done("All sessions are terminated.")

            if force_kill:
                print_wait("Killing all sessions...")

            session.Manager.freeze(force_kill=force_kill)

            if force_kill:
                print_done("All sessions are killed.")

            print("Manager is successfully frozen.")
    except Exception as e:
        print_error(e)
        sys.exit(ExitCode.FAILURE)


@manager.command()
def unfreeze():
    """Unfreeze manager."""
    try:
        with Session() as session:
            session.Manager.unfreeze()
            print("Manager is successfully unfrozen.")
    except Exception as e:
        print_error(e)
        sys.exit(ExitCode.FAILURE)


@admin.group()
def announcement():
    """Global announcement related commands"""


@announcement.command()
def get():
    """Get current announcement."""
    try:
        with Session() as session:
            result = session.Manager.get_announcement()
            if result.get("enabled", False):
                msg = result.get("message")
                print(msg)
            else:
                print("No announcements.")
    except Exception as e:
        print_error(e)
        sys.exit(ExitCode.FAILURE)


@announcement.command()
@click.option("-m", "--message", default=None, type=click.STRING)
def update(message):
    """
    Post new announcement.

    MESSAGE: Announcement message.
    """
    try:
        with Session() as session:
            if message is None:
                message = click.edit(
                    "<!-- Use Markdown format to edit the announcement message -->",
                )
            if message is None:
<<<<<<< HEAD
                print_info('Cancelled')
                sys.exit(ExitCode.FAILURE)
=======
                print_info("Cancelled")
                sys.exit(1)
>>>>>>> f05b4362
            session.Manager.update_announcement(enabled=True, message=message)
        print_done("Posted new announcement.")
    except Exception as e:
        print_error(e)
        sys.exit(ExitCode.FAILURE)


@announcement.command()
def delete():
    """Delete current announcement."""
    if not ask_yn():
<<<<<<< HEAD
        print_info('Cancelled.')
        sys.exit(ExitCode.FAILURE)
=======
        print_info("Cancelled.")
        sys.exit(1)
>>>>>>> f05b4362
    try:
        with Session() as session:
            session.Manager.update_announcement(enabled=False)
        print_done("Deleted announcement.")
    except Exception as e:
        print_error(e)
        sys.exit(ExitCode.FAILURE)


@announcement.command()
def dismiss():
    """Do not show the same announcement again."""
    if not ask_yn():
<<<<<<< HEAD
        print_info('Cancelled.')
        sys.exit(ExitCode.FAILURE)
=======
        print_info("Cancelled.")
        sys.exit(1)
>>>>>>> f05b4362
    try:
        local_state_path = Path(appdirs.user_state_dir("backend.ai", "Lablup"))
        with open(local_state_path / "announcement.json", "rb") as f:
            state = json.load(f)
        state["dismissed"] = True
        with open(local_state_path / "announcement.json", "w") as f:
            json.dump(state, f)
        print_done("Dismissed the last shown announcement.")
    except (IOError, json.JSONDecodeError):
<<<<<<< HEAD
        print_fail('No announcements seen yet.')
        sys.exit(ExitCode.FAILURE)
=======
        print_fail("No announcements seen yet.")
        sys.exit(1)
>>>>>>> f05b4362
    except Exception as e:
        print_error(e)
        sys.exit(ExitCode.FAILURE)


@manager.group()
def scheduler():
    """
    The scheduler operation command group.
    """
    pass


@scheduler.command()
@click.argument("agent_ids", nargs=-1)
def include_agents(agent_ids):
    """
    Include agents in scheduling, meaning that the given agents
    will be considered to be ready for creating new session containers.
    """
    try:
        with Session() as session:
            session.Manager.scheduler_op("include-agents", agent_ids)
        print_done("The given agents now accepts new sessions.")
    except Exception as e:
        print_error(e)
        sys.exit(ExitCode.FAILURE)


@scheduler.command()
@click.argument("agent_ids", nargs=-1)
def exclude_agents(agent_ids):
    """
    Exclude agents from scheduling, meaning that the given agents
    will no longer start new sessions unless they are "included" again,
    regardless of their restarts and rejoining events.
    """
    try:
        with Session() as session:
            session.Manager.scheduler_op("exclude-agents", agent_ids)
        print_done("The given agents will no longer start new sessions.")
    except Exception as e:
        print_error(e)
        sys.exit(ExitCode.FAILURE)<|MERGE_RESOLUTION|>--- conflicted
+++ resolved
@@ -134,13 +134,8 @@
                     "<!-- Use Markdown format to edit the announcement message -->",
                 )
             if message is None:
-<<<<<<< HEAD
-                print_info('Cancelled')
+                print_info("Cancelled")
                 sys.exit(ExitCode.FAILURE)
-=======
-                print_info("Cancelled")
-                sys.exit(1)
->>>>>>> f05b4362
             session.Manager.update_announcement(enabled=True, message=message)
         print_done("Posted new announcement.")
     except Exception as e:
@@ -152,13 +147,8 @@
 def delete():
     """Delete current announcement."""
     if not ask_yn():
-<<<<<<< HEAD
-        print_info('Cancelled.')
-        sys.exit(ExitCode.FAILURE)
-=======
         print_info("Cancelled.")
-        sys.exit(1)
->>>>>>> f05b4362
+        sys.exit(ExitCode.FAILURE)
     try:
         with Session() as session:
             session.Manager.update_announcement(enabled=False)
@@ -172,13 +162,8 @@
 def dismiss():
     """Do not show the same announcement again."""
     if not ask_yn():
-<<<<<<< HEAD
-        print_info('Cancelled.')
-        sys.exit(ExitCode.FAILURE)
-=======
         print_info("Cancelled.")
-        sys.exit(1)
->>>>>>> f05b4362
+        sys.exit(ExitCode.FAILURE)
     try:
         local_state_path = Path(appdirs.user_state_dir("backend.ai", "Lablup"))
         with open(local_state_path / "announcement.json", "rb") as f:
@@ -188,13 +173,8 @@
             json.dump(state, f)
         print_done("Dismissed the last shown announcement.")
     except (IOError, json.JSONDecodeError):
-<<<<<<< HEAD
-        print_fail('No announcements seen yet.')
-        sys.exit(ExitCode.FAILURE)
-=======
         print_fail("No announcements seen yet.")
-        sys.exit(1)
->>>>>>> f05b4362
+        sys.exit(ExitCode.FAILURE)
     except Exception as e:
         print_error(e)
         sys.exit(ExitCode.FAILURE)
