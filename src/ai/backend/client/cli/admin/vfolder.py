from __future__ import annotations

import sys

import click
import humanize
from tabulate import tabulate

from ai.backend.cli.types import ExitCode
from ai.backend.client.func.vfolder import _default_list_fields
from ai.backend.client.session import Session

from ..extensions import pass_ctx_obj
from ..pretty import print_error, print_fail, print_warn
from ..types import CLIContext
from ..vfolder import vfolder as user_vfolder
from . import admin


@admin.group()
def vfolder() -> None:
    """
    VFolder administration commands.
    """


def _list_cmd(docs: str = None):
    @pass_ctx_obj
<<<<<<< HEAD
    @click.option("-j", "--project", type=str, default=None, help="Filter by project ID.")
=======
>>>>>>> 9e00e4f6
    @click.option(
        "-g",
        "--group",
        type=str,
        default=None,
<<<<<<< HEAD
        help="Filter by project ID. This option is deprecated, use `--project` option instead.",
    )
    @click.option("--filter", "filter_", default=None, help="Set the query filter expression.")
    @click.option("--order", default=None, help="Set the query ordering expression.")
=======
        help="""\b
        Filter by group ID.

        \b
        EXAMPLE
            --group "$(backend.ai admin group list | grep 'example-group-name' | awk '{print $1}')"

        \b
        """,
    )
    @click.option(
        "--filter",
        "filter_",
        default=None,
        help="""\b
        Set the query filter expression.

        \b
        COLUMNS
            host, name, created_at, creator,
            ownership_type (UESR, GROUP),
            status (READY, PERFORMING, CLONING, DELETING, MOUNTED),
            permission (READ_ONLY, READ_WRITE, RW_DELETE, OWNER_PERM)

        \b
        OPERATORS
            Binary Operators: ==, !=, <, <=, >, >=, is, isnot, like, ilike(case-insensitive), in, contains
            Condition Operators: &, |
            Special Symbol: % (wildcard for like and ilike operators)

        \b
        EXAMPLE QUERIES
            --filter 'status == "READY" & permission in ["READ_ONLY", "READ_WRITE"]'
            --filter 'created_at >= "2021-01-01" & created_at < "2023-01-01"'
            --filter 'creator ilike "%@example.com"'

        \b
        """,
    )
    @click.option(
        "--order",
        default=None,
        help="""\b
        Set the query ordering expression.

        \b
        COLUMNS
            host, name, created_at, creator, ownership_type, status, permission

        \b
        OPTIONS
            ascending order (default): (+)column_name
            descending order: -column_name

        \b
        EXAMPLE
            --order 'host'
            --order '+host'
            --order '-created_at'

        \b
        """,
    )
>>>>>>> 9e00e4f6
    @click.option("--offset", default=0, help="The index of the current page start for pagination.")
    @click.option("--limit", type=int, default=None, help="The page size for pagination.")
    def list(ctx: CLIContext, project, group, filter_, order, offset, limit) -> None:
        """
        List virtual folders.
        """
        if group:
            print_warn("`--group` option is deprecated. Use `--project` option instead.")
            if not project:
                project = group
            else:
                print_fail("Cannot use `--project` and `--group` options simultaneously.")
                sys.exit(ExitCode.FAILURE)
        try:
            with Session() as session:
                fetch_func = lambda pg_offset, pg_size: session.VFolder.paginated_list(
                    project,
                    fields=_default_list_fields,
                    page_offset=pg_offset,
                    page_size=pg_size,
                    filter=filter_,
                    order=order,
                )
                ctx.output.print_paginated_list(
                    fetch_func,
                    initial_page_offset=offset,
                    page_size=limit,
                )
        except Exception as e:
            ctx.output.print_error(e)
            sys.exit(ExitCode.FAILURE)

    if docs is not None:
        list.__doc__ = docs
    return list


user_vfolder.command()(_list_cmd())
vfolder.command()(_list_cmd())


@vfolder.command()
def list_hosts():
    """
    List all mounted hosts from virtual folder root.
    (superadmin privilege required)
    """
    with Session() as session:
        try:
            resp = session.VFolder.list_all_hosts()
            print("Default vfolder host: {}".format(resp["default"]))
            print("Mounted hosts: {}".format(", ".join(resp["allowed"])))
        except Exception as e:
            print_error(e)
            sys.exit(ExitCode.FAILURE)


@vfolder.command()
@click.argument("vfolder_host")
def perf_metric(vfolder_host):
    """
    Show the performance statistics of a vfolder host.
    (superadmin privilege required)

    A vfolder host consists of a string of the storage proxy name and the volume name
    separated by a colon. (e.g., "local:volume1")
    """
    with Session() as session:
        try:
            resp = session.VFolder.get_performance_metric(vfolder_host)
            print(
                tabulate(
                    [
                        (k, humanize.naturalsize(v, binary=True) if "bytes" in k else f"{v:.2f}")
                        for k, v in resp["metric"].items()
                    ],
                    headers=("Key", "Value"),
                )
            )
        except Exception as e:
            print_error(e)
            sys.exit(ExitCode.FAILURE)


@vfolder.command()
@click.option(
    "-a", "--agent-id", type=str, default=None, help="Target agent to fetch fstab contents."
)
def get_fstab_contents(agent_id):
    """
    Get contents of fstab file from a node.
    (superadmin privilege required)

    If agent-id is not specified, manager's fstab contents will be returned.
    """
    with Session() as session:
        try:
            resp = session.VFolder.get_fstab_contents(agent_id)
        except Exception as e:
            print_error(e)
            sys.exit(ExitCode.FAILURE)
        print(resp)


@vfolder.command()
def list_mounts():
    """
    List all mounted hosts in virtual folder root.
    (superadmin privilege required)
    """
    with Session() as session:
        try:
            resp = session.VFolder.list_mounts()
        except Exception as e:
            print_error(e)
            sys.exit(ExitCode.FAILURE)
        print("manager")
        for k, v in resp["manager"].items():
            print(" ", k, ":", v)
        print("\nagents")
        for aid, data in resp["agents"].items():
            print(" ", aid)
            for k, v in data.items():
                print("   ", k, ":", v)


@vfolder.command()
@click.argument("fs-location", type=str)
@click.argument("name", type=str)
@click.option("-o", "--options", type=str, default=None, help="Mount options.")
@click.option("--edit-fstab", is_flag=True, help="Edit fstab file to mount permanently.")
def mount_host(fs_location, name, options, edit_fstab):
    """
    Mount a host in virtual folder root.
    (superadmin privilege required)

    \b
    FS-LOCATION: Location of file system to be mounted.
    NAME: Name of mounted host.
    """
    with Session() as session:
        try:
            resp = session.VFolder.mount_host(name, fs_location, options, edit_fstab)
        except Exception as e:
            print_error(e)
            sys.exit(ExitCode.FAILURE)
        print("manager")
        for k, v in resp["manager"].items():
            print(" ", k, ":", v)
        print("agents")
        for aid, data in resp["agents"].items():
            print(" ", aid)
            for k, v in data.items():
                print("   ", k, ":", v)


@vfolder.command()
@click.argument("name", type=str)
@click.option("--edit-fstab", is_flag=True, help="Edit fstab file to mount permanently.")
def umount_host(name, edit_fstab):
    """
    Unmount a host from virtual folder root.
    (superadmin privilege required)

    \b
    NAME: Name of mounted host.
    """
    with Session() as session:
        try:
            resp = session.VFolder.umount_host(name, edit_fstab)
        except Exception as e:
            print_error(e)
            sys.exit(ExitCode.FAILURE)
        print("manager")
        for k, v in resp["manager"].items():
            print(" ", k, ":", v)
        print("agents")
        for aid, data in resp["agents"].items():
            print(" ", aid)
            for k, v in data.items():
                print("   ", k, ":", v)


@vfolder.command
def list_shared_vfolders():
    """
    List all shared vfolder.
    (superadmin privilege required)
    """
    with Session() as session:
        try:
            resp = session.VFolder.list_shared_vfolders()
            result = resp.get("shared", [])
            for _result in result:
                print(
                    'Virtual folder "{0}" (ID: {1})'.format(
                        _result["vfolder_name"], _result["vfolder_id"]
                    )
                )
                print("- Owner: {0}".format(_result["owner"]))
                print("- Status: {0}".format(_result["status"]))
                print("- Permission: {0}".format(_result["perm"]))
                print("- Folder Type: {0}".format(_result["type"]))
                shared_to = _result.get("shared_to", {})
                if shared_to:
                    print("- Shared to:")
                    for k, v in shared_to.items():
                        print("\t- {0}: {1}\n".format(k, v))
        except Exception as e:
            print_error(e)
            sys.exit(ExitCode.FAILURE)


@vfolder.command
@click.argument("vfolder_id", type=str)
def shared_vfolder_info(vfolder_id):
    """Show the vfolder permission information of the given virtual folder.

    \b
    VFOLDER_ID: ID of a virtual folder.
    """
    with Session() as session:
        try:
            resp = session.VFolder.shared_vfolder_info(vfolder_id)
            result = resp.get("shared", [])
            if result:
                _result = result[0]
                print(
                    'Virtual folder "{0}" (ID: {1})'.format(
                        _result["vfolder_name"], _result["vfolder_id"]
                    )
                )
                print("- Owner: {0}".format(_result["owner"]))
                print("- Status: {0}".format(_result["status"]))
                print("- Permission: {0}".format(_result["perm"]))
                print("- Folder Type: {0}".format(_result["type"]))
                shared_to = _result.get("shared_to", {})
                if shared_to:
                    print("- Shared to:")
                    for k, v in shared_to.items():
                        print("\t- {0}: {1}\n".format(k, v))
        except Exception as e:
            print_error(e)
            sys.exit(ExitCode.FAILURE)


@vfolder.command()
@click.argument("vfolder_id", type=str)
@click.argument("user_id", type=str)
@click.option(
    "-p", "--permission", type=str, metavar="PERMISSION", help="Folder's innate permission."
)
def update_shared_vf_permission(vfolder_id, user_id, permission):
    """
    Update permission for shared vfolders.

    \b
    VFOLDER_ID: ID of a virtual folder.
    USER_ID: ID of user who have been granted access to shared vFolder.
    PERMISSION: Permission to update. "ro" (read-only) / "rw" (read-write) / "wd" (write-delete).
    """
    with Session() as session:
        try:
            resp = session.VFolder.update_shared_vfolder(vfolder_id, user_id, permission)
            print("Updated.")
        except Exception as e:
            print_error(e)
            sys.exit(ExitCode.FAILURE)
        print(resp)


@vfolder.command()
@click.argument("vfolder_id", type=str)
@click.argument("user_id", type=str)
def remove_shared_vf_permission(vfolder_id, user_id):
    """
    Remove permission for shared vfolders.

    \b
    VFOLDER_ID: ID of a virtual folder.
    USER_ID: ID of user who have been granted access to shared vFolder.
    """
    with Session() as session:
        try:
            resp = session.VFolder.update_shared_vfolder(vfolder_id, user_id, None)
            print("Removed.")
        except Exception as e:
            print_error(e)
            sys.exit(ExitCode.FAILURE)
        print(resp)<|MERGE_RESOLUTION|>--- conflicted
+++ resolved
@@ -26,30 +26,27 @@
 
 def _list_cmd(docs: str = None):
     @pass_ctx_obj
-<<<<<<< HEAD
-    @click.option("-j", "--project", type=str, default=None, help="Filter by project ID.")
-=======
->>>>>>> 9e00e4f6
+    @click.option(
+        "-j",
+        "--project",
+        type=str,
+        default=None,
+        help="""\b
+        Filter by project ID.
+
+        \b
+        EXAMPLE
+            --project "$(backend.ai admin project list | grep 'example-project-name' | awk '{print $1}')"
+
+        \b
+        """,
+    )
     @click.option(
         "-g",
         "--group",
         type=str,
         default=None,
-<<<<<<< HEAD
         help="Filter by project ID. This option is deprecated, use `--project` option instead.",
-    )
-    @click.option("--filter", "filter_", default=None, help="Set the query filter expression.")
-    @click.option("--order", default=None, help="Set the query ordering expression.")
-=======
-        help="""\b
-        Filter by group ID.
-
-        \b
-        EXAMPLE
-            --group "$(backend.ai admin group list | grep 'example-group-name' | awk '{print $1}')"
-
-        \b
-        """,
     )
     @click.option(
         "--filter",
@@ -104,7 +101,6 @@
         \b
         """,
     )
->>>>>>> 9e00e4f6
     @click.option("--offset", default=0, help="The index of the current page start for pagination.")
     @click.option("--limit", type=int, default=None, help="The page size for pagination.")
     def list(ctx: CLIContext, project, group, filter_, order, offset, limit) -> None:
