from __future__ import annotations

import sys

import click
import humanize
from tabulate import tabulate

from ai.backend.cli.types import ExitCode
from ai.backend.client.func.vfolder import _default_list_fields
from ai.backend.client.session import Session

from ..extensions import pass_ctx_obj
from ..pretty import print_error
from ..types import CLIContext
from ..vfolder import vfolder as user_vfolder
from . import admin


@admin.group()
def vfolder() -> None:
    """
    VFolder administration commands.
    """


def _list_cmd(docs: str = None):
    @pass_ctx_obj
    @click.option("-g", "--group", type=str, default=None, help="Filter by group ID.")
    @click.option("--filter", "filter_", default=None, help="Set the query filter expression.")
    @click.option("--order", default=None, help="Set the query ordering expression.")
    @click.option("--offset", default=0, help="The index of the current page start for pagination.")
    @click.option("--limit", default=None, help="The page size for pagination.")
    def list(ctx: CLIContext, group, filter_, order, offset, limit) -> None:
        """
        List virtual folders.
        """
        try:
            with Session() as session:
                fetch_func = lambda pg_offset, pg_size: session.VFolder.paginated_list(
                    group,
                    fields=_default_list_fields,
                    page_offset=pg_offset,
                    page_size=pg_size,
                    filter=filter_,
                    order=order,
                )
                ctx.output.print_paginated_list(
                    fetch_func,
                    initial_page_offset=offset,
                    page_size=limit,
                )
        except Exception as e:
            ctx.output.print_error(e)
            sys.exit(ExitCode.FAILURE)

    if docs is not None:
        list.__doc__ = docs
    return list


user_vfolder.command()(_list_cmd())
vfolder.command()(_list_cmd())


@vfolder.command()
def list_hosts():
    """
    List all mounted hosts from virtual folder root.
    (superadmin privilege required)
    """
    with Session() as session:
        try:
            resp = session.VFolder.list_all_hosts()
            print("Default vfolder host: {}".format(resp["default"]))
            print("Mounted hosts: {}".format(", ".join(resp["allowed"])))
        except Exception as e:
            print_error(e)
            sys.exit(ExitCode.FAILURE)


@vfolder.command()
@click.argument("vfolder_host")
def perf_metric(vfolder_host):
    """
    Show the performance statistics of a vfolder host.
    (superadmin privilege required)

    A vfolder host consists of a string of the storage proxy name and the volume name
    separated by a colon. (e.g., "local:volume1")
    """
    with Session() as session:
        try:
            resp = session.VFolder.get_performance_metric(vfolder_host)
            print(
                tabulate(
                    [
                        (k, humanize.naturalsize(v, binary=True) if "bytes" in k else f"{v:.2f}")
                        for k, v in resp["metric"].items()
                    ],
                    headers=("Key", "Value"),
                )
            )
        except Exception as e:
            print_error(e)
            sys.exit(ExitCode.FAILURE)


@vfolder.command()
@click.option(
    "-a", "--agent-id", type=str, default=None, help="Target agent to fetch fstab contents."
)
def get_fstab_contents(agent_id):
    """
    Get contents of fstab file from a node.
    (superadmin privilege required)

    If agent-id is not specified, manager's fstab contents will be returned.
    """
    with Session() as session:
        try:
            resp = session.VFolder.get_fstab_contents(agent_id)
        except Exception as e:
            print_error(e)
            sys.exit(ExitCode.FAILURE)
        print(resp)


@vfolder.command()
def list_mounts():
    """
    List all mounted hosts in virtual folder root.
    (superadmin privilege required)
    """
    with Session() as session:
        try:
            resp = session.VFolder.list_mounts()
        except Exception as e:
            print_error(e)
<<<<<<< HEAD
            sys.exit(ExitCode.FAILURE)
        print('manager')
        for k, v in resp['manager'].items():
            print(' ', k, ':', v)
        print('\nagents')
        for aid, data in resp['agents'].items():
            print(' ', aid)
=======
            sys.exit(1)
        print("manager")
        for k, v in resp["manager"].items():
            print(" ", k, ":", v)
        print("\nagents")
        for aid, data in resp["agents"].items():
            print(" ", aid)
>>>>>>> f05b4362
            for k, v in data.items():
                print("   ", k, ":", v)


@vfolder.command()
@click.argument("fs-location", type=str)
@click.argument("name", type=str)
@click.option("-o", "--options", type=str, default=None, help="Mount options.")
@click.option("--edit-fstab", is_flag=True, help="Edit fstab file to mount permanently.")
def mount_host(fs_location, name, options, edit_fstab):
    """
    Mount a host in virtual folder root.
    (superadmin privilege required)

    \b
    FS-LOCATION: Location of file system to be mounted.
    NAME: Name of mounted host.
    """
    with Session() as session:
        try:
            resp = session.VFolder.mount_host(name, fs_location, options, edit_fstab)
        except Exception as e:
            print_error(e)
<<<<<<< HEAD
            sys.exit(ExitCode.FAILURE)
        print('manager')
        for k, v in resp['manager'].items():
            print(' ', k, ':', v)
        print('agents')
        for aid, data in resp['agents'].items():
            print(' ', aid)
=======
            sys.exit(1)
        print("manager")
        for k, v in resp["manager"].items():
            print(" ", k, ":", v)
        print("agents")
        for aid, data in resp["agents"].items():
            print(" ", aid)
>>>>>>> f05b4362
            for k, v in data.items():
                print("   ", k, ":", v)


@vfolder.command()
@click.argument("name", type=str)
@click.option("--edit-fstab", is_flag=True, help="Edit fstab file to mount permanently.")
def umount_host(name, edit_fstab):
    """
    Unmount a host from virtual folder root.
    (superadmin privilege required)

    \b
    NAME: Name of mounted host.
    """
    with Session() as session:
        try:
            resp = session.VFolder.umount_host(name, edit_fstab)
        except Exception as e:
            print_error(e)
<<<<<<< HEAD
            sys.exit(ExitCode.FAILURE)
        print('manager')
        for k, v in resp['manager'].items():
            print(' ', k, ':', v)
        print('agents')
        for aid, data in resp['agents'].items():
            print(' ', aid)
=======
            sys.exit(1)
        print("manager")
        for k, v in resp["manager"].items():
            print(" ", k, ":", v)
        print("agents")
        for aid, data in resp["agents"].items():
            print(" ", aid)
>>>>>>> f05b4362
            for k, v in data.items():
                print("   ", k, ":", v)<|MERGE_RESOLUTION|>--- conflicted
+++ resolved
@@ -137,23 +137,13 @@
             resp = session.VFolder.list_mounts()
         except Exception as e:
             print_error(e)
-<<<<<<< HEAD
-            sys.exit(ExitCode.FAILURE)
-        print('manager')
-        for k, v in resp['manager'].items():
-            print(' ', k, ':', v)
-        print('\nagents')
-        for aid, data in resp['agents'].items():
-            print(' ', aid)
-=======
-            sys.exit(1)
+            sys.exit(ExitCode.FAILURE)
         print("manager")
         for k, v in resp["manager"].items():
             print(" ", k, ":", v)
         print("\nagents")
         for aid, data in resp["agents"].items():
             print(" ", aid)
->>>>>>> f05b4362
             for k, v in data.items():
                 print("   ", k, ":", v)
 
@@ -177,23 +167,13 @@
             resp = session.VFolder.mount_host(name, fs_location, options, edit_fstab)
         except Exception as e:
             print_error(e)
-<<<<<<< HEAD
-            sys.exit(ExitCode.FAILURE)
-        print('manager')
-        for k, v in resp['manager'].items():
-            print(' ', k, ':', v)
-        print('agents')
-        for aid, data in resp['agents'].items():
-            print(' ', aid)
-=======
-            sys.exit(1)
+            sys.exit(ExitCode.FAILURE)
         print("manager")
         for k, v in resp["manager"].items():
             print(" ", k, ":", v)
         print("agents")
         for aid, data in resp["agents"].items():
             print(" ", aid)
->>>>>>> f05b4362
             for k, v in data.items():
                 print("   ", k, ":", v)
 
@@ -214,22 +194,12 @@
             resp = session.VFolder.umount_host(name, edit_fstab)
         except Exception as e:
             print_error(e)
-<<<<<<< HEAD
-            sys.exit(ExitCode.FAILURE)
-        print('manager')
-        for k, v in resp['manager'].items():
-            print(' ', k, ':', v)
-        print('agents')
-        for aid, data in resp['agents'].items():
-            print(' ', aid)
-=======
-            sys.exit(1)
+            sys.exit(ExitCode.FAILURE)
         print("manager")
         for k, v in resp["manager"].items():
             print(" ", k, ":", v)
         print("agents")
         for aid, data in resp["agents"].items():
             print(" ", aid)
->>>>>>> f05b4362
             for k, v in data.items():
                 print("   ", k, ":", v)