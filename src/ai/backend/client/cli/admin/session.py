from __future__ import annotations

import sys
import uuid
from typing import Any, Dict, List

import click

from ai.backend.cli.types import ExitCode
from ai.backend.client.output.fields import session_fields, session_fields_v5
from ai.backend.client.output.types import FieldSpec
from ai.backend.client.session import Session

from ..extensions import pass_ctx_obj
from ..main import main
from ..pretty import print_fail
from ..session import session as user_session
from ..types import CLIContext
from . import admin

SessionItem = Dict[str, Any]


@admin.group()
def session() -> None:
    """
    Session administration commands.
    """


def _list_cmd(name: str = "list", docs: str = None):
    @pass_ctx_obj
    @click.option(
        "-s",
        "--status",
        default=None,
        type=click.Choice(
            [
                "PENDING",
                "SCHEDULED",
                "PREPARING",
                "BUILDING",
                "RUNNING",
                "RESTARTING",
                "RESIZING",
                "SUSPENDED",
                "TERMINATING",
                "TERMINATED",
                "ERROR",
                "CANCELLED",
                "ALL",  # special case
            ]
        ),
        help="Filter by the given status",
    )
    @click.option(
        "--access-key",
        type=str,
        default=None,
        help="Get sessions for a specific access key " "(only works if you are a super-admin)",
    )
    @click.option("--name-only", is_flag=True, help="Display session names only.")
    @click.option(
        "--dead", is_flag=True, help="Filter only dead sessions. Ignores --status option."
    )
    @click.option(
        "--running",
        is_flag=True,
        help="Filter only scheduled and running sessions. Ignores --status option.",
    )
    @click.option("--detail", is_flag=True, help="Show more details using more columns.")
    @click.option("-f", "--format", default=None, help="Display only specified fields.")
    @click.option(
        "--plain",
        is_flag=True,
        help="Display the session list without decorative line drawings and the header.",
    )
    @click.option("--filter", "filter_", default=None, help="Set the query filter expression.")
    @click.option("--order", default=None, help="Set the query ordering expression.")
    @click.option(
        "--offset", default=0, type=int, help="The index of the current page start for pagination."
    )
    @click.option("--limit", default=None, type=int, help="The page size for pagination.")
    def list(
        ctx: CLIContext,
        status: str | None,
        access_key: str | None,
        name_only: str | None,
        dead: bool,
        running: bool,
        detail: bool,
        format: str | None,
        plain: bool,
        filter_: str | None,
        order: str | None,
        offset: int,
        limit: int | None,
    ) -> None:
        """
        List and manage compute sessions.
        """
        fields: List[FieldSpec] = []
        with Session() as session:
            is_admin = session.KeyPair(session.config.access_key).info()["is_admin"]
            try:
                fields.append(session_fields["name"])
                if is_admin:
                    fields.append(session_fields["access_key"])
            except Exception as e:
                ctx.output.print_error(e)
                sys.exit(ExitCode.FAILURE)
            if name_only:
                pass
            elif format is not None:
                options = format.split(",")
                for opt in options:
                    if opt not in session_fields:
                        ctx.output.print_fail(f"There is no such format option: {opt}")
<<<<<<< HEAD
                        sys.exit(ExitCode.INVALID_ARGUMENTS)
                fields = [
                    session_fields[opt] for opt in options
                ]
=======
                        sys.exit(1)
                fields = [session_fields[opt] for opt in options]
>>>>>>> f05b4362
            else:
                if session.api_version[0] >= 6:
                    fields.append(session_fields["session_id"])
                fields.extend(
                    [
                        session_fields["group_name"],
                        session_fields["kernel_id"],
                        session_fields["image"],
                        session_fields["type"],
                        session_fields["status"],
                        session_fields["status_info"],
                        session_fields["status_changed"],
                        session_fields["result"],
                    ]
                )
                if detail:
                    fields.extend(
                        [
                            session_fields["tag"],
                            session_fields["created_at"],
                            session_fields["occupied_slots"],
                        ]
                    )

        no_match_name = None
        if status is None:
            status = ",".join(
                [
                    "PENDING",
                    "SCHEDULED",
                    "PREPARING",
                    "PULLING",
                    "RUNNING",
                    "RESTARTING",
                    "TERMINATING",
                    "RESIZING",
                    "SUSPENDED",
                    "ERROR",
                ]
            )
            no_match_name = "active"
        if running:
            status = ",".join(
                [
                    "PREPARING",
                    "PULLING",
                    "RUNNING",
                ]
            )
            no_match_name = "running"
        if dead:
            status = ",".join(
                [
                    "CANCELLED",
                    "TERMINATED",
                ]
            )
            no_match_name = "dead"
        if status == "ALL":
            status = ",".join(
                [
                    "PENDING",
                    "SCHEDULED",
                    "PREPARING",
                    "PULLING",
                    "RUNNING",
                    "RESTARTING",
                    "TERMINATING",
                    "RESIZING",
                    "SUSPENDED",
                    "ERROR",
                    "CANCELLED",
                    "TERMINATED",
                ]
            )
            no_match_name = "in any status"
        if no_match_name is None:
            no_match_name = status.lower()

        try:
            with Session() as session:
                fetch_func = lambda pg_offset, pg_size: session.ComputeSession.paginated_list(
                    status,
                    access_key,
                    fields=fields,
                    page_offset=pg_offset,
                    page_size=pg_size,
                    filter=filter_,
                    order=order,
                )
                ctx.output.print_paginated_list(
                    fetch_func,
                    initial_page_offset=offset,
                    page_size=limit,
                )
        except Exception as e:
            ctx.output.print_error(e)
            sys.exit(ExitCode.FAILURE)

    list.__name__ = name
    if docs is not None:
        list.__doc__ = docs
    return list


# Make it available as:
# - backend.ai ps
# - backend.ai admin session list
main.command()(_list_cmd(name="ps", docs='Alias of "session list"'))
user_session.command()(_list_cmd(docs='Alias of "admin session list"'))
session.command()(_list_cmd())


def _info_cmd(docs: str = None):
    @pass_ctx_obj
    @click.argument("session_id", metavar="SESSID")
    def info(ctx: CLIContext, session_id: str) -> None:
        """
        Show detailed information for a running compute session.
        """
        with Session() as session_:
            fields = [
                session_fields["name"],
            ]
            if session_.api_version[0] >= 6:
                fields.append(session_fields["session_id"])
                fields.append(session_fields["kernel_id"])
            fields.extend(
                [
                    session_fields["image"],
                    session_fields["tag"],
                    session_fields["created_at"],
                    session_fields["terminated_at"],
                    session_fields["status"],
                    session_fields["status_info"],
                    session_fields["status_data"],
                    session_fields["occupied_slots"],
                ]
            )
            if session_.api_version[0] >= 6:
                fields.append(session_fields["containers"])
            else:
                fields.append(session_fields_v5["containers"])
            fields.append(session_fields["dependencies"])
            q = "query($id: UUID!) {" "  compute_session(id: $id) {" "    $fields" "  }" "}"
            try:
                uuid.UUID(session_id)
            except ValueError:
                print_fail("In API v5 or later, the session ID must be given in the UUID format.")
<<<<<<< HEAD
                sys.exit(ExitCode.FAILURE)
            v = {'id': session_id}
            q = q.replace('$fields', ' '.join(f.field_ref for f in fields))
=======
                sys.exit(1)
            v = {"id": session_id}
            q = q.replace("$fields", " ".join(f.field_ref for f in fields))
>>>>>>> f05b4362
            try:
                resp = session_.Admin.query(q, v)
            except Exception as e:
                ctx.output.print_error(e)
<<<<<<< HEAD
                sys.exit(ExitCode.FAILURE)
            if resp['compute_session'] is None:
=======
                sys.exit(1)
            if resp["compute_session"] is None:
>>>>>>> f05b4362
                if session_.api_version[0] < 5:
                    ctx.output.print_fail("There is no such running compute session.")
                else:
<<<<<<< HEAD
                    ctx.output.print_fail('There is no such compute session.')
                sys.exit(ExitCode.FAILURE)
            ctx.output.print_item(resp['compute_session'], fields)
=======
                    ctx.output.print_fail("There is no such compute session.")
                sys.exit(1)
            ctx.output.print_item(resp["compute_session"], fields)
>>>>>>> f05b4362

    if docs is not None:
        info.__doc__ = docs
    return info


main.command()(_info_cmd(docs='Alias of "session info"'))
user_session.command()(_info_cmd(docs='Alias of "admin session info"'))
session.command()(_info_cmd())<|MERGE_RESOLUTION|>--- conflicted
+++ resolved
@@ -116,15 +116,8 @@
                 for opt in options:
                     if opt not in session_fields:
                         ctx.output.print_fail(f"There is no such format option: {opt}")
-<<<<<<< HEAD
                         sys.exit(ExitCode.INVALID_ARGUMENTS)
-                fields = [
-                    session_fields[opt] for opt in options
-                ]
-=======
-                        sys.exit(1)
                 fields = [session_fields[opt] for opt in options]
->>>>>>> f05b4362
             else:
                 if session.api_version[0] >= 6:
                     fields.append(session_fields["session_id"])
@@ -274,38 +267,21 @@
                 uuid.UUID(session_id)
             except ValueError:
                 print_fail("In API v5 or later, the session ID must be given in the UUID format.")
-<<<<<<< HEAD
-                sys.exit(ExitCode.FAILURE)
-            v = {'id': session_id}
-            q = q.replace('$fields', ' '.join(f.field_ref for f in fields))
-=======
-                sys.exit(1)
+                sys.exit(ExitCode.FAILURE)
             v = {"id": session_id}
             q = q.replace("$fields", " ".join(f.field_ref for f in fields))
->>>>>>> f05b4362
             try:
                 resp = session_.Admin.query(q, v)
             except Exception as e:
                 ctx.output.print_error(e)
-<<<<<<< HEAD
-                sys.exit(ExitCode.FAILURE)
-            if resp['compute_session'] is None:
-=======
-                sys.exit(1)
+                sys.exit(ExitCode.FAILURE)
             if resp["compute_session"] is None:
->>>>>>> f05b4362
                 if session_.api_version[0] < 5:
                     ctx.output.print_fail("There is no such running compute session.")
                 else:
-<<<<<<< HEAD
-                    ctx.output.print_fail('There is no such compute session.')
+                    ctx.output.print_fail("There is no such compute session.")
                 sys.exit(ExitCode.FAILURE)
             ctx.output.print_item(resp['compute_session'], fields)
-=======
-                    ctx.output.print_fail("There is no such compute session.")
-                sys.exit(1)
-            ctx.output.print_item(resp["compute_session"], fields)
->>>>>>> f05b4362
 
     if docs is not None:
         info.__doc__ = docs
