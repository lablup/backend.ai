import getpass
import json
import sys
import warnings

import click

from ai.backend.cli.types import ExitCode

from .. import __version__
from ..config import get_config, local_state_path
from ..exceptions import BackendClientError
from ..session import Session
from .main import main
from .pretty import print_done, print_error, print_fail, print_warn


@main.command()
def config():
    """
    Shows the current configuration.
    """
    config = get_config()
    click.echo(
        "API endpoint: {0} (mode: {1})".format(
            click.style(str(config.endpoint), bold=True),
            click.style(str(config.endpoint_type), fg="cyan", bold=True),
        )
    )
    click.echo(
        "Client version: {0} (API: {1})".format(
            click.style(__version__, bold=True),
            click.style(config.version, bold=True),
        )
    )
    if sys.stdout.isatty():
        click.echo("Server version: ...")
        click.echo("Negotiated API version: ...")
    else:
        with Session() as sess:
            try:
                versions = sess.System.get_versions()
            except BackendClientError:
                click.echo("Server version: (failed to fetch)")
            else:
                click.echo(
                    "Server version: {0} (API: {1})".format(
                        versions.get("manager", "pre-19.03"),
                        versions["version"],
                    )
                )
            click.echo("Negotiated API version: {0}".format(sess.api_version))
    nrows = 1
    if config.domain:
        click.echo('Domain name: "{0}"'.format(click.style(config.domain, bold=True)))
        nrows += 1
    if config.group:
        click.echo('Group name: "{0}"'.format(click.style(config.group, bold=True)))
        nrows += 1
    if config.is_anonymous:
        click.echo("Access key: (this is an anonymous session)")
        nrows += 1
    elif config.endpoint_type == "docker":
        pass
    elif config.endpoint_type == "session":
        if (local_state_path / "cookie.dat").exists() and (
            local_state_path / "config.json"
        ).exists():
            sess_config = json.loads((local_state_path / "config.json").read_text())
            click.echo(
                'Username: "{0}"'.format(click.style(sess_config.get("username", ""), bold=True))
            )
            nrows += 1
    else:
        click.echo('Access key: "{0}"'.format(click.style(config.access_key, bold=True)))
        nrows += 1
        masked_skey = config.secret_key[:6] + ("*" * 24) + config.secret_key[-10:]
        click.echo('Secret key: "{0}"'.format(click.style(masked_skey, bold=True)))
        nrows += 1
    click.echo("Signature hash type: {0}".format(click.style(config.hash_type, bold=True)))
    nrows += 1
    click.echo(
        "Skip SSL certificate validation? {0}".format(
            click.style(str(config.skip_sslcert_validation), bold=True)
        )
    )
    nrows += 1
    if sys.stdout.isatty():
        sys.stdout.flush()
        with warnings.catch_warnings(record=True) as captured_warnings, Session() as sess:
            click.echo("\u001b[{0}A\u001b[2K".format(nrows + 1), nl=False)
            try:
                versions = sess.System.get_versions()
            except BackendClientError:
                click.echo(
                    "Server version: {0}".format(
                        click.style("(failed to fetch)", fg="red", bold=True),
                    )
                )
            else:
                click.echo(
                    "Server version: {0} (API: {1})".format(
                        click.style(versions.get("manager", "pre-19.03"), bold=True),
                        click.style(versions["version"], bold=True),
                    )
                )
            click.echo("\u001b[2K", nl=False)
            click.echo(
                "Negotiated API version: {0}".format(
                    click.style("v{0[0]}.{0[1]}".format(sess.api_version), bold=True),
                )
            )
            click.echo("\u001b[{0}B".format(nrows), nl=False)
            sys.stdout.flush()
        for w in captured_warnings:
            warnings.showwarning(w.message, w.category, w.filename, w.lineno, w.line)


@main.command()
def login():
    """
    Log-in to the console API proxy.
    It stores the current session cookie in the OS-default
    local application data location.
    """
    user_id = input("User ID: ")
    password = getpass.getpass()

    config = get_config()
    if config.endpoint_type != "session":
        print_warn('To use login, your endpoint type must be "session".')
        raise click.Abort()

    with Session() as session:
        try:
            result = session.Auth.login(user_id, password)
<<<<<<< HEAD
            if not result['authenticated']:
                print_fail('Login failed.')
                sys.exit(ExitCode.FAILURE)
            print_done('Login succeeded.')
=======
            if not result["authenticated"]:
                print_fail("Login failed.")
                sys.exit(1)
            print_done("Login succeeded.")
>>>>>>> f05b4362

            local_state_path.mkdir(parents=True, exist_ok=True)
            session.aiohttp_session.cookie_jar.update_cookies(result["cookies"])
            session.aiohttp_session.cookie_jar.save(local_state_path / "cookie.dat")
            (local_state_path / "config.json").write_text(json.dumps(result.get("config", {})))
        except Exception as e:
            print_error(e)


@main.command()
def logout():
    """
    Log-out from the console API proxy and clears the local cookie data.
    """
    config = get_config()
    if config.endpoint_type != "session":
        print_warn('To use logout, your endpoint type must be "session".')
        raise click.Abort()

    with Session() as session:
        try:
            session.Auth.logout()
            print_done("Logout done.")
            try:
                (local_state_path / "cookie.dat").unlink()
                (local_state_path / "config.json").unlink()
            except (IOError, PermissionError):
                pass
        except Exception as e:
            print_error(e)


@main.command()
@click.argument("old_password", metavar="OLD_PASSWORD")
@click.argument("new_password", metavar="NEW_PASSWORD")
@click.argument("new_password2", metavar="NEW_PASSWORD2")
def update_password(old_password, new_password, new_password2):
    """
    Update user's password.
    """
    config = get_config()
    if config.endpoint_type != "session":
        print_warn('To update password, your endpoint type must be "session".')
        raise click.Abort()

    with Session() as session:
        try:
            session.Auth.update_password(old_password, new_password, new_password2)
            print_done("Password updated.")
        except Exception as e:
            print_error(e)<|MERGE_RESOLUTION|>--- conflicted
+++ resolved
@@ -134,17 +134,10 @@
     with Session() as session:
         try:
             result = session.Auth.login(user_id, password)
-<<<<<<< HEAD
-            if not result['authenticated']:
-                print_fail('Login failed.')
-                sys.exit(ExitCode.FAILURE)
-            print_done('Login succeeded.')
-=======
             if not result["authenticated"]:
                 print_fail("Login failed.")
-                sys.exit(1)
+                sys.exit(ExitCode.FAILURE)
             print_done("Login succeeded.")
->>>>>>> f05b4362
 
             local_state_path.mkdir(parents=True, exist_ok=True)
             session.aiohttp_session.cookie_jar.update_cookies(result["cookies"])
