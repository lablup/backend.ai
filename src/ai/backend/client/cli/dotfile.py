--- conflicted
+++ resolved
@@ -43,23 +43,20 @@
     "-j",
     "--project",
     metavar="PROJECT",
-    help="Sepcify the project name or id of project dotfiles. "
-    "(If project name is provided, domain name must be specified with option -d)",
+    help=(
+        "Sepcify the project name or id of project dotfiles. "
+        "(If project name is provided, domain name must be specified with option -d)"
+    ),
 )
 @click.option(
     "-g",
     "--group",
     metavar="GROUP",
-<<<<<<< HEAD
-    help="Sepcify the project name or id of project dotfiles. "
-    "(If project name is provided, domain name must be specified with option -d). "
-    "This option is deprecated, use `--project` option instead.",
-=======
-    help=(
-        "Specify the group name or id of group dotfiles. "
-        "(If group name is provided, domain name must be specified with option -d)"
-    ),
->>>>>>> fc069f4a
+    help=(
+        "Sepcify the project name or id of project dotfiles. "
+        "(If project name is provided, domain name must be specified with option -d). "
+        "This option is deprecated, use `--project` option instead."
+    ),
 )
 def create(path, permission, dotfile_path, owner_access_key, domain, project, group):
     """
@@ -116,21 +113,13 @@
     "-d", "--domain", "domain", metavar="DOMAIN", help="Specify the domain name of domain dotfiles."
 )
 @click.option(
-<<<<<<< HEAD
-    "-p",
-    "--project",
-    metavar="PROJECT",
-    help="Sepcify the project name or id of project dotfiles. "
-    "(If project name is provided, domain name must be specified with option -d)",
-=======
-    "-g",
-    "--group",
-    metavar="GROUP",
-    help=(
-        "Specify the group name or id of group dotfiles. "
-        "(If group name is provided, domain name must be specified with option -d)"
-    ),
->>>>>>> fc069f4a
+    "-p",
+    "--project",
+    metavar="PROJECT",
+    help=(
+        "Sepcify the project name or id of project dotfiles. "
+        "(If project name is provided, domain name must be specified with option -d)"
+    ),
 )
 def get(path, owner_access_key, domain, project):
     """
@@ -161,21 +150,13 @@
     "-d", "--domain", "domain", metavar="DOMAIN", help="Specify the domain name of domain dotfiles."
 )
 @click.option(
-<<<<<<< HEAD
-    "-p",
-    "--project",
-    metavar="PROJECT",
-    help="Sepcify the project name or id of project dotfiles. "
-    "(If project name is provided, domain name must be specified with option -d)",
-=======
-    "-g",
-    "--group",
-    metavar="GROUP",
-    help=(
-        "Specify the group name or id of group dotfiles. "
-        "(If group name is provided, domain name must be specified with option -d)"
-    ),
->>>>>>> fc069f4a
+    "-p",
+    "--project",
+    metavar="PROJECT",
+    help=(
+        "Sepcify the project name or id of project dotfiles. "
+        "(If project name is provided, domain name must be specified with option -d)"
+    ),
 )
 def list(owner_access_key, domain, project):
     """
@@ -233,21 +214,13 @@
     "-d", "--domain", "domain", metavar="DOMAIN", help="Specify the domain name of domain dotfiles."
 )
 @click.option(
-<<<<<<< HEAD
     "-p",
     "--project",
     metavar="RPOJECT",
-    help="Sepcify the project name or id of project dotfiles. "
-    "(If project name is provided, domain name must be specified with option -d)",
-=======
-    "-g",
-    "--group",
-    metavar="GROUP",
-    help=(
-        "Specify the group name or id of group dotfiles. "
-        "(If group name is provided, domain name must be specified with option -d)"
-    ),
->>>>>>> fc069f4a
+    help=(
+        "Sepcify the project name or id of project dotfiles. "
+        "(If project name is provided, domain name must be specified with option -d)"
+    ),
 )
 def update(path, permission, dotfile_path, owner_access_key, domain, project):
     """
@@ -290,21 +263,13 @@
     "-d", "--domain", "domain", metavar="DOMAIN", help="Specify the domain name of domain dotfiles."
 )
 @click.option(
-<<<<<<< HEAD
-    "-p",
-    "--project",
-    metavar="PROJECT",
-    help="Sepcify the project name or id of project dotfiles. "
-    "(If project name is provided, domain name must be specified with option -d)",
-=======
-    "-g",
-    "--group",
-    metavar="GROUP",
-    help=(
-        "Specify the group name or id of group dotfiles. "
-        "(If group name is provided, domain name must be specified with option -d)"
-    ),
->>>>>>> fc069f4a
+    "-p",
+    "--project",
+    metavar="PROJECT",
+    help=(
+        "Sepcify the project name or id of project dotfiles. "
+        "(If project name is provided, domain name must be specified with option -d)"
+    ),
 )
 def delete(path, force, owner_access_key, domain, project):
     """
