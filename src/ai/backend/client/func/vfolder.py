--- conflicted
+++ resolved
@@ -3,11 +3,7 @@
 import asyncio
 import uuid
 from pathlib import Path
-<<<<<<< HEAD
-from typing import Mapping, Optional, Sequence, TypeAlias, TypeVar, Union
-=======
-from typing import Any, Dict, Mapping, Optional, Sequence, Union
->>>>>>> 8fd31422
+from typing import Any, Mapping, Optional, Sequence, TypeAlias, TypeVar, Union
 
 import aiohttp
 import janus
