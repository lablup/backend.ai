from typing import Iterable, Sequence

from ai.backend.client.output.fields import keypair_resource_policy_fields
from ai.backend.client.output.types import FieldSpec

from ..session import api_session
from .base import BaseFunction, api_function

__all__ = "KeypairResourcePolicy"

_default_list_fields = (
    keypair_resource_policy_fields["name"],
    keypair_resource_policy_fields["created_at"],
    keypair_resource_policy_fields["total_resource_slots"],
    keypair_resource_policy_fields["max_concurrent_sessions"],
    keypair_resource_policy_fields["max_vfolder_count"],
    keypair_resource_policy_fields["max_vfolder_size"],
    keypair_resource_policy_fields["idle_timeout"],
    keypair_resource_policy_fields["max_containers_per_session"],
    keypair_resource_policy_fields["allowed_vfolder_hosts"],
)

_default_detail_fields = (
    keypair_resource_policy_fields["name"],
    keypair_resource_policy_fields["created_at"],
    keypair_resource_policy_fields["total_resource_slots"],
    keypair_resource_policy_fields["max_concurrent_sessions"],
    keypair_resource_policy_fields["max_vfolder_count"],
    keypair_resource_policy_fields["max_vfolder_size"],
    keypair_resource_policy_fields["idle_timeout"],
    keypair_resource_policy_fields["max_containers_per_session"],
    keypair_resource_policy_fields["allowed_vfolder_hosts"],
)


class KeypairResourcePolicy(BaseFunction):
    """
    Provides interactions with keypair resource policy.
    """

    def __init__(self, access_key: str):
        self.access_key = access_key

    @api_function
    @classmethod
<<<<<<< HEAD
    async def create(cls, name: str,
                     default_for_unspecified: int,
                     total_resource_slots: int,
                     max_session_lifetime: int,
                     max_concurrent_sessions: int,
                     max_containers_per_session: int,
                     max_vfolder_count: int,
                     max_vfolder_size: int,
                     idle_timeout: int,
                     allowed_vfolder_hosts: Sequence[str],
                     fields: Iterable[str] = None) -> dict:
=======
    async def create(
        cls,
        name: str,
        default_for_unspecified: int,
        total_resource_slots: int,
        max_concurrent_sessions: int,
        max_containers_per_session: int,
        max_vfolder_count: int,
        max_vfolder_size: int,
        idle_timeout: int,
        allowed_vfolder_hosts: Sequence[str],
        fields: Iterable[str] = None,
    ) -> dict:
>>>>>>> 141844d3
        """
        Creates a new keypair resource policy with the given options.
        You need an admin privilege for this operation.
        """
        if fields is None:
            fields = ("name",)
        q = (
            "mutation($name: String!, $input: CreateKeyPairResourcePolicyInput!) {"
            + "  create_keypair_resource_policy(name: $name, props: $input) {"
            "    ok msg resource_policy { $fields }"
            "  }"
            "}"
        )
        q = q.replace("$fields", " ".join(fields))
        variables = {
<<<<<<< HEAD
            'name': name,
            'input': {
                'default_for_unspecified': default_for_unspecified,
                'total_resource_slots': total_resource_slots,
                'max_session_lifetime': max_session_lifetime,
                'max_concurrent_sessions': max_concurrent_sessions,
                'max_containers_per_session': max_containers_per_session,
                'max_vfolder_count': max_vfolder_count,
                'max_vfolder_size': max_vfolder_size,
                'idle_timeout': idle_timeout,
                'allowed_vfolder_hosts': allowed_vfolder_hosts,
=======
            "name": name,
            "input": {
                "default_for_unspecified": default_for_unspecified,
                "total_resource_slots": total_resource_slots,
                "max_concurrent_sessions": max_concurrent_sessions,
                "max_containers_per_session": max_containers_per_session,
                "max_vfolder_count": max_vfolder_count,
                "max_vfolder_size": max_vfolder_size,
                "idle_timeout": idle_timeout,
                "allowed_vfolder_hosts": allowed_vfolder_hosts,
>>>>>>> 141844d3
            },
        }
        data = await api_session.get().Admin._query(q, variables)
        return data["create_keypair_resource_policy"]

    @api_function
    @classmethod
<<<<<<< HEAD
    async def update(cls, name: str,
                     default_for_unspecified: int,
                     total_resource_slots: int,
                     max_session_lifetime: int,
                     max_concurrent_sessions: int,
                     max_containers_per_session: int,
                     max_vfolder_count: int,
                     max_vfolder_size: int,
                     idle_timeout: int,
                     allowed_vfolder_hosts: Sequence[str]) -> dict:
=======
    async def update(
        cls,
        name: str,
        default_for_unspecified: int,
        total_resource_slots: int,
        max_concurrent_sessions: int,
        max_containers_per_session: int,
        max_vfolder_count: int,
        max_vfolder_size: int,
        idle_timeout: int,
        allowed_vfolder_hosts: Sequence[str],
    ) -> dict:
>>>>>>> 141844d3
        """
        Updates an existing keypair resource policy with the given options.
        You need an admin privilege for this operation.
        """
        q = (
            "mutation($name: String!, $input: ModifyKeyPairResourcePolicyInput!) {"
            + "  modify_keypair_resource_policy(name: $name, props: $input) {"
            "    ok msg"
            "  }"
            "}"
        )
        variables = {
<<<<<<< HEAD
            'name': name,
            'input': {
                'default_for_unspecified': default_for_unspecified,
                'total_resource_slots': total_resource_slots,
                'max_session_lifetime': max_session_lifetime,
                'max_concurrent_sessions': max_concurrent_sessions,
                'max_containers_per_session': max_containers_per_session,
                'max_vfolder_count': max_vfolder_count,
                'max_vfolder_size': max_vfolder_size,
                'idle_timeout': idle_timeout,
                'allowed_vfolder_hosts': allowed_vfolder_hosts,
=======
            "name": name,
            "input": {
                "default_for_unspecified": default_for_unspecified,
                "total_resource_slots": total_resource_slots,
                "max_concurrent_sessions": max_concurrent_sessions,
                "max_containers_per_session": max_containers_per_session,
                "max_vfolder_count": max_vfolder_count,
                "max_vfolder_size": max_vfolder_size,
                "idle_timeout": idle_timeout,
                "allowed_vfolder_hosts": allowed_vfolder_hosts,
>>>>>>> 141844d3
            },
        }
        data = await api_session.get().Admin._query(q, variables)
        return data["modify_keypair_resource_policy"]

    @api_function
    @classmethod
    async def delete(cls, name: str) -> dict:
        """
        Deletes an existing keypair resource policy with given name.
        You need an admin privilege for this operation.
        """
        q = (
            "mutation($name: String!) {" + "  delete_keypair_resource_policy(name: $name) {"
            "    ok msg"
            "  }"
            "}"
        )
        variables = {
            "name": name,
        }
        data = await api_session.get().Admin._query(q, variables)
        return data["delete_keypair_resource_policy"]

    @api_function
    @classmethod
    async def list(
        cls,
        fields: Sequence[FieldSpec] = _default_list_fields,
    ) -> Sequence[dict]:
        """
        Lists the keypair resource policies.
        You need an admin privilege for this operation.
        """
        q = "query {" "  keypair_resource_policies {" "    $fields" "  }" "}"
        q = q.replace("$fields", " ".join(f.field_ref for f in fields))
        data = await api_session.get().Admin._query(q)
        return data["keypair_resource_policies"]

    @api_function
    async def info(
        self,
        name: str,
        fields: Sequence[FieldSpec] = _default_detail_fields,
    ) -> dict:
        """
        Returns the resource policy's information.

        :param fields: Additional per-agent query fields to fetch.

        .. versionadded:: 19.03
        """
        q = (
            "query($name: String) {"
            "  keypair_resource_policy(name: $name) {"
            "    $fields"
            "  }"
            "}"
        )
        q = q.replace("$fields", " ".join(f.field_ref for f in fields))
        variables = {
            "name": name,
        }
        data = await api_session.get().Admin._query(q, variables)
        return data["keypair_resource_policy"]<|MERGE_RESOLUTION|>--- conflicted
+++ resolved
@@ -43,24 +43,12 @@
 
     @api_function
     @classmethod
-<<<<<<< HEAD
-    async def create(cls, name: str,
-                     default_for_unspecified: int,
-                     total_resource_slots: int,
-                     max_session_lifetime: int,
-                     max_concurrent_sessions: int,
-                     max_containers_per_session: int,
-                     max_vfolder_count: int,
-                     max_vfolder_size: int,
-                     idle_timeout: int,
-                     allowed_vfolder_hosts: Sequence[str],
-                     fields: Iterable[str] = None) -> dict:
-=======
     async def create(
         cls,
         name: str,
         default_for_unspecified: int,
         total_resource_slots: int,
+        max_session_lifetime: int,
         max_concurrent_sessions: int,
         max_containers_per_session: int,
         max_vfolder_count: int,
@@ -69,7 +57,6 @@
         allowed_vfolder_hosts: Sequence[str],
         fields: Iterable[str] = None,
     ) -> dict:
->>>>>>> 141844d3
         """
         Creates a new keypair resource policy with the given options.
         You need an admin privilege for this operation.
@@ -85,30 +72,17 @@
         )
         q = q.replace("$fields", " ".join(fields))
         variables = {
-<<<<<<< HEAD
-            'name': name,
-            'input': {
-                'default_for_unspecified': default_for_unspecified,
-                'total_resource_slots': total_resource_slots,
-                'max_session_lifetime': max_session_lifetime,
-                'max_concurrent_sessions': max_concurrent_sessions,
-                'max_containers_per_session': max_containers_per_session,
-                'max_vfolder_count': max_vfolder_count,
-                'max_vfolder_size': max_vfolder_size,
-                'idle_timeout': idle_timeout,
-                'allowed_vfolder_hosts': allowed_vfolder_hosts,
-=======
             "name": name,
             "input": {
                 "default_for_unspecified": default_for_unspecified,
                 "total_resource_slots": total_resource_slots,
+                "max_session_lifetime": max_session_lifetime,
                 "max_concurrent_sessions": max_concurrent_sessions,
                 "max_containers_per_session": max_containers_per_session,
                 "max_vfolder_count": max_vfolder_count,
                 "max_vfolder_size": max_vfolder_size,
                 "idle_timeout": idle_timeout,
                 "allowed_vfolder_hosts": allowed_vfolder_hosts,
->>>>>>> 141844d3
             },
         }
         data = await api_session.get().Admin._query(q, variables)
@@ -116,23 +90,12 @@
 
     @api_function
     @classmethod
-<<<<<<< HEAD
-    async def update(cls, name: str,
-                     default_for_unspecified: int,
-                     total_resource_slots: int,
-                     max_session_lifetime: int,
-                     max_concurrent_sessions: int,
-                     max_containers_per_session: int,
-                     max_vfolder_count: int,
-                     max_vfolder_size: int,
-                     idle_timeout: int,
-                     allowed_vfolder_hosts: Sequence[str]) -> dict:
-=======
     async def update(
         cls,
         name: str,
         default_for_unspecified: int,
         total_resource_slots: int,
+        max_session_lifetime: int,
         max_concurrent_sessions: int,
         max_containers_per_session: int,
         max_vfolder_count: int,
@@ -140,7 +103,6 @@
         idle_timeout: int,
         allowed_vfolder_hosts: Sequence[str],
     ) -> dict:
->>>>>>> 141844d3
         """
         Updates an existing keypair resource policy with the given options.
         You need an admin privilege for this operation.
@@ -153,30 +115,17 @@
             "}"
         )
         variables = {
-<<<<<<< HEAD
-            'name': name,
-            'input': {
-                'default_for_unspecified': default_for_unspecified,
-                'total_resource_slots': total_resource_slots,
-                'max_session_lifetime': max_session_lifetime,
-                'max_concurrent_sessions': max_concurrent_sessions,
-                'max_containers_per_session': max_containers_per_session,
-                'max_vfolder_count': max_vfolder_count,
-                'max_vfolder_size': max_vfolder_size,
-                'idle_timeout': idle_timeout,
-                'allowed_vfolder_hosts': allowed_vfolder_hosts,
-=======
             "name": name,
             "input": {
                 "default_for_unspecified": default_for_unspecified,
                 "total_resource_slots": total_resource_slots,
+                "max_session_lifetime": max_session_lifetime,
                 "max_concurrent_sessions": max_concurrent_sessions,
                 "max_containers_per_session": max_containers_per_session,
                 "max_vfolder_count": max_vfolder_count,
                 "max_vfolder_size": max_vfolder_size,
                 "idle_timeout": idle_timeout,
                 "allowed_vfolder_hosts": allowed_vfolder_hosts,
->>>>>>> 141844d3
             },
         }
         data = await api_session.get().Admin._query(q, variables)
