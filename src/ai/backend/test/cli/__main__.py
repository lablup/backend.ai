--- conflicted
+++ resolved
@@ -89,7 +89,6 @@
     The command simplifies the process of running CLI-based integration tests for specific packages, allowing customization of the environment and passing additional arguments to pytest.
     """
     pytest_args = ctx.args
-<<<<<<< HEAD
     result = subprocess.run(
         [
             sys.executable,
@@ -106,16 +105,6 @@
             "admin_file": admin_file,
         },
     )
-=======
-    result = subprocess.run([
-        sys.executable,
-        "-m",
-        "pytest",
-        "--pyargs",
-        *(f"ai.backend.test.cli_integration.{pkg}" for pkg in pkgs),
-        *pytest_args,
-    ])
->>>>>>> f95020df
     ctx.exit(result.returncode)
 
 
