import json
from contextlib import closing

from ...utils.cli import EOF, ClientRunnerFunc


def test_add_keypair_resource_policy(run: ClientRunnerFunc, keypair_resource_policy: str):
    print("[ Add keypair resource policy ]")

    # Add keypair resource policy
    add_arguments = [
<<<<<<< HEAD
        '--output=json',
        'admin', 'keypair-resource-policy', 'add',
        '--default-for-unspecified', 'LIMITED',
        '--total-resource-slots', '{}',
        '--max-concurrent-sessions', '20',
        '--max-containers-per-session', '2',
        '--max-vfolder-count', '15',
        '--max-vfolder-size', '0',
        '--allowed-vfolder-hosts', 'local:volume1',
        '--idle-timeout', '1200',
        keypair_resource_policy,
=======
        "--output=json",
        "admin",
        "keypair-resource-policy",
        "add",
        "--default-for-unspecified",
        "LIMITED",
        "--total-resource-slots",
        "{}",
        "--max-concurrent-sessions",
        "20",
        "--max-containers-per-session",
        "2",
        "--max-vfolder-count",
        "15",
        "--max-vfolder-size",
        "0",
        "--allowed-vfolder-hosts",
        "local:volume1",
        "--idle-timeout",
        "1200",
        "test_krp",
>>>>>>> 141844d3
    ]
    with closing(run(add_arguments)) as p:
        p.expect(EOF)
        response = json.loads(p.before.decode())
        assert response.get("ok") is True, "Keypair resource policy creation not successful"

    # Check if keypair resource policy is created
    with closing(run(["--output=json", "admin", "keypair-resource-policy", "list"])) as p:
        p.expect(EOF)
        decoded = p.before.decode()
        loaded = json.loads(decoded)
<<<<<<< HEAD
        krp_list = loaded.get('items')
        assert isinstance(krp_list, list), 'Keypair resource policy list not printed properly'

    test_krp = get_keypair_resource_policy_from_list(krp_list, keypair_resource_policy)

    assert bool(test_krp), 'Test keypair resource policy doesn\'t exist'
    assert test_krp.get('total_resource_slots') == '{}', 'Test keypair resource policy total resource slot mismatch'
    assert test_krp.get('max_concurrent_sessions') == 20, 'Test keypair resource policy max concurrent session mismatch'
    assert test_krp.get('max_vfolder_count') == 15, 'Test keypair resource policy max vfolder count mismatch'
    assert test_krp.get('max_vfolder_size') == '0 Bytes', 'Test keypair resource policy max vfolder size mismatch'
    assert test_krp.get('idle_timeout') == 1200, 'Test keypair resource policy idle timeout mismatch'
    assert test_krp.get('max_containers_per_session') == 2,\
        'Test keypair resouce policy max containers per session mismatch'
    assert test_krp.get('allowed_vfolder_hosts') == ['local:volume1'], \
        'Test keypair resource policy allowed vfolder hosts mismatch'
=======
        krp_list = loaded.get("items")
        assert isinstance(krp_list, list), "Keypair resource policy list not printed properly"

    test_krp = get_keypair_resource_policy_from_list(krp_list, "test_krp")

    assert bool(test_krp), "Test keypair resource policy doesn't exist"
    assert (
        test_krp.get("total_resource_slots") == "{}"
    ), "Test keypair resource policy total resource slot mismatch"
    assert (
        test_krp.get("max_concurrent_sessions") == 20
    ), "Test keypair resource policy max concurrent session mismatch"
    assert (
        test_krp.get("max_vfolder_count") == 15
    ), "Test keypair resource policy max vfolder count mismatch"
    assert (
        test_krp.get("max_vfolder_size") == "0 Bytes"
    ), "Test keypair resource policy max vfolder size mismatch"
    assert (
        test_krp.get("idle_timeout") == 1200
    ), "Test keypair resource policy idle timeout mismatch"
    assert (
        test_krp.get("max_containers_per_session") == 2
    ), "Test keypair resouce policy max containers per session mismatch"
    assert test_krp.get("allowed_vfolder_hosts") == [
        "local:volume1"
    ], "Test keypair resource policy allowed vfolder hosts mismatch"
>>>>>>> 141844d3


def test_update_keypair_resource_policy(run: ClientRunnerFunc, keypair_resource_policy: str):
    print("[ Update keypair resource policy ]")

    # Update keypair resource policy
    add_arguments = [
<<<<<<< HEAD
        '--output=json',
        'admin', 'keypair-resource-policy', 'update',
        '--default-for-unspecified', 'UNLIMITED',
        '--total-resource-slots', '{}',
        '--max-concurrent-sessions', '30',
        '--max-containers-per-session', '1',
        '--max-vfolder-count', '10',
        '--max-vfolder-size', '0',
        '--allowed-vfolder-hosts', 'local:volume2',
        '--idle-timeout', '1800',
        keypair_resource_policy,
=======
        "--output=json",
        "admin",
        "keypair-resource-policy",
        "update",
        "--default-for-unspecified",
        "UNLIMITED",
        "--total-resource-slots",
        "{}",
        "--max-concurrent-sessions",
        "30",
        "--max-containers-per-session",
        "1",
        "--max-vfolder-count",
        "10",
        "--max-vfolder-size",
        "0",
        "--allowed-vfolder-hosts",
        "local:volume2",
        "--idle-timeout",
        "1800",
        "test_krp",
>>>>>>> 141844d3
    ]
    with closing(run(add_arguments)) as p:
        p.expect(EOF)
        response = json.loads(p.before.decode())
        assert response.get("ok") is True, "Keypair resource policy update not successful"

    # Check if keypair resource policy is updated
    with closing(run(["--output=json", "admin", "keypair-resource-policy", "list"])) as p:
        p.expect(EOF)
        decoded = p.before.decode()
        loaded = json.loads(decoded)
<<<<<<< HEAD
        krp_list = loaded.get('items')
        assert isinstance(krp_list, list), 'Keypair resource policy list not printed properly'

    test_krp = get_keypair_resource_policy_from_list(krp_list, keypair_resource_policy)

    assert bool(test_krp), 'Test keypair resource policy doesn\'t exist'
    assert test_krp.get('total_resource_slots') == '{}', 'Test keypair resource policy total resource slot mismatch'
    assert test_krp.get('max_concurrent_sessions') == 30, 'Test keypair resource policy max concurrent session mismatch'
    assert test_krp.get('max_vfolder_count') == 10, 'Test keypair resource policy max vfolder count mismatch'
    assert test_krp.get('max_vfolder_size') == '0 Bytes', 'Test keypair resource policy max vfolder size mismatch'
    assert test_krp.get('idle_timeout') == 1800, 'Test keypair resource policy idle timeout mismatch'
    assert test_krp.get('max_containers_per_session') == 1,\
        'Test keypair resouce policy max containers per session mismatch'
    assert test_krp.get('allowed_vfolder_hosts') == ['local:volume2'], \
        'Test keypair resource policy allowed vfolder hosts mismatch'
=======
        krp_list = loaded.get("items")
        assert isinstance(krp_list, list), "Keypair resource policy list not printed properly"

    test_krp = get_keypair_resource_policy_from_list(krp_list, "test_krp")

    assert bool(test_krp), "Test keypair resource policy doesn't exist"
    assert (
        test_krp.get("total_resource_slots") == "{}"
    ), "Test keypair resource policy total resource slot mismatch"
    assert (
        test_krp.get("max_concurrent_sessions") == 30
    ), "Test keypair resource policy max concurrent session mismatch"
    assert (
        test_krp.get("max_vfolder_count") == 10
    ), "Test keypair resource policy max vfolder count mismatch"
    assert (
        test_krp.get("max_vfolder_size") == "0 Bytes"
    ), "Test keypair resource policy max vfolder size mismatch"
    assert (
        test_krp.get("idle_timeout") == 1800
    ), "Test keypair resource policy idle timeout mismatch"
    assert (
        test_krp.get("max_containers_per_session") == 1
    ), "Test keypair resouce policy max containers per session mismatch"
    assert test_krp.get("allowed_vfolder_hosts") == [
        "local:volume2"
    ], "Test keypair resource policy allowed vfolder hosts mismatch"
>>>>>>> 141844d3


def test_delete_keypair_resource_policy(run: ClientRunnerFunc, keypair_resource_policy: str):
    print("[ Delete keypair resource policy ]")

    # Delete keypair resource policy
<<<<<<< HEAD
    with closing(run(['--output=json', 'admin', 'keypair-resource-policy', 'delete', keypair_resource_policy])) as p:
        p.sendline('y')
=======
    with closing(
        run(["--output=json", "admin", "keypair-resource-policy", "delete", "test_krp"])
    ) as p:
        p.sendline("y")
>>>>>>> 141844d3
        p.expect(EOF)
        before = p.before.decode()
        response = json.loads(before[before.index("{") :])
        assert response.get("ok") is True, "Keypair resource policy deletion failed"


def test_list_keypair_resource_policy(run: ClientRunnerFunc):
    print("[ List keypair resource policy ]")
    with closing(run(["--output=json", "admin", "keypair-resource-policy", "list"])) as p:
        p.expect(EOF)
        decoded = p.before.decode()
        loaded = json.loads(decoded)
        krp_list = loaded.get("items")
        assert isinstance(krp_list, list), "Keypair resource policy list not printed properly"


def get_keypair_resource_policy_from_list(krps: list, name: str) -> dict:
    for krp in krps:
        if krp.get("name") == name:
            return krp
    return {}<|MERGE_RESOLUTION|>--- conflicted
+++ resolved
@@ -9,19 +9,6 @@
 
     # Add keypair resource policy
     add_arguments = [
-<<<<<<< HEAD
-        '--output=json',
-        'admin', 'keypair-resource-policy', 'add',
-        '--default-for-unspecified', 'LIMITED',
-        '--total-resource-slots', '{}',
-        '--max-concurrent-sessions', '20',
-        '--max-containers-per-session', '2',
-        '--max-vfolder-count', '15',
-        '--max-vfolder-size', '0',
-        '--allowed-vfolder-hosts', 'local:volume1',
-        '--idle-timeout', '1200',
-        keypair_resource_policy,
-=======
         "--output=json",
         "admin",
         "keypair-resource-policy",
@@ -42,8 +29,7 @@
         "local:volume1",
         "--idle-timeout",
         "1200",
-        "test_krp",
->>>>>>> 141844d3
+        keypair_resource_policy,
     ]
     with closing(run(add_arguments)) as p:
         p.expect(EOF)
@@ -55,27 +41,10 @@
         p.expect(EOF)
         decoded = p.before.decode()
         loaded = json.loads(decoded)
-<<<<<<< HEAD
-        krp_list = loaded.get('items')
-        assert isinstance(krp_list, list), 'Keypair resource policy list not printed properly'
-
-    test_krp = get_keypair_resource_policy_from_list(krp_list, keypair_resource_policy)
-
-    assert bool(test_krp), 'Test keypair resource policy doesn\'t exist'
-    assert test_krp.get('total_resource_slots') == '{}', 'Test keypair resource policy total resource slot mismatch'
-    assert test_krp.get('max_concurrent_sessions') == 20, 'Test keypair resource policy max concurrent session mismatch'
-    assert test_krp.get('max_vfolder_count') == 15, 'Test keypair resource policy max vfolder count mismatch'
-    assert test_krp.get('max_vfolder_size') == '0 Bytes', 'Test keypair resource policy max vfolder size mismatch'
-    assert test_krp.get('idle_timeout') == 1200, 'Test keypair resource policy idle timeout mismatch'
-    assert test_krp.get('max_containers_per_session') == 2,\
-        'Test keypair resouce policy max containers per session mismatch'
-    assert test_krp.get('allowed_vfolder_hosts') == ['local:volume1'], \
-        'Test keypair resource policy allowed vfolder hosts mismatch'
-=======
         krp_list = loaded.get("items")
         assert isinstance(krp_list, list), "Keypair resource policy list not printed properly"
 
-    test_krp = get_keypair_resource_policy_from_list(krp_list, "test_krp")
+    test_krp = get_keypair_resource_policy_from_list(krp_list, keypair_resource_policy)
 
     assert bool(test_krp), "Test keypair resource policy doesn't exist"
     assert (
@@ -99,7 +68,6 @@
     assert test_krp.get("allowed_vfolder_hosts") == [
         "local:volume1"
     ], "Test keypair resource policy allowed vfolder hosts mismatch"
->>>>>>> 141844d3
 
 
 def test_update_keypair_resource_policy(run: ClientRunnerFunc, keypair_resource_policy: str):
@@ -107,19 +75,6 @@
 
     # Update keypair resource policy
     add_arguments = [
-<<<<<<< HEAD
-        '--output=json',
-        'admin', 'keypair-resource-policy', 'update',
-        '--default-for-unspecified', 'UNLIMITED',
-        '--total-resource-slots', '{}',
-        '--max-concurrent-sessions', '30',
-        '--max-containers-per-session', '1',
-        '--max-vfolder-count', '10',
-        '--max-vfolder-size', '0',
-        '--allowed-vfolder-hosts', 'local:volume2',
-        '--idle-timeout', '1800',
-        keypair_resource_policy,
-=======
         "--output=json",
         "admin",
         "keypair-resource-policy",
@@ -140,8 +95,7 @@
         "local:volume2",
         "--idle-timeout",
         "1800",
-        "test_krp",
->>>>>>> 141844d3
+        keypair_resource_policy,
     ]
     with closing(run(add_arguments)) as p:
         p.expect(EOF)
@@ -153,27 +107,10 @@
         p.expect(EOF)
         decoded = p.before.decode()
         loaded = json.loads(decoded)
-<<<<<<< HEAD
-        krp_list = loaded.get('items')
-        assert isinstance(krp_list, list), 'Keypair resource policy list not printed properly'
-
-    test_krp = get_keypair_resource_policy_from_list(krp_list, keypair_resource_policy)
-
-    assert bool(test_krp), 'Test keypair resource policy doesn\'t exist'
-    assert test_krp.get('total_resource_slots') == '{}', 'Test keypair resource policy total resource slot mismatch'
-    assert test_krp.get('max_concurrent_sessions') == 30, 'Test keypair resource policy max concurrent session mismatch'
-    assert test_krp.get('max_vfolder_count') == 10, 'Test keypair resource policy max vfolder count mismatch'
-    assert test_krp.get('max_vfolder_size') == '0 Bytes', 'Test keypair resource policy max vfolder size mismatch'
-    assert test_krp.get('idle_timeout') == 1800, 'Test keypair resource policy idle timeout mismatch'
-    assert test_krp.get('max_containers_per_session') == 1,\
-        'Test keypair resouce policy max containers per session mismatch'
-    assert test_krp.get('allowed_vfolder_hosts') == ['local:volume2'], \
-        'Test keypair resource policy allowed vfolder hosts mismatch'
-=======
         krp_list = loaded.get("items")
         assert isinstance(krp_list, list), "Keypair resource policy list not printed properly"
 
-    test_krp = get_keypair_resource_policy_from_list(krp_list, "test_krp")
+    test_krp = get_keypair_resource_policy_from_list(krp_list, keypair_resource_policy)
 
     assert bool(test_krp), "Test keypair resource policy doesn't exist"
     assert (
@@ -197,22 +134,16 @@
     assert test_krp.get("allowed_vfolder_hosts") == [
         "local:volume2"
     ], "Test keypair resource policy allowed vfolder hosts mismatch"
->>>>>>> 141844d3
 
 
 def test_delete_keypair_resource_policy(run: ClientRunnerFunc, keypair_resource_policy: str):
     print("[ Delete keypair resource policy ]")
 
     # Delete keypair resource policy
-<<<<<<< HEAD
-    with closing(run(['--output=json', 'admin', 'keypair-resource-policy', 'delete', keypair_resource_policy])) as p:
-        p.sendline('y')
-=======
     with closing(
-        run(["--output=json", "admin", "keypair-resource-policy", "delete", "test_krp"])
+        run(["--output=json", "admin", "keypair-resource-policy", "delete", keypair_resource_policy])
     ) as p:
         p.sendline("y")
->>>>>>> 141844d3
         p.expect(EOF)
         before = p.before.decode()
         response = json.loads(before[before.index("{") :])
