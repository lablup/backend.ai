--- conflicted
+++ resolved
@@ -22,13 +22,13 @@
 from ai.backend.manager.services.keypair_resource_policy.processors import (
     KeypairResourcePolicyProcessors,
 )
-<<<<<<< HEAD
+from ai.backend.manager.services.keypair_resource_policy.service import KeypairResourcePolicyService
+from ai.backend.manager.services.metric.container_metric import (
+    MetricService as ContainerMetricService,
+)
 from ai.backend.manager.services.metric.processors.container import (
     MetricProcessors as ContainerMetricProcessors,
 )
-=======
-from ai.backend.manager.services.keypair_resource_policy.service import KeypairResourcePolicyService
->>>>>>> 3c97066d
 from ai.backend.manager.services.project_resource_policy.processors import (
     ProjectResourcePolicyProcessors,
 )
@@ -79,6 +79,7 @@
     user_resource_policy: UserResourcePolicyService
     project_resource_policy: ProjectResourcePolicyService
     resource_preset: ResourcePresetService
+    container_metric: ContainerMetricService
 
     @classmethod
     def create(cls, args: ServiceArgs) -> Self:
@@ -114,6 +115,7 @@
         resource_preset_service = ResourcePresetService(
             args.db, args.agent_registry, args.shared_config
         )
+        container_metric_service = ContainerMetricService(args.shared_config)
 
         return cls(
             agent=agent_service,
@@ -130,6 +132,7 @@
             user_resource_policy=user_resource_policy_service,
             project_resource_policy=project_resource_policy_service,
             resource_preset=resource_preset_service,
+            container_metric=container_metric_service,
         )
 
 
@@ -154,49 +157,8 @@
     user_resource_policy: UserResourcePolicyProcessors
     project_resource_policy: ProjectResourcePolicyProcessors
     resource_preset: ResourcePresetProcessors
-
-<<<<<<< HEAD
-    vfolder: VFolderBaseProcessors
-    vfolder_invitation: VFolderInviteProcessors
-    vfolder_file: VFolderFileProcessors
-    session: SessionProcessors
-
     container_metric: ContainerMetricProcessors
 
-    def __init__(
-        self,
-        agent: AgentProcessors,
-        domain: DomainProcessors,
-        group: GroupProcessors,
-        user: UserProcessors,
-        image: ImageProcessors,
-        container_registry: ContainerRegistryProcessors,
-        vfolder: VFolderBaseProcessors,
-        vfolder_invite: VFolderInviteProcessors,
-        vfolder_file: VFolderFileProcessors,
-        session: SessionProcessors,
-        keypair_resource_policy: KeypairResourcePolicyProcessors,
-        user_resource_policy: UserResourcePolicyProcessors,
-        project_resource_policy: ProjectResourcePolicyProcessors,
-        resource_preset: ResourcePresetProcessors,
-        container_metric: ContainerMetricProcessors,
-    ) -> None:
-        self.agent = agent
-        self.domain = domain
-        self.group = group
-        self.user = user
-        self.image = image
-        self.container_registry = container_registry
-        self.vfolder = vfolder
-        self.vfolder_invitation = vfolder_invite
-        self.vfolder_file = vfolder_file
-        self.session = session
-        self.keypair_resource_policy = keypair_resource_policy
-        self.user_resource_policy = user_resource_policy
-        self.project_resource_policy = project_resource_policy
-        self.resource_preset = resource_preset
-        self.container_metric = container_metric
-=======
     @classmethod
     def create(cls, args: ProcessorArgs) -> Self:
         services = Services.create(args.service_args)
@@ -220,6 +182,7 @@
             services.project_resource_policy
         )
         resource_preset_processors = ResourcePresetProcessors(services.resource_preset)
+        container_metric_processors = ContainerMetricProcessors(services.container_metric)
         return cls(
             agent=agent_processors,
             domain=domain_processors,
@@ -235,5 +198,5 @@
             user_resource_policy=user_resource_policy_processors,
             project_resource_policy=project_resource_policy_processors,
             resource_preset=resource_preset_processors,
-        )
->>>>>>> 3c97066d
+            container_metric=container_metric_processors,
+        )