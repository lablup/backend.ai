from dataclasses import dataclass
from typing import Self, override

from ai.backend.common.bgtask.bgtask import BackgroundTaskManager
from ai.backend.common.clients.valkey_client.valkey_live.client import ValkeyLiveClient
from ai.backend.common.clients.valkey_client.valkey_stat.client import ValkeyStatClient
from ai.backend.common.etcd import AsyncEtcd
from ai.backend.common.events.dispatcher import EventDispatcher
from ai.backend.common.events.fetcher import EventFetcher
from ai.backend.common.events.hub.hub import EventHub
from ai.backend.common.plugin.hook import HookPluginContext
from ai.backend.common.plugin.monitor import ErrorPluginContext
from ai.backend.manager.actions.monitors.monitor import ActionMonitor
from ai.backend.manager.actions.types import AbstractProcessorPackage, ActionSpec
from ai.backend.manager.config.provider import ManagerConfigProvider
from ai.backend.manager.idle import IdleCheckerHost
from ai.backend.manager.models.storage import StorageSessionManager
from ai.backend.manager.models.utils import ExtendedAsyncSAEngine
from ai.backend.manager.registry import AgentRegistry
from ai.backend.manager.repositories.repositories import Repositories
from ai.backend.manager.services.agent.processors import AgentProcessors
from ai.backend.manager.services.agent.service import AgentService
from ai.backend.manager.services.auth.processors import AuthProcessors
from ai.backend.manager.services.auth.service import AuthService
from ai.backend.manager.services.container_registry.processors import ContainerRegistryProcessors
from ai.backend.manager.services.container_registry.service import ContainerRegistryService
from ai.backend.manager.services.domain.processors import DomainProcessors
from ai.backend.manager.services.domain.service import DomainService
from ai.backend.manager.services.group.processors import GroupProcessors
from ai.backend.manager.services.group.service import GroupService
from ai.backend.manager.services.image.processors import ImageProcessors
from ai.backend.manager.services.image.service import ImageService
from ai.backend.manager.services.keypair_resource_policy.processors import (
    KeypairResourcePolicyProcessors,
)
from ai.backend.manager.services.keypair_resource_policy.service import KeypairResourcePolicyService
from ai.backend.manager.services.metric.processors.utilization_metric import (
    UtilizationMetricProcessors,
)
from ai.backend.manager.services.metric.root_service import UtilizationMetricService
from ai.backend.manager.services.model_serving.processors.auto_scaling import (
    ModelServingAutoScalingProcessors,
)
from ai.backend.manager.services.model_serving.processors.model_serving import (
    ModelServingProcessors,
)
from ai.backend.manager.services.model_serving.services.auto_scaling import AutoScalingService
from ai.backend.manager.services.model_serving.services.model_serving import (
    ModelServingService,
)
from ai.backend.manager.services.project_resource_policy.processors import (
    ProjectResourcePolicyProcessors,
)
from ai.backend.manager.services.project_resource_policy.service import ProjectResourcePolicyService
from ai.backend.manager.services.resource_preset.processors import ResourcePresetProcessors
from ai.backend.manager.services.resource_preset.service import ResourcePresetService
from ai.backend.manager.services.session.processors import SessionProcessors
from ai.backend.manager.services.session.service import SessionService, SessionServiceArgs
from ai.backend.manager.services.user.processors import UserProcessors
from ai.backend.manager.services.user.service import UserService
from ai.backend.manager.services.user_resource_policy.processors import UserResourcePolicyProcessors
from ai.backend.manager.services.user_resource_policy.service import UserResourcePolicyService
from ai.backend.manager.services.vfolder.processors import (
    VFolderFileProcessors,
    VFolderInviteProcessors,
    VFolderProcessors,
)
from ai.backend.manager.services.vfolder.services.file import VFolderFileService
from ai.backend.manager.services.vfolder.services.invite import VFolderInviteService
from ai.backend.manager.services.vfolder.services.vfolder import VFolderService


@dataclass
class ServiceArgs:
    db: ExtendedAsyncSAEngine
    repositories: Repositories
    etcd: AsyncEtcd
    config_provider: ManagerConfigProvider
    storage_manager: StorageSessionManager
    valkey_stat_client: ValkeyStatClient
    valkey_live: ValkeyLiveClient
    event_fetcher: EventFetcher
    background_task_manager: BackgroundTaskManager
    event_hub: EventHub
    agent_registry: AgentRegistry
    error_monitor: ErrorPluginContext
    idle_checker_host: IdleCheckerHost
    event_dispatcher: EventDispatcher
    hook_plugin_ctx: HookPluginContext


@dataclass
class Services:
    agent: AgentService
    domain: DomainService
    group: GroupService
    user: UserService
    image: ImageService
    container_registry: ContainerRegistryService
    vfolder: VFolderService
    vfolder_file: VFolderFileService
    vfolder_invite: VFolderInviteService
    session: SessionService
    keypair_resource_policy: KeypairResourcePolicyService
    user_resource_policy: UserResourcePolicyService
    project_resource_policy: ProjectResourcePolicyService
    resource_preset: ResourcePresetService
    utilization_metric: UtilizationMetricService
    model_serving: ModelServingService
    model_serving_auto_scaling: AutoScalingService
    auth: AuthService

    @classmethod
    def create(cls, args: ServiceArgs) -> Self:
        repositories = args.repositories
        agent_service = AgentService(
            args.db,
            args.etcd,
            args.agent_registry,
            args.config_provider,
            repositories.agent.repository,
        )
        domain_service = DomainService(args.db, repositories.domain.repository)
        group_service = GroupService(
            args.db,
            args.storage_manager,
            args.config_provider,
            args.valkey_stat_client,
            repositories.group.repository,
        )
        user_service = UserService(
            args.db,
            args.storage_manager,
            args.valkey_stat_client,
            args.agent_registry,
            repositories.user.repository,
            repositories.user.admin_repository,
        )
        image_service = ImageService(
            args.agent_registry, repositories.image.repository, repositories.image.admin_repository
        )
        container_registry_service = ContainerRegistryService(
            args.db, repositories.container_registry.repository
        )
        vfolder_service = VFolderService(
            args.db,
            args.config_provider,
            args.storage_manager,
            args.background_task_manager,
            repositories.vfolder.repository,
            repositories.vfolder.admin_repository,
        )
        vfolder_file_service = VFolderFileService(
            args.db,
            args.config_provider,
            args.storage_manager,
            repositories.vfolder.repository,
            repositories.vfolder.admin_repository,
        )
        vfolder_invite_service = VFolderInviteService(
            args.db,
            args.config_provider,
            repositories.vfolder.repository,
            repositories.vfolder.admin_repository,
        )
        session_service = SessionService(
            SessionServiceArgs(
                db=args.db,
                agent_registry=args.agent_registry,
                event_fetcher=args.event_fetcher,
                background_task_manager=args.background_task_manager,
                event_hub=args.event_hub,
                error_monitor=args.error_monitor,
                idle_checker_host=args.idle_checker_host,
                session_repository=repositories.session.repository,
                admin_session_repository=repositories.session.admin_repository,
            )
        )
        keypair_resource_policy_service = KeypairResourcePolicyService(
            args.db, repositories.keypair_resource_policy.repository
        )
        user_resource_policy_service = UserResourcePolicyService(
            args.db, repositories.user_resource_policy.repository
        )
        project_resource_policy_service = ProjectResourcePolicyService(
            args.db, repositories.project_resource_policy.repository
        )
        resource_preset_service = ResourcePresetService(
            args.db,
            args.agent_registry,
            args.config_provider,
            repositories.resource_preset.repository,
        )
        utilization_metric_service = UtilizationMetricService(
            args.config_provider, repositories.metric.repository
        )
        model_serving_service = ModelServingService(
            db=args.db,
            agent_registry=args.agent_registry,
            background_task_manager=args.background_task_manager,
            event_dispatcher=args.event_dispatcher,
            storage_manager=args.storage_manager,
            config_provider=args.config_provider,
<<<<<<< HEAD
            valkey_live=args.valkey_live,
=======
            model_serving_repository=repositories.model_serving.repository,
            admin_model_serving_repository=repositories.model_serving.admin_repository,
        )
        model_serving_auto_scaling = AutoScalingService(
            args.db,
            repositories.model_serving.repository,
            repositories.model_serving.admin_repository,
        )
        auth = AuthService(
            db=args.db,
            hook_plugin_ctx=args.hook_plugin_ctx,
            auth_repository=repositories.auth.repository,
>>>>>>> c4e277b8
        )

        return cls(
            agent=agent_service,
            domain=domain_service,
            group=group_service,
            user=user_service,
            image=image_service,
            container_registry=container_registry_service,
            vfolder=vfolder_service,
            vfolder_file=vfolder_file_service,
            vfolder_invite=vfolder_invite_service,
            session=session_service,
            keypair_resource_policy=keypair_resource_policy_service,
            user_resource_policy=user_resource_policy_service,
            project_resource_policy=project_resource_policy_service,
            resource_preset=resource_preset_service,
            utilization_metric=utilization_metric_service,
            model_serving=model_serving_service,
            model_serving_auto_scaling=model_serving_auto_scaling,
            auth=auth,
        )


@dataclass
class ProcessorArgs:
    service_args: ServiceArgs


@dataclass
class Processors(AbstractProcessorPackage):
    agent: AgentProcessors
    domain: DomainProcessors
    group: GroupProcessors
    user: UserProcessors
    image: ImageProcessors
    vfolder: VFolderProcessors
    vfolder_invite: VFolderInviteProcessors
    vfolder_file: VFolderFileProcessors
    session: SessionProcessors
    container_registry: ContainerRegistryProcessors
    keypair_resource_policy: KeypairResourcePolicyProcessors
    user_resource_policy: UserResourcePolicyProcessors
    project_resource_policy: ProjectResourcePolicyProcessors
    resource_preset: ResourcePresetProcessors
    utilization_metric: UtilizationMetricProcessors
    model_serving: ModelServingProcessors
    model_serving_auto_scaling: ModelServingAutoScalingProcessors
    auth: AuthProcessors

    @classmethod
    def create(cls, args: ProcessorArgs, action_monitors: list[ActionMonitor]) -> Self:
        services = Services.create(args.service_args)
        agent_processors = AgentProcessors(services.agent, action_monitors)
        domain_processors = DomainProcessors(services.domain, action_monitors)
        group_processors = GroupProcessors(services.group, action_monitors)
        user_processors = UserProcessors(services.user, action_monitors)
        image_processors = ImageProcessors(services.image, action_monitors)
        container_registry_processors = ContainerRegistryProcessors(
            services.container_registry, action_monitors
        )
        vfolder_processors = VFolderProcessors(services.vfolder, action_monitors)
        vfolder_file_processors = VFolderFileProcessors(services.vfolder_file, action_monitors)
        vfolder_invite_processors = VFolderInviteProcessors(
            services.vfolder_invite, action_monitors
        )
        session_processors = SessionProcessors(services.session, action_monitors)
        keypair_resource_policy_processors = KeypairResourcePolicyProcessors(
            services.keypair_resource_policy, action_monitors
        )
        user_resource_policy_processors = UserResourcePolicyProcessors(
            services.user_resource_policy, action_monitors
        )
        project_resource_policy_processors = ProjectResourcePolicyProcessors(
            services.project_resource_policy, action_monitors
        )
        resource_preset_processors = ResourcePresetProcessors(
            services.resource_preset, action_monitors
        )
        model_serving_processors = ModelServingProcessors(services.model_serving, action_monitors)
        model_serving_auto_scaling_processors = ModelServingAutoScalingProcessors(
            services.model_serving_auto_scaling, action_monitors
        )
        utilization_metric_processors = UtilizationMetricProcessors(
            services.utilization_metric, action_monitors
        )
        auth = AuthProcessors(services.auth, action_monitors)
        return cls(
            agent=agent_processors,
            domain=domain_processors,
            group=group_processors,
            user=user_processors,
            image=image_processors,
            container_registry=container_registry_processors,
            vfolder=vfolder_processors,
            vfolder_file=vfolder_file_processors,
            vfolder_invite=vfolder_invite_processors,
            session=session_processors,
            keypair_resource_policy=keypair_resource_policy_processors,
            user_resource_policy=user_resource_policy_processors,
            project_resource_policy=project_resource_policy_processors,
            resource_preset=resource_preset_processors,
            utilization_metric=utilization_metric_processors,
            model_serving=model_serving_processors,
            model_serving_auto_scaling=model_serving_auto_scaling_processors,
            auth=auth,
        )

    @override
    def supported_actions(self) -> list[ActionSpec]:
        return [
            *self.agent.supported_actions(),
            *self.domain.supported_actions(),
            *self.group.supported_actions(),
            *self.user.supported_actions(),
            *self.image.supported_actions(),
            *self.container_registry.supported_actions(),
            *self.vfolder.supported_actions(),
            *self.vfolder_file.supported_actions(),
            *self.vfolder_invite.supported_actions(),
            *self.session.supported_actions(),
            *self.keypair_resource_policy.supported_actions(),
            *self.user_resource_policy.supported_actions(),
            *self.project_resource_policy.supported_actions(),
            *self.resource_preset.supported_actions(),
            *self.utilization_metric.supported_actions(),
            *self.model_serving.supported_actions(),
            *self.model_serving_auto_scaling.supported_actions(),
        ]<|MERGE_RESOLUTION|>--- conflicted
+++ resolved
@@ -201,9 +201,7 @@
             event_dispatcher=args.event_dispatcher,
             storage_manager=args.storage_manager,
             config_provider=args.config_provider,
-<<<<<<< HEAD
             valkey_live=args.valkey_live,
-=======
             model_serving_repository=repositories.model_serving.repository,
             admin_model_serving_repository=repositories.model_serving.admin_repository,
         )
@@ -216,7 +214,6 @@
             db=args.db,
             hook_plugin_ctx=args.hook_plugin_ctx,
             auth_repository=repositories.auth.repository,
->>>>>>> c4e277b8
         )
 
         return cls(
