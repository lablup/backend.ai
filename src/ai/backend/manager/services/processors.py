--- conflicted
+++ resolved
@@ -197,14 +197,9 @@
             event_dispatcher=args.event_dispatcher,
             storage_manager=args.storage_manager,
             config_provider=args.config_provider,
-<<<<<<< HEAD
             valkey_live=args.valkey_live,
-            model_serving_repository=repositories.model_serving.repository,
-            admin_model_serving_repository=repositories.model_serving.admin_repository,
-=======
             repository=repositories.model_serving.repository,
             admin_repository=repositories.model_serving.admin_repository,
->>>>>>> 8b7aa36e
         )
         model_serving_auto_scaling = AutoScalingService(
             repository=repositories.model_serving.repository,
