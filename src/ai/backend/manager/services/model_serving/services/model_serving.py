--- conflicted
+++ resolved
@@ -155,12 +155,9 @@
         event_dispatcher: EventDispatcher,
         storage_manager: StorageSessionManager,
         config_provider: ManagerConfigProvider,
-<<<<<<< HEAD
         valkey_live: ValkeyLiveClient,
-=======
         model_serving_repository: ModelServingRepository,
         admin_model_serving_repository: AdminModelServingRepository,
->>>>>>> c4e277b8
     ) -> None:
         self._db = db
         self._agent_registry = agent_registry
@@ -168,12 +165,9 @@
         self._event_dispatcher = event_dispatcher
         self._storage_manager = storage_manager
         self._config_provider = config_provider
-<<<<<<< HEAD
         self._valkey_live = valkey_live
-=======
         self._model_serving_repository = model_serving_repository
         self._admin_model_serving_repository = admin_model_serving_repository
->>>>>>> c4e277b8
 
     async def _fetch_file_from_storage_proxy(
         self,
