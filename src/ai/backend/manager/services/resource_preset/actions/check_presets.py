import uuid
from collections.abc import Mapping
from dataclasses import dataclass
from typing import Any, Optional, override

<<<<<<< HEAD
from ai.backend.common.types import LegacyResourceSlotState as ResourceSlotState
from ai.backend.common.types import ResourceSlot
=======
from ai.backend.common.types import AccessKey, ResourceSlot
>>>>>>> 07e41d71
from ai.backend.manager.actions.action import BaseActionResult
from ai.backend.manager.services.resource_preset.actions.base import ResourcePresetAction


@dataclass
class CheckResourcePresetsAction(ResourcePresetAction):
    access_key: AccessKey
    resource_policy: Mapping[str, Any]
    domain_name: str
    user_id: uuid.UUID
    group: str
    scaling_group: Optional[str]

    @override
    def entity_id(self) -> Optional[str]:
        return None

    @override
    @classmethod
    def operation_type(cls) -> str:
        return "check_multi"


@dataclass
class CheckResourcePresetsActionResult(BaseActionResult):
<<<<<<< HEAD
    presets: list[Any]
    keypair_limits: Mapping[str, str]
    keypair_using: Mapping[str, str]
    keypair_remaining: Mapping[str, str]
    group_limits: Mapping[str, str]
    group_using: Mapping[str, str]
    group_remaining: Mapping[str, str]
    scaling_group_remaining: Mapping[str, str]
    scaling_groups: Mapping[str | Any, Mapping[ResourceSlotState, ResourceSlot]]
=======
    presets: list[Mapping[str, Any]]
    keypair_limits: ResourceSlot
    keypair_using: ResourceSlot
    keypair_remaining: ResourceSlot
    group_limits: ResourceSlot
    group_using: ResourceSlot
    group_remaining: ResourceSlot
    scaling_group_remaining: ResourceSlot
    scaling_groups: Mapping[str, Mapping[str, ResourceSlot]]
>>>>>>> 07e41d71

    # TODO: Should return preset row ids after changing to batching.
    @override
    def entity_id(self) -> Optional[str]:
        return None<|MERGE_RESOLUTION|>--- conflicted
+++ resolved
@@ -3,12 +3,13 @@
 from dataclasses import dataclass
 from typing import Any, Optional, override
 
-<<<<<<< HEAD
-from ai.backend.common.types import LegacyResourceSlotState as ResourceSlotState
-from ai.backend.common.types import ResourceSlot
-=======
-from ai.backend.common.types import AccessKey, ResourceSlot
->>>>>>> 07e41d71
+from ai.backend.common.types import (
+    AccessKey,
+    ResourceSlot,
+)
+from ai.backend.common.types import (
+    LegacyResourceSlotState as ResourceSlotState,
+)
 from ai.backend.manager.actions.action import BaseActionResult
 from ai.backend.manager.services.resource_preset.actions.base import ResourcePresetAction
 
@@ -34,17 +35,6 @@
 
 @dataclass
 class CheckResourcePresetsActionResult(BaseActionResult):
-<<<<<<< HEAD
-    presets: list[Any]
-    keypair_limits: Mapping[str, str]
-    keypair_using: Mapping[str, str]
-    keypair_remaining: Mapping[str, str]
-    group_limits: Mapping[str, str]
-    group_using: Mapping[str, str]
-    group_remaining: Mapping[str, str]
-    scaling_group_remaining: Mapping[str, str]
-    scaling_groups: Mapping[str | Any, Mapping[ResourceSlotState, ResourceSlot]]
-=======
     presets: list[Mapping[str, Any]]
     keypair_limits: ResourceSlot
     keypair_using: ResourceSlot
@@ -53,8 +43,7 @@
     group_using: ResourceSlot
     group_remaining: ResourceSlot
     scaling_group_remaining: ResourceSlot
-    scaling_groups: Mapping[str, Mapping[str, ResourceSlot]]
->>>>>>> 07e41d71
+    scaling_groups: Mapping[str, Mapping[ResourceSlotState, ResourceSlot]]
 
     # TODO: Should return preset row ids after changing to batching.
     @override
