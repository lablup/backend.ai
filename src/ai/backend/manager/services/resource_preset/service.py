--- conflicted
+++ resolved
@@ -1,21 +1,9 @@
 import logging
-<<<<<<< HEAD
-from decimal import Decimal
-from typing import TYPE_CHECKING
-
-import sqlalchemy as sa
-import trafaret as t
-from sqlalchemy.ext.asyncio import AsyncSession as SASession
-
-from ai.backend.common.exception import InvalidAPIParameters, ResourcePresetConflict
-from ai.backend.common.types import DefaultForUnspecified, ResourceSlot
-from ai.backend.common.types import LegacyResourceSlotState as ResourceSlotState
-=======
 from collections.abc import Mapping
 from typing import Any
 
 from ai.backend.common.exception import InvalidAPIParameters
->>>>>>> 07e41d71
+from ai.backend.common.types import LegacyResourceSlotState as ResourceSlotState
 from ai.backend.logging.utils import BraceStyleAdapter
 from ai.backend.manager.repositories.resource_preset import ResourcePresetRepository
 from ai.backend.manager.services.resource_preset.actions.check_presets import (
@@ -38,12 +26,6 @@
     ModifyResourcePresetAction,
     ModifyResourcePresetActionResult,
 )
-
-if TYPE_CHECKING:
-    from collections.abc import Sequence
-
-    from sqlalchemy.engine import Row
-
 
 log = BraceStyleAdapter(logging.getLogger(__spec__.name))
 
@@ -149,133 +131,12 @@
                 "allocatable": preset_data.allocatable,
             })
 
-<<<<<<< HEAD
-            # Prepare per scaling group resource.
-            sgroups: Sequence[Row] = await query_allowed_sgroups(
-                conn, domain_name, group_id, access_key
-            )
-            sgroup_names = [sg.name for sg in sgroups]
-            if action.scaling_group is not None:
-                if action.scaling_group not in sgroup_names:
-                    raise InvalidAPIParameters("Unknown scaling group")
-                sgroup_names = [action.scaling_group]
-            per_sgroup = {
-                sgname: {
-                    ResourceSlotState.OCCUPIED: ResourceSlot({
-                        k: Decimal(0) for k in known_slot_types.keys()
-                    }),
-                    ResourceSlotState.AVAILABLE: ResourceSlot({
-                        k: Decimal(0) for k in known_slot_types.keys()
-                    }),
-                }
-                for sgname in sgroup_names
-            }
-
-            # Per scaling group resource using from resource occupying kernels.
-            j = sa.join(KernelRow, SessionRow, KernelRow.session_id == SessionRow.id)
-            query = (
-                sa.select([KernelRow.occupied_slots, SessionRow.scaling_group_name])
-                .select_from(j)
-                .where(
-                    (KernelRow.user_uuid == action.user_id)
-                    & (KernelRow.status.in_(AGENT_RESOURCE_OCCUPYING_KERNEL_STATUSES))
-                    & (SessionRow.scaling_group_name.in_(sgroup_names)),
-                )
-            )
-            async for row in await conn.stream(query):
-                per_sgroup[row["scaling_group_name"]][ResourceSlotState.OCCUPIED] += row[
-                    "occupied_slots"
-                ]
-
-            # Per scaling group resource remaining from agents stats.
-            sgroup_remaining = ResourceSlot({k: Decimal(0) for k in known_slot_types.keys()})
-            query = (
-                sa.select([
-                    agents.c.available_slots,
-                    agents.c.occupied_slots,
-                    agents.c.scaling_group,
-                ])
-                .select_from(agents)
-                .where(
-                    (agents.c.status == AgentStatus.ALIVE)
-                    & (agents.c.scaling_group.in_(sgroup_names)),
-                )
-            )
-            agent_slots = []
-            async for row in await conn.stream(query):
-                remaining = row["available_slots"] - row["occupied_slots"]
-                remaining += ResourceSlot({k: Decimal(0) for k in known_slot_types.keys()})
-                sgroup_remaining += remaining
-                agent_slots.append(remaining)
-                per_sgroup[row["scaling_group"]][ResourceSlotState.AVAILABLE] += remaining
-
-            # Take maximum allocatable resources per sgroup.
-            for sgname, sgfields in per_sgroup.items():
-                for rtype, slots in sgfields.items():
-                    if rtype == ResourceSlotState.AVAILABLE:
-                        for slot in known_slot_types.keys():
-                            if slot in slots:
-                                slots[slot] = min(keypair_remaining[slot], slots[slot])
-                    per_sgroup[sgname][rtype] = slots.to_json()  # type: ignore  # it's serialization
-            for slot in known_slot_types.keys():
-                sgroup_remaining[slot] = min(keypair_remaining[slot], sgroup_remaining[slot])
-
-            # Fetch all resource presets in the current scaling group.
-            preset_data_list = await self._resource_preset_repository.list_presets(
-                action.scaling_group
-            )
-
-            presets = []
-            for preset_data in preset_data_list:
-                # Check if there are any agent that can allocate each preset.
-                allocatable = False
-                preset_slots = preset_data.resource_slots.normalize_slots(ignore_unknown=True)
-                for agent_slot in agent_slots:
-                    if agent_slot >= preset_slots and keypair_remaining >= preset_slots:
-                        allocatable = True
-                        break
-                presets.append({
-                    "id": str(preset_data.id),
-                    "name": preset_data.name,
-                    "resource_slots": preset_slots.to_json(),
-                    "shared_memory": (
-                        str(preset_data.shared_memory)
-                        if preset_data.shared_memory is not None
-                        else None
-                    ),
-                    "allocatable": allocatable,
-                })
-
-            # Return group resource status as NaN if not allowed.
-            group_resource_visibility = (
-                await self._config_provider.legacy_etcd_config_loader.get_raw(
-                    "config/api/resources/group_resource_visibility"
-                )
-            )
-            group_resource_visibility = t.ToBool().check(group_resource_visibility)
-            if not group_resource_visibility:
-                group_limits = ResourceSlot({k: Decimal("NaN") for k in known_slot_types.keys()})
-                group_occupied = ResourceSlot({k: Decimal("NaN") for k in known_slot_types.keys()})
-                group_remaining = ResourceSlot({k: Decimal("NaN") for k in known_slot_types.keys()})
-
-            return CheckResourcePresetsActionResult(
-                presets=presets,
-                keypair_limits=keypair_limits.to_json(),
-                keypair_using=keypair_occupied.to_json(),
-                keypair_remaining=keypair_remaining.to_json(),
-                group_limits=group_limits.to_json(),
-                group_using=group_occupied.to_json(),
-                group_remaining=group_remaining.to_json(),
-                scaling_group_remaining=sgroup_remaining.to_json(),
-                scaling_groups=per_sgroup,
-            )
-=======
         # Convert per scaling group data to appropriate format
         per_sgroup_dict = {}
         for sgname, sg_data in result.scaling_groups.items():
             per_sgroup_dict[sgname] = {
-                "using": sg_data.using,
-                "remaining": sg_data.remaining,
+                ResourceSlotState.OCCUPIED: sg_data.using,
+                ResourceSlotState.AVAILABLE: sg_data.remaining,
             }
 
         return CheckResourcePresetsActionResult(
@@ -288,5 +149,4 @@
             group_remaining=result.group_remaining,
             scaling_group_remaining=result.scaling_group_remaining,
             scaling_groups=per_sgroup_dict,
-        )
->>>>>>> 07e41d71
+        )