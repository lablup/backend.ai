--- conflicted
+++ resolved
@@ -2,8 +2,8 @@
 
 import enum
 import uuid
-<<<<<<< HEAD
 from collections import UserDict
+from dataclasses import dataclass
 from typing import (
     TYPE_CHECKING,
     Annotated,
@@ -15,10 +15,6 @@
     TypeAlias,
     TypeVar,
 )
-=======
-from dataclasses import dataclass
-from typing import TYPE_CHECKING, Annotated, Any, Generic, Optional, Protocol, TypeVar
->>>>>>> 35b9d60a
 
 import attr
 from pydantic import AliasChoices, BaseModel, Field
@@ -77,11 +73,7 @@
     ]
 
 
-<<<<<<< HEAD
-class UpdateState(enum.Enum):
-=======
 class State(enum.Enum):
->>>>>>> 35b9d60a
     UPDATE = "update"
     NULLIFY = "nullify"
     NOP = "nop"
@@ -89,22 +81,6 @@
 
 TVal = TypeVar("TVal")
 
-<<<<<<< HEAD
-TriStateValue: TypeAlias = Optional[TVal] | Sentinel
-
-
-class TriState(Generic[TVal]):
-    _attr_name: str
-    _state: UpdateState
-    _value: Optional[TVal]
-
-    def __init__(
-        self,
-        attr_name: str,
-        state: UpdateState,
-        value: Optional[TVal],
-    ) -> None:
-=======
 
 @dataclass
 class TriState(Generic[TVal]):
@@ -113,56 +89,11 @@
     _value: Optional[TVal]
 
     def __init__(self, attr_name: str, state: State, value: Optional[TVal]):
->>>>>>> 35b9d60a
         self._attr_name = attr_name
         self._state = state
         self._value = value
 
     @classmethod
-<<<<<<< HEAD
-    def set(cls, attr_name: str, value: TVal) -> Self:
-        return cls(attr_name, state=UpdateState.UPDATE, value=value)
-
-    @classmethod
-    def unset(cls, attr_name: str) -> Self:
-        return cls(attr_name, state=UpdateState.NULLIFY, value=None)
-
-    @classmethod
-    def nop(cls, attr_name: str) -> Self:
-        return cls(attr_name, state=UpdateState.NOP, value=None)
-
-    @property
-    def state(self) -> UpdateState:
-        return self._state
-
-    def value(self) -> TVal | None:
-        if self._state == UpdateState.UPDATE:
-            return self._value
-        raise ValueError(f"Value is not set for {self._attr_name}")
-
-    def set_attr(self, obj: Any) -> None:
-        match self._state:
-            case UpdateState.UPDATE:
-                setattr(obj, self._attr_name, self._value)
-            case UpdateState.NULLIFY:
-                setattr(obj, self._attr_name, None)
-            case UpdateState.NOP:
-                pass
-
-
-class NonNullState(TriState[TVal]):
-    _attr_name: str
-    _state: UpdateState
-    _value: TVal | None
-
-    def __init__(
-        self,
-        attr_name: str,
-        state: UpdateState,
-        value: TVal | None,
-    ) -> None:
-        self._attr_name = attr_name
-=======
     def update(cls, attr_name: str, value: TVal) -> TriState[TVal]:
         return cls(attr_name, state=State.UPDATE, value=value)
 
@@ -197,18 +128,16 @@
         self._attr_name = attr_name
         if state == State.NULLIFY:
             raise ValueError("OptionalState cannot be NULLIFY")
->>>>>>> 35b9d60a
         self._state = state
         self._value = value
 
     @classmethod
-<<<<<<< HEAD
-    def set(cls, attr_name: str, value: TVal) -> Self:
-        return cls(attr_name, state=UpdateState.UPDATE, value=value)
+    def update(cls, attr_name: str, value: TVal) -> OptionalState[TVal]:
+        return cls(attr_name, state=State.UPDATE, value=value)
 
     @classmethod
-    def none(cls, attr_name: str) -> Self:
-        return cls(attr_name, state=UpdateState.NOP, value=None)
+    def nop(cls, attr_name: str) -> OptionalState[TVal]:
+        return cls(attr_name, state=State.NOP, value=None)
 
 
 class TriStateField(Generic[TVal]):
@@ -258,12 +187,4 @@
     def set_attr(self, obj: Any) -> None:
         for field_name, value in self.data.items():
             if value is not SENTINEL:
-                setattr(obj, field_name, value)
-=======
-    def update(cls, attr_name: str, value: TVal) -> OptionalState[TVal]:
-        return cls(attr_name, state=State.UPDATE, value=value)
-
-    @classmethod
-    def nop(cls, attr_name: str) -> OptionalState[TVal]:
-        return cls(attr_name, state=State.NOP, value=None)
->>>>>>> 35b9d60a
+                setattr(obj, field_name, value)