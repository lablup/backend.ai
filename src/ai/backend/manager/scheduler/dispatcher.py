from __future__ import annotations

import asyncio
import itertools
import logging
from contextvars import ContextVar
from datetime import datetime, timedelta
from functools import partial
from typing import TYPE_CHECKING, Any, Awaitable, Final, List, Optional, Sequence, Tuple, Union

import aiotools
import async_timeout
import sqlalchemy as sa
from dateutil.tz import tzutc
from sqlalchemy.exc import DBAPIError
from sqlalchemy.ext.asyncio import AsyncSession as SASession
from sqlalchemy.orm import noload, selectinload

from ai.backend.common.distributed import GlobalTimer
from ai.backend.common.events import (
    AgentStartedEvent,
    CoalescingOptions,
    DoPrepareEvent,
    DoScheduleEvent,
    EventDispatcher,
    EventProducer,
    KernelLifecycleEventReason,
    SessionCancelledEvent,
    SessionEnqueuedEvent,
    SessionPreparingEvent,
    SessionScheduledEvent,
    SessionTerminatedEvent,
)
from ai.backend.common.logging import BraceStyleAdapter
from ai.backend.common.types import AgentId, ClusterMode, ResourceSlot, aobject
from ai.backend.manager.models.agent import AgentRow
from ai.backend.manager.types import DistributedLockFactory
from ai.backend.plugin.entrypoint import scan_entrypoints

from ..api.exceptions import GenericBadRequest, InstanceNotAvailable
from ..defs import LockID
from ..exceptions import convert_to_status_data
from ..models import (
    AgentStatus,
    KernelRow,
    KernelStatus,
    ScalingGroupRow,
    SessionRow,
    SessionStatus,
    kernels,
    list_schedulable_agents_by_sgroup,
    recalc_agent_resource_occupancy,
    recalc_concurrency_used,
)
from ..models.scaling_group import ScalingGroupOpts
from ..models.utils import ExtendedAsyncSAEngine as SAEngine
from ..models.utils import execute_with_retry, sql_json_increment, sql_json_merge
from .predicates import (
    check_concurrency,
    check_dependencies,
    check_domain_resource_limit,
    check_group_resource_limit,
    check_keypair_resource_limit,
    check_reserved_batch_session,
)
from .types import (
    AbstractScheduler,
    AgentAllocationContext,
    KernelAgentBinding,
    PendingSession,
    PredicateResult,
    SchedulingContext,
)

if TYPE_CHECKING:
    from ..config import LocalConfig, SharedConfig
    from ..registry import AgentRegistry

__all__ = (
    "load_scheduler",
    "SchedulerDispatcher",
)

log = BraceStyleAdapter(logging.getLogger("ai.backend.manager.scheduler"))

_log_fmt: ContextVar[str] = ContextVar("_log_fmt")
_log_args: ContextVar[Tuple[Any, ...]] = ContextVar("_log_args")

_key_schedule_prep_tasks: Final = "scheduler.preptasks"


def load_scheduler(
    name: str,
    sgroup_opts: ScalingGroupOpts,
    scheduler_config: dict[str, Any],
) -> AbstractScheduler:
    entry_prefix = "backendai_scheduler_v10"
    for entrypoint in scan_entrypoints(entry_prefix):
        if entrypoint.name == name:
            log.debug('loading scheduler plugin "{}" from {}', name, entrypoint.module)
            scheduler_cls = entrypoint.load()
            return scheduler_cls(sgroup_opts, scheduler_config)
    raise ImportError("Cannot load the scheduler plugin", name)


StartTaskArgs = Tuple[
    Tuple[Any, ...],
    SchedulingContext,
    Tuple[PendingSession, List[KernelAgentBinding]],
    List[Tuple[str, Union[Exception, PredicateResult]]],
]


class SchedulerDispatcher(aobject):

    config: LocalConfig
    shared_config: SharedConfig
    registry: AgentRegistry
    db: SAEngine

    event_dispatcher: EventDispatcher
    event_producer: EventProducer
    schedule_timer: GlobalTimer
    prepare_timer: GlobalTimer

    def __init__(
        self,
        local_config: LocalConfig,
        shared_config: SharedConfig,
        event_dispatcher: EventDispatcher,
        event_producer: EventProducer,
        lock_factory: DistributedLockFactory,
        registry: AgentRegistry,
    ) -> None:
        self.local_config = local_config
        self.shared_config = shared_config
        self.event_dispatcher = event_dispatcher
        self.event_producer = event_producer
        self.registry = registry
        self.lock_factory = lock_factory
        self.db = registry.db

    async def __ainit__(self) -> None:
        coalescing_opts: CoalescingOptions = {
            "max_wait": 0.5,
            "max_batch_size": 32,
        }
        # coalescing_opts = None
        evd = self.registry.event_dispatcher
        evd.consume(
            SessionEnqueuedEvent, None, self.schedule, coalescing_opts, name="dispatcher.enq"
        )
        evd.consume(
            SessionTerminatedEvent, None, self.schedule, coalescing_opts, name="dispatcher.term"
        )
        evd.consume(AgentStartedEvent, None, self.schedule)
        evd.consume(DoScheduleEvent, None, self.schedule, coalescing_opts)
        evd.consume(DoPrepareEvent, None, self.prepare)
        self.schedule_timer = GlobalTimer(
            self.lock_factory(LockID.LOCKID_SCHEDULE_TIMER, 10.0),
            self.event_producer,
            lambda: DoScheduleEvent(),
            interval=10.0,
        )
        self.prepare_timer = GlobalTimer(
            self.lock_factory(LockID.LOCKID_PREPARE_TIMER, 10.0),
            self.event_producer,
            lambda: DoPrepareEvent(),
            interval=10.0,
            initial_delay=5.0,
        )
        await self.schedule_timer.join()
        await self.prepare_timer.join()
        log.info("Session scheduler started")

    async def close(self) -> None:
        async with aiotools.TaskGroup() as tg:
            tg.create_task(self.prepare_timer.leave())
            tg.create_task(self.schedule_timer.leave())
        log.info("Session scheduler stopped")

    async def schedule(
        self,
        context: None,
        source: AgentId,
        event: SessionEnqueuedEvent | SessionTerminatedEvent | AgentStartedEvent | DoScheduleEvent,
    ) -> None:
        """
        Trigger the scheduler to scan pending sessions and mark them scheduled if they fulfill
        the scheduling requirements.

        HoL blocking issue due to indefinitely preparing sessions will be mitigated because
        they will be treated as already "scheduled" sessions and the scheduler will continue to
        work on other pending sessions.

        Session status transition: PENDING -> SCHEDULED
        """
        log.debug("schedule(): triggered")
        known_slot_types = await self.shared_config.get_resource_slots()
        sched_ctx = SchedulingContext(
            registry=self.registry,
            known_slot_types=known_slot_types,
        )

        try:
            # The schedule() method should be executed with a global lock
            # as its individual steps are composed of many short-lived transactions.
            async with self.lock_factory(LockID.LOCKID_SCHEDULE, 60):
                async with self.db.begin_readonly_session() as db_sess:
                    # query = (
                    #     sa.select(ScalingGroupRow)
                    #     .join(ScalingGroupRow.agents.and_(AgentRow.status == AgentStatus.ALIVE))
                    # )
                    query = (
                        sa.select(AgentRow.scaling_group)
                        .where(AgentRow.status == AgentStatus.ALIVE)
                        .group_by(AgentRow.scaling_group)
                    )
                    result = await db_sess.execute(query)
                    schedulable_scaling_groups = [row.scaling_group for row in result.fetchall()]
                for sgroup_name in schedulable_scaling_groups:
                    try:
                        await self._schedule_in_sgroup(
                            sched_ctx,
                            sgroup_name,
                        )
                    except InstanceNotAvailable as e:
                        # Proceed to the next scaling group and come back later.
                        log.debug(
                            "schedule({}): instance not available ({})",
                            sgroup_name,
                            e.extra_msg,
                        )
                    except Exception as e:
                        log.exception("schedule({}): scheduling error!\n{}", sgroup_name, repr(e))
        except DBAPIError as e:
            if getattr(e.orig, "pgcode", None) == "55P03":
                log.info(
                    "schedule(): cancelled due to advisory lock timeout; "
                    "maybe another schedule() call is still running"
                )
                raise asyncio.CancelledError()
            raise

    async def _load_scheduler(
        self,
        db_sess: SASession,
        sgroup_name: str,
    ) -> AbstractScheduler:
        query = sa.select(ScalingGroupRow.scheduler, ScalingGroupRow.scheduler_opts).where(
            ScalingGroupRow.name == sgroup_name
        )
        result = await db_sess.execute(query)
        row = result.first()
        scheduler_name = row.scheduler
        sgroup_opts: ScalingGroupOpts = row.scheduler_opts
        global_scheduler_opts = {}
        if self.shared_config["plugins"]["scheduler"]:
            global_scheduler_opts = self.shared_config["plugins"]["scheduler"].get(
                scheduler_name, {}
            )
        scheduler_specific_config = {**global_scheduler_opts, **sgroup_opts.config}
        return load_scheduler(scheduler_name, sgroup_opts, scheduler_specific_config)

    async def _schedule_in_sgroup(
        self,
        sched_ctx: SchedulingContext,
        sgroup_name: str,
    ) -> None:
        async with self.db.begin_readonly_session() as db_sess:
            scheduler = await self._load_scheduler(db_sess, sgroup_name)
            existing_sessions, pending_sessions, cancelled_sessions = await _list_managed_sessions(
                db_sess, sgroup_name, scheduler.sgroup_opts.pending_timeout
            )

        if cancelled_sessions:
            now = datetime.now(tzutc())

            async def _apply_cancellation():
                async with self.db.begin_session() as db_sess:
                    query = (
                        sa.update(SessionRow)
                        .values(
                            status=SessionStatus.CANCELLED,
                            status_changed=now,
                            status_info="pending-timeout",
                            terminated_at=now,
                            status_history=sql_json_merge(
                                kernels.c.status_history,
                                (),
                                {
                                    SessionStatus.CANCELLED.name: now.isoformat(),
                                },
                            ),
                        )
                        .where(SessionRow.id.in_([item.id for item in cancelled_sessions]))
                    )
                    await db_sess.execute(query)

            await execute_with_retry(_apply_cancellation)
            for item in cancelled_sessions:
                await self.event_producer.produce_event(
                    SessionCancelledEvent(
                        item.id,
                        item.creation_id,
                        reason=KernelLifecycleEventReason.PENDING_TIMEOUT,
                    ),
                )

        log.debug(
            "running scheduler (sgroup:{}, pending:{}, existing:{}, cancelled:{})",
            sgroup_name,
            len(pending_sessions),
            len(existing_sessions),
            len(cancelled_sessions),
        )
        zero = ResourceSlot()
        num_scheduled = 0
        while len(pending_sessions) > 0:

            async with self.db.begin_readonly_session() as db_sess:
                candidate_agents = await list_schedulable_agents_by_sgroup(db_sess, sgroup_name)
            total_capacity = sum((ag.available_slots for ag in candidate_agents), zero)

            picked_session_id = scheduler.pick_session(
                total_capacity,
                pending_sessions,
                existing_sessions,
            )
            if picked_session_id is None:
                # no session is picked.
                # continue to next sgroup.
                return
            for picked_idx, sess_ctx in enumerate(pending_sessions):
                if sess_ctx.id == picked_session_id:
                    break
            else:
                # no matching entry for picked session?
                raise RuntimeError("should not reach here")
            sess_ctx = pending_sessions.pop(picked_idx)
            log_fmt = "schedule(s:{}, type:{}, name:{}, ak:{}, cluster_mode:{}): "
            log_args = (
                sess_ctx.id,
                sess_ctx.session_type,
                sess_ctx.name,
                sess_ctx.access_key,
                sess_ctx.cluster_mode,
            )
            _log_fmt.set(log_fmt)
            _log_args.set(log_args)
            log.debug(log_fmt + "try-scheduling", *log_args)

            async def _check_predicates() -> List[Tuple[str, Union[Exception, PredicateResult]]]:
                check_results: List[Tuple[str, Union[Exception, PredicateResult]]] = []
                async with self.db.begin_session() as db_sess:
                    predicates: Sequence[Tuple[str, Awaitable[PredicateResult]]] = [
                        (
                            "reserved_time",
                            check_reserved_batch_session(db_sess, sched_ctx, sess_ctx),
                        ),
                        ("concurrency", check_concurrency(db_sess, sched_ctx, sess_ctx)),
                        ("dependencies", check_dependencies(db_sess, sched_ctx, sess_ctx)),
                        (
                            "keypair_resource_limit",
                            check_keypair_resource_limit(db_sess, sched_ctx, sess_ctx),
                        ),
                        (
                            "user_group_resource_limit",
                            check_group_resource_limit(db_sess, sched_ctx, sess_ctx),
                        ),
                        (
                            "domain_resource_limit",
                            check_domain_resource_limit(db_sess, sched_ctx, sess_ctx),
                        ),
                    ]
                    for predicate_name, check_coro in predicates:
                        try:
                            check_results.append((predicate_name, await check_coro))
                        except DBAPIError:
                            raise
                        except Exception as e:
                            log.exception(log_fmt + "predicate-error", *log_args)
                            check_results.append((predicate_name, e))
                return check_results

            check_results = await execute_with_retry(_check_predicates)
            has_failure = False
            failed_predicates = []
            passed_predicates = []
            for predicate_name, result in check_results:
                if isinstance(result, Exception):
                    has_failure = True
                    failed_predicates.append(
                        {
                            "name": predicate_name,
                            "msg": repr(result),
                        }
                    )
                    continue
                if result.passed:
                    passed_predicates.append(
                        {
                            "name": predicate_name,
                        }
                    )
                else:
                    failed_predicates.append(
                        {
                            "name": predicate_name,
                            "msg": result.message or "",
                        }
                    )
                    has_failure = True

            status_update_data = {
                "last_try": datetime.now(tzutc()).isoformat(),
                "failed_predicates": failed_predicates,
                "passed_predicates": passed_predicates,
            }
            if has_failure:
                log.debug(log_fmt + "predicate-checks-failed (temporary)", *log_args)

                async def _update() -> None:
                    async with self.db.begin_session() as db_sess:
                        await _rollback_predicate_mutations(
                            db_sess,
                            sched_ctx,
                            sess_ctx,
                        )
                        query = (
                            sa.update(SessionRow)
                            .values(
                                status_info="predicate-checks-failed",
                                status_data=sql_json_increment(
                                    SessionRow.status_data,
                                    ("scheduler", "retries"),
                                    parent_updates=status_update_data,
                                ),
                            )
                            .where(SessionRow.id == sess_ctx.id)
                        )
                        await db_sess.execute(query)

                await execute_with_retry(_update)
                # Predicate failures are *NOT* permanent errors.
                # We need to retry the scheduling afterwards.
                continue
            else:

                async def _update() -> None:
                    async with self.db.begin_session() as db_sess:
                        kernel_query = (
                            sa.update(KernelRow)
                            .where(KernelRow.session_id == sess_ctx.id)
                            .values(
                                status_data=sql_json_merge(
                                    KernelRow.status_data,
                                    ("scheduler",),
                                    obj=status_update_data,
                                ),
                            )
                        )
                        await db_sess.execute(kernel_query)
                        session_query = (
                            sa.update(SessionRow)
                            .where(SessionRow.id == sess_ctx.id)
                            .values(
                                status_data=sql_json_merge(
                                    SessionRow.status_data,
                                    ("scheduler",),
                                    obj=status_update_data,
                                ),
                            )
                        )
                        await db_sess.execute(session_query)

                await execute_with_retry(_update)

            async with self.db.begin_readonly_session() as db_sess:
                schedulable_sess = await SessionRow.get_session_by_id(
                    db_sess,
                    sess_ctx.id,
                    eager_loading_op=(
                        noload("*"),
                        selectinload(SessionRow.kernels).options(
                            noload("*"),
                            selectinload(KernelRow.agent_row).noload("*"),
                        ),
                    ),
                )

            if schedulable_sess.cluster_mode == ClusterMode.SINGLE_NODE:
                await self._schedule_single_node_session(
                    sched_ctx,
                    scheduler,
                    sgroup_name,
                    candidate_agents,
                    schedulable_sess,
                    check_results,
                )
            elif schedulable_sess.cluster_mode == ClusterMode.MULTI_NODE:
                await self._schedule_multi_node_session(
                    sched_ctx,
                    scheduler,
                    sgroup_name,
                    candidate_agents,
                    schedulable_sess,
                    check_results,
                )
            else:
                raise RuntimeError(
                    f"should not reach here; unknown cluster_mode: {schedulable_sess.cluster_mode}",
                )
            num_scheduled += 1
        if num_scheduled > 0:
            await self.event_producer.produce_event(DoPrepareEvent())

    async def _schedule_single_node_session(
        self,
        sched_ctx: SchedulingContext,
        scheduler: AbstractScheduler,
        sgroup_name: str,
        candidate_agents: Sequence[AgentRow],
        sess_ctx: SessionRow,
        check_results: List[Tuple[str, Union[Exception, PredicateResult]]],
    ) -> None:
        """
        Finds and assigns an agent having resources enough to host the entire session.
        """
        log_fmt = _log_fmt.get("")
        log_args = _log_args.get(tuple())
        requested_architectures = set(k.architecture for k in sess_ctx.kernels)
        if len(requested_architectures) > 1:
            raise GenericBadRequest(
                "Cannot assign multiple kernels with different architecture"
                "on single node session",
            )
        requested_architecture = requested_architectures.pop()
        compatible_candidate_agents = [
            ag for ag in candidate_agents if ag.architecture == requested_architecture
        ]
<<<<<<< HEAD
=======
        if not compatible_candidate_agents:
            raise InstanceNotAvailable(
                extra_msg=(
                    f"No agents found to be compatible with the image acrhitecture "
                    f"(image[0]: {sess_ctx.main_kernel.image_ref}, "
                    f"arch: {requested_architecture})"
                ),
            )
>>>>>>> a75f8332
        try:
            if not compatible_candidate_agents:
                raise InstanceNotAvailable(
                    extra_msg=(
                        f"No agents found to be compatible with the image acrhitecture "
                        f"(image[0]: {sess_ctx.kernels[0].image_ref}, "
                        f"arch: {requested_architecture})"
                    ),
                )

            # If sess_ctx.agent_id is already set for manual assignment by superadmin,
            # skip assign_agent_for_session().
            agent = sess_ctx.main_kernel.agent_row
            agent_id: AgentId
            if agent is not None:
                agent_id = agent.id
            else:
                # Let the scheduler check the resource availability and decide the target agent
                cand_agent = scheduler.assign_agent_for_session(
                    compatible_candidate_agents, sess_ctx
                )
                if cand_agent is None:
                    raise InstanceNotAvailable(
                        extra_msg=(
                            f"Could not find a contiguous resource region in any agent "
                            f"big enough to host the session "
                            f"({sess_ctx.id})"
                        ),
                    )
                assert cand_agent is not None
                agent_id = cand_agent
            async with self.db.begin_session() as agent_db_sess:
                query = sa.select(AgentRow.available_slots).where(AgentRow.id == agent_id)
                available_agent_slots = (await agent_db_sess.execute(query)).scalar()
                if available_agent_slots is None:
                    raise GenericBadRequest(f"No such agent: {agent_id}")
                assert isinstance(available_agent_slots, ResourceSlot)
                for key in available_agent_slots:
                    if available_agent_slots[key] >= sess_ctx.requested_slots[key]:
                        continue
                    else:
                        raise InstanceNotAvailable(
                            extra_msg=(
                                f"The designated agent ({agent_id}) does not have "
                                f"the enough remaining capacity ({key}, "
                                f"requested: {sess_ctx.requested_slots[key]}, "
                                f"available: {available_agent_slots[key]})."
                            ),
                        )
                agent_alloc_ctx = await _reserve_agent(
                    sched_ctx,
                    agent_db_sess,
                    sgroup_name,
                    agent_id,
                    sess_ctx.requested_slots,
                )
        except InstanceNotAvailable as sched_failure:
            log.debug(log_fmt + "no-available-instances", *log_args)

            async def _update_sched_failure(exc: InstanceNotAvailable) -> None:
                async with self.db.begin_session() as kernel_db_sess:
                    await _rollback_predicate_mutations(
                        kernel_db_sess,
                        sched_ctx,
                        sess_ctx,
                    )
                    query = (
                        sa.update(SessionRow)
                        .values(
                            status_info="no-available-instances",
                            status_data=sql_json_increment(
                                SessionRow.status_data,
                                ("scheduler", "retries"),
                                parent_updates={
                                    "last_try": datetime.now(tzutc()).isoformat(),
                                    "msg": exc.extra_msg,
                                },
                            ),
                        )
                        .where(SessionRow.id == sess_ctx.id)
                    )
                    await kernel_db_sess.execute(query)

            await execute_with_retry(partial(_update_sched_failure, sched_failure))
            raise
        except Exception as e:
            log.exception(
                log_fmt + "unexpected-error, during agent allocation",
                *log_args,
            )
            exc_data = convert_to_status_data(e)

            async def _update_generic_failure() -> None:
                async with self.db.begin_session() as kernel_db_sess:
                    await _rollback_predicate_mutations(
                        kernel_db_sess,
                        sched_ctx,
                        sess_ctx,
                    )
                    query = (
                        sa.update(SessionRow)
                        .values(
                            status_info="scheduler-error",
                            status_data=exc_data,
                        )
                        .where(SessionRow.id == sess_ctx.id)
                    )
                    await kernel_db_sess.execute(query)

            await execute_with_retry(_update_generic_failure)
            raise

        async def _finalize_scheduled() -> None:
            async with self.db.begin_session() as db_sess:
                now = datetime.now(tzutc())
                kernel_query = (
                    sa.update(KernelRow)
                    .values(
                        agent=agent_alloc_ctx.agent_id,
                        agent_addr=agent_alloc_ctx.agent_addr,
                        scaling_group=sgroup_name,
                        status=KernelStatus.SCHEDULED,
                        status_info="scheduled",
                        status_data={},
                        status_changed=now,
                        status_history=sql_json_merge(
                            KernelRow.status_history,
                            (),
                            {
                                KernelStatus.SCHEDULED.name: now.isoformat(),
                            },
                        ),
                    )
                    .where(KernelRow.session_id == sess_ctx.id)
                )
                await db_sess.execute(kernel_query)

                session_query = (
                    sa.update(SessionRow)
                    .values(
                        scaling_group_name=sgroup_name,
                        status=SessionStatus.SCHEDULED,
                        status_info="scheduled",
                        status_data={},
                        # status_changed=now,
                        status_history=sql_json_merge(
                            SessionRow.status_history,
                            (),
                            {
                                SessionStatus.SCHEDULED.name: now.isoformat(),
                            },
                        ),
                    )
                    .where(SessionRow.id == sess_ctx.id)
                )
                await db_sess.execute(session_query)

        await execute_with_retry(_finalize_scheduled)
        await self.registry.event_producer.produce_event(
            SessionScheduledEvent(sess_ctx.id, sess_ctx.creation_id),
        )

    async def _schedule_multi_node_session(
        self,
        sched_ctx: SchedulingContext,
        scheduler: AbstractScheduler,
        sgroup_name: str,
        candidate_agents: Sequence[AgentRow],
        sess_ctx: SessionRow,
        check_results: List[Tuple[str, Union[Exception, PredicateResult]]],
    ) -> None:
        """
        Finds and assigns agents having resources enough to host each kernel in the session.
        """
        log_fmt = _log_fmt.get()
        log_args = _log_args.get()
        agent_query_extra_conds = None
        kernel_agent_bindings: List[KernelAgentBinding] = []
        async with self.db.begin_session() as agent_db_sess:
            # This outer transaction is rolled back when any exception occurs inside,
            # including scheduling failures of a kernel.
            # It ensures that occupied_slots are recovered when there are partial
            # scheduling failures.
            kernel: KernelRow
            for kernel in sess_ctx.kernels:
                agent_alloc_ctx: AgentAllocationContext | None = None
                try:
                    agent = kernel.agent_row
                    if agent is not None:
                        # Check the resource availability of the manually designated agent
                        query = sa.select(AgentRow.available_slots).where(AgentRow.id == agent.id)
                        available_agent_slots = (await agent_db_sess.execute(query)).scalar()
                        if available_agent_slots is None:
                            raise GenericBadRequest(f"No such agent: {agent.id}")
                        for key in available_agent_slots:
                            if available_agent_slots[key] >= kernel.requested_slots[key]:
                                continue
                            else:
                                raise InstanceNotAvailable(
                                    extra_msg=(
                                        f"The designated agent ({agent.id}) does not have "
                                        f"the enough remaining capacity ({key}, "
                                        f"requested: {sess_ctx.requested_slots[key]}, "
                                        f"available: {available_agent_slots[key]})."
                                    ),
                                )
                    else:
                        # Each kernel may have different images and different architectures
                        compatible_candidate_agents = [
                            ag for ag in candidate_agents if ag.architecture == kernel.architecture
                        ]
                        if not compatible_candidate_agents:
                            raise InstanceNotAvailable(
                                extra_msg=(
                                    f"No agents found to be compatible with the image acrhitecture "
                                    f"(image: {kernel.image_ref}, "
                                    f"arch: {kernel.architecture})"
                                ),
                            )
                        # Let the scheduler check the resource availability and decide the target agent
                        agent = scheduler.assign_agent_for_kernel(
                            compatible_candidate_agents, kernel
                        )
                        if agent is None:
                            raise InstanceNotAvailable(
                                extra_msg=(
                                    f"Could not find a contiguous resource region in any agent "
                                    f"big enough to host a kernel in the session "
                                    f"({sess_ctx.id})"
                                ),
                            )
                    assert agent is not None

                    async def _reserve() -> None:
                        nonlocal agent_alloc_ctx, candidate_agents
                        async with agent_db_sess.begin_nested():
                            agent_alloc_ctx = await _reserve_agent(
                                sched_ctx,
                                agent_db_sess,
                                sgroup_name,
                                agent.id,
                                kernel.requested_slots,
                                extra_conds=agent_query_extra_conds,
                            )
                            # Update the agent data to schedule the next kernel in the session
                            candidate_agents = await list_schedulable_agents_by_sgroup(
                                agent_db_sess,
                                sgroup_name,
                            )

                    await execute_with_retry(_reserve)
                except InstanceNotAvailable as sched_failure:
                    log.debug(log_fmt + "no-available-instances", *log_args)

                    async def _update_sched_failure(exc: InstanceNotAvailable) -> None:
                        async with self.db.begin_session() as agent_db_sess:
                            await _rollback_predicate_mutations(
                                agent_db_sess,
                                sched_ctx,
                                sess_ctx,
                            )
                            query = (
                                sa.update(KernelRow)
                                .values(
                                    status_info="no-available-instances",
                                    status_data=sql_json_increment(
                                        KernelRow.status_data,
                                        ("scheduler", "retries"),
                                        parent_updates={
                                            "last_try": datetime.now(tzutc()).isoformat(),
                                            "msg": exc.extra_msg,
                                        },
                                    ),
                                )
                                .where(KernelRow.id == kernel.id)
                            )
                            await agent_db_sess.execute(query)

                    await execute_with_retry(partial(_update_sched_failure, sched_failure))
                    raise
                except Exception as e:
                    log.exception(
                        log_fmt + "unexpected-error, during agent allocation",
                        *log_args,
                    )
                    exc_data = convert_to_status_data(e)

                    async def _update_generic_failure() -> None:
                        async with self.db.begin_session() as kernel_db_sess:
                            await _rollback_predicate_mutations(
                                kernel_db_sess,
                                sched_ctx,
                                sess_ctx,
                            )
                            query = (
                                sa.update(KernelRow)
                                .values(
                                    status_info="scheduler-error",
                                    status_data=exc_data,
                                )
                                .where(KernelRow.id == kernel.id)
                            )
                            await kernel_db_sess.execute(query)

                    await execute_with_retry(_update_generic_failure)
                    raise
                else:
                    assert agent_alloc_ctx is not None
                    kernel_agent_bindings.append(KernelAgentBinding(kernel, agent_alloc_ctx, set()))

        assert len(kernel_agent_bindings) == len(sess_ctx.kernels)
        # Proceed to PREPARING only when all kernels are successfully scheduled.

        async def _finalize_scheduled() -> None:
            async with self.db.begin_session() as db_sess:
                for binding in kernel_agent_bindings:
                    now = datetime.now(tzutc())
                    kernel_query = (
                        sa.update(KernelRow)
                        .values(
                            agent=binding.agent_alloc_ctx.agent_id,
                            agent_addr=binding.agent_alloc_ctx.agent_addr,
                            scaling_group=sgroup_name,
                            status=KernelStatus.SCHEDULED,
                            status_info="scheduled",
                            status_data={},
                            status_changed=now,
                            status_history=sql_json_merge(
                                KernelRow.status_history,
                                (),
                                {
                                    KernelStatus.SCHEDULED.name: now.isoformat(),
                                },
                            ),
                        )
                        .where(KernelRow.session_id == sess_ctx.id)
                    )
                    await db_sess.execute(kernel_query)

                session_query = (
                    sa.update(SessionRow)
                    .values(
                        scaling_group_name=sgroup_name,
                        status=SessionStatus.SCHEDULED,
                        status_info="scheduled",
                        status_data={},
                        # status_changed=now,
                        status_history=sql_json_merge(
                            SessionRow.status_history,
                            (),
                            {
                                SessionStatus.SCHEDULED.name: now.isoformat(),
                            },
                        ),
                    )
                    .where(SessionRow.id == sess_ctx.id)
                )
                await db_sess.execute(session_query)

        await execute_with_retry(_finalize_scheduled)
        await self.registry.event_producer.produce_event(
            SessionScheduledEvent(sess_ctx.id, sess_ctx.creation_id),
        )

    async def prepare(
        self,
        context: None,
        source: AgentId,
        event: DoPrepareEvent,
    ) -> None:
        """
        Scan the scheduled sessions and perform the agent RPC calls to begin preparation of them.
        Each RPC calls are done in separate asyncio tasks.

        Session status transition: SCHEDULED -> PREPARING
        """
        known_slot_types = await self.shared_config.get_resource_slots()
        sched_ctx = SchedulingContext(
            self.registry,
            known_slot_types,
        )
        try:
            async with self.lock_factory(LockID.LOCKID_PREPARE, 600):
                now = datetime.now(tzutc())

                async def _mark_session_preparing() -> Sequence[SessionRow]:
                    async with self.db.begin_session() as db_sess:
                        update_query = (
                            sa.update(KernelRow)
                            .values(
                                status=KernelStatus.PREPARING,
                                status_changed=now,
                                status_info="",
                                status_data={},
                                status_history=sql_json_merge(
                                    KernelRow.status_history,
                                    (),
                                    {
                                        KernelStatus.PREPARING.name: now.isoformat(),
                                    },
                                ),
                            )
                            .where(
                                (KernelRow.status == KernelStatus.SCHEDULED),
                            )
                        )
                        await db_sess.execute(update_query)
                        update_sess_query = (
                            sa.update(SessionRow)
                            .values(
                                status=SessionStatus.PREPARING,
                                # status_changed=now,
                                status_info="",
                                status_data={},
                                status_history=sql_json_merge(
                                    SessionRow.status_history,
                                    (),
                                    {
                                        SessionStatus.PREPARING.name: now.isoformat(),
                                    },
                                ),
                            )
                            .where(SessionRow.status == SessionStatus.SCHEDULED)
                            .returning(SessionRow.id)
                        )
                        rows = (await db_sess.execute(update_sess_query)).fetchall()
                        if len(rows) == 0:
                            return []
                        target_session_ids = [r["id"] for r in rows]
                        select_query = (
                            sa.select(SessionRow)
                            .where(SessionRow.id.in_(target_session_ids))
                            .options(
                                noload("*"),
                                selectinload(SessionRow.kernels).noload("*"),
                            )
                        )
                        result = await db_sess.execute(select_query)
                        return result.scalars().all()

                scheduled_sessions: Sequence[SessionRow]
                scheduled_sessions = await execute_with_retry(_mark_session_preparing)
                log.debug("prepare(): preparing {} session(s)", len(scheduled_sessions))
                async with (
                    async_timeout.timeout(delay=50.0),
                    aiotools.PersistentTaskGroup() as tg,
                ):
                    for scheduled_session in scheduled_sessions:
                        await self.registry.event_producer.produce_event(
                            SessionPreparingEvent(
                                scheduled_session.id,
                                scheduled_session.creation_id,
                            ),
                        )
                        tg.create_task(
                            self.start_session(
                                sched_ctx,
                                scheduled_session,
                            )
                        )

        except DBAPIError as e:
            if getattr(e.orig, "pgcode", None) == "55P03":
                log.info(
                    "prepare(): cancelled due to advisory lock timeout; "
                    "maybe another prepare() call is still running"
                )
                raise asyncio.CancelledError()
            raise
        except asyncio.TimeoutError:
            log.warn("prepare(): timeout while executing start_session()")

    async def start_session(
        self,
        sched_ctx: SchedulingContext,
        session: SessionRow,
    ) -> None:
        log_fmt = (
            "prepare(s:{0.id}, type:{0.session_type}, name:{0.name}, "
            "ak:{0.access_key}, cluster_mode:{0.cluster_mode}): "
        )
        log_args = (session,)
        log.debug(log_fmt + "try-starting", *log_args)
        try:
            assert len(session.kernels) > 0
            await self.registry.start_session(sched_ctx, session)
        except Exception as e:
            status_data = convert_to_status_data(e, self.local_config["debug"]["enabled"])
            log.warning(log_fmt + "failed-starting: {1!r}", *log_args, status_data)
            # TODO: instead of instantly cancelling upon exception, we could mark it as
            #       SCHEDULED and retry within some limit using status_data.

            async def _mark_session_cancelled() -> None:
                async with self.db.begin() as db_conn:
                    affected_agents = set(k.agent for k in session.kernels)
                    for agent_id in affected_agents:
                        await recalc_agent_resource_occupancy(db_conn, agent_id)
                    await _rollback_predicate_mutations(db_conn, sched_ctx, session)
                    now = datetime.now(tzutc())
                    update_query = (
                        sa.update(KernelRow)
                        .values(
                            status=KernelStatus.CANCELLED,
                            status_changed=now,
                            status_info="failed-to-start",
                            status_data=status_data,
                            terminated_at=now,
                            status_history=sql_json_merge(
                                KernelRow.status_history,
                                (),
                                {
                                    KernelStatus.CANCELLED.name: now.isoformat(),
                                },
                            ),
                        )
                        .where(KernelRow.session_id == session.id)
                    )
                    await SASession(db_conn).execute(update_query)
                    update_sess_query = (
                        sa.update(SessionRow)
                        .values(
                            status=SessionStatus.CANCELLED,
                            # status_changed=now,
                            status_info="failed-to-start",
                            status_data=status_data,
                            terminated_at=now,
                            status_history=sql_json_merge(
                                SessionRow.status_history,
                                (),
                                {
                                    SessionStatus.CANCELLED.name: now.isoformat(),
                                },
                            ),
                        )
                        .where(SessionRow.id == session.id)
                    )
                    await SASession(db_conn).execute(update_sess_query)

            log.debug(log_fmt + "cleanup-start-failure: begin", *log_args)
            try:
                await execute_with_retry(_mark_session_cancelled)
                await self.registry.event_producer.produce_event(
                    SessionCancelledEvent(
                        session.id,
                        session.creation_id,
                        KernelLifecycleEventReason.FAILED_TO_START,
                    ),
                )
                async with self.db.begin_readonly_session() as db_sess:
                    query = sa.select(KernelRow.id, KernelRow.container_id).where(
                        KernelRow.session_id == session.id
                    )
                    rows = (await db_sess.execute(query)).fetchall()
                    cid_map = {row["id"]: row["container_id"] for row in rows}
                destroyed_kernels = [
                    {
                        "agent": k.agent,
                        "agent_addr": k.agent_addr,
                        "id": k.id,
                        "container_id": cid_map[k.id],
                    }
                    for k in session.kernels
                ]
                await self.registry.destroy_session_lowlevel(
                    session.id,
                    destroyed_kernels,
                )
                await self.registry.recalc_resource_usage()
            except Exception as destroy_err:
                log.error(log_fmt + "cleanup-start-failure: error", *log_args, exc_info=destroy_err)
            finally:
                log.debug(log_fmt + "cleanup-start-failure: done", *log_args)
        else:
            log.info(log_fmt + "started", *log_args)


async def _list_managed_sessions(
    db_sess: SASession,
    sgroup_name: str,
    pending_timeout: timedelta,
) -> Tuple[List[SessionRow], List[SessionRow], List[SessionRow]]:
    """
    Return three lists of sessions.
    first is a list of existing sessions,
    second is pending sessions and third is to-be-cancelled sessions due to pending timeout.
    """

    managed_sessions = await SessionRow.get_sgroup_managed_sessions(db_sess, sgroup_name)

    candidates: List[SessionRow] = []
    cancelleds: List[SessionRow] = []
    existings: List[SessionRow] = []

    now = datetime.now(tzutc())
    key_func = lambda s: (s.status.value, s.created_at)
    for status, sessions in itertools.groupby(
        sorted(managed_sessions, key=key_func),
        key=lambda s: s.status,
    ):
        if status != SessionStatus.PENDING:
            existings.extend(sessions)
            continue
        for sess in sessions:
            elapsed_pending_time = now - sess.created_at
            if pending_timeout.total_seconds() > 0 and elapsed_pending_time >= pending_timeout:
                cancelleds.append(sess)
            else:
                candidates.append(sess)

    return existings, candidates, cancelleds


async def _reserve_agent(
    sched_ctx: SchedulingContext,
    db_sess: SASession,
    scaling_group: str,
    agent_id: Optional[AgentId],
    requested_slots: ResourceSlot,
    extra_conds: Any = None,
) -> AgentAllocationContext:
    query = sa.select(AgentRow.occupied_slots).where(AgentRow.id == agent_id).with_for_update()
    if extra_conds is not None:
        query = query.where(extra_conds)
    current_occupied_slots = (await db_sess.execute(query)).scalar()
    if current_occupied_slots is None:
        raise RuntimeError(f"No agent matching condition: {extra_conds}")
    update_query = (
        sa.update(AgentRow)
        .values(
            occupied_slots=(current_occupied_slots + requested_slots),
        )
        .where(AgentRow.id == agent_id)
    )
    await db_sess.execute(update_query)
    # Get the agent address for later RPC calls
    query = sa.select(AgentRow.addr).where(AgentRow.id == agent_id)
    agent_addr = await db_sess.scalar(query)
    assert agent_addr is not None
    return AgentAllocationContext(agent_id, agent_addr, scaling_group)


async def _rollback_predicate_mutations(
    db_sess: SASession,
    sched_ctx: SchedulingContext,
    session: SessionRow,
) -> None:
    """
    Rollback any changes performed by predicates.

    NOTE: We don't use the DB-level transaction rollback because we need to
    store the "ERROR" status to corresponding rows in the kernels table.
    """

    # Instead of decrementing concurrency_used, we recalculate the access_key's usage,
    # because asynchronous container launch failures and agent failures
    # (especially with multi-node multi-container cluster sessions)
    # may accumulate up multiple subtractions, resulting in
    # negative concurrency_occupied values.
<<<<<<< HEAD
    log.debug("recalculate concurrency used in rollback predicates (ak: {})", session.access_key)
    await recalc_concurrency_used(db_conn, sched_ctx.registry.redis_stat, session.access_key)
=======
    await recalc_concurrency_used(db_sess, sched_ctx.registry.redis_stat, session.access_key)
>>>>>>> a75f8332
<|MERGE_RESOLUTION|>--- conflicted
+++ resolved
@@ -539,23 +539,12 @@
         compatible_candidate_agents = [
             ag for ag in candidate_agents if ag.architecture == requested_architecture
         ]
-<<<<<<< HEAD
-=======
-        if not compatible_candidate_agents:
-            raise InstanceNotAvailable(
-                extra_msg=(
-                    f"No agents found to be compatible with the image acrhitecture "
-                    f"(image[0]: {sess_ctx.main_kernel.image_ref}, "
-                    f"arch: {requested_architecture})"
-                ),
-            )
->>>>>>> a75f8332
         try:
             if not compatible_candidate_agents:
                 raise InstanceNotAvailable(
                     extra_msg=(
                         f"No agents found to be compatible with the image acrhitecture "
-                        f"(image[0]: {sess_ctx.kernels[0].image_ref}, "
+                        f"(image[0]: {sess_ctx.main_kernel.image_ref}, "
                         f"arch: {requested_architecture})"
                     ),
                 )
@@ -1208,9 +1197,5 @@
     # (especially with multi-node multi-container cluster sessions)
     # may accumulate up multiple subtractions, resulting in
     # negative concurrency_occupied values.
-<<<<<<< HEAD
     log.debug("recalculate concurrency used in rollback predicates (ak: {})", session.access_key)
-    await recalc_concurrency_used(db_conn, sched_ctx.registry.redis_stat, session.access_key)
-=======
-    await recalc_concurrency_used(db_sess, sched_ctx.registry.redis_stat, session.access_key)
->>>>>>> a75f8332
+    await recalc_concurrency_used(db_sess, sched_ctx.registry.redis_stat, session.access_key)