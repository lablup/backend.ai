--- conflicted
+++ resolved
@@ -357,29 +357,14 @@
                             check_reserved_batch_session(db_sess, sched_ctx, sess_ctx),
                         ),
                         ("dependencies", check_dependencies(db_sess, sched_ctx, sess_ctx)),
-<<<<<<< HEAD
-                        (
-                            "pending_session_limit",
-                            check_pending_session_limit(db_sess, sched_ctx, sess_ctx),
-                        ),
-                        (
-                            "keypair_resource_limit",
-                            check_keypair_resource_limit(db_sess, sched_ctx, sess_ctx),
-                        ),
-                        (
-                            "user_group_resource_limit",
-                            check_group_resource_limit(db_sess, sched_ctx, sess_ctx),
-                        ),
-                        (
-                            "domain_resource_limit",
-                            check_domain_resource_limit(db_sess, sched_ctx, sess_ctx),
-                        ),
-=======
->>>>>>> cf8c7df5
                     ]
                     if any([kernel.role != KernelRole.SYSTEM for kernel in sess_ctx.kernels]):
                         predicates += [
                             ("concurrency", check_concurrency(db_sess, sched_ctx, sess_ctx)),
+                            (
+                                "pending_session_limit",
+                                check_pending_session_limit(db_sess, sched_ctx, sess_ctx),
+                            ),
                             (
                                 "keypair_resource_limit",
                                 check_keypair_resource_limit(db_sess, sched_ctx, sess_ctx),
