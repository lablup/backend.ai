--- conflicted
+++ resolved
@@ -21,6 +21,7 @@
 from sqlalchemy.orm import noload, selectinload
 
 from ai.backend.common import redis_helper
+from ai.backend.common.defs import REDIS_LIVE_DB
 from ai.backend.common.distributed import GlobalTimer
 from ai.backend.common.events import (
     AgentStartedEvent,
@@ -53,12 +54,7 @@
 from ai.backend.manager.utils import query_userinfo
 from ai.backend.plugin.entrypoint import scan_entrypoints
 
-<<<<<<< HEAD
-from ...common.defs import REDIS_LIVE_DB
-from ..api.exceptions import GenericBadRequest, InstanceNotAvailable
-=======
 from ..api.exceptions import GenericBadRequest, InstanceNotAvailable, SessionNotFound
->>>>>>> 2a7b7997
 from ..defs import SERVICE_MAX_RETRIES, LockID
 from ..exceptions import convert_to_status_data
 from ..models import (
@@ -1357,13 +1353,16 @@
 
         already_destroyed_sessions: list[SessionId] = []
         # TODO: Update logic to not to wait for sessions to actually terminate
-<<<<<<< HEAD
-        for session in target_sessions_to_destory:
-            await self.registry.destroy_session(
-                session,
-                forced=False,
-                reason=KernelLifecycleEventReason.SERVICE_SCALED_DOWN,
-            )
+        for session in target_sessions_to_destroy:
+            try:
+                await self.registry.destroy_session(
+                    session,
+                    forced=False,
+                    reason=KernelLifecycleEventReason.SERVICE_SCALED_DOWN,
+                )
+            except SessionNotFound:
+                # Session already terminated while leaving routing alive
+                already_destroyed_sessions.append(session.id)
         await redis_helper.execute(
             self.redis_live,
             lambda r: r.hset(
@@ -1372,18 +1371,6 @@
                 json.dumps([str(s.id) for s in target_sessions_to_destory]),
             ),
         )
-=======
-        for session in target_sessions_to_destroy:
-            try:
-                await self.registry.destroy_session(
-                    session,
-                    forced=False,
-                    reason=KernelLifecycleEventReason.SERVICE_SCALED_DOWN,
-                )
-            except SessionNotFound:
-                # Session already terminated while leaving routing alive
-                already_destroyed_sessions.append(session.id)
->>>>>>> 2a7b7997
 
         user_ids = tuple(
             {endpoint.created_user for endpoint in endpoints_to_expand.keys()}
