--- conflicted
+++ resolved
@@ -81,11 +81,6 @@
     SessionStatus,
     list_schedulable_agents_by_sgroup,
     recalc_agent_resource_occupancy,
-<<<<<<< HEAD
-    users,
-=======
-    recalc_concurrency_used,
->>>>>>> ea561dcb
 )
 from ..models.utils import ExtendedAsyncSAEngine as SAEngine
 from ..models.utils import execute_with_retry
