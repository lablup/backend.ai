from __future__ import annotations

import asyncio
import itertools
import logging
from contextvars import ContextVar
from datetime import datetime, timedelta
from functools import partial
from typing import TYPE_CHECKING, Any, Awaitable, Final, List, Optional, Sequence, Tuple, Union

import aiotools
import async_timeout
import sqlalchemy as sa
from dateutil.tz import tzutc
from sqlalchemy.exc import DBAPIError
from sqlalchemy.ext.asyncio import AsyncSession as SASession
from sqlalchemy.orm import noload, selectinload

from ai.backend.common.distributed import GlobalTimer
from ai.backend.common.events import (
    AgentStartedEvent,
    CoalescingOptions,
    DoPrepareEvent,
    DoScheduleEvent,
    EventDispatcher,
    EventProducer,
    KernelLifecycleEventReason,
    SessionCancelledEvent,
    SessionEnqueuedEvent,
    SessionPreparingEvent,
    SessionScheduledEvent,
    SessionTerminatedEvent,
)
from ai.backend.common.logging import BraceStyleAdapter
from ai.backend.common.types import AgentId, ClusterMode, ResourceSlot, aobject
from ai.backend.manager.models.agent import AgentRow
from ai.backend.manager.types import DistributedLockFactory
from ai.backend.plugin.entrypoint import scan_entrypoints

from ..api.exceptions import GenericBadRequest, InstanceNotAvailable
from ..defs import LockID
from ..exceptions import convert_to_status_data
from ..models import (
    AgentStatus,
    KernelRow,
    KernelStatus,
    ScalingGroupRow,
    SessionRow,
    SessionStatus,
    kernels,
    list_schedulable_agents_by_sgroup,
    recalc_agent_resource_occupancy,
    recalc_concurrency_used,
)
from ..models.scaling_group import ScalingGroupOpts
from ..models.utils import ExtendedAsyncSAEngine as SAEngine
from ..models.utils import execute_with_retry, sql_json_increment, sql_json_merge
from .predicates import (
    check_concurrency,
    check_dependencies,
    check_domain_resource_limit,
    check_group_resource_limit,
    check_keypair_resource_limit,
    check_reserved_batch_session,
)
from .types import (
    AbstractScheduler,
    AgentAllocationContext,
    KernelAgentBinding,
    PendingSession,
    PredicateResult,
    SchedulingContext,
)

if TYPE_CHECKING:
    from ..config import LocalConfig, SharedConfig
    from ..registry import AgentRegistry

__all__ = (
    "load_scheduler",
    "SchedulerDispatcher",
)

log = BraceStyleAdapter(logging.getLogger("ai.backend.manager.scheduler"))

_log_fmt: ContextVar[str] = ContextVar("_log_fmt")
_log_args: ContextVar[Tuple[Any, ...]] = ContextVar("_log_args")

_key_schedule_prep_tasks: Final = "scheduler.preptasks"


def load_scheduler(
    name: str,
    sgroup_opts: ScalingGroupOpts,
    scheduler_config: dict[str, Any],
) -> AbstractScheduler:
    entry_prefix = "backendai_scheduler_v10"
    for entrypoint in scan_entrypoints(entry_prefix):
        if entrypoint.name == name:
            log.debug('loading scheduler plugin "{}" from {}', name, entrypoint.module)
            scheduler_cls = entrypoint.load()
            return scheduler_cls(sgroup_opts, scheduler_config)
    raise ImportError("Cannot load the scheduler plugin", name)


StartTaskArgs = Tuple[
    Tuple[Any, ...],
    SchedulingContext,
    Tuple[PendingSession, List[KernelAgentBinding]],
    List[Tuple[str, Union[Exception, PredicateResult]]],
]


class SchedulerDispatcher(aobject):

    config: LocalConfig
    shared_config: SharedConfig
    registry: AgentRegistry
    db: SAEngine

    event_dispatcher: EventDispatcher
    event_producer: EventProducer
    schedule_timer: GlobalTimer
    prepare_timer: GlobalTimer

    def __init__(
        self,
        local_config: LocalConfig,
        shared_config: SharedConfig,
        event_dispatcher: EventDispatcher,
        event_producer: EventProducer,
        lock_factory: DistributedLockFactory,
        registry: AgentRegistry,
    ) -> None:
        self.local_config = local_config
        self.shared_config = shared_config
        self.event_dispatcher = event_dispatcher
        self.event_producer = event_producer
        self.registry = registry
        self.lock_factory = lock_factory
        self.db = registry.db

    async def __ainit__(self) -> None:
        coalescing_opts: CoalescingOptions = {
            "max_wait": 0.5,
            "max_batch_size": 32,
        }
        # coalescing_opts = None
        evd = self.registry.event_dispatcher
        evd.consume(
            SessionEnqueuedEvent, None, self.schedule, coalescing_opts, name="dispatcher.enq"
        )
        evd.consume(
            SessionTerminatedEvent, None, self.schedule, coalescing_opts, name="dispatcher.term"
        )
        evd.consume(AgentStartedEvent, None, self.schedule)
        evd.consume(DoScheduleEvent, None, self.schedule, coalescing_opts)
        evd.consume(DoPrepareEvent, None, self.prepare)
        self.schedule_timer = GlobalTimer(
            self.lock_factory(LockID.LOCKID_SCHEDULE_TIMER, 10.0),
            self.event_producer,
            lambda: DoScheduleEvent(),
            interval=10.0,
        )
        self.prepare_timer = GlobalTimer(
            self.lock_factory(LockID.LOCKID_PREPARE_TIMER, 10.0),
            self.event_producer,
            lambda: DoPrepareEvent(),
            interval=10.0,
            initial_delay=5.0,
        )
        await self.schedule_timer.join()
        await self.prepare_timer.join()
        log.info("Session scheduler started")

    async def close(self) -> None:
        async with aiotools.TaskGroup() as tg:
            tg.create_task(self.prepare_timer.leave())
            tg.create_task(self.schedule_timer.leave())
        log.info("Session scheduler stopped")

    async def schedule(
        self,
        context: None,
        source: AgentId,
        event: SessionEnqueuedEvent | SessionTerminatedEvent | AgentStartedEvent | DoScheduleEvent,
    ) -> None:
        """
        Trigger the scheduler to scan pending sessions and mark them scheduled if they fulfill
        the scheduling requirements.

        HoL blocking issue due to indefinitely preparing sessions will be mitigated because
        they will be treated as already "scheduled" sessions and the scheduler will continue to
        work on other pending sessions.

        Session status transition: PENDING -> SCHEDULED
        """
        log.debug("schedule(): triggered")
        known_slot_types = await self.shared_config.get_resource_slots()
        sched_ctx = SchedulingContext(
            registry=self.registry,
            known_slot_types=known_slot_types,
        )

        try:
            # The schedule() method should be executed with a global lock
            # as its individual steps are composed of many short-lived transactions.
            async with self.lock_factory(LockID.LOCKID_SCHEDULE, 60):
                async with self.db.begin_readonly_session() as db_sess:
                    # query = (
                    #     sa.select(ScalingGroupRow)
                    #     .join(ScalingGroupRow.agents.and_(AgentRow.status == AgentStatus.ALIVE))
                    # )
                    query = (
                        sa.select(AgentRow.scaling_group)
                        .where(AgentRow.status == AgentStatus.ALIVE)
                        .group_by(AgentRow.scaling_group)
                    )
                    result = await db_sess.execute(query)
                    schedulable_scaling_groups = [row.scaling_group for row in result.fetchall()]
                for sgroup_name in schedulable_scaling_groups:
                    try:
                        await self._schedule_in_sgroup(
                            sched_ctx,
                            sgroup_name,
                        )
                    except InstanceNotAvailable as e:
                        # Proceed to the next scaling group and come back later.
                        log.debug(
                            "schedule({}): instance not available ({})",
                            sgroup_name,
                            e.extra_msg,
                        )
                    except Exception as e:
                        log.exception("schedule({}): scheduling error!\n{}", sgroup_name, repr(e))
        except DBAPIError as e:
            if getattr(e.orig, "pgcode", None) == "55P03":
                log.info(
                    "schedule(): cancelled due to advisory lock timeout; "
                    "maybe another schedule() call is still running"
                )
                raise asyncio.CancelledError()
            raise

    async def _load_scheduler(
        self,
        db_sess: SASession,
        sgroup_name: str,
    ) -> AbstractScheduler:
        query = sa.select(ScalingGroupRow.scheduler, ScalingGroupRow.scheduler_opts).where(
            ScalingGroupRow.name == sgroup_name
        )
        result = await db_sess.execute(query)
        row = result.first()
        scheduler_name = row.scheduler
        sgroup_opts: ScalingGroupOpts = row.scheduler_opts
        global_scheduler_opts = {}
        if self.shared_config["plugins"]["scheduler"]:
            global_scheduler_opts = self.shared_config["plugins"]["scheduler"].get(
                scheduler_name, {}
            )
        scheduler_specific_config = {**global_scheduler_opts, **sgroup_opts.config}
        return load_scheduler(scheduler_name, sgroup_opts, scheduler_specific_config)

    async def _schedule_in_sgroup(
        self,
        sched_ctx: SchedulingContext,
        sgroup_name: str,
    ) -> None:
        async with self.db.begin_readonly_session() as db_sess:
            scheduler = await self._load_scheduler(db_sess, sgroup_name)
            existing_sessions, pending_sessions, cancelled_sessions = await _list_managed_sessions(
                db_sess, sgroup_name, scheduler.sgroup_opts.pending_timeout
            )

        if cancelled_sessions:
            now = datetime.now(tzutc())

            async def _apply_cancellation():
                async with self.db.begin_session() as db_sess:
                    query = (
                        sa.update(SessionRow)
                        .values(
                            status=SessionStatus.CANCELLED,
                            status_changed=now,
                            status_info="pending-timeout",
                            terminated_at=now,
                            status_history=sql_json_merge(
                                kernels.c.status_history,
                                (),
                                {
                                    SessionStatus.CANCELLED.name: now.isoformat(),
                                },
                            ),
                        )
                        .where(SessionRow.id.in_([item.id for item in cancelled_sessions]))
                    )
                    await db_sess.execute(query)

            await execute_with_retry(_apply_cancellation)
            for item in cancelled_sessions:
                await self.event_producer.produce_event(
                    SessionCancelledEvent(
<<<<<<< HEAD
                        item.session_id,
                        item.session_creation_id,
                        reason="pending timeout",
=======
                        item["session_id"],
                        item["session_creation_id"],
                        reason=KernelLifecycleEventReason.PENDING_TIMEOUT,
>>>>>>> db7ce01c
                    ),
                )

        log.debug(
            "running scheduler (sgroup:{}, pending:{}, existing:{}, cancelled:{})",
            sgroup_name,
            len(pending_sessions),
            len(existing_sessions),
            len(cancelled_sessions),
        )
        zero = ResourceSlot()
        num_scheduled = 0
        while len(pending_sessions) > 0:

            async with self.db.begin_readonly_session() as db_sess:
                candidate_agents = await list_schedulable_agents_by_sgroup(db_sess, sgroup_name)
            total_capacity = sum((ag.available_slots for ag in candidate_agents), zero)

            picked_session_id = scheduler.pick_session(
                total_capacity,
                pending_sessions,
                existing_sessions,
            )
            if picked_session_id is None:
                # no session is picked.
                # continue to next sgroup.
                return
            for picked_idx, sess_ctx in enumerate(pending_sessions):
                if sess_ctx.id == picked_session_id:
                    break
            else:
                # no matching entry for picked session?
                raise RuntimeError("should not reach here")
            sess_ctx = pending_sessions.pop(picked_idx)
            log_fmt = "schedule(s:{}, type:{}, name:{}, ak:{}, cluster_mode:{}): "
            log_args = (
                sess_ctx.id,
                sess_ctx.session_type,
                sess_ctx.name,
                sess_ctx.access_key,
                sess_ctx.cluster_mode,
            )
            _log_fmt.set(log_fmt)
            _log_args.set(log_args)
            log.debug(log_fmt + "try-scheduling", *log_args)

            async def _check_predicates() -> List[Tuple[str, Union[Exception, PredicateResult]]]:
                check_results: List[Tuple[str, Union[Exception, PredicateResult]]] = []
                async with self.db.begin_session() as db_sess:
                    predicates: Sequence[Tuple[str, Awaitable[PredicateResult]]] = [
                        (
                            "reserved_time",
                            check_reserved_batch_session(db_sess, sched_ctx, sess_ctx),
                        ),
                        ("concurrency", check_concurrency(db_sess, sched_ctx, sess_ctx)),
                        ("dependencies", check_dependencies(db_sess, sched_ctx, sess_ctx)),
                        (
                            "keypair_resource_limit",
                            check_keypair_resource_limit(db_sess, sched_ctx, sess_ctx),
                        ),
                        (
                            "user_group_resource_limit",
                            check_group_resource_limit(db_sess, sched_ctx, sess_ctx),
                        ),
                        (
                            "domain_resource_limit",
                            check_domain_resource_limit(db_sess, sched_ctx, sess_ctx),
                        ),
                    ]
                    for predicate_name, check_coro in predicates:
                        try:
                            check_results.append((predicate_name, await check_coro))
                        except DBAPIError:
                            raise
                        except Exception as e:
                            log.exception(log_fmt + "predicate-error", *log_args)
                            check_results.append((predicate_name, e))
                return check_results

            check_results = await execute_with_retry(_check_predicates)
            has_failure = False
            failed_predicates = []
            passed_predicates = []
            for predicate_name, result in check_results:
                if isinstance(result, Exception):
                    has_failure = True
                    failed_predicates.append(
                        {
                            "name": predicate_name,
                            "msg": repr(result),
                        }
                    )
                    continue
                if result.passed:
                    passed_predicates.append(
                        {
                            "name": predicate_name,
                        }
                    )
                else:
                    failed_predicates.append(
                        {
                            "name": predicate_name,
                            "msg": result.message or "",
                        }
                    )
                    has_failure = True

            status_update_data = {
                "last_try": datetime.now(tzutc()).isoformat(),
                "failed_predicates": failed_predicates,
                "passed_predicates": passed_predicates,
            }
            if has_failure:
                log.debug(log_fmt + "predicate-checks-failed (temporary)", *log_args)

                async def _update() -> None:
                    async with self.db.begin_session() as db_sess:
                        await _rollback_predicate_mutations(
                            db_sess,
                            sched_ctx,
                            sess_ctx,
                        )
                        query = (
                            sa.update(SessionRow)
                            .values(
                                status_info="predicate-checks-failed",
                                status_data=sql_json_increment(
                                    SessionRow.status_data,
                                    ("scheduler", "retries"),
                                    parent_updates=status_update_data,
                                ),
                            )
                            .where(SessionRow.id == sess_ctx.id)
                        )
                        await db_sess.execute(query)

                await execute_with_retry(_update)
                # Predicate failures are *NOT* permanent errors.
                # We need to retry the scheduling afterwards.
                continue
            else:

                async def _update() -> None:
                    async with self.db.begin_session() as db_sess:
                        kernel_query = (
                            sa.update(KernelRow)
                            .where(KernelRow.session_id == sess_ctx.id)
                            .values(
                                status_data=sql_json_merge(
                                    KernelRow.status_data,
                                    ("scheduler",),
                                    obj=status_update_data,
                                ),
                            )
                        )
                        await db_sess.execute(kernel_query)
                        session_query = (
                            sa.update(SessionRow)
                            .where(SessionRow.id == sess_ctx.id)
                            .values(
                                status_data=sql_json_merge(
                                    SessionRow.status_data,
                                    ("scheduler",),
                                    obj=status_update_data,
                                ),
                            )
                        )
                        await db_sess.execute(session_query)

                await execute_with_retry(_update)

            async with self.db.begin_readonly_session() as db_sess:
                schedulable_sess = await SessionRow.get_session_by_id(
                    db_sess,
                    sess_ctx.id,
                    eager_loading_op=(
                        noload("*"),
                        selectinload(SessionRow.kernels).options(
                            noload("*"),
                            selectinload(KernelRow.agent_row).noload("*"),
                        ),
                    ),
                )

            if schedulable_sess.cluster_mode == ClusterMode.SINGLE_NODE:
                await self._schedule_single_node_session(
                    sched_ctx,
                    scheduler,
                    sgroup_name,
                    candidate_agents,
                    schedulable_sess,
                    check_results,
                )
            elif schedulable_sess.cluster_mode == ClusterMode.MULTI_NODE:
                await self._schedule_multi_node_session(
                    sched_ctx,
                    scheduler,
                    sgroup_name,
                    candidate_agents,
                    schedulable_sess,
                    check_results,
                )
            else:
                raise RuntimeError(
                    f"should not reach here; unknown cluster_mode: {schedulable_sess.cluster_mode}",
                )
            num_scheduled += 1
        if num_scheduled > 0:
            await self.event_producer.produce_event(DoPrepareEvent())

    async def _schedule_single_node_session(
        self,
        sched_ctx: SchedulingContext,
        scheduler: AbstractScheduler,
        sgroup_name: str,
        candidate_agents: Sequence[AgentRow],
        sess_ctx: SessionRow,
        check_results: List[Tuple[str, Union[Exception, PredicateResult]]],
    ) -> None:
        """
        Finds and assigns an agent having resources enough to host the entire session.
        """
        log_fmt = _log_fmt.get("")
        log_args = _log_args.get(tuple())
        requested_architectures = set(k.architecture for k in sess_ctx.kernels)
        if len(requested_architectures) > 1:
            raise GenericBadRequest(
                "Cannot assign multiple kernels with different architecture"
                "on single node session",
            )
        requested_architecture = requested_architectures.pop()
        compatible_candidate_agents = [
            ag for ag in candidate_agents if ag.architecture == requested_architecture
        ]
        if not compatible_candidate_agents:
            raise InstanceNotAvailable(
                extra_msg=(
                    f"No agents found to be compatible with the image acrhitecture "
                    f"(image[0]: {sess_ctx.main_kernel.image_ref}, "
                    f"arch: {requested_architecture})"
                ),
            )
        try:
            # If sess_ctx.agent_id is already set for manual assignment by superadmin,
            # skip assign_agent_for_session().
            agent = sess_ctx.main_kernel.agent_row
            agent_id: AgentId
            if agent is not None:
                agent_id = agent.id
            else:
                # Let the scheduler check the resource availability and decide the target agent
                cand_agent = scheduler.assign_agent_for_session(
                    compatible_candidate_agents, sess_ctx
                )
                if cand_agent is None:
                    raise InstanceNotAvailable(
                        extra_msg=(
                            f"Could not find a contiguous resource region in any agent "
                            f"big enough to host the session "
                            f"({sess_ctx.id})"
                        ),
                    )
                assert cand_agent is not None
                agent_id = cand_agent
            async with self.db.begin_session() as agent_db_sess:
                query = sa.select(AgentRow.available_slots).where(AgentRow.id == agent_id)
                available_agent_slots = (await agent_db_sess.execute(query)).scalar()
                if available_agent_slots is None:
                    raise GenericBadRequest(f"No such agent: {agent_id}")
                assert isinstance(available_agent_slots, ResourceSlot)
                for key in available_agent_slots:
                    if available_agent_slots[key] >= sess_ctx.requested_slots[key]:
                        continue
                    else:
                        raise InstanceNotAvailable(
                            extra_msg=(
                                f"The designated agent ({agent_id}) does not have "
                                f"the enough remaining capacity ({key}, "
                                f"requested: {sess_ctx.requested_slots[key]}, "
                                f"available: {available_agent_slots[key]})."
                            ),
                        )
                agent_alloc_ctx = await _reserve_agent(
                    sched_ctx,
                    agent_db_sess,
                    sgroup_name,
                    agent_id,
                    sess_ctx.requested_slots,
                )
        except InstanceNotAvailable as sched_failure:
            log.debug(log_fmt + "no-available-instances", *log_args)

            async def _update_sched_failure(exc: InstanceNotAvailable) -> None:
                async with self.db.begin_session() as kernel_db_sess:
                    await _rollback_predicate_mutations(
                        kernel_db_sess,
                        sched_ctx,
                        sess_ctx,
                    )
                    query = (
                        sa.update(SessionRow)
                        .values(
                            status_info="no-available-instances",
                            status_data=sql_json_increment(
                                SessionRow.status_data,
                                ("scheduler", "retries"),
                                parent_updates={
                                    "last_try": datetime.now(tzutc()).isoformat(),
                                    "msg": exc.extra_msg,
                                },
                            ),
                        )
                        .where(SessionRow.id == sess_ctx.id)
                    )
                    await kernel_db_sess.execute(query)

            await execute_with_retry(partial(_update_sched_failure, sched_failure))
            raise
        except Exception as e:
            log.exception(
                log_fmt + "unexpected-error, during agent allocation",
                *log_args,
            )
            exc_data = convert_to_status_data(e)

            async def _update_generic_failure() -> None:
                async with self.db.begin_session() as kernel_db_sess:
                    await _rollback_predicate_mutations(
                        kernel_db_sess,
                        sched_ctx,
                        sess_ctx,
                    )
                    query = (
                        sa.update(SessionRow)
                        .values(
                            status_info="scheduler-error",
                            status_data=exc_data,
                        )
                        .where(SessionRow.id == sess_ctx.id)
                    )
                    await kernel_db_sess.execute(query)

            await execute_with_retry(_update_generic_failure)
            raise

        async def _finalize_scheduled() -> None:
            async with self.db.begin_session() as db_sess:
                now = datetime.now(tzutc())
                kernel_query = (
                    sa.update(KernelRow)
                    .values(
                        agent=agent_alloc_ctx.agent_id,
                        agent_addr=agent_alloc_ctx.agent_addr,
                        scaling_group=sgroup_name,
                        status=KernelStatus.SCHEDULED,
                        status_info="scheduled",
                        status_data={},
                        status_changed=now,
                        status_history=sql_json_merge(
                            KernelRow.status_history,
                            (),
                            {
                                KernelStatus.SCHEDULED.name: now.isoformat(),
                            },
                        ),
                    )
                    .where(KernelRow.session_id == sess_ctx.id)
                )
                await db_sess.execute(kernel_query)

                session_query = (
                    sa.update(SessionRow)
                    .values(
                        scaling_group_name=sgroup_name,
                        status=SessionStatus.SCHEDULED,
                        status_info="scheduled",
                        status_data={},
                        status_changed=now,
                        status_history=sql_json_merge(
                            SessionRow.status_history,
                            (),
                            {
                                SessionStatus.SCHEDULED.name: now.isoformat(),
                            },
                        ),
                    )
                    .where(SessionRow.id == sess_ctx.id)
                )
                await db_sess.execute(session_query)

        await execute_with_retry(_finalize_scheduled)
        await self.registry.event_producer.produce_event(
            SessionScheduledEvent(sess_ctx.id, sess_ctx.creation_id),
        )

    async def _schedule_multi_node_session(
        self,
        sched_ctx: SchedulingContext,
        scheduler: AbstractScheduler,
        sgroup_name: str,
        candidate_agents: Sequence[AgentRow],
        sess_ctx: SessionRow,
        check_results: List[Tuple[str, Union[Exception, PredicateResult]]],
    ) -> None:
        """
        Finds and assigns agents having resources enough to host each kernel in the session.
        """
        log_fmt = _log_fmt.get()
        log_args = _log_args.get()
        agent_query_extra_conds = None
        kernel_agent_bindings: List[KernelAgentBinding] = []
        async with self.db.begin_session() as agent_db_sess:
            # This outer transaction is rolled back when any exception occurs inside,
            # including scheduling failures of a kernel.
            # It ensures that occupied_slots are recovered when there are partial
            # scheduling failures.
            kernel: KernelRow
            for kernel in sess_ctx.kernels:
                agent_alloc_ctx: AgentAllocationContext | None = None
                try:
                    agent = kernel.agent_row
                    if agent is not None:
                        # Check the resource availability of the manually designated agent
                        query = sa.select(AgentRow.available_slots).where(AgentRow.id == agent.id)
                        available_agent_slots = (await agent_db_sess.execute(query)).scalar()
                        if available_agent_slots is None:
                            raise GenericBadRequest(f"No such agent: {agent.id}")
                        for key in available_agent_slots:
                            if available_agent_slots[key] >= kernel.requested_slots[key]:
                                continue
                            else:
                                raise InstanceNotAvailable(
                                    extra_msg=(
                                        f"The designated agent ({agent.id}) does not have "
                                        f"the enough remaining capacity ({key}, "
                                        f"requested: {sess_ctx.requested_slots[key]}, "
                                        f"available: {available_agent_slots[key]})."
                                    ),
                                )
                    else:
                        # Each kernel may have different images and different architectures
                        compatible_candidate_agents = [
                            ag for ag in candidate_agents if ag.architecture == kernel.architecture
                        ]
                        if not compatible_candidate_agents:
                            raise InstanceNotAvailable(
                                extra_msg=(
                                    f"No agents found to be compatible with the image acrhitecture "
                                    f"(image: {kernel.image_ref}, "
                                    f"arch: {kernel.architecture})"
                                ),
                            )
                        # Let the scheduler check the resource availability and decide the target agent
                        agent = scheduler.assign_agent_for_kernel(
                            compatible_candidate_agents, kernel
                        )
                        if agent is None:
                            raise InstanceNotAvailable(
                                extra_msg=(
                                    f"Could not find a contiguous resource region in any agent "
                                    f"big enough to host a kernel in the session "
                                    f"({sess_ctx.id})"
                                ),
                            )
                    assert agent is not None

                    async def _reserve() -> None:
                        nonlocal agent_alloc_ctx, candidate_agents
                        async with agent_db_sess.begin_nested():
                            agent_alloc_ctx = await _reserve_agent(
                                sched_ctx,
                                agent_db_sess,
                                sgroup_name,
                                agent.id,
                                kernel.requested_slots,
                                extra_conds=agent_query_extra_conds,
                            )
                            # Update the agent data to schedule the next kernel in the session
                            candidate_agents = await list_schedulable_agents_by_sgroup(
                                agent_db_sess,
                                sgroup_name,
                            )

                    await execute_with_retry(_reserve)
                except InstanceNotAvailable as sched_failure:
                    log.debug(log_fmt + "no-available-instances", *log_args)

                    async def _update_sched_failure(exc: InstanceNotAvailable) -> None:
                        async with self.db.begin_session() as agent_db_sess:
                            await _rollback_predicate_mutations(
                                agent_db_sess,
                                sched_ctx,
                                sess_ctx,
                            )
                            query = (
                                sa.update(KernelRow)
                                .values(
                                    status_info="no-available-instances",
                                    status_data=sql_json_increment(
                                        KernelRow.status_data,
                                        ("scheduler", "retries"),
                                        parent_updates={
                                            "last_try": datetime.now(tzutc()).isoformat(),
                                            "msg": exc.extra_msg,
                                        },
                                    ),
                                )
                                .where(KernelRow.id == kernel.id)
                            )
                            await agent_db_sess.execute(query)

                    await execute_with_retry(partial(_update_sched_failure, sched_failure))
                    raise
                except Exception as e:
                    log.exception(
                        log_fmt + "unexpected-error, during agent allocation",
                        *log_args,
                    )
                    exc_data = convert_to_status_data(e)

                    async def _update_generic_failure() -> None:
                        async with self.db.begin_session() as kernel_db_sess:
                            await _rollback_predicate_mutations(
                                kernel_db_sess,
                                sched_ctx,
                                sess_ctx,
                            )
                            query = (
                                sa.update(KernelRow)
                                .values(
                                    status_info="scheduler-error",
                                    status_data=exc_data,
                                )
                                .where(KernelRow.id == kernel.id)
                            )
                            await kernel_db_sess.execute(query)

                    await execute_with_retry(_update_generic_failure)
                    raise
                else:
                    assert agent_alloc_ctx is not None
                    kernel_agent_bindings.append(KernelAgentBinding(kernel, agent_alloc_ctx, set()))

        assert len(kernel_agent_bindings) == len(sess_ctx.kernels)
        # Proceed to PREPARING only when all kernels are successfully scheduled.

        async def _finalize_scheduled() -> None:
            async with self.db.begin_session() as db_sess:
                for binding in kernel_agent_bindings:
                    now = datetime.now(tzutc())
                    kernel_query = (
                        sa.update(KernelRow)
                        .values(
                            agent=binding.agent_alloc_ctx.agent_id,
                            agent_addr=binding.agent_alloc_ctx.agent_addr,
                            scaling_group=sgroup_name,
                            status=KernelStatus.SCHEDULED,
                            status_info="scheduled",
                            status_data={},
                            status_changed=now,
                            status_history=sql_json_merge(
                                KernelRow.status_history,
                                (),
                                {
                                    KernelStatus.SCHEDULED.name: now.isoformat(),
                                },
                            ),
                        )
                        .where(KernelRow.session_id == sess_ctx.id)
                    )
                    await db_sess.execute(kernel_query)

                session_query = (
                    sa.update(SessionRow)
                    .values(
                        scaling_group_name=sgroup_name,
                        status=SessionStatus.SCHEDULED,
                        status_info="scheduled",
                        status_data={},
                        status_changed=now,
                        status_history=sql_json_merge(
                            SessionRow.status_history,
                            (),
                            {
                                SessionStatus.SCHEDULED.name: now.isoformat(),
                            },
                        ),
                    )
                    .where(SessionRow.id == sess_ctx.id)
                )
                await db_sess.execute(session_query)

        await execute_with_retry(_finalize_scheduled)
        await self.registry.event_producer.produce_event(
            SessionScheduledEvent(sess_ctx.id, sess_ctx.creation_id),
        )

    async def prepare(
        self,
        context: None,
        source: AgentId,
        event: DoPrepareEvent,
    ) -> None:
        """
        Scan the scheduled sessions and perform the agent RPC calls to begin preparation of them.
        Each RPC calls are done in separate asyncio tasks.

        Session status transition: SCHEDULED -> PREPARING
        """
        known_slot_types = await self.shared_config.get_resource_slots()
        sched_ctx = SchedulingContext(
            self.registry,
            known_slot_types,
        )
        try:
            async with self.lock_factory(LockID.LOCKID_PREPARE, 600):
                now = datetime.now(tzutc())

                async def _mark_session_preparing() -> Sequence[SessionRow]:
                    async with self.db.begin_session() as db_sess:
                        update_query = (
                            sa.update(KernelRow)
                            .values(
                                status=KernelStatus.PREPARING,
                                status_changed=now,
                                status_info="",
                                status_data={},
                                status_history=sql_json_merge(
                                    KernelRow.status_history,
                                    (),
                                    {
                                        KernelStatus.PREPARING.name: now.isoformat(),
                                    },
                                ),
                            )
                            .where(
                                (KernelRow.status == KernelStatus.SCHEDULED),
                            )
                        )
                        await db_sess.execute(update_query)
                        update_sess_query = (
                            sa.update(SessionRow)
                            .values(
                                status=SessionStatus.PREPARING,
                                status_changed=now,
                                status_info="",
                                status_data={},
                                status_history=sql_json_merge(
                                    SessionRow.status_history,
                                    (),
                                    {
                                        SessionStatus.PREPARING.name: now.isoformat(),
                                    },
                                ),
                            )
                            .where(SessionRow.status == SessionStatus.SCHEDULED)
                            .returning(SessionRow.id)
                        )
                        rows = (await db_sess.execute(update_sess_query)).fetchall()
                        if len(rows) == 0:
                            return []
                        target_session_ids = [r["id"] for r in rows]
                        select_query = (
                            sa.select(SessionRow)
                            .where(SessionRow.id.in_(target_session_ids))
                            .options(
                                noload("*"),
                                selectinload(SessionRow.kernels).noload("*"),
                            )
                        )
                        result = await db_sess.execute(select_query)
                        return result.scalars().all()

                scheduled_sessions: Sequence[SessionRow]
                scheduled_sessions = await execute_with_retry(_mark_session_preparing)
                log.debug("prepare(): preparing {} session(s)", len(scheduled_sessions))
                async with (
                    async_timeout.timeout(delay=50.0),
                    aiotools.PersistentTaskGroup() as tg,
                ):
                    for scheduled_session in scheduled_sessions:
                        await self.registry.event_producer.produce_event(
                            SessionPreparingEvent(
                                scheduled_session.id,
                                scheduled_session.creation_id,
                            ),
                        )
                        tg.create_task(
                            self.start_session(
                                sched_ctx,
                                scheduled_session,
                            )
                        )

        except DBAPIError as e:
            if getattr(e.orig, "pgcode", None) == "55P03":
                log.info(
                    "prepare(): cancelled due to advisory lock timeout; "
                    "maybe another prepare() call is still running"
                )
                raise asyncio.CancelledError()
            raise
        except asyncio.TimeoutError:
            log.warn("prepare(): timeout while executing start_session()")

    async def start_session(
        self,
        sched_ctx: SchedulingContext,
        session: SessionRow,
    ) -> None:
        log_fmt = (
            "prepare(s:{0.id}, type:{0.session_type}, name:{0.name}, "
            "ak:{0.access_key}, cluster_mode:{0.cluster_mode}): "
        )
        log_args = (session,)
        log.debug(log_fmt + "try-starting", *log_args)
        try:
            assert len(session.kernels) > 0
            await self.registry.start_session(sched_ctx, session)
        except Exception as e:
            status_data = convert_to_status_data(e, self.local_config["debug"]["enabled"])
            log.warning(log_fmt + "failed-starting: {1!r}", *log_args, status_data)
            # TODO: instead of instantly cancelling upon exception, we could mark it as
            #       SCHEDULED and retry within some limit using status_data.

            async def _mark_session_cancelled() -> None:
                async with self.db.begin() as db_conn:
                    affected_agents = set(k.agent for k in session.kernels)
                    for agent_id in affected_agents:
                        await recalc_agent_resource_occupancy(db_conn, agent_id)
                    await _rollback_predicate_mutations(db_conn, sched_ctx, session)
                    now = datetime.now(tzutc())
                    update_query = (
                        sa.update(KernelRow)
                        .values(
                            status=KernelStatus.CANCELLED,
                            status_changed=now,
                            status_info="failed-to-start",
                            status_data=status_data,
                            terminated_at=now,
                            status_history=sql_json_merge(
                                KernelRow.status_history,
                                (),
                                {
                                    KernelStatus.CANCELLED.name: now.isoformat(),
                                },
                            ),
                        )
                        .where(KernelRow.session_id == session.id)
                    )
                    await SASession(db_conn).execute(update_query)
                    update_sess_query = (
                        sa.update(SessionRow)
                        .values(
                            status=SessionStatus.CANCELLED,
                            status_changed=now,
                            status_info="failed-to-start",
                            status_data=status_data,
                            terminated_at=now,
                            status_history=sql_json_merge(
                                SessionRow.status_history,
                                (),
                                {
                                    SessionStatus.CANCELLED.name: now.isoformat(),
                                },
                            ),
                        )
                        .where(SessionRow.id == session.id)
                    )
                    await SASession(db_conn).execute(update_sess_query)

            log.debug(log_fmt + "cleanup-start-failure: begin", *log_args)
            try:
                await execute_with_retry(_mark_session_cancelled)
                await self.registry.event_producer.produce_event(
                    SessionCancelledEvent(
<<<<<<< HEAD
                        session.id,
                        session.creation_id,
                        "failed-to-start",
=======
                        session.session_id,
                        session.session_creation_id,
                        KernelLifecycleEventReason.FAILED_TO_START,
>>>>>>> db7ce01c
                    ),
                )
                async with self.db.begin_readonly_session() as db_sess:
                    query = sa.select(KernelRow.id, KernelRow.container_id).where(
                        KernelRow.session_id == session.id
                    )
                    rows = (await db_sess.execute(query)).fetchall()
                    cid_map = {row["id"]: row["container_id"] for row in rows}
                destroyed_kernels = [
                    {
                        "agent": k.agent,
                        "agent_addr": k.agent_addr,
                        "id": k.id,
                        "container_id": cid_map[k.id],
                    }
                    for k in session.kernels
                ]
                await self.registry.destroy_session_lowlevel(
                    session.id,
                    destroyed_kernels,
                )
                await self.registry.recalc_resource_usage()
            except Exception as destroy_err:
                log.error(log_fmt + "cleanup-start-failure: error", *log_args, exc_info=destroy_err)
            finally:
                log.debug(log_fmt + "cleanup-start-failure: done", *log_args)
        else:
            log.info(log_fmt + "started", *log_args)


async def _list_managed_sessions(
    db_sess: SASession,
    sgroup_name: str,
    pending_timeout: timedelta,
) -> Tuple[List[SessionRow], List[SessionRow], List[SessionRow]]:
    """
    Return three lists of sessions.
    first is a list of existing sessions,
    second is pending sessions and third is to-be-cancelled sessions due to pending timeout.
    """

    managed_sessions = await SessionRow.get_sgroup_managed_sessions(db_sess, sgroup_name)

    candidates: List[SessionRow] = []
    cancelleds: List[SessionRow] = []
    existings: List[SessionRow] = []

    now = datetime.now(tzutc())
    key_func = lambda s: (s.status.value, s.created_at)
    for status, sessions in itertools.groupby(
        sorted(managed_sessions, key=key_func),
        key=lambda s: s.status,
    ):
        if status != SessionStatus.PENDING:
            existings.extend(sessions)
            continue
        for sess in sessions:
            elapsed_pending_time = now - sess.created_at
            if pending_timeout.total_seconds() > 0 and elapsed_pending_time >= pending_timeout:
                cancelleds.append(sess)
            else:
                candidates.append(sess)

    return existings, candidates, cancelleds


async def _reserve_agent(
    sched_ctx: SchedulingContext,
    db_sess: SASession,
    scaling_group: str,
    agent_id: Optional[AgentId],
    requested_slots: ResourceSlot,
    extra_conds: Any = None,
) -> AgentAllocationContext:
    query = sa.select(AgentRow.occupied_slots).where(AgentRow.id == agent_id).with_for_update()
    if extra_conds is not None:
        query = query.where(extra_conds)
    current_occupied_slots = (await db_sess.execute(query)).scalar()
    if current_occupied_slots is None:
        raise RuntimeError(f"No agent matching condition: {extra_conds}")
    update_query = (
        sa.update(AgentRow)
        .values(
            occupied_slots=(current_occupied_slots + requested_slots),
        )
        .where(AgentRow.id == agent_id)
    )
    await db_sess.execute(update_query)
    # Get the agent address for later RPC calls
    query = sa.select(AgentRow.addr).where(AgentRow.id == agent_id)
    agent_addr = await db_sess.scalar(query)
    assert agent_addr is not None
    return AgentAllocationContext(agent_id, agent_addr, scaling_group)


async def _rollback_predicate_mutations(
    db_sess: SASession,
    sched_ctx: SchedulingContext,
    session: SessionRow,
) -> None:
    """
    Rollback any changes performed by predicates.

    NOTE: We don't use the DB-level transaction rollback because we need to
    store the "ERROR" status to corresponding rows in the kernels table.
    """

    # Instead of decrementing concurrency_used, we recalculate the access_key's usage,
    # because asynchronous container launch failures and agent failures
    # (especially with multi-node multi-container cluster sessions)
    # may accumulate up multiple subtractions, resulting in
    # negative concurrency_occupied values.
    await recalc_concurrency_used(db_sess, sched_ctx.registry.redis_stat, session.access_key)<|MERGE_RESOLUTION|>--- conflicted
+++ resolved
@@ -301,15 +301,9 @@
             for item in cancelled_sessions:
                 await self.event_producer.produce_event(
                     SessionCancelledEvent(
-<<<<<<< HEAD
                         item.session_id,
                         item.session_creation_id,
-                        reason="pending timeout",
-=======
-                        item["session_id"],
-                        item["session_creation_id"],
                         reason=KernelLifecycleEventReason.PENDING_TIMEOUT,
->>>>>>> db7ce01c
                     ),
                 )
 
@@ -1087,15 +1081,9 @@
                 await execute_with_retry(_mark_session_cancelled)
                 await self.registry.event_producer.produce_event(
                     SessionCancelledEvent(
-<<<<<<< HEAD
                         session.id,
                         session.creation_id,
-                        "failed-to-start",
-=======
-                        session.session_id,
-                        session.session_creation_id,
                         KernelLifecycleEventReason.FAILED_TO_START,
->>>>>>> db7ce01c
                     ),
                 )
                 async with self.db.begin_readonly_session() as db_sess:
