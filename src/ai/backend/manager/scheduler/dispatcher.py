from __future__ import annotations

import asyncio
import itertools
import logging
from contextvars import ContextVar
from datetime import datetime, timedelta
from functools import partial
from typing import TYPE_CHECKING, Any, Awaitable, Final, List, Optional, Sequence, Tuple, Union

import aiotools
import async_timeout
import sqlalchemy as sa
from dateutil.tz import tzutc
from sqlalchemy.exc import DBAPIError
from sqlalchemy.ext.asyncio import AsyncSession as SASession
from sqlalchemy.orm import noload, selectinload

from ai.backend.common.distributed import GlobalTimer
from ai.backend.common.events import (
    AgentStartedEvent,
    CoalescingOptions,
    DoPrepareEvent,
    DoScheduleEvent,
    EventDispatcher,
    EventProducer,
    KernelLifecycleEventReason,
    SessionCancelledEvent,
    SessionEnqueuedEvent,
    SessionPreparingEvent,
    SessionScheduledEvent,
    SessionTerminatedEvent,
)
from ai.backend.common.logging import BraceStyleAdapter
from ai.backend.common.types import AgentId, ClusterMode, ResourceSlot, aobject
from ai.backend.manager.models.agent import AgentRow
from ai.backend.manager.types import DistributedLockFactory
from ai.backend.plugin.entrypoint import scan_entrypoints

from ..api.exceptions import GenericBadRequest, InstanceNotAvailable
from ..defs import LockID
from ..exceptions import convert_to_status_data
from ..models import (
    AgentStatus,
    KernelRow,
    KernelStatus,
    ScalingGroupRow,
    SessionRow,
    SessionStatus,
    kernels,
    list_schedulable_agents_by_sgroup,
    recalc_agent_resource_occupancy,
    recalc_concurrency_used,
)
from ..models.scaling_group import ScalingGroupOpts
from ..models.utils import ExtendedAsyncSAEngine as SAEngine
from ..models.utils import execute_with_retry, sql_json_increment, sql_json_merge
from .predicates import (
    check_concurrency,
    check_dependencies,
    check_domain_resource_limit,
    check_keypair_resource_limit,
    check_project_resource_limit,
    check_reserved_batch_session,
)
from .types import (
    AbstractScheduler,
    AgentAllocationContext,
    KernelAgentBinding,
    PendingSession,
    PredicateResult,
    SchedulingContext,
)

if TYPE_CHECKING:
    from ..config import LocalConfig, SharedConfig
    from ..registry import AgentRegistry

__all__ = (
    "load_scheduler",
    "SchedulerDispatcher",
)

log = BraceStyleAdapter(logging.getLogger("ai.backend.manager.scheduler"))

_log_fmt: ContextVar[str] = ContextVar("_log_fmt")
_log_args: ContextVar[Tuple[Any, ...]] = ContextVar("_log_args")

_key_schedule_prep_tasks: Final = "scheduler.preptasks"


def load_scheduler(
    name: str,
    sgroup_opts: ScalingGroupOpts,
    scheduler_config: dict[str, Any],
) -> AbstractScheduler:
    entry_prefix = "backendai_scheduler_v10"
    for entrypoint in scan_entrypoints(entry_prefix):
        if entrypoint.name == name:
            log.debug('loading scheduler plugin "{}" from {}', name, entrypoint.module)
            scheduler_cls = entrypoint.load()
            return scheduler_cls(sgroup_opts, scheduler_config)
    raise ImportError("Cannot load the scheduler plugin", name)


StartTaskArgs = Tuple[
    Tuple[Any, ...],
    SchedulingContext,
    Tuple[PendingSession, List[KernelAgentBinding]],
    List[Tuple[str, Union[Exception, PredicateResult]]],
]


class SchedulerDispatcher(aobject):

    config: LocalConfig
    shared_config: SharedConfig
    registry: AgentRegistry
    db: SAEngine

    event_dispatcher: EventDispatcher
    event_producer: EventProducer
    schedule_timer: GlobalTimer
    prepare_timer: GlobalTimer

    def __init__(
        self,
        local_config: LocalConfig,
        shared_config: SharedConfig,
        event_dispatcher: EventDispatcher,
        event_producer: EventProducer,
        lock_factory: DistributedLockFactory,
        registry: AgentRegistry,
    ) -> None:
        self.local_config = local_config
        self.shared_config = shared_config
        self.event_dispatcher = event_dispatcher
        self.event_producer = event_producer
        self.registry = registry
        self.lock_factory = lock_factory
        self.db = registry.db

    async def __ainit__(self) -> None:
        coalescing_opts: CoalescingOptions = {
            "max_wait": 0.5,
            "max_batch_size": 32,
        }
        # coalescing_opts = None
        evd = self.registry.event_dispatcher
        evd.consume(
            SessionEnqueuedEvent, None, self.schedule, coalescing_opts, name="dispatcher.enq"
        )
        evd.consume(
            SessionTerminatedEvent, None, self.schedule, coalescing_opts, name="dispatcher.term"
        )
        evd.consume(AgentStartedEvent, None, self.schedule)
        evd.consume(DoScheduleEvent, None, self.schedule, coalescing_opts)
        evd.consume(DoPrepareEvent, None, self.prepare)
        self.schedule_timer = GlobalTimer(
            self.lock_factory(LockID.LOCKID_SCHEDULE_TIMER, 10.0),
            self.event_producer,
            lambda: DoScheduleEvent(),
            interval=10.0,
        )
        self.prepare_timer = GlobalTimer(
            self.lock_factory(LockID.LOCKID_PREPARE_TIMER, 10.0),
            self.event_producer,
            lambda: DoPrepareEvent(),
            interval=10.0,
            initial_delay=5.0,
        )
        await self.schedule_timer.join()
        await self.prepare_timer.join()
        log.info("Session scheduler started")

    async def close(self) -> None:
        async with aiotools.TaskGroup() as tg:
            tg.create_task(self.prepare_timer.leave())
            tg.create_task(self.schedule_timer.leave())
        log.info("Session scheduler stopped")

    async def schedule(
        self,
        context: None,
        source: AgentId,
        event: SessionEnqueuedEvent | SessionTerminatedEvent | AgentStartedEvent | DoScheduleEvent,
    ) -> None:
        """
        Trigger the scheduler to scan pending sessions and mark them scheduled if they fulfill
        the scheduling requirements.

        HoL blocking issue due to indefinitely preparing sessions will be mitigated because
        they will be treated as already "scheduled" sessions and the scheduler will continue to
        work on other pending sessions.

        Session status transition: PENDING -> SCHEDULED
        """
        log.debug("schedule(): triggered")
        known_slot_types = await self.shared_config.get_resource_slots()
        sched_ctx = SchedulingContext(
            registry=self.registry,
            known_slot_types=known_slot_types,
        )

        try:
            # The schedule() method should be executed with a global lock
            # as its individual steps are composed of many short-lived transactions.
            async with self.lock_factory(LockID.LOCKID_SCHEDULE, 60):
                async with self.db.begin_readonly_session() as db_sess:
                    # query = (
                    #     sa.select(ScalingGroupRow)
                    #     .join(ScalingGroupRow.agents.and_(AgentRow.status == AgentStatus.ALIVE))
                    # )
                    query = (
                        sa.select(AgentRow.scaling_group)
                        .where(AgentRow.status == AgentStatus.ALIVE)
                        .group_by(AgentRow.scaling_group)
                    )
                    result = await db_sess.execute(query)
                    schedulable_scaling_groups = [row.scaling_group for row in result.fetchall()]
                for sgroup_name in schedulable_scaling_groups:
                    try:
                        await self._schedule_in_sgroup(
                            sched_ctx,
                            sgroup_name,
                        )
                    except InstanceNotAvailable as e:
                        # Proceed to the next scaling group and come back later.
                        log.debug(
                            "schedule({}): instance not available ({})",
                            sgroup_name,
                            e.extra_msg,
                        )
                    except Exception as e:
                        log.exception("schedule({}): scheduling error!\n{}", sgroup_name, repr(e))
        except DBAPIError as e:
            if getattr(e.orig, "pgcode", None) == "55P03":
                log.info(
                    "schedule(): cancelled due to advisory lock timeout; "
                    "maybe another schedule() call is still running"
                )
                raise asyncio.CancelledError()
            raise

    async def _load_scheduler(
        self,
        db_sess: SASession,
        sgroup_name: str,
    ) -> AbstractScheduler:
        query = sa.select(ScalingGroupRow.scheduler, ScalingGroupRow.scheduler_opts).where(
            ScalingGroupRow.name == sgroup_name
        )
        result = await db_sess.execute(query)
        row = result.first()
        scheduler_name = row.scheduler
        sgroup_opts: ScalingGroupOpts = row.scheduler_opts
        global_scheduler_opts = {}
        if self.shared_config["plugins"]["scheduler"]:
            global_scheduler_opts = self.shared_config["plugins"]["scheduler"].get(
                scheduler_name, {}
            )
        scheduler_specific_config = {**global_scheduler_opts, **sgroup_opts.config}
        return load_scheduler(scheduler_name, sgroup_opts, scheduler_specific_config)

    async def _schedule_in_sgroup(
        self,
        sched_ctx: SchedulingContext,
        sgroup_name: str,
    ) -> None:
        async with self.db.begin_readonly_session() as db_sess:
            scheduler = await self._load_scheduler(db_sess, sgroup_name)
            existing_sessions, pending_sessions, cancelled_sessions = await _list_managed_sessions(
                db_sess, sgroup_name, scheduler.sgroup_opts.pending_timeout
            )

        if cancelled_sessions:
            now = datetime.now(tzutc())

            async def _apply_cancellation():
                async with self.db.begin_session() as db_sess:
                    query = (
                        sa.update(SessionRow)
                        .values(
                            status=SessionStatus.CANCELLED,
                            status_changed=now,
                            status_info="pending-timeout",
                            terminated_at=now,
                            status_history=sql_json_merge(
                                kernels.c.status_history,
                                (),
                                {
                                    SessionStatus.CANCELLED.name: now.isoformat(),
                                },
                            ),
                        )
                        .where(SessionRow.id.in_([item.id for item in cancelled_sessions]))
                    )
                    await db_sess.execute(query)

            await execute_with_retry(_apply_cancellation)
            for item in cancelled_sessions:
                await self.event_producer.produce_event(
                    SessionCancelledEvent(
                        item.id,
                        item.creation_id,
                        reason=KernelLifecycleEventReason.PENDING_TIMEOUT,
                    ),
                )

        log.debug(
            "running scheduler (sgroup:{}, pending:{}, existing:{}, cancelled:{})",
            sgroup_name,
            len(pending_sessions),
            len(existing_sessions),
            len(cancelled_sessions),
        )
        zero = ResourceSlot()
        num_scheduled = 0
        while len(pending_sessions) > 0:

            async with self.db.begin_readonly_session() as db_sess:
                candidate_agents = await list_schedulable_agents_by_sgroup(db_sess, sgroup_name)
            total_capacity = sum((ag.available_slots for ag in candidate_agents), zero)

            picked_session_id = scheduler.pick_session(
                total_capacity,
                pending_sessions,
                existing_sessions,
            )
            if picked_session_id is None:
                # no session is picked.
                # continue to next sgroup.
                return
            for picked_idx, sess_ctx in enumerate(pending_sessions):
                if sess_ctx.id == picked_session_id:
                    break
            else:
                # no matching entry for picked session?
                raise RuntimeError("should not reach here")
            sess_ctx = pending_sessions.pop(picked_idx)
            log_fmt = "schedule(s:{}, type:{}, name:{}, ak:{}, cluster_mode:{}): "
            log_args = (
                sess_ctx.id,
                sess_ctx.session_type,
                sess_ctx.name,
                sess_ctx.access_key,
                sess_ctx.cluster_mode,
            )
            _log_fmt.set(log_fmt)
            _log_args.set(log_args)
            log.debug(log_fmt + "try-scheduling", *log_args)

            async def _check_predicates() -> List[Tuple[str, Union[Exception, PredicateResult]]]:
                check_results: List[Tuple[str, Union[Exception, PredicateResult]]] = []
                async with self.db.begin_session() as db_sess:
                    predicates: Sequence[Tuple[str, Awaitable[PredicateResult]]] = [
                        (
                            "reserved_time",
                            check_reserved_batch_session(db_sess, sched_ctx, sess_ctx),
                        ),
                        ("concurrency", check_concurrency(db_sess, sched_ctx, sess_ctx)),
                        ("dependencies", check_dependencies(db_sess, sched_ctx, sess_ctx)),
                        (
                            "keypair_resource_limit",
                            check_keypair_resource_limit(db_sess, sched_ctx, sess_ctx),
                        ),
                        (
<<<<<<< HEAD
                            "user_project_resource_limit",
                            check_project_resource_limit(kernel_db_conn, sched_ctx, sess_ctx),
=======
                            "user_group_resource_limit",
                            check_group_resource_limit(db_sess, sched_ctx, sess_ctx),
>>>>>>> a75f8332
                        ),
                        (
                            "domain_resource_limit",
                            check_domain_resource_limit(db_sess, sched_ctx, sess_ctx),
                        ),
                    ]
                    for predicate_name, check_coro in predicates:
                        try:
                            check_results.append((predicate_name, await check_coro))
                        except DBAPIError:
                            raise
                        except Exception as e:
                            log.exception(log_fmt + "predicate-error", *log_args)
                            check_results.append((predicate_name, e))
                return check_results

            check_results = await execute_with_retry(_check_predicates)
            has_failure = False
            failed_predicates = []
            passed_predicates = []
            for predicate_name, result in check_results:
                if isinstance(result, Exception):
                    has_failure = True
                    failed_predicates.append(
                        {
                            "name": predicate_name,
                            "msg": repr(result),
                        }
                    )
                    continue
                if result.passed:
                    passed_predicates.append(
                        {
                            "name": predicate_name,
                        }
                    )
                else:
                    failed_predicates.append(
                        {
                            "name": predicate_name,
                            "msg": result.message or "",
                        }
                    )
                    has_failure = True

            status_update_data = {
                "last_try": datetime.now(tzutc()).isoformat(),
                "failed_predicates": failed_predicates,
                "passed_predicates": passed_predicates,
            }
            if has_failure:
                log.debug(log_fmt + "predicate-checks-failed (temporary)", *log_args)

                async def _update() -> None:
                    async with self.db.begin_session() as db_sess:
                        await _rollback_predicate_mutations(
                            db_sess,
                            sched_ctx,
                            sess_ctx,
                        )
                        query = (
                            sa.update(SessionRow)
                            .values(
                                status_info="predicate-checks-failed",
                                status_data=sql_json_increment(
                                    SessionRow.status_data,
                                    ("scheduler", "retries"),
                                    parent_updates=status_update_data,
                                ),
                            )
                            .where(SessionRow.id == sess_ctx.id)
                        )
                        await db_sess.execute(query)

                await execute_with_retry(_update)
                # Predicate failures are *NOT* permanent errors.
                # We need to retry the scheduling afterwards.
                continue
            else:

                async def _update() -> None:
                    async with self.db.begin_session() as db_sess:
                        kernel_query = (
                            sa.update(KernelRow)
                            .where(KernelRow.session_id == sess_ctx.id)
                            .values(
                                status_data=sql_json_merge(
                                    KernelRow.status_data,
                                    ("scheduler",),
                                    obj=status_update_data,
                                ),
                            )
                        )
                        await db_sess.execute(kernel_query)
                        session_query = (
                            sa.update(SessionRow)
                            .where(SessionRow.id == sess_ctx.id)
                            .values(
                                status_data=sql_json_merge(
                                    SessionRow.status_data,
                                    ("scheduler",),
                                    obj=status_update_data,
                                ),
                            )
                        )
                        await db_sess.execute(session_query)

                await execute_with_retry(_update)

            async with self.db.begin_readonly_session() as db_sess:
                schedulable_sess = await SessionRow.get_session_by_id(
                    db_sess,
                    sess_ctx.id,
                    eager_loading_op=(
                        noload("*"),
                        selectinload(SessionRow.kernels).options(
                            noload("*"),
                            selectinload(KernelRow.agent_row).noload("*"),
                        ),
                    ),
                )

            if schedulable_sess.cluster_mode == ClusterMode.SINGLE_NODE:
                await self._schedule_single_node_session(
                    sched_ctx,
                    scheduler,
                    sgroup_name,
                    candidate_agents,
                    schedulable_sess,
                    check_results,
                )
            elif schedulable_sess.cluster_mode == ClusterMode.MULTI_NODE:
                await self._schedule_multi_node_session(
                    sched_ctx,
                    scheduler,
                    sgroup_name,
                    candidate_agents,
                    schedulable_sess,
                    check_results,
                )
            else:
                raise RuntimeError(
                    f"should not reach here; unknown cluster_mode: {schedulable_sess.cluster_mode}",
                )
            num_scheduled += 1
        if num_scheduled > 0:
            await self.event_producer.produce_event(DoPrepareEvent())

    async def _schedule_single_node_session(
        self,
        sched_ctx: SchedulingContext,
        scheduler: AbstractScheduler,
        sgroup_name: str,
        candidate_agents: Sequence[AgentRow],
        sess_ctx: SessionRow,
        check_results: List[Tuple[str, Union[Exception, PredicateResult]]],
    ) -> None:
        """
        Finds and assigns an agent having resources enough to host the entire session.
        """
        log_fmt = _log_fmt.get("")
        log_args = _log_args.get(tuple())
        requested_architectures = set(k.architecture for k in sess_ctx.kernels)
        if len(requested_architectures) > 1:
            raise GenericBadRequest(
                "Cannot assign multiple kernels with different architecture"
                "on single node session",
            )
        requested_architecture = requested_architectures.pop()
        compatible_candidate_agents = [
            ag for ag in candidate_agents if ag.architecture == requested_architecture
        ]
        if not compatible_candidate_agents:
            raise InstanceNotAvailable(
                extra_msg=(
                    f"No agents found to be compatible with the image acrhitecture "
                    f"(image[0]: {sess_ctx.main_kernel.image_ref}, "
                    f"arch: {requested_architecture})"
                ),
            )
        try:
            # If sess_ctx.agent_id is already set for manual assignment by superadmin,
            # skip assign_agent_for_session().
            agent = sess_ctx.main_kernel.agent_row
            agent_id: AgentId
            if agent is not None:
                agent_id = agent.id
            else:
                # Let the scheduler check the resource availability and decide the target agent
                cand_agent = scheduler.assign_agent_for_session(
                    compatible_candidate_agents, sess_ctx
                )
                if cand_agent is None:
                    raise InstanceNotAvailable(
                        extra_msg=(
                            f"Could not find a contiguous resource region in any agent "
                            f"big enough to host the session "
                            f"({sess_ctx.id})"
                        ),
                    )
                assert cand_agent is not None
                agent_id = cand_agent
            async with self.db.begin_session() as agent_db_sess:
                query = sa.select(AgentRow.available_slots).where(AgentRow.id == agent_id)
                available_agent_slots = (await agent_db_sess.execute(query)).scalar()
                if available_agent_slots is None:
                    raise GenericBadRequest(f"No such agent: {agent_id}")
                assert isinstance(available_agent_slots, ResourceSlot)
                for key in available_agent_slots:
                    if available_agent_slots[key] >= sess_ctx.requested_slots[key]:
                        continue
                    else:
                        raise InstanceNotAvailable(
                            extra_msg=(
                                f"The designated agent ({agent_id}) does not have "
                                f"the enough remaining capacity ({key}, "
                                f"requested: {sess_ctx.requested_slots[key]}, "
                                f"available: {available_agent_slots[key]})."
                            ),
                        )
                agent_alloc_ctx = await _reserve_agent(
                    sched_ctx,
                    agent_db_sess,
                    sgroup_name,
                    agent_id,
                    sess_ctx.requested_slots,
                )
        except InstanceNotAvailable as sched_failure:
            log.debug(log_fmt + "no-available-instances", *log_args)

            async def _update_sched_failure(exc: InstanceNotAvailable) -> None:
                async with self.db.begin_session() as kernel_db_sess:
                    await _rollback_predicate_mutations(
                        kernel_db_sess,
                        sched_ctx,
                        sess_ctx,
                    )
                    query = (
                        sa.update(SessionRow)
                        .values(
                            status_info="no-available-instances",
                            status_data=sql_json_increment(
                                SessionRow.status_data,
                                ("scheduler", "retries"),
                                parent_updates={
                                    "last_try": datetime.now(tzutc()).isoformat(),
                                    "msg": exc.extra_msg,
                                },
                            ),
                        )
                        .where(SessionRow.id == sess_ctx.id)
                    )
                    await kernel_db_sess.execute(query)

            await execute_with_retry(partial(_update_sched_failure, sched_failure))
            raise
        except Exception as e:
            log.exception(
                log_fmt + "unexpected-error, during agent allocation",
                *log_args,
            )
            exc_data = convert_to_status_data(e)

            async def _update_generic_failure() -> None:
                async with self.db.begin_session() as kernel_db_sess:
                    await _rollback_predicate_mutations(
                        kernel_db_sess,
                        sched_ctx,
                        sess_ctx,
                    )
                    query = (
                        sa.update(SessionRow)
                        .values(
                            status_info="scheduler-error",
                            status_data=exc_data,
                        )
                        .where(SessionRow.id == sess_ctx.id)
                    )
                    await kernel_db_sess.execute(query)

            await execute_with_retry(_update_generic_failure)
            raise

        async def _finalize_scheduled() -> None:
            async with self.db.begin_session() as db_sess:
                now = datetime.now(tzutc())
                kernel_query = (
                    sa.update(KernelRow)
                    .values(
                        agent=agent_alloc_ctx.agent_id,
                        agent_addr=agent_alloc_ctx.agent_addr,
                        scaling_group=sgroup_name,
                        status=KernelStatus.SCHEDULED,
                        status_info="scheduled",
                        status_data={},
                        status_changed=now,
                        status_history=sql_json_merge(
                            KernelRow.status_history,
                            (),
                            {
                                KernelStatus.SCHEDULED.name: now.isoformat(),
                            },
                        ),
                    )
                    .where(KernelRow.session_id == sess_ctx.id)
                )
                await db_sess.execute(kernel_query)

                session_query = (
                    sa.update(SessionRow)
                    .values(
                        scaling_group_name=sgroup_name,
                        status=SessionStatus.SCHEDULED,
                        status_info="scheduled",
                        status_data={},
                        # status_changed=now,
                        status_history=sql_json_merge(
                            SessionRow.status_history,
                            (),
                            {
                                SessionStatus.SCHEDULED.name: now.isoformat(),
                            },
                        ),
                    )
                    .where(SessionRow.id == sess_ctx.id)
                )
                await db_sess.execute(session_query)

        await execute_with_retry(_finalize_scheduled)
        await self.registry.event_producer.produce_event(
            SessionScheduledEvent(sess_ctx.id, sess_ctx.creation_id),
        )

    async def _schedule_multi_node_session(
        self,
        sched_ctx: SchedulingContext,
        scheduler: AbstractScheduler,
        sgroup_name: str,
        candidate_agents: Sequence[AgentRow],
        sess_ctx: SessionRow,
        check_results: List[Tuple[str, Union[Exception, PredicateResult]]],
    ) -> None:
        """
        Finds and assigns agents having resources enough to host each kernel in the session.
        """
        log_fmt = _log_fmt.get()
        log_args = _log_args.get()
        agent_query_extra_conds = None
        kernel_agent_bindings: List[KernelAgentBinding] = []
        async with self.db.begin_session() as agent_db_sess:
            # This outer transaction is rolled back when any exception occurs inside,
            # including scheduling failures of a kernel.
            # It ensures that occupied_slots are recovered when there are partial
            # scheduling failures.
            kernel: KernelRow
            for kernel in sess_ctx.kernels:
                agent_alloc_ctx: AgentAllocationContext | None = None
                try:
                    agent = kernel.agent_row
                    if agent is not None:
                        # Check the resource availability of the manually designated agent
                        query = sa.select(AgentRow.available_slots).where(AgentRow.id == agent.id)
                        available_agent_slots = (await agent_db_sess.execute(query)).scalar()
                        if available_agent_slots is None:
                            raise GenericBadRequest(f"No such agent: {agent.id}")
                        for key in available_agent_slots:
                            if available_agent_slots[key] >= kernel.requested_slots[key]:
                                continue
                            else:
                                raise InstanceNotAvailable(
                                    extra_msg=(
                                        f"The designated agent ({agent.id}) does not have "
                                        f"the enough remaining capacity ({key}, "
                                        f"requested: {sess_ctx.requested_slots[key]}, "
                                        f"available: {available_agent_slots[key]})."
                                    ),
                                )
                    else:
                        # Each kernel may have different images and different architectures
                        compatible_candidate_agents = [
                            ag for ag in candidate_agents if ag.architecture == kernel.architecture
                        ]
                        if not compatible_candidate_agents:
                            raise InstanceNotAvailable(
                                extra_msg=(
                                    f"No agents found to be compatible with the image acrhitecture "
                                    f"(image: {kernel.image_ref}, "
                                    f"arch: {kernel.architecture})"
                                ),
                            )
                        # Let the scheduler check the resource availability and decide the target agent
                        agent = scheduler.assign_agent_for_kernel(
                            compatible_candidate_agents, kernel
                        )
                        if agent is None:
                            raise InstanceNotAvailable(
                                extra_msg=(
                                    f"Could not find a contiguous resource region in any agent "
                                    f"big enough to host a kernel in the session "
                                    f"({sess_ctx.id})"
                                ),
                            )
                    assert agent is not None

                    async def _reserve() -> None:
                        nonlocal agent_alloc_ctx, candidate_agents
                        async with agent_db_sess.begin_nested():
                            agent_alloc_ctx = await _reserve_agent(
                                sched_ctx,
                                agent_db_sess,
                                sgroup_name,
                                agent.id,
                                kernel.requested_slots,
                                extra_conds=agent_query_extra_conds,
                            )
                            # Update the agent data to schedule the next kernel in the session
                            candidate_agents = await list_schedulable_agents_by_sgroup(
                                agent_db_sess,
                                sgroup_name,
                            )

                    await execute_with_retry(_reserve)
                except InstanceNotAvailable as sched_failure:
                    log.debug(log_fmt + "no-available-instances", *log_args)

                    async def _update_sched_failure(exc: InstanceNotAvailable) -> None:
                        async with self.db.begin_session() as agent_db_sess:
                            await _rollback_predicate_mutations(
                                agent_db_sess,
                                sched_ctx,
                                sess_ctx,
                            )
                            query = (
                                sa.update(KernelRow)
                                .values(
                                    status_info="no-available-instances",
                                    status_data=sql_json_increment(
                                        KernelRow.status_data,
                                        ("scheduler", "retries"),
                                        parent_updates={
                                            "last_try": datetime.now(tzutc()).isoformat(),
                                            "msg": exc.extra_msg,
                                        },
                                    ),
                                )
                                .where(KernelRow.id == kernel.id)
                            )
                            await agent_db_sess.execute(query)

                    await execute_with_retry(partial(_update_sched_failure, sched_failure))
                    raise
                except Exception as e:
                    log.exception(
                        log_fmt + "unexpected-error, during agent allocation",
                        *log_args,
                    )
                    exc_data = convert_to_status_data(e)

                    async def _update_generic_failure() -> None:
                        async with self.db.begin_session() as kernel_db_sess:
                            await _rollback_predicate_mutations(
                                kernel_db_sess,
                                sched_ctx,
                                sess_ctx,
                            )
                            query = (
                                sa.update(KernelRow)
                                .values(
                                    status_info="scheduler-error",
                                    status_data=exc_data,
                                )
                                .where(KernelRow.id == kernel.id)
                            )
                            await kernel_db_sess.execute(query)

                    await execute_with_retry(_update_generic_failure)
                    raise
                else:
                    assert agent_alloc_ctx is not None
                    kernel_agent_bindings.append(KernelAgentBinding(kernel, agent_alloc_ctx, set()))

        assert len(kernel_agent_bindings) == len(sess_ctx.kernels)
        # Proceed to PREPARING only when all kernels are successfully scheduled.

        async def _finalize_scheduled() -> None:
            async with self.db.begin_session() as db_sess:
                for binding in kernel_agent_bindings:
                    now = datetime.now(tzutc())
                    kernel_query = (
                        sa.update(KernelRow)
                        .values(
                            agent=binding.agent_alloc_ctx.agent_id,
                            agent_addr=binding.agent_alloc_ctx.agent_addr,
                            scaling_group=sgroup_name,
                            status=KernelStatus.SCHEDULED,
                            status_info="scheduled",
                            status_data={},
                            status_changed=now,
                            status_history=sql_json_merge(
                                KernelRow.status_history,
                                (),
                                {
                                    KernelStatus.SCHEDULED.name: now.isoformat(),
                                },
                            ),
                        )
                        .where(KernelRow.session_id == sess_ctx.id)
                    )
                    await db_sess.execute(kernel_query)

                session_query = (
                    sa.update(SessionRow)
                    .values(
                        scaling_group_name=sgroup_name,
                        status=SessionStatus.SCHEDULED,
                        status_info="scheduled",
                        status_data={},
                        # status_changed=now,
                        status_history=sql_json_merge(
                            SessionRow.status_history,
                            (),
                            {
                                SessionStatus.SCHEDULED.name: now.isoformat(),
                            },
                        ),
                    )
                    .where(SessionRow.id == sess_ctx.id)
                )
                await db_sess.execute(session_query)

        await execute_with_retry(_finalize_scheduled)
        await self.registry.event_producer.produce_event(
            SessionScheduledEvent(sess_ctx.id, sess_ctx.creation_id),
        )

    async def prepare(
        self,
        context: None,
        source: AgentId,
        event: DoPrepareEvent,
    ) -> None:
        """
        Scan the scheduled sessions and perform the agent RPC calls to begin preparation of them.
        Each RPC calls are done in separate asyncio tasks.

        Session status transition: SCHEDULED -> PREPARING
        """
        known_slot_types = await self.shared_config.get_resource_slots()
        sched_ctx = SchedulingContext(
            self.registry,
            known_slot_types,
        )
        try:
            async with self.lock_factory(LockID.LOCKID_PREPARE, 600):
                now = datetime.now(tzutc())

                async def _mark_session_preparing() -> Sequence[SessionRow]:
                    async with self.db.begin_session() as db_sess:
                        update_query = (
                            sa.update(KernelRow)
                            .values(
                                status=KernelStatus.PREPARING,
                                status_changed=now,
                                status_info="",
                                status_data={},
                                status_history=sql_json_merge(
                                    KernelRow.status_history,
                                    (),
                                    {
                                        KernelStatus.PREPARING.name: now.isoformat(),
                                    },
                                ),
                            )
                            .where(
                                (KernelRow.status == KernelStatus.SCHEDULED),
                            )
                        )
                        await db_sess.execute(update_query)
                        update_sess_query = (
                            sa.update(SessionRow)
                            .values(
                                status=SessionStatus.PREPARING,
                                # status_changed=now,
                                status_info="",
                                status_data={},
                                status_history=sql_json_merge(
                                    SessionRow.status_history,
                                    (),
                                    {
                                        SessionStatus.PREPARING.name: now.isoformat(),
                                    },
                                ),
                            )
                            .where(SessionRow.status == SessionStatus.SCHEDULED)
                            .returning(SessionRow.id)
                        )
                        rows = (await db_sess.execute(update_sess_query)).fetchall()
                        if len(rows) == 0:
                            return []
                        target_session_ids = [r["id"] for r in rows]
                        select_query = (
                            sa.select(SessionRow)
                            .where(SessionRow.id.in_(target_session_ids))
                            .options(
                                noload("*"),
                                selectinload(SessionRow.kernels).noload("*"),
                            )
                        )
                        result = await db_sess.execute(select_query)
                        return result.scalars().all()

                scheduled_sessions: Sequence[SessionRow]
                scheduled_sessions = await execute_with_retry(_mark_session_preparing)
                log.debug("prepare(): preparing {} session(s)", len(scheduled_sessions))
                async with (
                    async_timeout.timeout(delay=50.0),
                    aiotools.PersistentTaskGroup() as tg,
                ):
                    for scheduled_session in scheduled_sessions:
                        await self.registry.event_producer.produce_event(
                            SessionPreparingEvent(
                                scheduled_session.id,
                                scheduled_session.creation_id,
                            ),
                        )
                        tg.create_task(
                            self.start_session(
                                sched_ctx,
                                scheduled_session,
                            )
                        )

        except DBAPIError as e:
            if getattr(e.orig, "pgcode", None) == "55P03":
                log.info(
                    "prepare(): cancelled due to advisory lock timeout; "
                    "maybe another prepare() call is still running"
                )
                raise asyncio.CancelledError()
            raise
        except asyncio.TimeoutError:
            log.warn("prepare(): timeout while executing start_session()")

    async def start_session(
        self,
        sched_ctx: SchedulingContext,
        session: SessionRow,
    ) -> None:
        log_fmt = (
            "prepare(s:{0.id}, type:{0.session_type}, name:{0.name}, "
            "ak:{0.access_key}, cluster_mode:{0.cluster_mode}): "
        )
        log_args = (session,)
        log.debug(log_fmt + "try-starting", *log_args)
        try:
            assert len(session.kernels) > 0
            await self.registry.start_session(sched_ctx, session)
        except Exception as e:
            status_data = convert_to_status_data(e, self.local_config["debug"]["enabled"])
            log.warning(log_fmt + "failed-starting: {1!r}", *log_args, status_data)
            # TODO: instead of instantly cancelling upon exception, we could mark it as
            #       SCHEDULED and retry within some limit using status_data.

            async def _mark_session_cancelled() -> None:
                async with self.db.begin() as db_conn:
                    affected_agents = set(k.agent for k in session.kernels)
                    for agent_id in affected_agents:
                        await recalc_agent_resource_occupancy(db_conn, agent_id)
                    await _rollback_predicate_mutations(db_conn, sched_ctx, session)
                    now = datetime.now(tzutc())
                    update_query = (
                        sa.update(KernelRow)
                        .values(
                            status=KernelStatus.CANCELLED,
                            status_changed=now,
                            status_info="failed-to-start",
                            status_data=status_data,
                            terminated_at=now,
                            status_history=sql_json_merge(
                                KernelRow.status_history,
                                (),
                                {
                                    KernelStatus.CANCELLED.name: now.isoformat(),
                                },
                            ),
                        )
                        .where(KernelRow.session_id == session.id)
                    )
                    await SASession(db_conn).execute(update_query)
                    update_sess_query = (
                        sa.update(SessionRow)
                        .values(
                            status=SessionStatus.CANCELLED,
                            # status_changed=now,
                            status_info="failed-to-start",
                            status_data=status_data,
                            terminated_at=now,
                            status_history=sql_json_merge(
                                SessionRow.status_history,
                                (),
                                {
                                    SessionStatus.CANCELLED.name: now.isoformat(),
                                },
                            ),
                        )
                        .where(SessionRow.id == session.id)
                    )
                    await SASession(db_conn).execute(update_sess_query)

            log.debug(log_fmt + "cleanup-start-failure: begin", *log_args)
            try:
                await execute_with_retry(_mark_session_cancelled)
                await self.registry.event_producer.produce_event(
                    SessionCancelledEvent(
                        session.id,
                        session.creation_id,
                        KernelLifecycleEventReason.FAILED_TO_START,
                    ),
                )
                async with self.db.begin_readonly_session() as db_sess:
                    query = sa.select(KernelRow.id, KernelRow.container_id).where(
                        KernelRow.session_id == session.id
                    )
                    rows = (await db_sess.execute(query)).fetchall()
                    cid_map = {row["id"]: row["container_id"] for row in rows}
                destroyed_kernels = [
                    {
                        "agent": k.agent,
                        "agent_addr": k.agent_addr,
                        "id": k.id,
                        "container_id": cid_map[k.id],
                    }
                    for k in session.kernels
                ]
                await self.registry.destroy_session_lowlevel(
                    session.id,
                    destroyed_kernels,
                )
                await self.registry.recalc_resource_usage()
            except Exception as destroy_err:
                log.error(log_fmt + "cleanup-start-failure: error", *log_args, exc_info=destroy_err)
            finally:
                log.debug(log_fmt + "cleanup-start-failure: done", *log_args)
        else:
            log.info(log_fmt + "started", *log_args)


async def _list_managed_sessions(
    db_sess: SASession,
    sgroup_name: str,
    pending_timeout: timedelta,
) -> Tuple[List[SessionRow], List[SessionRow], List[SessionRow]]:
    """
    Return three lists of sessions.
    first is a list of existing sessions,
    second is pending sessions and third is to-be-cancelled sessions due to pending timeout.
    """

    managed_sessions = await SessionRow.get_sgroup_managed_sessions(db_sess, sgroup_name)

    candidates: List[SessionRow] = []
    cancelleds: List[SessionRow] = []
    existings: List[SessionRow] = []

    now = datetime.now(tzutc())
    key_func = lambda s: (s.status.value, s.created_at)
    for status, sessions in itertools.groupby(
        sorted(managed_sessions, key=key_func),
        key=lambda s: s.status,
    ):
        if status != SessionStatus.PENDING:
            existings.extend(sessions)
            continue
        for sess in sessions:
            elapsed_pending_time = now - sess.created_at
            if pending_timeout.total_seconds() > 0 and elapsed_pending_time >= pending_timeout:
                cancelleds.append(sess)
            else:
                candidates.append(sess)

    return existings, candidates, cancelleds


async def _reserve_agent(
    sched_ctx: SchedulingContext,
    db_sess: SASession,
    scaling_group: str,
    agent_id: Optional[AgentId],
    requested_slots: ResourceSlot,
    extra_conds: Any = None,
) -> AgentAllocationContext:
    query = sa.select(AgentRow.occupied_slots).where(AgentRow.id == agent_id).with_for_update()
    if extra_conds is not None:
        query = query.where(extra_conds)
    current_occupied_slots = (await db_sess.execute(query)).scalar()
    if current_occupied_slots is None:
        raise RuntimeError(f"No agent matching condition: {extra_conds}")
    update_query = (
        sa.update(AgentRow)
        .values(
            occupied_slots=(current_occupied_slots + requested_slots),
        )
        .where(AgentRow.id == agent_id)
    )
    await db_sess.execute(update_query)
    # Get the agent address for later RPC calls
    query = sa.select(AgentRow.addr).where(AgentRow.id == agent_id)
    agent_addr = await db_sess.scalar(query)
    assert agent_addr is not None
    return AgentAllocationContext(agent_id, agent_addr, scaling_group)


async def _rollback_predicate_mutations(
    db_sess: SASession,
    sched_ctx: SchedulingContext,
    session: SessionRow,
) -> None:
    """
    Rollback any changes performed by predicates.

    NOTE: We don't use the DB-level transaction rollback because we need to
    store the "ERROR" status to corresponding rows in the kernels table.
    """

    # Instead of decrementing concurrency_used, we recalculate the access_key's usage,
    # because asynchronous container launch failures and agent failures
    # (especially with multi-node multi-container cluster sessions)
    # may accumulate up multiple subtractions, resulting in
    # negative concurrency_occupied values.
    await recalc_concurrency_used(db_sess, sched_ctx.registry.redis_stat, session.access_key)<|MERGE_RESOLUTION|>--- conflicted
+++ resolved
@@ -365,13 +365,8 @@
                             check_keypair_resource_limit(db_sess, sched_ctx, sess_ctx),
                         ),
                         (
-<<<<<<< HEAD
                             "user_project_resource_limit",
-                            check_project_resource_limit(kernel_db_conn, sched_ctx, sess_ctx),
-=======
-                            "user_group_resource_limit",
-                            check_group_resource_limit(db_sess, sched_ctx, sess_ctx),
->>>>>>> a75f8332
+                            check_project_resource_limit(db_sess, sched_ctx, sess_ctx),
                         ),
                         (
                             "domain_resource_limit",
