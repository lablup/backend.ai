--- conflicted
+++ resolved
@@ -20,13 +20,7 @@
 
 class ActionProcessor(Generic[TAction, TActionResult]):
     _monitors: list[ActionMonitor]
-<<<<<<< HEAD
-    validates: list[ActionValidator]
     _func: Callable[[TAction], Awaitable[TActionResult]]
-    rollback: Callable[[TAction], None]
-=======
-    _func: Callable[[TAction], Awaitable[TActionResult]]
->>>>>>> 38128f7a
 
     def __init__(
         self,
