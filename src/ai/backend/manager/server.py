from __future__ import annotations

import asyncio
import functools
import grp
import importlib
import importlib.resources
import logging
import os
import pwd
import ssl
import sys
import traceback
from collections.abc import (
    Iterable,
    Mapping,
    MutableMapping,
    Sequence,
)
from contextlib import asynccontextmanager as actxmgr
from datetime import datetime
from pathlib import Path
from typing import (
    Any,
    AsyncIterator,
    Final,
    List,
    Optional,
    cast,
)

import aiohttp_cors
import aiomonitor
import aiotools
import click
from aiohttp import web
from aiohttp.typedefs import Middleware
from setproctitle import setproctitle

from ai.backend.common import redis_helper
from ai.backend.common.auth import PublicKey, SecretKey
from ai.backend.common.bgtask import BackgroundTaskManager
from ai.backend.common.cli import LazyGroup
from ai.backend.common.defs import (
    REDIS_IMAGE_DB,
    REDIS_LIVE_DB,
    REDIS_STATISTICS_DB,
    REDIS_STREAM_DB,
    REDIS_STREAM_LOCK,
    RedisRole,
)
from ai.backend.common.events import EventDispatcher, EventProducer
from ai.backend.common.message_queue.hiredis_queue import HiRedisMQArgs, HiRedisQueue
from ai.backend.common.message_queue.queue import AbstractMessageQueue
from ai.backend.common.message_queue.redis_queue import RedisMQArgs, RedisQueue
from ai.backend.common.metrics.http import (
    build_api_metric_middleware,
    build_prometheus_metrics_handler,
)
from ai.backend.common.metrics.metric import CommonMetricRegistry
from ai.backend.common.metrics.profiler import Profiler, PyroscopeArgs
from ai.backend.common.msgpack import DEFAULT_PACK_OPTS, DEFAULT_UNPACK_OPTS
from ai.backend.common.plugin.hook import ALL_COMPLETED, PASSED, HookPluginContext
from ai.backend.common.plugin.monitor import INCREMENT
from ai.backend.common.types import (
    AGENTID_MANAGER,
    AgentSelectionStrategy,
    EtcdRedisConfig,
    HostPortPair,
)
from ai.backend.common.utils import env_info
from ai.backend.logging import BraceStyleAdapter, Logger, LogLevel
from ai.backend.manager.plugin.network import NetworkPluginContext
from ai.backend.manager.service.base import ServicesContext
from ai.backend.manager.service.container_registry.base import PerProjectRegistryQuotaRepository
from ai.backend.manager.service.container_registry.harbor import (
    PerProjectContainerRegistryQuotaClientPool,
    PerProjectContainerRegistryQuotaService,
)
<<<<<<< HEAD
from ai.backend.manager.services.processors import Processors
from ai.backend.manager.services.vfolder.services import (
    VFolderFileService,
    VFolderFileServiceInitParameter,
    VFolderInviteService,
    VFolderInviteServiceInitParameter,
    VFolderService,
    VFolderServiceInitParameter,
)
=======
from ai.backend.manager.services.domain.processors import DomainProcessors
from ai.backend.manager.services.domain.service import DomainService
from ai.backend.manager.services.processors import Processors
>>>>>>> 35b9d60a

from . import __version__
from .agent_cache import AgentRPCCache
from .api import ManagerStatus
from .api.context import RootContext
from .api.exceptions import (
    BackendError,
    GenericBadRequest,
    InternalServerError,
    InvalidAPIParameters,
    MethodNotAllowed,
    URLNotFound,
)
from .api.types import (
    AppCreator,
    CleanupContext,
    WebRequestHandler,
)
from .config import LocalConfig, SharedConfig, volume_config_iv
from .config import load as load_config
from .exceptions import InvalidArgument
from .sweeper.kernel import stale_kernel_sweeper_ctx
from .sweeper.session import stale_session_sweeper_ctx
from .types import DistributedLockFactory

VALID_VERSIONS: Final = frozenset([
    # 'v1.20160915',  # deprecated
    # 'v2.20170315',  # deprecated
    # 'v3.20170615',  # deprecated
    # authentication changed not to use request bodies
    "v4.20181215",
    # added & enabled streaming-execute API
    "v4.20190115",
    # changed resource/image formats
    "v4.20190315",
    # added user mgmt and ID/password authentication
    # added domain/group/scaling-group
    # added domain/group/scaling-group ref. fields to user/keypair/vfolder objects
    "v4.20190615",
    # added mount_map parameter when creating kernel
    # changed GraphQL query structures for multi-container bundled sessions
    "v5.20191215",
    # rewrote vfolder upload/download APIs to migrate to external storage proxies
    "v6.20200815",
    # added standard-compliant /admin/gql endpoint
    # deprecated /admin/graphql endpoint (still present for backward compatibility)
    # added "groups_by_name" GQL query
    # added "filter" and "order" arg to all paginated GQL queries with their own expression mini-langs
    # removed "order_key" and "order_asc" arguments from all paginated GQL queries (never used!)
    "v6.20210815",
    # added session dependencies and state callback URLs configs when creating sessions
    # added session event webhook option to session creation API
    # added architecture option when making image aliases
    "v6.20220315",
    # added payload encryption / decryption on selected transfer
    "v6.20220615",
    # added config/resource-slots/details, model mgmt & serving APIs
    "v6.20230315",
    # added quota scopes (per-user/per-project quota configs)
    # added user & project resource policies
    # deprecated per-vfolder quota configs (BREAKING)
    "v7.20230615",
    # added /vfolders API set to replace name-based refs to ID-based refs to work with vfolders
    # set pending deprecation for the legacy /folders API set
    # added vfolder trash bin APIs
    # changed the image registry management API to allow per-project registry configs (BREAKING)
    "v8.20240315",
    # added session priority and Relay-compliant ComputeSessioNode, KernelNode queries
    # added dependents/dependees/graph query fields to ComputeSessioNode
    "v8.20240915",
    # added explicit attach_network option to session creation config
    # <future>
    # TODO: replaced keypair-based resource policies to user-based resource policies
    # TODO: began SSO support using per-external-service keypairs (e.g., for FastTrack)
    # TODO: added an initial version of RBAC for projects and vfolders
])
LATEST_REV_DATES: Final = {
    1: "20160915",
    2: "20170915",
    3: "20181215",
    4: "20190615",
    5: "20191215",
    6: "20230315",
    7: "20230615",
    8: "20240915",
}
LATEST_API_VERSION: Final = "v8.20240915"

log = BraceStyleAdapter(logging.getLogger(__spec__.name))

PUBLIC_INTERFACES: Final = [
    "pidx",
    "background_task_manager",
    "local_config",
    "shared_config",
    "db",
    "registry",
    "redis_live",
    "redis_stat",
    "redis_image",
    "redis_stream",
    "event_dispatcher",
    "event_producer",
    "idle_checkers",
    "storage_manager",
    "stats_monitor",
    "error_monitor",
    "hook_plugin_ctx",
]

public_interface_objs: MutableMapping[str, Any] = {}

global_subapp_pkgs: Final[list[str]] = [
    ".acl",
    ".container_registry",
    ".etcd",
    ".events",
    ".auth",
    ".ratelimit",
    ".vfolder",
    ".admin",
    ".spec",
    ".service",
    ".session",
    ".stream",
    ".manager",
    ".resource",
    ".scaling_group",
    ".cluster_template",
    ".session_template",
    ".image",
    ".userconfig",
    ".domainconfig",
    ".group",
    ".groupconfig",
    ".logs",
]

global_subapp_pkgs_for_public_metrics_app: Final[tuple[str, ...]] = (".health",)

EVENT_DISPATCHER_CONSUMER_GROUP: Final = "manager"


async def hello(request: web.Request) -> web.Response:
    """
    Returns the API version number.
    """
    return web.json_response({
        "version": LATEST_API_VERSION,
        "manager": __version__,
    })


async def on_prepare(request: web.Request, response: web.StreamResponse) -> None:
    response.headers["Server"] = "BackendAI"


@web.middleware
async def api_middleware(request: web.Request, handler: WebRequestHandler) -> web.StreamResponse:
    _handler = handler
    method_override = request.headers.get("X-Method-Override", None)
    if method_override:
        request = request.clone(method=method_override)
        new_match_info = await request.app.router.resolve(request)
        if new_match_info is None:
            raise InternalServerError("No matching method handler found")
        _handler = new_match_info.handler
        request._match_info = new_match_info  # type: ignore  # this is a hack
    ex = request.match_info.http_exception
    if ex is not None:
        # handled by exception_middleware
        raise ex
    new_api_version = request.headers.get("X-BackendAI-Version")
    legacy_api_version = request.headers.get("X-Sorna-Version")
    api_version = new_api_version or legacy_api_version
    try:
        if api_version is None:
            path_major_version = int(request.match_info.get("version", 5))
            revision_date = LATEST_REV_DATES[path_major_version]
            request["api_version"] = (path_major_version, revision_date)
        elif api_version in VALID_VERSIONS:
            hdr_major_version, revision_date = api_version.split(".", maxsplit=1)
            request["api_version"] = (int(hdr_major_version[1:]), revision_date)
        else:
            return GenericBadRequest("Unsupported API version.")
    except (ValueError, KeyError):
        return GenericBadRequest("Unsupported API version.")
    resp = await _handler(request)
    return resp


@web.middleware
async def exception_middleware(
    request: web.Request, handler: WebRequestHandler
) -> web.StreamResponse:
    root_ctx: RootContext = request.app["_root.context"]
    error_monitor = root_ctx.error_monitor
    stats_monitor = root_ctx.stats_monitor
    try:
        await stats_monitor.report_metric(INCREMENT, "ai.backend.manager.api.requests")
        resp = await handler(request)
    # NOTE: pydantic.ValidationError is handled in utils.pydantic_params_api_handler()
    except InvalidArgument as ex:
        if len(ex.args) > 1:
            raise InvalidAPIParameters(f"{ex.args[0]}: {', '.join(map(str, ex.args[1:]))}")
        elif len(ex.args) == 1:
            raise InvalidAPIParameters(ex.args[0])
        else:
            raise InvalidAPIParameters()
    except BackendError as ex:
        if ex.status_code == 500:
            log.warning("Internal server error raised inside handlers")
        await error_monitor.capture_exception()
        await stats_monitor.report_metric(INCREMENT, "ai.backend.manager.api.failures")
        await stats_monitor.report_metric(
            INCREMENT, f"ai.backend.manager.api.status.{ex.status_code}"
        )
        raise
    except web.HTTPException as ex:
        await stats_monitor.report_metric(INCREMENT, "ai.backend.manager.api.failures")
        await stats_monitor.report_metric(
            INCREMENT, f"ai.backend.manager.api.status.{ex.status_code}"
        )
        if ex.status_code == 404:
            raise URLNotFound(extra_data=request.path)
        if ex.status_code == 405:
            concrete_ex = cast(web.HTTPMethodNotAllowed, ex)
            raise MethodNotAllowed(
                method=concrete_ex.method, allowed_methods=concrete_ex.allowed_methods
            )
        log.warning("Bad request: {0!r}", ex)
        raise GenericBadRequest
    except asyncio.CancelledError as e:
        # The server is closing or the client has disconnected in the middle of
        # request.  Atomic requests are still executed to their ends.
        log.debug("Request cancelled ({0} {1})", request.method, request.rel_url)
        raise e
    except Exception as e:
        await error_monitor.capture_exception()
        log.exception("Uncaught exception in HTTP request handlers {0!r}", e)
        if root_ctx.local_config["debug"]["enabled"]:
            raise InternalServerError(traceback.format_exc())
        else:
            raise InternalServerError()
    else:
        await stats_monitor.report_metric(INCREMENT, f"ai.backend.manager.api.status.{resp.status}")
        return resp


@actxmgr
async def shared_config_ctx(root_ctx: RootContext) -> AsyncIterator[None]:
    # populate public interfaces
    root_ctx.shared_config = SharedConfig(
        root_ctx.local_config["etcd"]["addr"],
        root_ctx.local_config["etcd"]["user"],
        root_ctx.local_config["etcd"]["password"],
        root_ctx.local_config["etcd"]["namespace"],
    )
    await root_ctx.shared_config.reload()
    yield
    await root_ctx.shared_config.close()


@actxmgr
async def webapp_plugin_ctx(root_app: web.Application) -> AsyncIterator[None]:
    from .plugin.webapp import WebappPluginContext

    root_ctx: RootContext = root_app["_root.context"]
    plugin_ctx = WebappPluginContext(root_ctx.shared_config.etcd, root_ctx.local_config)
    await plugin_ctx.init(
        context=root_ctx,
        allowlist=root_ctx.local_config["manager"]["allowed-plugins"],
        blocklist=root_ctx.local_config["manager"]["disabled-plugins"],
    )
    root_ctx.webapp_plugin_ctx = plugin_ctx
    for plugin_name, plugin_instance in plugin_ctx.plugins.items():
        if root_ctx.pidx == 0:
            log.info("Loading webapp plugin: {0}", plugin_name)
        subapp, global_middlewares = await plugin_instance.create_app(root_ctx.cors_options)
        _init_subapp(plugin_name, root_app, subapp, global_middlewares)
    yield
    await plugin_ctx.cleanup()


@actxmgr
async def manager_status_ctx(root_ctx: RootContext) -> AsyncIterator[None]:
    if root_ctx.pidx == 0:
        mgr_status = await root_ctx.shared_config.get_manager_status()
        if mgr_status is None or mgr_status not in (ManagerStatus.RUNNING, ManagerStatus.FROZEN):
            # legacy transition: we now have only RUNNING or FROZEN for HA setup.
            await root_ctx.shared_config.update_manager_status(ManagerStatus.RUNNING)
            mgr_status = ManagerStatus.RUNNING
        log.info("Manager status: {}", mgr_status)
        tz = root_ctx.shared_config["system"]["timezone"]
        log.info("Configured timezone: {}", tz.tzname(datetime.now()))
    yield


@actxmgr
async def redis_ctx(root_ctx: RootContext) -> AsyncIterator[None]:
    etcd_redis_config: EtcdRedisConfig = EtcdRedisConfig.from_dict(
        root_ctx.shared_config.data["redis"]
    )

    root_ctx.redis_live = redis_helper.get_redis_object(
        etcd_redis_config.get_override_config(RedisRole.LIVE),
        name="live",  # tracking live status of various entities
        db=REDIS_LIVE_DB,
    )
    root_ctx.redis_stat = redis_helper.get_redis_object(
        etcd_redis_config.get_override_config(RedisRole.STATISTICS),
        name="stat",  # temporary storage for stat snapshots
        db=REDIS_STATISTICS_DB,
    )
    root_ctx.redis_image = redis_helper.get_redis_object(
        etcd_redis_config.get_override_config(RedisRole.IMAGE),
        name="image",  # per-agent image availability
        db=REDIS_IMAGE_DB,
    )
    root_ctx.redis_stream = redis_helper.get_redis_object(
        etcd_redis_config.get_override_config(RedisRole.STREAM),
        name="stream",  # event bus and log streams
        db=REDIS_STREAM_DB,
    )
    root_ctx.redis_lock = redis_helper.get_redis_object(
        etcd_redis_config.get_override_config(RedisRole.STREAM_LOCK),
        name="lock",  # distributed locks
        db=REDIS_STREAM_LOCK,
    )
    for redis_info in (
        root_ctx.redis_live,
        root_ctx.redis_stat,
        root_ctx.redis_image,
        root_ctx.redis_stream,
        root_ctx.redis_lock,
    ):
        await redis_helper.ping_redis_connection(redis_info.client)
    yield
    await root_ctx.redis_stream.close()
    await root_ctx.redis_image.close()
    await root_ctx.redis_stat.close()
    await root_ctx.redis_live.close()
    await root_ctx.redis_lock.close()


@actxmgr
async def database_ctx(root_ctx: RootContext) -> AsyncIterator[None]:
    from .models.utils import connect_database

    async with connect_database(root_ctx.local_config) as db:
        root_ctx.db = db
        yield


@actxmgr
async def processors_ctx(root_ctx: RootContext) -> AsyncIterator[None]:
<<<<<<< HEAD
    root_ctx.processors = Processors(
        VFolderService(
            VFolderServiceInitParameter(
                db=root_ctx.db,
                shared_config=root_ctx.shared_config,
                storage_manager=root_ctx.storage_manager,
                background_task_manager=root_ctx.background_task_manager,
            ),
        ),
        VFolderInviteService(
            VFolderInviteServiceInitParameter(
                db=root_ctx.db,
                shared_config=root_ctx.shared_config,
            ),
        ),
        VFolderFileService(
            VFolderFileServiceInitParameter(
                db=root_ctx.db,
                shared_config=root_ctx.shared_config,
                storage_manager=root_ctx.storage_manager,
            ),
        ),
    )
=======
    # image_service = ImageService(
    #     db=root_ctx.db,
    #     agent_registry=root_ctx.registry,
    # )

    # root_ctx.processors = Processors(
    #     image_service=image_service,
    # )

    domain_service = DomainService(root_ctx.db)
    domain_processor = DomainProcessors(domain_service)

    root_ctx.processors = Processors(
        domain=domain_processor,
    )

>>>>>>> 35b9d60a
    yield


@actxmgr
async def distributed_lock_ctx(root_ctx: RootContext) -> AsyncIterator[None]:
    root_ctx.distributed_lock_factory = init_lock_factory(root_ctx)
    yield


@actxmgr
async def event_dispatcher_ctx(root_ctx: RootContext) -> AsyncIterator[None]:
    mq = _make_message_queue(root_ctx)
    root_ctx.event_producer = EventProducer(
        mq,
        source=AGENTID_MANAGER,
        log_events=root_ctx.local_config["debug"]["log-events"],
    )
    root_ctx.event_dispatcher = EventDispatcher(
        mq,
        log_events=root_ctx.local_config["debug"]["log-events"],
        event_observer=root_ctx.metrics.event,
    )
    yield
    await root_ctx.event_producer.close()
    await asyncio.sleep(0.2)
    await root_ctx.event_dispatcher.close()


def _make_message_queue(
    root_ctx: RootContext,
) -> AbstractMessageQueue:
    etcd_redis_config: EtcdRedisConfig = EtcdRedisConfig.from_dict(
        root_ctx.shared_config.data["redis"]
    )
    stream_redis_config = etcd_redis_config.get_override_config(RedisRole.STREAM)
    stream_redis = redis_helper.get_redis_object(
        stream_redis_config,
        name="event_producer.stream",
        db=REDIS_STREAM_DB,
    )
    node_id = root_ctx.local_config["manager"]["id"]
    if root_ctx.local_config["manager"].get("use-experimental-redis-event-dispatcher"):
        return HiRedisQueue(
            stream_redis_config,
            HiRedisMQArgs(
                stream_key="events",
                group_name=EVENT_DISPATCHER_CONSUMER_GROUP,
                node_id=node_id,
                db=REDIS_STREAM_DB,
            ),
        )
    return RedisQueue(
        stream_redis,
        RedisMQArgs(
            stream_key="events",
            group_name=EVENT_DISPATCHER_CONSUMER_GROUP,
            node_id=node_id,
        ),
    )


@actxmgr
async def idle_checker_ctx(root_ctx: RootContext) -> AsyncIterator[None]:
    from .idle import init_idle_checkers

    root_ctx.idle_checker_host = await init_idle_checkers(
        root_ctx.db,
        root_ctx.shared_config,
        root_ctx.event_dispatcher,
        root_ctx.event_producer,
        root_ctx.distributed_lock_factory,
    )
    await root_ctx.idle_checker_host.start()
    yield
    await root_ctx.idle_checker_host.shutdown()


@actxmgr
async def storage_manager_ctx(root_ctx: RootContext) -> AsyncIterator[None]:
    from .models.storage import StorageSessionManager

    raw_vol_config = await root_ctx.shared_config.etcd.get_prefix("volumes")
    config = volume_config_iv.check(raw_vol_config)
    root_ctx.storage_manager = StorageSessionManager(config)
    yield
    await root_ctx.storage_manager.aclose()


@actxmgr
async def network_plugin_ctx(root_ctx: RootContext) -> AsyncIterator[None]:
    ctx = NetworkPluginContext(root_ctx.shared_config.etcd, root_ctx.local_config)
    root_ctx.network_plugin_ctx = ctx
    await ctx.init(
        context=root_ctx,
        allowlist=root_ctx.local_config["manager"]["allowed-plugins"],
        blocklist=root_ctx.local_config["manager"]["disabled-plugins"],
    )
    yield
    await ctx.cleanup()


@actxmgr
async def hook_plugin_ctx(root_ctx: RootContext) -> AsyncIterator[None]:
    ctx = HookPluginContext(root_ctx.shared_config.etcd, root_ctx.local_config)
    root_ctx.hook_plugin_ctx = ctx
    await ctx.init(
        context=root_ctx,
        allowlist=root_ctx.local_config["manager"]["allowed-plugins"],
        blocklist=root_ctx.local_config["manager"]["disabled-plugins"],
    )
    hook_result = await ctx.dispatch(
        "ACTIVATE_MANAGER",
        (),
        return_when=ALL_COMPLETED,
    )
    if hook_result.status != PASSED:
        raise RuntimeError("Could not activate the manager instance.")
    yield
    await ctx.cleanup()


@actxmgr
async def agent_registry_ctx(root_ctx: RootContext) -> AsyncIterator[None]:
    from zmq.auth.certs import load_certificate

    from .registry import AgentRegistry

    manager_pkey, manager_skey = load_certificate(
        root_ctx.local_config["manager"]["rpc-auth-manager-keypair"]
    )
    assert manager_skey is not None
    manager_public_key = PublicKey(manager_pkey)
    manager_secret_key = SecretKey(manager_skey)
    root_ctx.agent_cache = AgentRPCCache(root_ctx.db, manager_public_key, manager_secret_key)
    root_ctx.registry = AgentRegistry(
        root_ctx.local_config,
        root_ctx.shared_config,
        root_ctx.db,
        root_ctx.agent_cache,
        root_ctx.redis_stat,
        root_ctx.redis_live,
        root_ctx.redis_image,
        root_ctx.redis_stream,
        root_ctx.event_dispatcher,
        root_ctx.event_producer,
        root_ctx.storage_manager,
        root_ctx.hook_plugin_ctx,
        root_ctx.network_plugin_ctx,
        debug=root_ctx.local_config["debug"]["enabled"],
        manager_public_key=manager_public_key,
        manager_secret_key=manager_secret_key,
    )
    await root_ctx.registry.init()
    yield
    await root_ctx.registry.shutdown()


@actxmgr
async def sched_dispatcher_ctx(root_ctx: RootContext) -> AsyncIterator[None]:
    from .scheduler.dispatcher import SchedulerDispatcher

    sched_dispatcher = await SchedulerDispatcher.new(
        root_ctx.local_config,
        root_ctx.shared_config,
        root_ctx.event_dispatcher,
        root_ctx.event_producer,
        root_ctx.distributed_lock_factory,
        root_ctx.registry,
    )
    yield
    await sched_dispatcher.close()


@actxmgr
async def monitoring_ctx(root_ctx: RootContext) -> AsyncIterator[None]:
    from .plugin.monitor import ManagerErrorPluginContext, ManagerStatsPluginContext

    ectx = ManagerErrorPluginContext(root_ctx.shared_config.etcd, root_ctx.local_config)
    sctx = ManagerStatsPluginContext(root_ctx.shared_config.etcd, root_ctx.local_config)
    init_success = False
    try:
        await ectx.init(
            context={"_root.context": root_ctx},
            allowlist=root_ctx.local_config["manager"]["allowed-plugins"],
        )
        await sctx.init(allowlist=root_ctx.local_config["manager"]["allowed-plugins"])
    except Exception:
        log.error("Failed to initialize monitoring plugins")
    else:
        init_success = True
        root_ctx.error_monitor = ectx
        root_ctx.stats_monitor = sctx
    yield
    if init_success:
        await sctx.cleanup()
        await ectx.cleanup()


@actxmgr
async def services_ctx(root_ctx: RootContext) -> AsyncIterator[None]:
    db = root_ctx.db

    per_project_container_registries_quota = PerProjectContainerRegistryQuotaService(
        repository=PerProjectRegistryQuotaRepository(db),
        client_pool=PerProjectContainerRegistryQuotaClientPool(),
    )

    root_ctx.services_ctx = ServicesContext(
        per_project_container_registries_quota,
    )
    yield None


class background_task_ctx:
    def __init__(self, root_ctx: RootContext) -> None:
        self.root_ctx = root_ctx

    async def __aenter__(self) -> None:
        self.root_ctx.background_task_manager = BackgroundTaskManager(
            self.root_ctx.redis_stream,
            self.root_ctx.event_producer,
            bgtask_observer=self.root_ctx.metrics.bgtask,
        )

    async def __aexit__(self, *exc_info) -> None:
        pass

    async def shutdown(self) -> None:
        if hasattr(self.root_ctx, "background_task_manager"):
            await self.root_ctx.background_task_manager.shutdown()


def handle_loop_error(
    root_ctx: RootContext,
    loop: asyncio.AbstractEventLoop,
    context: Mapping[str, Any],
) -> None:
    exception = context.get("exception")
    msg = context.get("message", "(empty message)")
    if exception is not None:
        if sys.exc_info()[0] is not None:
            log.exception("Error inside event loop: {0}", msg)
            if (error_monitor := getattr(root_ctx, "error_monitor", None)) is not None:
                loop.create_task(error_monitor.capture_exception())
        else:
            exc_info = (type(exception), exception, exception.__traceback__)
            log.error("Error inside event loop: {0}", msg, exc_info=exc_info)
            if (error_monitor := getattr(root_ctx, "error_monitor", None)) is not None:
                loop.create_task(error_monitor.capture_exception(exc_instance=exception))


def _init_subapp(
    pkg_name: str,
    root_app: web.Application,
    subapp: web.Application,
    global_middlewares: Iterable[Middleware],
) -> None:
    subapp.on_response_prepare.append(on_prepare)

    async def _set_root_ctx(subapp: web.Application):
        # Allow subapp's access to the root app properties.
        # These are the public APIs exposed to plugins as well.
        subapp["_root.context"] = root_app["_root.context"]
        subapp["_root_app"] = root_app

    # We must copy the public interface prior to all user-defined startup signal handlers.
    subapp.on_startup.insert(0, _set_root_ctx)
    if "prefix" not in subapp:
        subapp["prefix"] = pkg_name.split(".")[-1].replace("_", "-")
    prefix = subapp["prefix"]
    root_app.add_subapp("/" + prefix, subapp)
    root_app.middlewares.extend(global_middlewares)


def init_subapp(pkg_name: str, root_app: web.Application, create_subapp: AppCreator) -> None:
    root_ctx: RootContext = root_app["_root.context"]
    subapp, global_middlewares = create_subapp(root_ctx.cors_options)
    _init_subapp(pkg_name, root_app, subapp, global_middlewares)


def init_lock_factory(root_ctx: RootContext) -> DistributedLockFactory:
    ipc_base_path = root_ctx.local_config["manager"]["ipc-base-path"]
    manager_id = root_ctx.local_config["manager"]["id"]
    lock_backend = root_ctx.local_config["manager"]["distributed-lock"]
    log.debug("using {} as the distributed lock backend", lock_backend)
    match lock_backend:
        case "filelock":
            from ai.backend.common.lock import FileLock

            return lambda lock_id, lifetime_hint: FileLock(
                ipc_base_path / f"{manager_id}.{lock_id}.lock",
                timeout=0,
            )
        case "pg_advisory":
            from .pglock import PgAdvisoryLock

            return lambda lock_id, lifetime_hint: PgAdvisoryLock(root_ctx.db, lock_id)
        case "redlock":
            from ai.backend.common.lock import RedisLock

            redlock_config = root_ctx.local_config["manager"]["redlock-config"]

            return lambda lock_id, lifetime_hint: RedisLock(
                str(lock_id),
                root_ctx.redis_lock,
                lifetime=min(lifetime_hint * 2, lifetime_hint + 30),
                lock_retry_interval=redlock_config["lock_retry_interval"],
            )
        case "etcd":
            from ai.backend.common.lock import EtcdLock

            return lambda lock_id, lifetime_hint: EtcdLock(
                str(lock_id),
                root_ctx.shared_config.etcd,
                lifetime=min(lifetime_hint * 2, lifetime_hint + 30),
            )
        case "etcetra":
            from ai.backend.common.lock import EtcetraLock

            return lambda lock_id, lifetime_hint: EtcetraLock(
                str(lock_id),
                root_ctx.shared_config.etcetra_etcd,
                lifetime=min(lifetime_hint * 2, lifetime_hint + 30),
            )
        case other:
            raise ValueError(f"Invalid lock backend: {other}")


def build_root_app(
    pidx: int,
    local_config: LocalConfig,
    *,
    cleanup_contexts: Optional[Sequence[CleanupContext]] = None,
    subapp_pkgs: Optional[Sequence[str]] = None,
    scheduler_opts: Optional[Mapping[str, Any]] = None,
) -> web.Application:
    public_interface_objs.clear()
    Profiler(
        pyroscope_args=PyroscopeArgs(
            enabled=local_config["pyroscope"]["enabled"],
            application_name=local_config["pyroscope"]["app-name"],
            server_address=local_config["pyroscope"]["server-addr"],
            sample_rate=local_config["pyroscope"]["sample-rate"],
        )
    )
    root_ctx = RootContext(metrics=CommonMetricRegistry.instance())
    app = web.Application(
        middlewares=[
            exception_middleware,
            api_middleware,
            build_api_metric_middleware(root_ctx.metrics.api),
        ]
    )
    global_exception_handler = functools.partial(handle_loop_error, root_ctx)
    loop = asyncio.get_running_loop()
    loop.set_exception_handler(global_exception_handler)
    app["_root.context"] = root_ctx

    # If the request path starts with the following route, the auth_middleware is bypassed.
    # In this case, all authentication flags are turned off.
    # Used in special cases where the request headers cannot be modified.
    app["auth_middleware_allowlist"] = [
        "/container-registries/webhook",
    ]

    root_ctx.local_config = local_config
    root_ctx.pidx = pidx
    root_ctx.cors_options = {
        "*": aiohttp_cors.ResourceOptions(
            allow_credentials=False, expose_headers="*", allow_headers="*"
        ),
    }
    default_scheduler_opts = {
        "limit": 2048,
        "close_timeout": 30,
        "exception_handler": global_exception_handler,
        "agent_selection_strategy": AgentSelectionStrategy.DISPERSED,
    }
    app["scheduler_opts"] = {
        **default_scheduler_opts,
        **(scheduler_opts if scheduler_opts is not None else {}),
    }
    app.on_response_prepare.append(on_prepare)

    if cleanup_contexts is None:
        cleanup_contexts = [
            manager_status_ctx,
            redis_ctx,
            database_ctx,
            services_ctx,
            distributed_lock_ctx,
            event_dispatcher_ctx,
            idle_checker_ctx,
            storage_manager_ctx,
            network_plugin_ctx,
            hook_plugin_ctx,
            monitoring_ctx,
            agent_registry_ctx,
            sched_dispatcher_ctx,
            background_task_ctx,
            stale_session_sweeper_ctx,
            stale_kernel_sweeper_ctx,
            processors_ctx,
        ]

    async def _cleanup_context_wrapper(cctx, app: web.Application) -> AsyncIterator[None]:
        # aiohttp's cleanup contexts are just async generators, not async context managers.
        cctx_instance = cctx(app["_root.context"])
        app["_cctx_instances"].append(cctx_instance)
        try:
            async with cctx_instance:
                yield
        except Exception as e:
            exc_info = (type(e), e, e.__traceback__)
            log.error("Error initializing cleanup_contexts: {0}", cctx.__name__, exc_info=exc_info)

    async def _call_cleanup_context_shutdown_handlers(app: web.Application) -> None:
        for cctx in app["_cctx_instances"]:
            if hasattr(cctx, "shutdown"):
                try:
                    await cctx.shutdown()
                except Exception:
                    log.exception("error while shutting down a cleanup context")

    app["_cctx_instances"] = []
    app.on_shutdown.append(_call_cleanup_context_shutdown_handlers)
    for cleanup_ctx in cleanup_contexts:
        app.cleanup_ctx.append(
            functools.partial(_cleanup_context_wrapper, cleanup_ctx),
        )
    cors = aiohttp_cors.setup(app, defaults=root_ctx.cors_options)
    # should be done in create_app() in other modules.
    cors.add(app.router.add_route("GET", r"", hello))
    cors.add(app.router.add_route("GET", r"/", hello))
    if subapp_pkgs is None:
        subapp_pkgs = []
    for pkg_name in subapp_pkgs:
        if pidx == 0:
            log.info("Loading module: {0}", pkg_name[1:])
        subapp_mod = importlib.import_module(pkg_name, "ai.backend.manager.api")
        init_subapp(pkg_name, app, getattr(subapp_mod, "create_app"))

    vendor_path = importlib.resources.files("ai.backend.manager.vendor")
    assert isinstance(vendor_path, Path)
    app.router.add_static("/static/vendor", path=vendor_path, name="static")
    return app


def build_internal_app() -> web.Application:
    app = web.Application()
    metric_registry = CommonMetricRegistry.instance()
    app.router.add_route("GET", r"/metrics", build_prometheus_metrics_handler(metric_registry))
    return app


def build_public_app(
    root_ctx: RootContext,
    subapp_pkgs: Iterable[str] | None = None,
) -> web.Application:
    app = web.Application()
    app["_root.context"] = root_ctx
    if subapp_pkgs is None:
        subapp_pkgs = []
    for pkg_name in subapp_pkgs:
        if root_ctx.pidx == 0:
            log.info("Loading module: {0}", pkg_name[1:])
        subapp_mod = importlib.import_module(pkg_name, "ai.backend.manager.public_api")
        init_subapp(pkg_name, app, getattr(subapp_mod, "create_app"))
    return app


@actxmgr
async def server_main(
    loop: asyncio.AbstractEventLoop,
    pidx: int,
    _args: List[Any],
) -> AsyncIterator[None]:
    root_app = build_root_app(pidx, _args[0], subapp_pkgs=global_subapp_pkgs)
    internal_app = build_internal_app()
    root_ctx: RootContext = root_app["_root.context"]

    # Start aiomonitor.
    # Port is set by config (default=50100 + pidx).
    loop.set_debug(root_ctx.local_config["debug"]["asyncio"])
    m = aiomonitor.Monitor(
        loop,
        termui_port=root_ctx.local_config["manager"]["aiomonitor-termui-port"] + pidx,
        webui_port=root_ctx.local_config["manager"]["aiomonitor-webui-port"] + pidx,
        console_enabled=False,
        hook_task_factory=root_ctx.local_config["debug"]["enhanced-aiomonitor-task-info"],
    )
    m.prompt = f"monitor (manager[{pidx}@{os.getpid()}]) >>> "
    # Add some useful console_locals for ease of debugging
    m.console_locals["root_app"] = root_app
    m.console_locals["root_ctx"] = root_ctx
    aiomon_started = False
    try:
        m.start()
        aiomon_started = True
    except Exception as e:
        log.warning("aiomonitor could not start but skipping this error to continue", exc_info=e)

    # Plugin webapps should be loaded before runner.setup(),
    # which freezes on_startup event.
    try:
        async with (
            shared_config_ctx(root_ctx),
            webapp_plugin_ctx(root_app),
        ):
            ssl_ctx = None
            if root_ctx.local_config["manager"]["ssl-enabled"]:
                ssl_ctx = ssl.create_default_context(ssl.Purpose.CLIENT_AUTH)
                ssl_ctx.load_cert_chain(
                    str(root_ctx.local_config["manager"]["ssl-cert"]),
                    str(root_ctx.local_config["manager"]["ssl-privkey"]),
                )

            runner = web.AppRunner(root_app, keepalive_timeout=30.0)
            internal_runner = web.AppRunner(internal_app, keepalive_timeout=30.0)
            await runner.setup()
            await internal_runner.setup()
            service_addr = cast(HostPortPair, root_ctx.local_config["manager"]["service-addr"])
            internal_addr = cast(HostPortPair, root_ctx.local_config["manager"]["internal-addr"])
            site = web.TCPSite(
                runner,
                str(service_addr.host),
                service_addr.port,
                backlog=1024,
                reuse_port=True,
                ssl_context=ssl_ctx,
            )
            internal_site = web.TCPSite(
                internal_runner,
                str(internal_addr.host),
                internal_addr.port,
                backlog=1024,
                reuse_port=True,
            )
            await site.start()
            await internal_site.start()
            public_metrics_port = cast(
                Optional[int], root_ctx.local_config["manager"]["public-metrics-port"]
            )
            if public_metrics_port is not None:
                _app = build_public_app(
                    root_ctx, subapp_pkgs=global_subapp_pkgs_for_public_metrics_app
                )
                _runner = web.AppRunner(_app, keepalive_timeout=30.0)
                await _runner.setup()
                _site = web.TCPSite(
                    _runner,
                    str(service_addr.host),
                    public_metrics_port,
                    backlog=1024,
                    reuse_port=True,
                )
                await _site.start()
                log.info(
                    f"started handling public metric API requests at {service_addr.host}:{public_metrics_port}"
                )

            if os.geteuid() == 0:
                uid = root_ctx.local_config["manager"]["user"]
                gid = root_ctx.local_config["manager"]["group"]
                os.setgroups([
                    g.gr_gid for g in grp.getgrall() if pwd.getpwuid(uid).pw_name in g.gr_mem
                ])
                os.setgid(gid)
                os.setuid(uid)
                log.info("changed process uid and gid to {}:{}", uid, gid)
            log.info("started handling API requests at {}", service_addr)

            try:
                yield
            finally:
                log.info("shutting down...")
                await runner.cleanup()
    finally:
        if aiomon_started:
            m.close()


@aiotools.server_context
async def server_main_logwrapper(
    loop: asyncio.AbstractEventLoop,
    pidx: int,
    _args: List[Any],
) -> AsyncIterator[None]:
    setproctitle(f"backend.ai: manager worker-{pidx}")
    log_endpoint = _args[1]
    logger = Logger(
        _args[0]["logging"],
        is_master=False,
        log_endpoint=log_endpoint,
        msgpack_options={
            "pack_opts": DEFAULT_PACK_OPTS,
            "unpack_opts": DEFAULT_UNPACK_OPTS,
        },
    )
    try:
        with logger:
            async with server_main(loop, pidx, _args):
                yield
    except Exception:
        traceback.print_exc()


@click.group(invoke_without_command=True)
@click.option(
    "-f",
    "--config-path",
    "--config",
    type=Path,
    default=None,
    help="The config file path. (default: ./manager.toml and /etc/backend.ai/manager.toml)",
)
@click.option(
    "--debug",
    is_flag=True,
    help="This option will soon change to --log-level TEXT option.",
)
@click.option(
    "--log-level",
    type=click.Choice([*LogLevel], case_sensitive=False),
    default=LogLevel.NOTSET,
    help="Set the logging verbosity level",
)
@click.pass_context
def main(
    ctx: click.Context,
    config_path: Path,
    log_level: LogLevel,
    debug: bool = False,
) -> None:
    """
    Start the manager service as a foreground process.
    """
    cfg = load_config(config_path, LogLevel.DEBUG if debug else log_level)

    if ctx.invoked_subcommand is None:
        cfg["manager"]["pid-file"].write_text(str(os.getpid()))
        ipc_base_path = cfg["manager"]["ipc-base-path"]
        log_sockpath = ipc_base_path / f"manager-logger-{os.getpid()}.sock"
        log_endpoint = f"ipc://{log_sockpath}"
        try:
            logger = Logger(
                cfg["logging"],
                is_master=True,
                log_endpoint=log_endpoint,
                msgpack_options={
                    "pack_opts": DEFAULT_PACK_OPTS,
                    "unpack_opts": DEFAULT_UNPACK_OPTS,
                },
            )
            with logger:
                ns = cfg["etcd"]["namespace"]
                setproctitle(f"backend.ai: manager {ns}")
                log.info("Backend.AI Manager {0}", __version__)
                log.info("runtime: {0}", env_info())
                log_config = logging.getLogger("ai.backend.manager.config")
                log_config.debug("debug mode enabled.")
                if cfg["manager"]["event-loop"] == "uvloop":
                    import uvloop

                    uvloop.install()
                    log.info("Using uvloop as the event loop backend")
                try:
                    aiotools.start_server(
                        server_main_logwrapper,
                        num_workers=cfg["manager"]["num-proc"],
                        args=(cfg, log_endpoint),
                        wait_timeout=5.0,
                    )
                finally:
                    log.info("terminated.")
        finally:
            if cfg["manager"]["pid-file"].is_file():
                # check is_file() to prevent deleting /dev/null!
                cfg["manager"]["pid-file"].unlink()
    else:
        # Click is going to invoke a subcommand.
        pass


@main.group(cls=LazyGroup, import_name="ai.backend.manager.api.auth:cli")
def auth() -> None:
    pass


if __name__ == "__main__":
    sys.exit(main())<|MERGE_RESOLUTION|>--- conflicted
+++ resolved
@@ -77,7 +77,8 @@
     PerProjectContainerRegistryQuotaClientPool,
     PerProjectContainerRegistryQuotaService,
 )
-<<<<<<< HEAD
+from ai.backend.manager.services.domain.processors import DomainProcessors
+from ai.backend.manager.services.domain.service import DomainService
 from ai.backend.manager.services.processors import Processors
 from ai.backend.manager.services.vfolder.services import (
     VFolderFileService,
@@ -87,11 +88,6 @@
     VFolderService,
     VFolderServiceInitParameter,
 )
-=======
-from ai.backend.manager.services.domain.processors import DomainProcessors
-from ai.backend.manager.services.domain.service import DomainService
-from ai.backend.manager.services.processors import Processors
->>>>>>> 35b9d60a
 
 from . import __version__
 from .agent_cache import AgentRPCCache
@@ -448,7 +444,9 @@
 
 @actxmgr
 async def processors_ctx(root_ctx: RootContext) -> AsyncIterator[None]:
-<<<<<<< HEAD
+    domain_service = DomainService(root_ctx.db)
+    domain_processor = DomainProcessors(domain_service)
+
     root_ctx.processors = Processors(
         VFolderService(
             VFolderServiceInitParameter(
@@ -471,25 +469,8 @@
                 storage_manager=root_ctx.storage_manager,
             ),
         ),
-    )
-=======
-    # image_service = ImageService(
-    #     db=root_ctx.db,
-    #     agent_registry=root_ctx.registry,
-    # )
-
-    # root_ctx.processors = Processors(
-    #     image_service=image_service,
-    # )
-
-    domain_service = DomainService(root_ctx.db)
-    domain_processor = DomainProcessors(domain_service)
-
-    root_ctx.processors = Processors(
         domain=domain_processor,
     )
-
->>>>>>> 35b9d60a
     yield
 
 
