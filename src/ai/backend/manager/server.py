from __future__ import annotations

import asyncio
import functools
import grp
import importlib
import importlib.resources
import logging
import os
import pwd
import ssl
import sys
import traceback
from collections.abc import (
    Iterable,
    Mapping,
    MutableMapping,
    Sequence,
)
from contextlib import asynccontextmanager as actxmgr
from datetime import datetime
from pathlib import Path
from typing import (
    Any,
    AsyncIterator,
    Final,
    List,
    Optional,
    cast,
)

import aiohttp_cors
import aiomonitor
import aiotools
import click
from aiohttp import web
from aiohttp.typedefs import Middleware
from setproctitle import setproctitle

from ai.backend.common import redis_helper
from ai.backend.common.auth import PublicKey, SecretKey
from ai.backend.common.bgtask import BackgroundTaskManager
from ai.backend.common.cli import LazyGroup
from ai.backend.common.defs import (
    REDIS_IMAGE_DB,
    REDIS_LIVE_DB,
    REDIS_STATISTICS_DB,
    REDIS_STREAM_DB,
    REDIS_STREAM_LOCK,
    RedisRole,
)
from ai.backend.common.events import EventDispatcher, EventProducer
from ai.backend.common.message_queue.hiredis_queue import HiRedisMQArgs, HiRedisQueue
from ai.backend.common.message_queue.queue import AbstractMessageQueue
from ai.backend.common.message_queue.redis_queue import RedisMQArgs, RedisQueue
from ai.backend.common.metrics.http import (
    build_api_metric_middleware,
    build_prometheus_metrics_handler,
)
from ai.backend.common.metrics.metric import CommonMetricRegistry
from ai.backend.common.metrics.profiler import Profiler, PyroscopeArgs
from ai.backend.common.middlewares.request_id import request_id_middleware
from ai.backend.common.msgpack import DEFAULT_PACK_OPTS, DEFAULT_UNPACK_OPTS
from ai.backend.common.plugin.hook import ALL_COMPLETED, PASSED, HookPluginContext
from ai.backend.common.plugin.monitor import INCREMENT
from ai.backend.common.types import (
    AGENTID_MANAGER,
    AgentSelectionStrategy,
    EtcdRedisConfig,
    HostPortPair,
)
from ai.backend.common.utils import env_info
from ai.backend.logging import BraceStyleAdapter, Logger, LogLevel
from ai.backend.manager.plugin.network import NetworkPluginContext
from ai.backend.manager.service.base import ServicesContext
from ai.backend.manager.service.container_registry.base import PerProjectRegistryQuotaRepository
from ai.backend.manager.service.container_registry.harbor import (
    PerProjectContainerRegistryQuotaClientPool,
    PerProjectContainerRegistryQuotaService,
)
<<<<<<< HEAD
from ai.backend.manager.services.metric.container_metric import (
    MetricService as ContainerMetricService,
)
from ai.backend.manager.services.metric.types import (
    ServiceInitParameter as MetricServiceInitParameter,
)
from ai.backend.manager.services.processors import Processors
=======
from ai.backend.manager.services.agent.processors import AgentProcessors
from ai.backend.manager.services.agent.service import AgentService
from ai.backend.manager.services.container_registry.processors import ContainerRegistryProcessors
from ai.backend.manager.services.container_registry.service import ContainerRegistryService
from ai.backend.manager.services.domain.processors import DomainProcessors
from ai.backend.manager.services.domain.service import DomainService
from ai.backend.manager.services.groups.processors import GroupProcessors
from ai.backend.manager.services.groups.service import GroupService
from ai.backend.manager.services.image.processors import ImageProcessors
from ai.backend.manager.services.image.service import ImageService
from ai.backend.manager.services.keypair_resource_policy.processors import (
    KeypairResourcePolicyProcessors,
)
from ai.backend.manager.services.keypair_resource_policy.service import KeypairResourcePolicyService
from ai.backend.manager.services.processors import Processors
from ai.backend.manager.services.project_resource_policy.processors import (
    ProjectResourcePolicyProcessors,
)
from ai.backend.manager.services.project_resource_policy.service import ProjectResourcePolicyService
from ai.backend.manager.services.resource_preset.processors import ResourcePresetProcessors
from ai.backend.manager.services.resource_preset.service import ResourcePresetService
from ai.backend.manager.services.session.processors import SessionProcessors
from ai.backend.manager.services.session.service import SessionService
from ai.backend.manager.services.user_resource_policy.processors import UserResourcePolicyProcessors
from ai.backend.manager.services.user_resource_policy.service import UserResourcePolicyService
from ai.backend.manager.services.users.processors import UserProcessors
from ai.backend.manager.services.users.service import UserService
from ai.backend.manager.services.vfolder.processors import (
    VFolderBaseProcessors,
    VFolderFileProcessors,
    VFolderInviteProcessors,
)
from ai.backend.manager.services.vfolder.services import (
    VFolderFileService,
    VFolderInviteService,
    VFolderService,
)
>>>>>>> b22d5d7d

from . import __version__
from .agent_cache import AgentRPCCache
from .api import ManagerStatus
from .api.context import RootContext
from .api.exceptions import (
    BackendError,
    GenericBadRequest,
    InternalServerError,
    InvalidAPIParameters,
    MethodNotAllowed,
    URLNotFound,
)
from .api.types import (
    AppCreator,
    CleanupContext,
    WebRequestHandler,
)
from .config import LocalConfig, SharedConfig, volume_config_iv
from .config import load as load_config
from .exceptions import InvalidArgument
from .sweeper.kernel import stale_kernel_sweeper_ctx
from .sweeper.session import stale_session_sweeper_ctx
from .types import DistributedLockFactory

VALID_VERSIONS: Final = frozenset([
    # 'v1.20160915',  # deprecated
    # 'v2.20170315',  # deprecated
    # 'v3.20170615',  # deprecated
    # authentication changed not to use request bodies
    "v4.20181215",
    # added & enabled streaming-execute API
    "v4.20190115",
    # changed resource/image formats
    "v4.20190315",
    # added user mgmt and ID/password authentication
    # added domain/group/scaling-group
    # added domain/group/scaling-group ref. fields to user/keypair/vfolder objects
    "v4.20190615",
    # added mount_map parameter when creating kernel
    # changed GraphQL query structures for multi-container bundled sessions
    "v5.20191215",
    # rewrote vfolder upload/download APIs to migrate to external storage proxies
    "v6.20200815",
    # added standard-compliant /admin/gql endpoint
    # deprecated /admin/graphql endpoint (still present for backward compatibility)
    # added "groups_by_name" GQL query
    # added "filter" and "order" arg to all paginated GQL queries with their own expression mini-langs
    # removed "order_key" and "order_asc" arguments from all paginated GQL queries (never used!)
    "v6.20210815",
    # added session dependencies and state callback URLs configs when creating sessions
    # added session event webhook option to session creation API
    # added architecture option when making image aliases
    "v6.20220315",
    # added payload encryption / decryption on selected transfer
    "v6.20220615",
    # added config/resource-slots/details, model mgmt & serving APIs
    "v6.20230315",
    # added quota scopes (per-user/per-project quota configs)
    # added user & project resource policies
    # deprecated per-vfolder quota configs (BREAKING)
    "v7.20230615",
    # added /vfolders API set to replace name-based refs to ID-based refs to work with vfolders
    # set pending deprecation for the legacy /folders API set
    # added vfolder trash bin APIs
    # changed the image registry management API to allow per-project registry configs (BREAKING)
    "v8.20240315",
    # added session priority and Relay-compliant ComputeSessioNode, KernelNode queries
    # added dependents/dependees/graph query fields to ComputeSessioNode
    "v8.20240915",
    # added explicit attach_network option to session creation config
    # <future>
    # TODO: replaced keypair-based resource policies to user-based resource policies
    # TODO: began SSO support using per-external-service keypairs (e.g., for FastTrack)
    # TODO: added an initial version of RBAC for projects and vfolders
])
LATEST_REV_DATES: Final = {
    1: "20160915",
    2: "20170915",
    3: "20181215",
    4: "20190615",
    5: "20191215",
    6: "20230315",
    7: "20230615",
    8: "20240915",
}
LATEST_API_VERSION: Final = "v8.20240915"

log = BraceStyleAdapter(logging.getLogger(__spec__.name))

PUBLIC_INTERFACES: Final = [
    "pidx",
    "background_task_manager",
    "local_config",
    "shared_config",
    "db",
    "registry",
    "redis_live",
    "redis_stat",
    "redis_image",
    "redis_stream",
    "event_dispatcher",
    "event_producer",
    "idle_checkers",
    "storage_manager",
    "stats_monitor",
    "error_monitor",
    "hook_plugin_ctx",
]

public_interface_objs: MutableMapping[str, Any] = {}

global_subapp_pkgs: Final[list[str]] = [
    ".acl",
    ".container_registry",
    ".etcd",
    ".events",
    ".auth",
    ".ratelimit",
    ".vfolder",
    ".admin",
    ".spec",
    ".service",
    ".session",
    ".stream",
    ".manager",
    ".resource",
    ".scaling_group",
    ".cluster_template",
    ".session_template",
    ".image",
    ".userconfig",
    ".domainconfig",
    ".group",
    ".groupconfig",
    ".logs",
]

global_subapp_pkgs_for_public_metrics_app: Final[tuple[str, ...]] = (".health",)

EVENT_DISPATCHER_CONSUMER_GROUP: Final = "manager"


async def hello(request: web.Request) -> web.Response:
    """
    Returns the API version number.
    """
    return web.json_response({
        "version": LATEST_API_VERSION,
        "manager": __version__,
    })


async def on_prepare(request: web.Request, response: web.StreamResponse) -> None:
    response.headers["Server"] = "BackendAI"


@web.middleware
async def api_middleware(request: web.Request, handler: WebRequestHandler) -> web.StreamResponse:
    _handler = handler
    method_override = request.headers.get("X-Method-Override", None)
    if method_override:
        request = request.clone(method=method_override)
        new_match_info = await request.app.router.resolve(request)
        if new_match_info is None:
            raise InternalServerError("No matching method handler found")
        _handler = new_match_info.handler
        request._match_info = new_match_info  # type: ignore  # this is a hack
    ex = request.match_info.http_exception
    if ex is not None:
        # handled by exception_middleware
        raise ex
    new_api_version = request.headers.get("X-BackendAI-Version")
    legacy_api_version = request.headers.get("X-Sorna-Version")
    api_version = new_api_version or legacy_api_version
    try:
        if api_version is None:
            path_major_version = int(request.match_info.get("version", 5))
            revision_date = LATEST_REV_DATES[path_major_version]
            request["api_version"] = (path_major_version, revision_date)
        elif api_version in VALID_VERSIONS:
            hdr_major_version, revision_date = api_version.split(".", maxsplit=1)
            request["api_version"] = (int(hdr_major_version[1:]), revision_date)
        else:
            return GenericBadRequest("Unsupported API version.")
    except (ValueError, KeyError):
        return GenericBadRequest("Unsupported API version.")
    resp = await _handler(request)
    return resp


@web.middleware
async def exception_middleware(
    request: web.Request, handler: WebRequestHandler
) -> web.StreamResponse:
    root_ctx: RootContext = request.app["_root.context"]
    error_monitor = root_ctx.error_monitor
    stats_monitor = root_ctx.stats_monitor
    try:
        await stats_monitor.report_metric(INCREMENT, "ai.backend.manager.api.requests")
        resp = await handler(request)
    # NOTE: pydantic.ValidationError is handled in utils.pydantic_params_api_handler()
    except InvalidArgument as ex:
        if len(ex.args) > 1:
            raise InvalidAPIParameters(f"{ex.args[0]}: {', '.join(map(str, ex.args[1:]))}")
        elif len(ex.args) == 1:
            raise InvalidAPIParameters(ex.args[0])
        else:
            raise InvalidAPIParameters()
    except BackendError as ex:
        if ex.status_code == 500:
            log.warning("Internal server error raised inside handlers")
        await error_monitor.capture_exception()
        await stats_monitor.report_metric(INCREMENT, "ai.backend.manager.api.failures")
        await stats_monitor.report_metric(
            INCREMENT, f"ai.backend.manager.api.status.{ex.status_code}"
        )
        raise
    except web.HTTPException as ex:
        await stats_monitor.report_metric(INCREMENT, "ai.backend.manager.api.failures")
        await stats_monitor.report_metric(
            INCREMENT, f"ai.backend.manager.api.status.{ex.status_code}"
        )
        if ex.status_code == 404:
            raise URLNotFound(extra_data=request.path)
        if ex.status_code == 405:
            concrete_ex = cast(web.HTTPMethodNotAllowed, ex)
            raise MethodNotAllowed(
                method=concrete_ex.method, allowed_methods=concrete_ex.allowed_methods
            )
        log.warning("Bad request: {0!r}", ex)
        raise GenericBadRequest
    except asyncio.CancelledError as e:
        # The server is closing or the client has disconnected in the middle of
        # request.  Atomic requests are still executed to their ends.
        log.debug("Request cancelled ({0} {1})", request.method, request.rel_url)
        raise e
    except Exception as e:
        await error_monitor.capture_exception()
        log.exception("Uncaught exception in HTTP request handlers {0!r}", e)
        if root_ctx.local_config["debug"]["enabled"]:
            raise InternalServerError(traceback.format_exc())
        else:
            raise InternalServerError()
    else:
        await stats_monitor.report_metric(INCREMENT, f"ai.backend.manager.api.status.{resp.status}")
        return resp


@actxmgr
async def shared_config_ctx(root_ctx: RootContext) -> AsyncIterator[None]:
    # populate public interfaces
    root_ctx.shared_config = SharedConfig(
        root_ctx.local_config["etcd"]["addr"],
        root_ctx.local_config["etcd"]["user"],
        root_ctx.local_config["etcd"]["password"],
        root_ctx.local_config["etcd"]["namespace"],
    )
    await root_ctx.shared_config.reload()
    yield
    await root_ctx.shared_config.close()


@actxmgr
async def webapp_plugin_ctx(root_app: web.Application) -> AsyncIterator[None]:
    from .plugin.webapp import WebappPluginContext

    root_ctx: RootContext = root_app["_root.context"]
    plugin_ctx = WebappPluginContext(root_ctx.shared_config.etcd, root_ctx.local_config)
    await plugin_ctx.init(
        context=root_ctx,
        allowlist=root_ctx.local_config["manager"]["allowed-plugins"],
        blocklist=root_ctx.local_config["manager"]["disabled-plugins"],
    )
    root_ctx.webapp_plugin_ctx = plugin_ctx
    for plugin_name, plugin_instance in plugin_ctx.plugins.items():
        if root_ctx.pidx == 0:
            log.info("Loading webapp plugin: {0}", plugin_name)
        subapp, global_middlewares = await plugin_instance.create_app(root_ctx.cors_options)
        _init_subapp(plugin_name, root_app, subapp, global_middlewares)
    yield
    await plugin_ctx.cleanup()


@actxmgr
async def manager_status_ctx(root_ctx: RootContext) -> AsyncIterator[None]:
    if root_ctx.pidx == 0:
        mgr_status = await root_ctx.shared_config.get_manager_status()
        if mgr_status is None or mgr_status not in (ManagerStatus.RUNNING, ManagerStatus.FROZEN):
            # legacy transition: we now have only RUNNING or FROZEN for HA setup.
            await root_ctx.shared_config.update_manager_status(ManagerStatus.RUNNING)
            mgr_status = ManagerStatus.RUNNING
        log.info("Manager status: {}", mgr_status)
        tz = root_ctx.shared_config["system"]["timezone"]
        log.info("Configured timezone: {}", tz.tzname(datetime.now()))
    yield


@actxmgr
async def redis_ctx(root_ctx: RootContext) -> AsyncIterator[None]:
    etcd_redis_config: EtcdRedisConfig = EtcdRedisConfig.from_dict(
        root_ctx.shared_config.data["redis"]
    )

    root_ctx.redis_live = redis_helper.get_redis_object(
        etcd_redis_config.get_override_config(RedisRole.LIVE),
        name="live",  # tracking live status of various entities
        db=REDIS_LIVE_DB,
    )
    root_ctx.redis_stat = redis_helper.get_redis_object(
        etcd_redis_config.get_override_config(RedisRole.STATISTICS),
        name="stat",  # temporary storage for stat snapshots
        db=REDIS_STATISTICS_DB,
    )
    root_ctx.redis_image = redis_helper.get_redis_object(
        etcd_redis_config.get_override_config(RedisRole.IMAGE),
        name="image",  # per-agent image availability
        db=REDIS_IMAGE_DB,
    )
    root_ctx.redis_stream = redis_helper.get_redis_object(
        etcd_redis_config.get_override_config(RedisRole.STREAM),
        name="stream",  # event bus and log streams
        db=REDIS_STREAM_DB,
    )
    root_ctx.redis_lock = redis_helper.get_redis_object(
        etcd_redis_config.get_override_config(RedisRole.STREAM_LOCK),
        name="lock",  # distributed locks
        db=REDIS_STREAM_LOCK,
    )
    for redis_info in (
        root_ctx.redis_live,
        root_ctx.redis_stat,
        root_ctx.redis_image,
        root_ctx.redis_stream,
        root_ctx.redis_lock,
    ):
        await redis_helper.ping_redis_connection(redis_info.client)
    yield
    await root_ctx.redis_stream.close()
    await root_ctx.redis_image.close()
    await root_ctx.redis_stat.close()
    await root_ctx.redis_live.close()
    await root_ctx.redis_lock.close()


@actxmgr
async def database_ctx(root_ctx: RootContext) -> AsyncIterator[None]:
    from .models.utils import connect_database

    async with connect_database(root_ctx.local_config) as db:
        root_ctx.db = db
        yield


@actxmgr
async def processors_ctx(root_ctx: RootContext) -> AsyncIterator[None]:
    agent_service = AgentService(
        db=root_ctx.db,
        agent_registry=root_ctx.registry,
        shared_config=root_ctx.shared_config,
    )
    agent_processor = AgentProcessors(agent_service)

    user_service = UserService(
        db=root_ctx.db,
        storage_manager=root_ctx.storage_manager,
        redis_stat=root_ctx.redis_stat,
    )
    user_processor = UserProcessors(user_service)
    domain_service = DomainService(root_ctx.db)
    domain_processor = DomainProcessors(domain_service)

    image_service = ImageService(root_ctx.db, root_ctx.registry)
    image_processor = ImageProcessors(image_service)

    container_registry_service = ContainerRegistryService(
        db=root_ctx.db,
    )
    container_registry_processor = ContainerRegistryProcessors(container_registry_service)

    vfolder_service = VFolderService(
        db=root_ctx.db,
        shared_config=root_ctx.shared_config,
        storage_manager=root_ctx.storage_manager,
        background_task_manager=root_ctx.background_task_manager,
    )
    vfolder_processor = VFolderBaseProcessors(vfolder_service)

    vfolder_invite_service = VFolderInviteService(
        db=root_ctx.db,
        shared_config=root_ctx.shared_config,
    )
    vfolder_invite_processor = VFolderInviteProcessors(vfolder_invite_service)

<<<<<<< HEAD
    metric_config = root_ctx.shared_config.data["metric"]
    container_metric_service = ContainerMetricService(
        MetricServiceInitParameter(metric_config["address"])
    )
    root_ctx.processors = Processors(
        container_metric_service=container_metric_service,
=======
    vfolder_file_service = VFolderFileService(
        db=root_ctx.db,
        shared_config=root_ctx.shared_config,
        storage_manager=root_ctx.storage_manager,
    )
    vfolder_file_processor = VFolderFileProcessors(vfolder_file_service)

    group_service = GroupService(
        db=root_ctx.db,
        storage_manager=root_ctx.storage_manager,
        shared_config=root_ctx.shared_config,
        redis_stat=root_ctx.redis_stat,
    )
    group_processor = GroupProcessors(group_service)

    session_service = SessionService(
        db=root_ctx.db,
        agent_registry=root_ctx.registry,
        redis_live=root_ctx.redis_live,
        local_config=root_ctx.local_config,
        stats_monitor=root_ctx.stats_monitor,
        event_producer=root_ctx.event_producer,
        background_task_manager=root_ctx.background_task_manager,
        error_monitor=root_ctx.error_monitor,
        idle_checker_host=root_ctx.idle_checker_host,
    )
    session_processor = SessionProcessors(session_service)

    keypair_resource_policy_service = KeypairResourcePolicyService(db=root_ctx.db)
    keypair_resource_policy_processor = KeypairResourcePolicyProcessors(
        keypair_resource_policy_service
    )
    project_resource_policy_service = ProjectResourcePolicyService(db=root_ctx.db)
    project_resource_policy_processors = ProjectResourcePolicyProcessors(
        project_resource_policy_service
    )
    user_resource_policy_service = UserResourcePolicyService(db=root_ctx.db)
    user_resource_policy_processors = UserResourcePolicyProcessors(user_resource_policy_service)

    resource_preset_service = ResourcePresetService(
        db=root_ctx.db,
        shared_config=root_ctx.shared_config,
        agent_registry=root_ctx.registry,
    )
    resource_preset_processors = ResourcePresetProcessors(resource_preset_service)

    root_ctx.processors = Processors(
        agent=agent_processor,
        domain=domain_processor,
        group=group_processor,
        user=user_processor,
        image=image_processor,
        container_registry=container_registry_processor,
        vfolder=vfolder_processor,
        vfolder_invite=vfolder_invite_processor,
        vfolder_file=vfolder_file_processor,
        session=session_processor,
        keypair_resource_policy=keypair_resource_policy_processor,
        user_resource_policy=user_resource_policy_processors,
        project_resource_policy=project_resource_policy_processors,
        resource_preset=resource_preset_processors,
>>>>>>> b22d5d7d
    )
    yield


@actxmgr
async def distributed_lock_ctx(root_ctx: RootContext) -> AsyncIterator[None]:
    root_ctx.distributed_lock_factory = init_lock_factory(root_ctx)
    yield


@actxmgr
async def event_dispatcher_ctx(root_ctx: RootContext) -> AsyncIterator[None]:
    mq = _make_message_queue(root_ctx)
    root_ctx.event_producer = EventProducer(
        mq,
        source=AGENTID_MANAGER,
        log_events=root_ctx.local_config["debug"]["log-events"],
    )
    root_ctx.event_dispatcher = EventDispatcher(
        mq,
        log_events=root_ctx.local_config["debug"]["log-events"],
        event_observer=root_ctx.metrics.event,
    )
    yield
    await root_ctx.event_producer.close()
    await asyncio.sleep(0.2)
    await root_ctx.event_dispatcher.close()


def _make_message_queue(
    root_ctx: RootContext,
) -> AbstractMessageQueue:
    etcd_redis_config: EtcdRedisConfig = EtcdRedisConfig.from_dict(
        root_ctx.shared_config.data["redis"]
    )
    stream_redis_config = etcd_redis_config.get_override_config(RedisRole.STREAM)
    stream_redis = redis_helper.get_redis_object(
        stream_redis_config,
        name="event_producer.stream",
        db=REDIS_STREAM_DB,
    )
    node_id = root_ctx.local_config["manager"]["id"]
    if root_ctx.local_config["manager"].get("use-experimental-redis-event-dispatcher"):
        return HiRedisQueue(
            stream_redis_config,
            HiRedisMQArgs(
                stream_key="events",
                group_name=EVENT_DISPATCHER_CONSUMER_GROUP,
                node_id=node_id,
                db=REDIS_STREAM_DB,
            ),
        )
    return RedisQueue(
        stream_redis,
        RedisMQArgs(
            stream_key="events",
            group_name=EVENT_DISPATCHER_CONSUMER_GROUP,
            node_id=node_id,
        ),
    )


@actxmgr
async def idle_checker_ctx(root_ctx: RootContext) -> AsyncIterator[None]:
    from .idle import init_idle_checkers

    root_ctx.idle_checker_host = await init_idle_checkers(
        root_ctx.db,
        root_ctx.shared_config,
        root_ctx.event_dispatcher,
        root_ctx.event_producer,
        root_ctx.distributed_lock_factory,
    )
    await root_ctx.idle_checker_host.start()
    yield
    await root_ctx.idle_checker_host.shutdown()


@actxmgr
async def storage_manager_ctx(root_ctx: RootContext) -> AsyncIterator[None]:
    from .models.storage import StorageSessionManager

    raw_vol_config = await root_ctx.shared_config.etcd.get_prefix("volumes")
    config = volume_config_iv.check(raw_vol_config)
    root_ctx.storage_manager = StorageSessionManager(config)
    yield
    await root_ctx.storage_manager.aclose()


@actxmgr
async def network_plugin_ctx(root_ctx: RootContext) -> AsyncIterator[None]:
    ctx = NetworkPluginContext(root_ctx.shared_config.etcd, root_ctx.local_config)
    root_ctx.network_plugin_ctx = ctx
    await ctx.init(
        context=root_ctx,
        allowlist=root_ctx.local_config["manager"]["allowed-plugins"],
        blocklist=root_ctx.local_config["manager"]["disabled-plugins"],
    )
    yield
    await ctx.cleanup()


@actxmgr
async def hook_plugin_ctx(root_ctx: RootContext) -> AsyncIterator[None]:
    ctx = HookPluginContext(root_ctx.shared_config.etcd, root_ctx.local_config)
    root_ctx.hook_plugin_ctx = ctx
    await ctx.init(
        context=root_ctx,
        allowlist=root_ctx.local_config["manager"]["allowed-plugins"],
        blocklist=root_ctx.local_config["manager"]["disabled-plugins"],
    )
    hook_result = await ctx.dispatch(
        "ACTIVATE_MANAGER",
        (),
        return_when=ALL_COMPLETED,
    )
    if hook_result.status != PASSED:
        raise RuntimeError("Could not activate the manager instance.")
    yield
    await ctx.cleanup()


@actxmgr
async def agent_registry_ctx(root_ctx: RootContext) -> AsyncIterator[None]:
    from zmq.auth.certs import load_certificate

    from .registry import AgentRegistry

    manager_pkey, manager_skey = load_certificate(
        root_ctx.local_config["manager"]["rpc-auth-manager-keypair"]
    )
    assert manager_skey is not None
    manager_public_key = PublicKey(manager_pkey)
    manager_secret_key = SecretKey(manager_skey)
    root_ctx.agent_cache = AgentRPCCache(root_ctx.db, manager_public_key, manager_secret_key)
    root_ctx.registry = AgentRegistry(
        root_ctx.local_config,
        root_ctx.shared_config,
        root_ctx.db,
        root_ctx.agent_cache,
        root_ctx.redis_stat,
        root_ctx.redis_live,
        root_ctx.redis_image,
        root_ctx.redis_stream,
        root_ctx.event_dispatcher,
        root_ctx.event_producer,
        root_ctx.storage_manager,
        root_ctx.hook_plugin_ctx,
        root_ctx.network_plugin_ctx,
        debug=root_ctx.local_config["debug"]["enabled"],
        manager_public_key=manager_public_key,
        manager_secret_key=manager_secret_key,
    )
    await root_ctx.registry.init()
    yield
    await root_ctx.registry.shutdown()


@actxmgr
async def sched_dispatcher_ctx(root_ctx: RootContext) -> AsyncIterator[None]:
    from .scheduler.dispatcher import SchedulerDispatcher

    sched_dispatcher = await SchedulerDispatcher.new(
        root_ctx.local_config,
        root_ctx.shared_config,
        root_ctx.event_dispatcher,
        root_ctx.event_producer,
        root_ctx.distributed_lock_factory,
        root_ctx.registry,
    )
    yield
    await sched_dispatcher.close()


@actxmgr
async def monitoring_ctx(root_ctx: RootContext) -> AsyncIterator[None]:
    from .plugin.monitor import ManagerErrorPluginContext, ManagerStatsPluginContext

    ectx = ManagerErrorPluginContext(root_ctx.shared_config.etcd, root_ctx.local_config)
    sctx = ManagerStatsPluginContext(root_ctx.shared_config.etcd, root_ctx.local_config)
    init_success = False
    try:
        await ectx.init(
            context={"_root.context": root_ctx},
            allowlist=root_ctx.local_config["manager"]["allowed-plugins"],
        )
        await sctx.init(allowlist=root_ctx.local_config["manager"]["allowed-plugins"])
    except Exception:
        log.error("Failed to initialize monitoring plugins")
    else:
        init_success = True
        root_ctx.error_monitor = ectx
        root_ctx.stats_monitor = sctx
    yield
    if init_success:
        await sctx.cleanup()
        await ectx.cleanup()


@actxmgr
async def services_ctx(root_ctx: RootContext) -> AsyncIterator[None]:
    db = root_ctx.db

    per_project_container_registries_quota = PerProjectContainerRegistryQuotaService(
        repository=PerProjectRegistryQuotaRepository(db),
        client_pool=PerProjectContainerRegistryQuotaClientPool(),
    )

    root_ctx.services_ctx = ServicesContext(
        per_project_container_registries_quota,
    )
    yield None


class background_task_ctx:
    def __init__(self, root_ctx: RootContext) -> None:
        self.root_ctx = root_ctx

    async def __aenter__(self) -> None:
        self.root_ctx.background_task_manager = BackgroundTaskManager(
            self.root_ctx.redis_stream,
            self.root_ctx.event_producer,
            bgtask_observer=self.root_ctx.metrics.bgtask,
        )

    async def __aexit__(self, *exc_info) -> None:
        pass

    async def shutdown(self) -> None:
        if hasattr(self.root_ctx, "background_task_manager"):
            await self.root_ctx.background_task_manager.shutdown()


def handle_loop_error(
    root_ctx: RootContext,
    loop: asyncio.AbstractEventLoop,
    context: Mapping[str, Any],
) -> None:
    exception = context.get("exception")
    msg = context.get("message", "(empty message)")
    if exception is not None:
        if sys.exc_info()[0] is not None:
            log.exception("Error inside event loop: {0}", msg)
            if (error_monitor := getattr(root_ctx, "error_monitor", None)) is not None:
                loop.create_task(error_monitor.capture_exception())
        else:
            exc_info = (type(exception), exception, exception.__traceback__)
            log.error("Error inside event loop: {0}", msg, exc_info=exc_info)
            if (error_monitor := getattr(root_ctx, "error_monitor", None)) is not None:
                loop.create_task(error_monitor.capture_exception(exc_instance=exception))


def _init_subapp(
    pkg_name: str,
    root_app: web.Application,
    subapp: web.Application,
    global_middlewares: Iterable[Middleware],
) -> None:
    subapp.on_response_prepare.append(on_prepare)

    async def _set_root_ctx(subapp: web.Application):
        # Allow subapp's access to the root app properties.
        # These are the public APIs exposed to plugins as well.
        subapp["_root.context"] = root_app["_root.context"]
        subapp["_root_app"] = root_app

    # We must copy the public interface prior to all user-defined startup signal handlers.
    subapp.on_startup.insert(0, _set_root_ctx)
    if "prefix" not in subapp:
        subapp["prefix"] = pkg_name.split(".")[-1].replace("_", "-")
    prefix = subapp["prefix"]
    root_app.add_subapp("/" + prefix, subapp)
    root_app.middlewares.extend(global_middlewares)


def init_subapp(pkg_name: str, root_app: web.Application, create_subapp: AppCreator) -> None:
    root_ctx: RootContext = root_app["_root.context"]
    subapp, global_middlewares = create_subapp(root_ctx.cors_options)
    _init_subapp(pkg_name, root_app, subapp, global_middlewares)


def init_lock_factory(root_ctx: RootContext) -> DistributedLockFactory:
    ipc_base_path = root_ctx.local_config["manager"]["ipc-base-path"]
    manager_id = root_ctx.local_config["manager"]["id"]
    lock_backend = root_ctx.local_config["manager"]["distributed-lock"]
    log.debug("using {} as the distributed lock backend", lock_backend)
    match lock_backend:
        case "filelock":
            from ai.backend.common.lock import FileLock

            return lambda lock_id, lifetime_hint: FileLock(
                ipc_base_path / f"{manager_id}.{lock_id}.lock",
                timeout=0,
            )
        case "pg_advisory":
            from .pglock import PgAdvisoryLock

            return lambda lock_id, lifetime_hint: PgAdvisoryLock(root_ctx.db, lock_id)
        case "redlock":
            from ai.backend.common.lock import RedisLock

            redlock_config = root_ctx.local_config["manager"]["redlock-config"]

            return lambda lock_id, lifetime_hint: RedisLock(
                str(lock_id),
                root_ctx.redis_lock,
                lifetime=min(lifetime_hint * 2, lifetime_hint + 30),
                lock_retry_interval=redlock_config["lock_retry_interval"],
            )
        case "etcd":
            from ai.backend.common.lock import EtcdLock

            return lambda lock_id, lifetime_hint: EtcdLock(
                str(lock_id),
                root_ctx.shared_config.etcd,
                lifetime=min(lifetime_hint * 2, lifetime_hint + 30),
            )
        case "etcetra":
            from ai.backend.common.lock import EtcetraLock

            return lambda lock_id, lifetime_hint: EtcetraLock(
                str(lock_id),
                root_ctx.shared_config.etcetra_etcd,
                lifetime=min(lifetime_hint * 2, lifetime_hint + 30),
            )
        case other:
            raise ValueError(f"Invalid lock backend: {other}")


def build_root_app(
    pidx: int,
    local_config: LocalConfig,
    *,
    cleanup_contexts: Optional[Sequence[CleanupContext]] = None,
    subapp_pkgs: Optional[Sequence[str]] = None,
    scheduler_opts: Optional[Mapping[str, Any]] = None,
) -> web.Application:
    public_interface_objs.clear()
    Profiler(
        pyroscope_args=PyroscopeArgs(
            enabled=local_config["pyroscope"]["enabled"],
            application_name=local_config["pyroscope"]["app-name"],
            server_address=local_config["pyroscope"]["server-addr"],
            sample_rate=local_config["pyroscope"]["sample-rate"],
        )
    )
    root_ctx = RootContext(metrics=CommonMetricRegistry.instance())
    app = web.Application(
        middlewares=[
            request_id_middleware,
            exception_middleware,
            api_middleware,
            build_api_metric_middleware(root_ctx.metrics.api),
        ]
    )
    global_exception_handler = functools.partial(handle_loop_error, root_ctx)
    loop = asyncio.get_running_loop()
    loop.set_exception_handler(global_exception_handler)
    app["_root.context"] = root_ctx

    # If the request path starts with the following route, the auth_middleware is bypassed.
    # In this case, all authentication flags are turned off.
    # Used in special cases where the request headers cannot be modified.
    app["auth_middleware_allowlist"] = [
        "/container-registries/webhook",
    ]

    root_ctx.local_config = local_config
    root_ctx.pidx = pidx
    root_ctx.cors_options = {
        "*": aiohttp_cors.ResourceOptions(
            allow_credentials=False, expose_headers="*", allow_headers="*"
        ),
    }
    default_scheduler_opts = {
        "limit": 2048,
        "close_timeout": 30,
        "exception_handler": global_exception_handler,
        "agent_selection_strategy": AgentSelectionStrategy.DISPERSED,
    }
    app["scheduler_opts"] = {
        **default_scheduler_opts,
        **(scheduler_opts if scheduler_opts is not None else {}),
    }
    app.on_response_prepare.append(on_prepare)

    if cleanup_contexts is None:
        cleanup_contexts = [
            manager_status_ctx,
            redis_ctx,
            database_ctx,
            services_ctx,
            distributed_lock_ctx,
            event_dispatcher_ctx,
            idle_checker_ctx,
            storage_manager_ctx,
            network_plugin_ctx,
            hook_plugin_ctx,
            monitoring_ctx,
            agent_registry_ctx,
            sched_dispatcher_ctx,
            background_task_ctx,
            stale_session_sweeper_ctx,
            stale_kernel_sweeper_ctx,
            processors_ctx,
        ]

    async def _cleanup_context_wrapper(cctx, app: web.Application) -> AsyncIterator[None]:
        # aiohttp's cleanup contexts are just async generators, not async context managers.
        cctx_instance = cctx(app["_root.context"])
        app["_cctx_instances"].append(cctx_instance)
        try:
            async with cctx_instance:
                yield
        except Exception as e:
            exc_info = (type(e), e, e.__traceback__)
            log.error("Error initializing cleanup_contexts: {0}", cctx.__name__, exc_info=exc_info)

    async def _call_cleanup_context_shutdown_handlers(app: web.Application) -> None:
        for cctx in app["_cctx_instances"]:
            if hasattr(cctx, "shutdown"):
                try:
                    await cctx.shutdown()
                except Exception:
                    log.exception("error while shutting down a cleanup context")

    app["_cctx_instances"] = []
    app.on_shutdown.append(_call_cleanup_context_shutdown_handlers)
    for cleanup_ctx in cleanup_contexts:
        app.cleanup_ctx.append(
            functools.partial(_cleanup_context_wrapper, cleanup_ctx),
        )
    cors = aiohttp_cors.setup(app, defaults=root_ctx.cors_options)
    # should be done in create_app() in other modules.
    cors.add(app.router.add_route("GET", r"", hello))
    cors.add(app.router.add_route("GET", r"/", hello))
    if subapp_pkgs is None:
        subapp_pkgs = []
    for pkg_name in subapp_pkgs:
        if pidx == 0:
            log.info("Loading module: {0}", pkg_name[1:])
        subapp_mod = importlib.import_module(pkg_name, "ai.backend.manager.api")
        init_subapp(pkg_name, app, getattr(subapp_mod, "create_app"))

    vendor_path = importlib.resources.files("ai.backend.manager.vendor")
    assert isinstance(vendor_path, Path)
    app.router.add_static("/static/vendor", path=vendor_path, name="static")
    return app


def build_internal_app() -> web.Application:
    app = web.Application()
    metric_registry = CommonMetricRegistry.instance()
    app.router.add_route("GET", r"/metrics", build_prometheus_metrics_handler(metric_registry))
    return app


def build_public_app(
    root_ctx: RootContext,
    subapp_pkgs: Iterable[str] | None = None,
) -> web.Application:
    app = web.Application()
    app["_root.context"] = root_ctx
    if subapp_pkgs is None:
        subapp_pkgs = []
    for pkg_name in subapp_pkgs:
        if root_ctx.pidx == 0:
            log.info("Loading module: {0}", pkg_name[1:])
        subapp_mod = importlib.import_module(pkg_name, "ai.backend.manager.public_api")
        init_subapp(pkg_name, app, getattr(subapp_mod, "create_app"))
    return app


@actxmgr
async def server_main(
    loop: asyncio.AbstractEventLoop,
    pidx: int,
    _args: List[Any],
) -> AsyncIterator[None]:
    root_app = build_root_app(pidx, _args[0], subapp_pkgs=global_subapp_pkgs)
    internal_app = build_internal_app()
    root_ctx: RootContext = root_app["_root.context"]

    # Start aiomonitor.
    # Port is set by config (default=50100 + pidx).
    loop.set_debug(root_ctx.local_config["debug"]["asyncio"])
    m = aiomonitor.Monitor(
        loop,
        termui_port=root_ctx.local_config["manager"]["aiomonitor-termui-port"] + pidx,
        webui_port=root_ctx.local_config["manager"]["aiomonitor-webui-port"] + pidx,
        console_enabled=False,
        hook_task_factory=root_ctx.local_config["debug"]["enhanced-aiomonitor-task-info"],
    )
    m.prompt = f"monitor (manager[{pidx}@{os.getpid()}]) >>> "
    # Add some useful console_locals for ease of debugging
    m.console_locals["root_app"] = root_app
    m.console_locals["root_ctx"] = root_ctx
    aiomon_started = False
    try:
        m.start()
        aiomon_started = True
    except Exception as e:
        log.warning("aiomonitor could not start but skipping this error to continue", exc_info=e)

    # Plugin webapps should be loaded before runner.setup(),
    # which freezes on_startup event.
    try:
        async with (
            shared_config_ctx(root_ctx),
            webapp_plugin_ctx(root_app),
        ):
            ssl_ctx = None
            if root_ctx.local_config["manager"]["ssl-enabled"]:
                ssl_ctx = ssl.create_default_context(ssl.Purpose.CLIENT_AUTH)
                ssl_ctx.load_cert_chain(
                    str(root_ctx.local_config["manager"]["ssl-cert"]),
                    str(root_ctx.local_config["manager"]["ssl-privkey"]),
                )

            runner = web.AppRunner(root_app, keepalive_timeout=30.0)
            internal_runner = web.AppRunner(internal_app, keepalive_timeout=30.0)
            await runner.setup()
            await internal_runner.setup()
            service_addr = cast(HostPortPair, root_ctx.local_config["manager"]["service-addr"])
            internal_addr = cast(HostPortPair, root_ctx.local_config["manager"]["internal-addr"])
            site = web.TCPSite(
                runner,
                str(service_addr.host),
                service_addr.port,
                backlog=1024,
                reuse_port=True,
                ssl_context=ssl_ctx,
            )
            internal_site = web.TCPSite(
                internal_runner,
                str(internal_addr.host),
                internal_addr.port,
                backlog=1024,
                reuse_port=True,
            )
            await site.start()
            await internal_site.start()
            public_metrics_port = cast(
                Optional[int], root_ctx.local_config["manager"]["public-metrics-port"]
            )
            if public_metrics_port is not None:
                _app = build_public_app(
                    root_ctx, subapp_pkgs=global_subapp_pkgs_for_public_metrics_app
                )
                _runner = web.AppRunner(_app, keepalive_timeout=30.0)
                await _runner.setup()
                _site = web.TCPSite(
                    _runner,
                    str(service_addr.host),
                    public_metrics_port,
                    backlog=1024,
                    reuse_port=True,
                )
                await _site.start()
                log.info(
                    f"started handling public metric API requests at {service_addr.host}:{public_metrics_port}"
                )

            if os.geteuid() == 0:
                uid = root_ctx.local_config["manager"]["user"]
                gid = root_ctx.local_config["manager"]["group"]
                os.setgroups([
                    g.gr_gid for g in grp.getgrall() if pwd.getpwuid(uid).pw_name in g.gr_mem
                ])
                os.setgid(gid)
                os.setuid(uid)
                log.info("changed process uid and gid to {}:{}", uid, gid)
            log.info("started handling API requests at {}", service_addr)

            try:
                yield
            finally:
                log.info("shutting down...")
                await runner.cleanup()
    finally:
        if aiomon_started:
            m.close()


@aiotools.server_context
async def server_main_logwrapper(
    loop: asyncio.AbstractEventLoop,
    pidx: int,
    _args: List[Any],
) -> AsyncIterator[None]:
    setproctitle(f"backend.ai: manager worker-{pidx}")
    log_endpoint = _args[1]
    logger = Logger(
        _args[0]["logging"],
        is_master=False,
        log_endpoint=log_endpoint,
        msgpack_options={
            "pack_opts": DEFAULT_PACK_OPTS,
            "unpack_opts": DEFAULT_UNPACK_OPTS,
        },
    )
    try:
        with logger:
            async with server_main(loop, pidx, _args):
                yield
    except Exception:
        traceback.print_exc()


@click.group(invoke_without_command=True)
@click.option(
    "-f",
    "--config-path",
    "--config",
    type=Path,
    default=None,
    help="The config file path. (default: ./manager.toml and /etc/backend.ai/manager.toml)",
)
@click.option(
    "--debug",
    is_flag=True,
    help="This option will soon change to --log-level TEXT option.",
)
@click.option(
    "--log-level",
    type=click.Choice([*LogLevel], case_sensitive=False),
    default=LogLevel.NOTSET,
    help="Set the logging verbosity level",
)
@click.pass_context
def main(
    ctx: click.Context,
    config_path: Path,
    log_level: LogLevel,
    debug: bool = False,
) -> None:
    """
    Start the manager service as a foreground process.
    """
    cfg = load_config(config_path, LogLevel.DEBUG if debug else log_level)

    if ctx.invoked_subcommand is None:
        cfg["manager"]["pid-file"].write_text(str(os.getpid()))
        ipc_base_path = cfg["manager"]["ipc-base-path"]
        log_sockpath = ipc_base_path / f"manager-logger-{os.getpid()}.sock"
        log_endpoint = f"ipc://{log_sockpath}"
        try:
            logger = Logger(
                cfg["logging"],
                is_master=True,
                log_endpoint=log_endpoint,
                msgpack_options={
                    "pack_opts": DEFAULT_PACK_OPTS,
                    "unpack_opts": DEFAULT_UNPACK_OPTS,
                },
            )
            with logger:
                ns = cfg["etcd"]["namespace"]
                setproctitle(f"backend.ai: manager {ns}")
                log.info("Backend.AI Manager {0}", __version__)
                log.info("runtime: {0}", env_info())
                log_config = logging.getLogger("ai.backend.manager.config")
                log_config.debug("debug mode enabled.")
                if cfg["manager"]["event-loop"] == "uvloop":
                    import uvloop

                    uvloop.install()
                    log.info("Using uvloop as the event loop backend")
                try:
                    aiotools.start_server(
                        server_main_logwrapper,
                        num_workers=cfg["manager"]["num-proc"],
                        args=(cfg, log_endpoint),
                        wait_timeout=5.0,
                    )
                finally:
                    log.info("terminated.")
        finally:
            if cfg["manager"]["pid-file"].is_file():
                # check is_file() to prevent deleting /dev/null!
                cfg["manager"]["pid-file"].unlink()
    else:
        # Click is going to invoke a subcommand.
        pass


@main.group(cls=LazyGroup, import_name="ai.backend.manager.api.auth:cli")
def auth() -> None:
    pass


if __name__ == "__main__":
    sys.exit(main())<|MERGE_RESOLUTION|>--- conflicted
+++ resolved
@@ -78,15 +78,6 @@
     PerProjectContainerRegistryQuotaClientPool,
     PerProjectContainerRegistryQuotaService,
 )
-<<<<<<< HEAD
-from ai.backend.manager.services.metric.container_metric import (
-    MetricService as ContainerMetricService,
-)
-from ai.backend.manager.services.metric.types import (
-    ServiceInitParameter as MetricServiceInitParameter,
-)
-from ai.backend.manager.services.processors import Processors
-=======
 from ai.backend.manager.services.agent.processors import AgentProcessors
 from ai.backend.manager.services.agent.service import AgentService
 from ai.backend.manager.services.container_registry.processors import ContainerRegistryProcessors
@@ -101,6 +92,12 @@
     KeypairResourcePolicyProcessors,
 )
 from ai.backend.manager.services.keypair_resource_policy.service import KeypairResourcePolicyService
+from ai.backend.manager.services.metric.container_metric import (
+    MetricService as ContainerMetricService,
+)
+from ai.backend.manager.services.metric.types import (
+    ServiceInitParameter as MetricServiceInitParameter,
+)
 from ai.backend.manager.services.processors import Processors
 from ai.backend.manager.services.project_resource_policy.processors import (
     ProjectResourcePolicyProcessors,
@@ -124,7 +121,6 @@
     VFolderInviteService,
     VFolderService,
 )
->>>>>>> b22d5d7d
 
 from . import __version__
 from .agent_cache import AgentRPCCache
@@ -519,14 +515,6 @@
     )
     vfolder_invite_processor = VFolderInviteProcessors(vfolder_invite_service)
 
-<<<<<<< HEAD
-    metric_config = root_ctx.shared_config.data["metric"]
-    container_metric_service = ContainerMetricService(
-        MetricServiceInitParameter(metric_config["address"])
-    )
-    root_ctx.processors = Processors(
-        container_metric_service=container_metric_service,
-=======
     vfolder_file_service = VFolderFileService(
         db=root_ctx.db,
         shared_config=root_ctx.shared_config,
@@ -572,6 +560,10 @@
         agent_registry=root_ctx.registry,
     )
     resource_preset_processors = ResourcePresetProcessors(resource_preset_service)
+    metric_config = root_ctx.shared_config.data["metric"]
+    container_metric_service = ContainerMetricService(
+        MetricServiceInitParameter(metric_config["address"])
+    )
 
     root_ctx.processors = Processors(
         agent=agent_processor,
@@ -588,7 +580,7 @@
         user_resource_policy=user_resource_policy_processors,
         project_resource_policy=project_resource_policy_processors,
         resource_preset=resource_preset_processors,
->>>>>>> b22d5d7d
+        container_metric_service=container_metric_service,
     )
     yield
 
