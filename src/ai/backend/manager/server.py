from __future__ import annotations

import asyncio
import functools
import grp
import importlib
import importlib.resources
import logging
import os
import pwd
import ssl
import sys
import traceback
from collections.abc import (
    Iterable,
    Mapping,
    MutableMapping,
    Sequence,
)
from contextlib import asynccontextmanager as actxmgr
from dataclasses import dataclass
from datetime import datetime
from pathlib import Path
from pprint import pformat
from typing import (
    Any,
    AsyncIterator,
    Final,
    Optional,
    cast,
)

import aiohttp_cors
import aiomonitor
import aiotools
import click
from aiohttp import web
from aiohttp.typedefs import Handler, Middleware
from setproctitle import setproctitle

from ai.backend.common import redis_helper
from ai.backend.common.auth import PublicKey, SecretKey
from ai.backend.common.bgtask.bgtask import BackgroundTaskManager
from ai.backend.common.cli import LazyGroup
from ai.backend.common.config import find_config_file
from ai.backend.common.data.config.types import EtcdConfigData
from ai.backend.common.defs import (
    REDIS_IMAGE_DB,
    REDIS_LIVE_DB,
    REDIS_STATISTICS_DB,
    REDIS_STREAM_DB,
    REDIS_STREAM_LOCK,
    RedisRole,
)
from ai.backend.common.etcd import AsyncEtcd
from ai.backend.common.events.dispatcher import EventDispatcher, EventProducer
from ai.backend.common.events.hub.hub import EventHub
from ai.backend.common.json import dump_json_str
from ai.backend.common.message_queue.hiredis_queue import HiRedisMQArgs, HiRedisQueue
from ai.backend.common.message_queue.queue import AbstractMessageQueue
from ai.backend.common.message_queue.redis_queue import RedisMQArgs, RedisQueue
from ai.backend.common.metrics.http import (
    build_api_metric_middleware,
    build_prometheus_metrics_handler,
)
from ai.backend.common.metrics.metric import CommonMetricRegistry
from ai.backend.common.metrics.profiler import Profiler, PyroscopeArgs
from ai.backend.common.middlewares.request_id import request_id_middleware
from ai.backend.common.msgpack import DEFAULT_PACK_OPTS, DEFAULT_UNPACK_OPTS
from ai.backend.common.plugin.hook import ALL_COMPLETED, PASSED, HookPluginContext
from ai.backend.common.plugin.monitor import INCREMENT
from ai.backend.common.service_discovery.etcd_discovery.service_discovery import (
    ETCDServiceDiscovery,
    ETCDServiceDiscoveryArgs,
)
from ai.backend.common.service_discovery.service_discovery import (
    ServiceDiscoveryLoop,
    ServiceEndpoint,
    ServiceMetadata,
)
from ai.backend.common.types import (
    AGENTID_MANAGER,
    AgentSelectionStrategy,
    RedisProfileTarget,
)
from ai.backend.common.utils import env_info
from ai.backend.logging import BraceStyleAdapter, Logger, LogLevel
from ai.backend.manager.actions.monitors.audit_log import AuditLogMonitor
from ai.backend.manager.actions.monitors.prometheus import PrometheusMonitor
from ai.backend.manager.actions.monitors.reporter import ReporterMonitor
from ai.backend.manager.config.bootstrap import BootstrapConfig
from ai.backend.manager.config.loader.config_overrider import ConfigOverrider
from ai.backend.manager.config.loader.etcd_loader import (
    EtcdCommonConfigLoader,
    EtcdManagerConfigLoader,
)
from ai.backend.manager.config.loader.legacy_etcd_loader import (
    LegacyEtcdLoader,
    LegacyEtcdVolumesLoader,
)
from ai.backend.manager.config.loader.loader_chain import LoaderChain
from ai.backend.manager.config.loader.toml_loader import TomlConfigLoader
from ai.backend.manager.config.loader.types import AbstractConfigLoader
from ai.backend.manager.config.provider import ManagerConfigProvider
from ai.backend.manager.config.watchers.etcd import EtcdConfigWatcher
from ai.backend.manager.event_dispatcher.dispatch import DispatcherArgs, Dispatchers
from ai.backend.manager.plugin.network import NetworkPluginContext
from ai.backend.manager.reporters.base import AbstractReporter
from ai.backend.manager.reporters.hub import ReporterHub, ReporterHubArgs
from ai.backend.manager.reporters.smtp import SMTPReporter, SMTPSenderArgs
from ai.backend.manager.service.base import ServicesContext
from ai.backend.manager.service.container_registry.base import PerProjectRegistryQuotaRepository
from ai.backend.manager.service.container_registry.harbor import (
    PerProjectContainerRegistryQuotaClientPool,
    PerProjectContainerRegistryQuotaService,
)
from ai.backend.manager.services.processors import ProcessorArgs, Processors, ServiceArgs

from . import __version__
from .agent_cache import AgentRPCCache
from .api import ManagerStatus
from .api.context import RootContext
from .api.types import (
    AppCreator,
    CleanupContext,
    WebRequestHandler,
)
from .errors.exceptions import (
    BackendError,
    GenericBadRequest,
    InternalServerError,
    InvalidAPIParameters,
    MethodNotAllowed,
    URLNotFound,
)
from .exceptions import InvalidArgument
from .sweeper.kernel import stale_kernel_sweeper_ctx
from .sweeper.session import stale_session_sweeper_ctx
from .types import DistributedLockFactory, SMTPTriggerPolicy

VALID_VERSIONS: Final = frozenset([
    # 'v1.20160915',  # deprecated
    # 'v2.20170315',  # deprecated
    # 'v3.20170615',  # deprecated
    # authentication changed not to use request bodies
    "v4.20181215",
    # added & enabled streaming-execute API
    "v4.20190115",
    # changed resource/image formats
    "v4.20190315",
    # added user mgmt and ID/password authentication
    # added domain/group/scaling-group
    # added domain/group/scaling-group ref. fields to user/keypair/vfolder objects
    "v4.20190615",
    # added mount_map parameter when creating kernel
    # changed GraphQL query structures for multi-container bundled sessions
    "v5.20191215",
    # rewrote vfolder upload/download APIs to migrate to external storage proxies
    "v6.20200815",
    # added standard-compliant /admin/gql endpoint
    # deprecated /admin/graphql endpoint (still present for backward compatibility)
    # added "groups_by_name" GQL query
    # added "filter" and "order" arg to all paginated GQL queries with their own expression mini-langs
    # removed "order_key" and "order_asc" arguments from all paginated GQL queries (never used!)
    "v6.20210815",
    # added session dependencies and state callback URLs configs when creating sessions
    # added session event webhook option to session creation API
    # added architecture option when making image aliases
    "v6.20220315",
    # added payload encryption / decryption on selected transfer
    "v6.20220615",
    # added config/resource-slots/details, model mgmt & serving APIs
    "v6.20230315",
    # added quota scopes (per-user/per-project quota configs)
    # added user & project resource policies
    # deprecated per-vfolder quota configs (BREAKING)
    "v7.20230615",
    # added /vfolders API set to replace name-based refs to ID-based refs to work with vfolders
    # set pending deprecation for the legacy /folders API set
    # added vfolder trash bin APIs
    # changed the image registry management API to allow per-project registry configs (BREAKING)
    "v8.20240315",
    # added session priority and Relay-compliant ComputeSessioNode, KernelNode queries
    # added dependents/dependees/graph query fields to ComputeSessioNode
    "v8.20240915",
    # added explicit attach_network option to session creation config
    # <future>
    # TODO: replaced keypair-based resource policies to user-based resource policies
    # TODO: began SSO support using per-external-service keypairs (e.g., for FastTrack)
    # TODO: added an initial version of RBAC for projects and vfolders
])
LATEST_REV_DATES: Final = {
    1: "20160915",
    2: "20170915",
    3: "20181215",
    4: "20190615",
    5: "20191215",
    6: "20230315",
    7: "20230615",
    8: "20240915",
}
LATEST_API_VERSION: Final = "v8.20240915"

log = BraceStyleAdapter(logging.getLogger(__spec__.name))

PUBLIC_INTERFACES: Final = [
    "pidx",
    "background_task_manager",
    "db",
    "registry",
    "redis_live",
    "redis_stat",
    "redis_image",
    "redis_stream",
    "event_dispatcher",
    "event_producer",
    "idle_checkers",
    "storage_manager",
    "stats_monitor",
    "error_monitor",
    "hook_plugin_ctx",
]

public_interface_objs: MutableMapping[str, Any] = {}

global_subapp_pkgs: Final[list[str]] = [
    ".acl",
    ".container_registry",
    ".etcd",
    ".events",
    ".auth",
    ".ratelimit",
    ".vfolder",
    ".admin",
    ".spec",
    ".service",
    ".session",
    ".stream",
    ".manager",
    ".resource",
    ".scaling_group",
    ".cluster_template",
    ".session_template",
    ".image",
    ".userconfig",
    ".domainconfig",
    ".group",
    ".groupconfig",
    ".logs",
]

global_subapp_pkgs_for_public_metrics_app: Final[tuple[str, ...]] = (".health",)

EVENT_DISPATCHER_CONSUMER_GROUP: Final = "manager"


async def hello(request: web.Request) -> web.Response:
    """
    Returns the API version number.
    """
    return web.json_response({
        "version": LATEST_API_VERSION,
        "manager": __version__,
    })


async def on_prepare(request: web.Request, response: web.StreamResponse) -> None:
    response.headers["Server"] = "BackendAI"


@web.middleware
async def api_middleware(request: web.Request, handler: WebRequestHandler) -> web.StreamResponse:
    _handler = handler
    method_override = request.headers.get("X-Method-Override", None)
    if method_override:
        request = request.clone(method=method_override)
        new_match_info = await request.app.router.resolve(request)
        if new_match_info is None:
            raise InternalServerError("No matching method handler found")
        _handler = new_match_info.handler
        request._match_info = new_match_info  # type: ignore  # this is a hack
    ex = request.match_info.http_exception
    if ex is not None:
        # handled by exception_middleware
        raise ex
    new_api_version = request.headers.get("X-BackendAI-Version")
    legacy_api_version = request.headers.get("X-Sorna-Version")
    api_version = new_api_version or legacy_api_version
    try:
        if api_version is None:
            path_major_version = int(request.match_info.get("version", 5))
            revision_date = LATEST_REV_DATES[path_major_version]
            request["api_version"] = (path_major_version, revision_date)
        elif api_version in VALID_VERSIONS:
            hdr_major_version, revision_date = api_version.split(".", maxsplit=1)
            request["api_version"] = (int(hdr_major_version[1:]), revision_date)
        else:
            return GenericBadRequest("Unsupported API version.")
    except (ValueError, KeyError):
        return GenericBadRequest("Unsupported API version.")
    resp = await _handler(request)
    return resp


@web.middleware
async def exception_middleware(
    request: web.Request, handler: WebRequestHandler
) -> web.StreamResponse:
    root_ctx: RootContext = request.app["_root.context"]
    error_monitor = root_ctx.error_monitor
    stats_monitor = root_ctx.stats_monitor
    try:
        await stats_monitor.report_metric(INCREMENT, "ai.backend.manager.api.requests")
        resp = await handler(request)
    # NOTE: pydantic.ValidationError is handled in utils.pydantic_params_api_handler()
    except InvalidArgument as ex:
        if len(ex.args) > 1:
            raise InvalidAPIParameters(f"{ex.args[0]}: {', '.join(map(str, ex.args[1:]))}")
        elif len(ex.args) == 1:
            raise InvalidAPIParameters(ex.args[0])
        else:
            raise InvalidAPIParameters()
    except BackendError as ex:
        if ex.status_code == 500:
            log.warning("Internal server error raised inside handlers")
        await error_monitor.capture_exception()
        await stats_monitor.report_metric(INCREMENT, "ai.backend.manager.api.failures")
        await stats_monitor.report_metric(
            INCREMENT, f"ai.backend.manager.api.status.{ex.status_code}"
        )
        raise
    except web.HTTPException as ex:
        await stats_monitor.report_metric(INCREMENT, "ai.backend.manager.api.failures")
        await stats_monitor.report_metric(
            INCREMENT, f"ai.backend.manager.api.status.{ex.status_code}"
        )
        if ex.status_code == 404:
            raise URLNotFound(extra_data=request.path)
        if ex.status_code == 405:
            concrete_ex = cast(web.HTTPMethodNotAllowed, ex)
            raise MethodNotAllowed(
                method=concrete_ex.method, allowed_methods=concrete_ex.allowed_methods
            )
        log.warning("Bad request: {0!r}", ex)
        raise GenericBadRequest
    except asyncio.CancelledError as e:
        # The server is closing or the client has disconnected in the middle of
        # request.  Atomic requests are still executed to their ends.
        log.debug("Request cancelled ({0} {1})", request.method, request.rel_url)
        raise e
    except Exception as e:
        await error_monitor.capture_exception()
        log.exception("Uncaught exception in HTTP request handlers {0!r}", e)
        if root_ctx.config_provider.config.debug.enabled:
            raise InternalServerError(traceback.format_exc())
        else:
            raise InternalServerError()
    else:
        await stats_monitor.report_metric(INCREMENT, f"ai.backend.manager.api.status.{resp.status}")
        return resp


@actxmgr
async def etcd_ctx(root_ctx: RootContext, etcd_config: EtcdConfigData) -> AsyncIterator[None]:
    root_ctx.etcd = AsyncEtcd.initialize(etcd_config)
    yield
    await root_ctx.etcd.close()


@actxmgr
async def config_provider_ctx(
    root_ctx: RootContext,
    log_level: LogLevel,
    config_path: Optional[Path] = None,
    extra_config: Optional[Mapping[str, Any]] = None,
) -> AsyncIterator[ManagerConfigProvider]:
    loaders: list[AbstractConfigLoader] = []

    if config_path:
        toml_config_loader = TomlConfigLoader(config_path, "manager")
        loaders.append(toml_config_loader)
    else:
        log.warning("No config file path specified. Skipped loading toml config file...")

    legacy_etcd_loader = LegacyEtcdLoader(root_ctx.etcd)
    loaders.append(legacy_etcd_loader)
    loaders.append(LegacyEtcdVolumesLoader(root_ctx.etcd))
    loaders.append(EtcdCommonConfigLoader(root_ctx.etcd))
    loaders.append(EtcdManagerConfigLoader(root_ctx.etcd))

    overrides: list[tuple[tuple[str, ...], Any]] = [
        (("debug", "enabled"), log_level == LogLevel.DEBUG),
    ]
    if log_level != LogLevel.NOTSET:
        overrides += [
            (("logging", "level"), log_level),
            (("logging", "pkg-ns", "ai.backend"), log_level),
            (("logging", "pkg-ns", "aiohttp"), log_level),
        ]

    loaders.append(ConfigOverrider(overrides))

    unified_config_loader = LoaderChain(loaders, base_config=extra_config)
    etcd_watcher = EtcdConfigWatcher(root_ctx.etcd)

    try:
        config_provider = await ManagerConfigProvider.create(
            unified_config_loader,
            etcd_watcher,
            legacy_etcd_loader,
        )
        root_ctx.config_provider = config_provider

        if config_provider.config.debug.enabled:
            print("== Manager configuration ==", file=sys.stderr)
            print(pformat(config_provider.config), file=sys.stderr)
        yield root_ctx.config_provider
    finally:
        await config_provider.terminate()


@actxmgr
async def webapp_plugin_ctx(root_app: web.Application) -> AsyncIterator[None]:
    from .plugin.webapp import WebappPluginContext

    root_ctx: RootContext = root_app["_root.context"]
    plugin_ctx = WebappPluginContext(
        root_ctx.etcd,
        root_ctx.config_provider.config.model_dump(),
    )
    await plugin_ctx.init(
        context=root_ctx,
        allowlist=root_ctx.config_provider.config.manager.allowed_plugins,
        blocklist=root_ctx.config_provider.config.manager.disabled_plugins,
    )
    root_ctx.webapp_plugin_ctx = plugin_ctx
    for plugin_name, plugin_instance in plugin_ctx.plugins.items():
        if root_ctx.pidx == 0:
            log.info("Loading webapp plugin: {0}", plugin_name)
        subapp, global_middlewares = await plugin_instance.create_app(root_ctx.cors_options)
        _init_subapp(plugin_name, root_app, subapp, global_middlewares)
    yield
    await plugin_ctx.cleanup()


@actxmgr
async def manager_status_ctx(root_ctx: RootContext) -> AsyncIterator[None]:
    if root_ctx.pidx == 0:
        mgr_status = await root_ctx.config_provider.legacy_etcd_config_loader.get_manager_status()
        if mgr_status is None or mgr_status not in (ManagerStatus.RUNNING, ManagerStatus.FROZEN):
            # legacy transition: we now have only RUNNING or FROZEN for HA setup.
            await root_ctx.config_provider.legacy_etcd_config_loader.update_manager_status(
                ManagerStatus.RUNNING
            )
            mgr_status = ManagerStatus.RUNNING
        log.info("Manager status: {}", mgr_status)
        tz = root_ctx.config_provider.config.system.timezone
        log.info("Configured timezone: {}", tz.tzname(datetime.now()))
    yield


@actxmgr
async def redis_ctx(root_ctx: RootContext) -> AsyncIterator[None]:
    redis_profile_target: RedisProfileTarget = RedisProfileTarget.from_dict(
        root_ctx.config_provider.config.redis.model_dump()
    )

    root_ctx.redis_live = redis_helper.get_redis_object(
        redis_profile_target.profile_target(RedisRole.LIVE),
        name="live",  # tracking live status of various entities
        db=REDIS_LIVE_DB,
    )
    root_ctx.redis_stat = redis_helper.get_redis_object(
        redis_profile_target.profile_target(RedisRole.STATISTICS),
        name="stat",  # temporary storage for stat snapshots
        db=REDIS_STATISTICS_DB,
    )
    root_ctx.redis_image = redis_helper.get_redis_object(
        redis_profile_target.profile_target(RedisRole.IMAGE),
        name="image",  # per-agent image availability
        db=REDIS_IMAGE_DB,
    )
    root_ctx.redis_stream = redis_helper.get_redis_object(
        redis_profile_target.profile_target(RedisRole.STREAM),
        name="stream",  # event bus and log streams
        db=REDIS_STREAM_DB,
    )
    root_ctx.redis_lock = redis_helper.get_redis_object(
        redis_profile_target.profile_target(RedisRole.STREAM_LOCK),
        name="lock",  # distributed locks
        db=REDIS_STREAM_LOCK,
    )
    for redis_info in (
        root_ctx.redis_live,
        root_ctx.redis_stat,
        root_ctx.redis_image,
        root_ctx.redis_stream,
        root_ctx.redis_lock,
    ):
        await redis_helper.ping_redis_connection(redis_info.client)
    yield
    await root_ctx.redis_stream.close()
    await root_ctx.redis_image.close()
    await root_ctx.redis_stat.close()
    await root_ctx.redis_live.close()
    await root_ctx.redis_lock.close()


@actxmgr
async def database_ctx(root_ctx: RootContext) -> AsyncIterator[None]:
    from .models.utils import connect_database

    async with connect_database(root_ctx.config_provider.config.db) as db:
        root_ctx.db = db
        yield


def _make_registered_reporters(
    root_ctx: RootContext,
) -> dict[str, AbstractReporter]:
    reporters: dict[str, AbstractReporter] = {}
    smtp_configs = root_ctx.config_provider.config.reporter.smtp
    for smtp_conf in smtp_configs:
        smtp_args = SMTPSenderArgs(
            host=smtp_conf.host,
            port=smtp_conf.port,
            username=smtp_conf.username,
            password=smtp_conf.password,
            sender=smtp_conf.sender,
            recipients=smtp_conf.recipients,
            use_tls=smtp_conf.use_tls,
            max_workers=smtp_conf.max_workers,
            template=smtp_conf.template,
        )
        trigger_policy = SMTPTriggerPolicy[smtp_conf.trigger_policy]
        reporters[smtp_conf.name] = SMTPReporter(smtp_args, trigger_policy)

    return reporters


def _make_action_reporters(
    root_ctx: RootContext,
    reporters: dict[str, AbstractReporter],
) -> dict[str, list[AbstractReporter]]:
    action_monitors: dict[str, list[AbstractReporter]] = {}
    action_monitor_configs = root_ctx.config_provider.config.reporter.action_monitors
    for action_monitor_conf in action_monitor_configs:
        reporter_name: str = action_monitor_conf.reporter
        try:
            reporter = reporters[reporter_name]
        except KeyError:
            log.warning(f'Invalid Reporter: "{reporter_name}"')
            continue

        for action_type in action_monitor_conf.subscribed_actions:
            action_monitors.setdefault(action_type, []).append(reporter)

    return action_monitors


@actxmgr
async def processors_ctx(root_ctx: RootContext) -> AsyncIterator[None]:
    registered_reporters = _make_registered_reporters(root_ctx)
    action_reporters = _make_action_reporters(root_ctx, registered_reporters)
    reporter_hub = ReporterHub(
        ReporterHubArgs(
            reporters=action_reporters,
        )
    )
    reporter_monitor = ReporterMonitor(reporter_hub)
    prometheus_monitor = PrometheusMonitor()
    audit_log_monitor = AuditLogMonitor(root_ctx.db)
    root_ctx.processors = Processors.create(
        ProcessorArgs(
            service_args=ServiceArgs(
                db=root_ctx.db,
                etcd=root_ctx.etcd,
                config_provider=root_ctx.config_provider,
                storage_manager=root_ctx.storage_manager,
                redis_stat=root_ctx.redis_stat,
                background_task_manager=root_ctx.background_task_manager,
                event_hub=root_ctx.event_hub,
                agent_registry=root_ctx.registry,
                error_monitor=root_ctx.error_monitor,
                idle_checker_host=root_ctx.idle_checker_host,
                event_dispatcher=root_ctx.event_dispatcher,
            )
        ),
        [reporter_monitor, prometheus_monitor, audit_log_monitor],
    )
    yield


@actxmgr
async def distributed_lock_ctx(root_ctx: RootContext) -> AsyncIterator[None]:
    root_ctx.distributed_lock_factory = init_lock_factory(root_ctx)
    yield


@actxmgr
async def event_hub_ctx(root_ctx: RootContext) -> AsyncIterator[None]:
    root_ctx.event_hub = EventHub()
    yield
    await root_ctx.event_hub.shutdown()


@actxmgr
<<<<<<< HEAD
async def message_queue_ctx(root_ctx: RootContext) -> AsyncIterator[None]:
    root_ctx.message_queue = _make_message_queue(root_ctx)
    yield
    await root_ctx.message_queue.close()


@actxmgr
async def event_producer_ctx(root_ctx: RootContext) -> AsyncIterator[None]:
=======
async def service_discovery_ctx(root_ctx: RootContext) -> AsyncIterator[None]:
    root_ctx.service_discovery = ETCDServiceDiscovery(ETCDServiceDiscoveryArgs(root_ctx.etcd))
    loop = ServiceDiscoveryLoop(
        root_ctx.service_discovery,
        ServiceMetadata(
            display_name=f"manager-{root_ctx.config_provider.config.manager.id}",
            service_group="manager",
            version=__version__,
            endpoint=ServiceEndpoint(
                address=root_ctx.config_provider.config.manager.announce_addr.address,
                port=root_ctx.config_provider.config.manager.announce_addr.port,
                protocol="http",
                prometheus_address=root_ctx.config_provider.config.manager.announce_internal_addr.address,
            ),
        ),
    )
    yield
    loop.close()


@actxmgr
async def event_dispatcher_ctx(root_ctx: RootContext) -> AsyncIterator[None]:
    mq = _make_message_queue(root_ctx)
>>>>>>> 9f17d938
    root_ctx.event_producer = EventProducer(
        root_ctx.message_queue,
        source=AGENTID_MANAGER,
        log_events=root_ctx.config_provider.config.debug.log_events,
    )
    yield
    await root_ctx.event_producer.close()
    await asyncio.sleep(0.2)


@actxmgr
async def event_dispatcher_ctx(root_ctx: RootContext) -> AsyncIterator[None]:
    root_ctx.event_dispatcher = EventDispatcher(
        root_ctx.message_queue,
        log_events=root_ctx.config_provider.config.debug.log_events,
        event_observer=root_ctx.metrics.event,
    )
    dispatchers = Dispatchers(
        DispatcherArgs(root_ctx.event_hub, root_ctx.registry, root_ctx.db, root_ctx.error_monitor)
    )
    dispatchers.dispatch(root_ctx.event_dispatcher)
    yield
    await root_ctx.event_dispatcher.close()


def _make_message_queue(
    root_ctx: RootContext,
) -> AbstractMessageQueue:
    redis_profile_target: RedisProfileTarget = RedisProfileTarget.from_dict(
        root_ctx.config_provider.config.redis.model_dump()
    )
    stream_redis_target = redis_profile_target.profile_target(RedisRole.STREAM)
    stream_redis = redis_helper.get_redis_object(
        stream_redis_target,
        name="event_producer.stream",
        db=REDIS_STREAM_DB,
    )
    node_id = root_ctx.config_provider.config.manager.id
    if root_ctx.config_provider.config.manager.use_experimental_redis_event_dispatcher:
        return HiRedisQueue(
            stream_redis_target,
            HiRedisMQArgs(
                stream_key="events",
                group_name=EVENT_DISPATCHER_CONSUMER_GROUP,
                node_id=node_id,
                db=REDIS_STREAM_DB,
            ),
        )
    return RedisQueue(
        stream_redis,
        RedisMQArgs(
            stream_key="events",
            group_name=EVENT_DISPATCHER_CONSUMER_GROUP,
            node_id=node_id,
        ),
    )


@actxmgr
async def idle_checker_ctx(root_ctx: RootContext) -> AsyncIterator[None]:
    from .idle import init_idle_checkers

    root_ctx.idle_checker_host = await init_idle_checkers(
        root_ctx.db,
        root_ctx.config_provider,
        root_ctx.event_dispatcher,
        root_ctx.event_producer,
        root_ctx.distributed_lock_factory,
    )
    await root_ctx.idle_checker_host.start()
    yield
    await root_ctx.idle_checker_host.shutdown()


@actxmgr
async def storage_manager_ctx(root_ctx: RootContext) -> AsyncIterator[None]:
    from .models.storage import StorageSessionManager

    root_ctx.storage_manager = StorageSessionManager(root_ctx.config_provider.config.volumes)
    yield
    await root_ctx.storage_manager.aclose()


@actxmgr
async def network_plugin_ctx(root_ctx: RootContext) -> AsyncIterator[None]:
    ctx = NetworkPluginContext(
        root_ctx.etcd,
        root_ctx.config_provider.config.model_dump(),
    )
    root_ctx.network_plugin_ctx = ctx
    await ctx.init(
        context=root_ctx,
        allowlist=root_ctx.config_provider.config.manager.allowed_plugins,
        blocklist=root_ctx.config_provider.config.manager.disabled_plugins,
    )
    yield
    await ctx.cleanup()


@actxmgr
async def hook_plugin_ctx(root_ctx: RootContext) -> AsyncIterator[None]:
    ctx = HookPluginContext(
        root_ctx.etcd,
        root_ctx.config_provider.config.model_dump(),
    )
    root_ctx.hook_plugin_ctx = ctx
    await ctx.init(
        context=root_ctx,
        allowlist=root_ctx.config_provider.config.manager.allowed_plugins,
        blocklist=root_ctx.config_provider.config.manager.disabled_plugins,
    )
    hook_result = await ctx.dispatch(
        "ACTIVATE_MANAGER",
        (),
        return_when=ALL_COMPLETED,
    )
    if hook_result.status != PASSED:
        raise RuntimeError("Could not activate the manager instance.")
    yield
    await ctx.cleanup()


@actxmgr
async def agent_registry_ctx(root_ctx: RootContext) -> AsyncIterator[None]:
    from zmq.auth.certs import load_certificate

    from .registry import AgentRegistry

    manager_pkey, manager_skey = load_certificate(
        root_ctx.config_provider.config.manager.rpc_auth_manager_keypair
    )
    assert manager_skey is not None
    manager_public_key = PublicKey(manager_pkey)
    manager_secret_key = SecretKey(manager_skey)
    root_ctx.agent_cache = AgentRPCCache(root_ctx.db, manager_public_key, manager_secret_key)
    root_ctx.registry = AgentRegistry(
        root_ctx.config_provider,
        root_ctx.db,
        root_ctx.agent_cache,
        root_ctx.redis_stat,
        root_ctx.redis_live,
        root_ctx.redis_image,
        root_ctx.redis_stream,
        root_ctx.event_producer,
        root_ctx.storage_manager,
        root_ctx.hook_plugin_ctx,
        root_ctx.network_plugin_ctx,
        debug=root_ctx.config_provider.config.debug.enabled,
        manager_public_key=manager_public_key,
        manager_secret_key=manager_secret_key,
    )
    await root_ctx.registry.init()
    yield
    await root_ctx.registry.shutdown()


@actxmgr
async def sched_dispatcher_ctx(root_ctx: RootContext) -> AsyncIterator[None]:
    from .scheduler.dispatcher import SchedulerDispatcher

    sched_dispatcher = await SchedulerDispatcher.new(
        root_ctx.config_provider,
        root_ctx.etcd,
        root_ctx.event_dispatcher,
        root_ctx.event_producer,
        root_ctx.distributed_lock_factory,
        root_ctx.registry,
    )
    yield
    await sched_dispatcher.close()


@actxmgr
async def monitoring_ctx(root_ctx: RootContext) -> AsyncIterator[None]:
    from .plugin.monitor import ManagerErrorPluginContext, ManagerStatsPluginContext

    ectx = ManagerErrorPluginContext(root_ctx.etcd, root_ctx.config_provider.config.model_dump())
    sctx = ManagerStatsPluginContext(root_ctx.etcd, root_ctx.config_provider.config.model_dump())
    init_success = False

    try:
        await ectx.init(
            context={"_root.context": root_ctx},
            allowlist=root_ctx.config_provider.config.manager.allowed_plugins,
        )
        await sctx.init(allowlist=root_ctx.config_provider.config.manager.allowed_plugins)
    except Exception:
        log.error("Failed to initialize monitoring plugins")
    else:
        init_success = True
        root_ctx.error_monitor = ectx
        root_ctx.stats_monitor = sctx
    yield
    if init_success:
        await sctx.cleanup()
        await ectx.cleanup()


@actxmgr
async def services_ctx(root_ctx: RootContext) -> AsyncIterator[None]:
    db = root_ctx.db

    per_project_container_registries_quota = PerProjectContainerRegistryQuotaService(
        repository=PerProjectRegistryQuotaRepository(db),
        client_pool=PerProjectContainerRegistryQuotaClientPool(),
    )

    root_ctx.services_ctx = ServicesContext(
        per_project_container_registries_quota,
    )
    yield None


class background_task_ctx:
    def __init__(self, root_ctx: RootContext) -> None:
        self.root_ctx = root_ctx

    async def __aenter__(self) -> None:
        self.root_ctx.background_task_manager = BackgroundTaskManager(
            self.root_ctx.redis_stream,
            self.root_ctx.event_producer,
            bgtask_observer=self.root_ctx.metrics.bgtask,
        )

    async def __aexit__(self, *exc_info) -> None:
        pass

    async def shutdown(self) -> None:
        if hasattr(self.root_ctx, "background_task_manager"):
            await self.root_ctx.background_task_manager.shutdown()


def handle_loop_error(
    root_ctx: RootContext,
    loop: asyncio.AbstractEventLoop,
    context: Mapping[str, Any],
) -> None:
    exception = context.get("exception")
    msg = context.get("message", "(empty message)")
    if exception is not None:
        if sys.exc_info()[0] is not None:
            log.exception("Error inside event loop: {0}", msg)
            if (error_monitor := getattr(root_ctx, "error_monitor", None)) is not None:
                loop.create_task(error_monitor.capture_exception())
        else:
            exc_info = (type(exception), exception, exception.__traceback__)
            log.error("Error inside event loop: {0}", msg, exc_info=exc_info)
            if (error_monitor := getattr(root_ctx, "error_monitor", None)) is not None:
                loop.create_task(error_monitor.capture_exception(exc_instance=exception))


def _init_subapp(
    pkg_name: str,
    root_app: web.Application,
    subapp: web.Application,
    global_middlewares: Iterable[Middleware],
) -> None:
    subapp.on_response_prepare.append(on_prepare)

    async def _set_root_ctx(subapp: web.Application):
        # Allow subapp's access to the root app properties.
        # These are the public APIs exposed to plugins as well.
        subapp["_root.context"] = root_app["_root.context"]
        subapp["_root_app"] = root_app

    # We must copy the public interface prior to all user-defined startup signal handlers.
    subapp.on_startup.insert(0, _set_root_ctx)
    if "prefix" not in subapp:
        subapp["prefix"] = pkg_name.split(".")[-1].replace("_", "-")
    prefix = subapp["prefix"]
    root_app.add_subapp("/" + prefix, subapp)
    root_app.middlewares.extend(global_middlewares)


def init_subapp(pkg_name: str, root_app: web.Application, create_subapp: AppCreator) -> None:
    root_ctx: RootContext = root_app["_root.context"]
    subapp, global_middlewares = create_subapp(root_ctx.cors_options)
    _init_subapp(pkg_name, root_app, subapp, global_middlewares)


def init_lock_factory(root_ctx: RootContext) -> DistributedLockFactory:
    ipc_base_path = root_ctx.config_provider.config.manager.ipc_base_path
    manager_id = root_ctx.config_provider.config.manager.id
    lock_backend = root_ctx.config_provider.config.manager.distributed_lock
    log.debug("using {} as the distributed lock backend", lock_backend)
    match lock_backend:
        case "filelock":
            from ai.backend.common.lock import FileLock

            return lambda lock_id, lifetime_hint: FileLock(
                ipc_base_path / f"{manager_id}.{lock_id}.lock",
                timeout=0,
            )
        case "pg_advisory":
            from .pglock import PgAdvisoryLock

            return lambda lock_id, lifetime_hint: PgAdvisoryLock(root_ctx.db, lock_id)
        case "redlock":
            from ai.backend.common.lock import RedisLock

            redlock_config = root_ctx.config_provider.config.manager.redlock_config

            return lambda lock_id, lifetime_hint: RedisLock(
                str(lock_id),
                root_ctx.redis_lock,
                lifetime=min(lifetime_hint * 2, lifetime_hint + 30),
                lock_retry_interval=redlock_config["lock_retry_interval"],
            )
        case "etcd":
            from ai.backend.common.lock import EtcdLock

            return lambda lock_id, lifetime_hint: EtcdLock(
                str(lock_id),
                root_ctx.etcd,
                lifetime=min(lifetime_hint * 2, lifetime_hint + 30),
            )
        case other:
            raise ValueError(f"Invalid lock backend: {other}")


def build_root_app(
    pidx: int,
    bootstrap_config: BootstrapConfig,
    *,
    cleanup_contexts: Optional[Sequence[CleanupContext]] = None,
    subapp_pkgs: Optional[Sequence[str]] = None,
    scheduler_opts: Optional[Mapping[str, Any]] = None,
) -> web.Application:
    public_interface_objs.clear()
    if bootstrap_config.pyroscope.enabled:
        if (
            not bootstrap_config.pyroscope.app_name
            or not bootstrap_config.pyroscope.server_addr
            or not bootstrap_config.pyroscope.sample_rate
        ):
            raise ValueError("Pyroscope configuration is incomplete.")

        Profiler(
            pyroscope_args=PyroscopeArgs(
                enabled=bootstrap_config.pyroscope.enabled,
                application_name=bootstrap_config.pyroscope.app_name,
                server_address=bootstrap_config.pyroscope.server_addr,
                sample_rate=bootstrap_config.pyroscope.sample_rate,
            )
        )

    root_ctx = RootContext(metrics=CommonMetricRegistry.instance())
    app = web.Application(
        middlewares=[
            request_id_middleware,
            exception_middleware,
            api_middleware,
            build_api_metric_middleware(root_ctx.metrics.api),
        ]
    )
    global_exception_handler = functools.partial(handle_loop_error, root_ctx)
    loop = asyncio.get_running_loop()
    loop.set_exception_handler(global_exception_handler)
    app["_root.context"] = root_ctx

    # If the request path starts with the following route, the auth_middleware is bypassed.
    # In this case, all authentication flags are turned off.
    # Used in special cases where the request headers cannot be modified.
    app["auth_middleware_allowlist"] = [
        "/container-registries/webhook",
    ]

    root_ctx.pidx = pidx
    root_ctx.cors_options = {
        "*": aiohttp_cors.ResourceOptions(
            allow_credentials=False, expose_headers="*", allow_headers="*"
        ),
    }
    default_scheduler_opts = {
        "limit": 2048,
        "close_timeout": 30,
        "exception_handler": global_exception_handler,
        "agent_selection_strategy": AgentSelectionStrategy.DISPERSED,
    }
    app["scheduler_opts"] = {
        **default_scheduler_opts,
        **(scheduler_opts if scheduler_opts is not None else {}),
    }
    app.on_response_prepare.append(on_prepare)

    if cleanup_contexts is None:
        cleanup_contexts = [
            event_hub_ctx,
            manager_status_ctx,
            redis_ctx,
            database_ctx,
            services_ctx,
            distributed_lock_ctx,
            message_queue_ctx,
            event_producer_ctx,
            storage_manager_ctx,
            hook_plugin_ctx,
            monitoring_ctx,
            network_plugin_ctx,
            agent_registry_ctx,
            event_dispatcher_ctx,
            idle_checker_ctx,
            sched_dispatcher_ctx,
            background_task_ctx,
            stale_session_sweeper_ctx,
            stale_kernel_sweeper_ctx,
            processors_ctx,
            service_discovery_ctx,
        ]

    async def _cleanup_context_wrapper(cctx, app: web.Application) -> AsyncIterator[None]:
        # aiohttp's cleanup contexts are just async generators, not async context managers.
        cctx_instance = cctx(app["_root.context"])
        app["_cctx_instances"].append(cctx_instance)
        try:
            async with cctx_instance:
                yield
        except Exception as e:
            exc_info = (type(e), e, e.__traceback__)
            log.error("Error initializing cleanup_contexts: {0}", cctx.__name__, exc_info=exc_info)

    async def _call_cleanup_context_shutdown_handlers(app: web.Application) -> None:
        for cctx in app["_cctx_instances"]:
            if hasattr(cctx, "shutdown"):
                try:
                    await cctx.shutdown()
                except Exception:
                    log.exception("error while shutting down a cleanup context")

    app["_cctx_instances"] = []
    app.on_shutdown.append(_call_cleanup_context_shutdown_handlers)
    for cleanup_ctx in cleanup_contexts:
        app.cleanup_ctx.append(
            functools.partial(_cleanup_context_wrapper, cleanup_ctx),
        )
    cors = aiohttp_cors.setup(app, defaults=root_ctx.cors_options)
    # should be done in create_app() in other modules.
    cors.add(app.router.add_route("GET", r"", hello))
    cors.add(app.router.add_route("GET", r"/", hello))
    if subapp_pkgs is None:
        subapp_pkgs = []
    for pkg_name in subapp_pkgs:
        if pidx == 0:
            log.info("Loading module: {0}", pkg_name[1:])
        subapp_mod = importlib.import_module(pkg_name, "ai.backend.manager.api")
        init_subapp(pkg_name, app, getattr(subapp_mod, "create_app"))

    vendor_path = importlib.resources.files("ai.backend.manager.vendor")
    assert isinstance(vendor_path, Path)
    app.router.add_static("/static/vendor", path=vendor_path, name="static")
    return app


def build_prometheus_service_discovery_handler(
    root_ctx: RootContext,
) -> Handler:
    async def _handler(request: web.Request) -> web.Response:
        services = await root_ctx.service_discovery.discover()
        resp = []
        for service in services:
            resp.append({
                "targets": [f"{service.endpoint.prometheus_address}"],
                "labels": {
                    "service_id": service.id,
                    "service_group": service.service_group,
                    "display_name": service.display_name,
                    "version": service.version,
                },
            })

        return web.json_response(
            resp,
            status=200,
            dumps=dump_json_str,
        )

    return _handler


def build_internal_app(root_ctx: RootContext) -> web.Application:
    app = web.Application()
    metric_registry = CommonMetricRegistry.instance()
    app.router.add_route("GET", r"/metrics", build_prometheus_metrics_handler(metric_registry))
    app.router.add_route(
        "GET", r"/metrics/service_discovery", build_prometheus_service_discovery_handler(root_ctx)
    )
    return app


def build_public_app(
    root_ctx: RootContext,
    subapp_pkgs: Iterable[str] | None = None,
) -> web.Application:
    app = web.Application()
    app["_root.context"] = root_ctx
    if subapp_pkgs is None:
        subapp_pkgs = []
    for pkg_name in subapp_pkgs:
        if root_ctx.pidx == 0:
            log.info("Loading module: {0}", pkg_name[1:])
        subapp_mod = importlib.import_module(pkg_name, "ai.backend.manager.public_api")
        init_subapp(pkg_name, app, getattr(subapp_mod, "create_app"))
    return app


@dataclass
class ServerMainArgs:
    bootstrap_cfg: BootstrapConfig
    bootstrap_cfg_path: Path
    log_endpoint: str
    log_level: LogLevel


@actxmgr
async def server_main(
    loop: asyncio.AbstractEventLoop,
    pidx: int,
    args: ServerMainArgs,
) -> AsyncIterator[None]:
    boostrap_config = args.bootstrap_cfg

    root_app = build_root_app(pidx, boostrap_config, subapp_pkgs=global_subapp_pkgs)
    root_ctx: RootContext = root_app["_root.context"]
    internal_app = build_internal_app(root_ctx)

    # Start aiomonitor.
    # Port is set by config (default=50100 + pidx).
    loop.set_debug(boostrap_config.debug.asyncio)
    m = aiomonitor.Monitor(
        loop,
        termui_port=boostrap_config.manager.aiomonitor_termui_port + pidx,
        webui_port=boostrap_config.manager.aiomonitor_webui_port + pidx,
        console_enabled=False,
        hook_task_factory=boostrap_config.debug.enhanced_aiomonitor_task_info,
    )
    m.prompt = f"monitor (manager[{pidx}@{os.getpid()}]) >>> "
    # Add some useful console_locals for ease of debugging
    m.console_locals["root_app"] = root_app
    m.console_locals["root_ctx"] = root_ctx
    aiomon_started = False
    try:
        m.start()
        aiomon_started = True
    except Exception as e:
        log.warning("aiomonitor could not start but skipping this error to continue", exc_info=e)

    # Plugin webapps should be loaded before runner.setup(),
    # which freezes on_startup event.
    try:
        async with (
            etcd_ctx(root_ctx, boostrap_config.etcd.to_dataclass()),
            config_provider_ctx(root_ctx, args.log_level, args.bootstrap_cfg_path),
            webapp_plugin_ctx(root_app),
        ):
            ssl_ctx = None
            if root_ctx.config_provider.config.manager.ssl_enabled:
                ssl_ctx = ssl.create_default_context(ssl.Purpose.CLIENT_AUTH)
                ssl_ctx.load_cert_chain(
                    str(root_ctx.config_provider.config.manager.ssl_cert),
                    root_ctx.config_provider.config.manager.ssl_privkey,
                )

            runner = web.AppRunner(root_app, keepalive_timeout=30.0)
            internal_runner = web.AppRunner(internal_app, keepalive_timeout=30.0)
            await runner.setup()
            await internal_runner.setup()
            service_addr = root_ctx.config_provider.config.manager.service_addr
            internal_addr = root_ctx.config_provider.config.manager.internal_addr
            site = web.TCPSite(
                runner,
                service_addr.host,
                service_addr.port,
                backlog=1024,
                reuse_port=True,
                ssl_context=ssl_ctx,
            )
            internal_site = web.TCPSite(
                internal_runner,
                internal_addr.host,
                internal_addr.port,
                backlog=1024,
                reuse_port=True,
            )
            await site.start()
            await internal_site.start()
            public_metrics_port = root_ctx.config_provider.config.manager.public_metrics_port
            if public_metrics_port is not None:
                _app = build_public_app(
                    root_ctx, subapp_pkgs=global_subapp_pkgs_for_public_metrics_app
                )
                _runner = web.AppRunner(_app, keepalive_timeout=30.0)
                await _runner.setup()
                _site = web.TCPSite(
                    _runner,
                    service_addr.host,
                    public_metrics_port,
                    backlog=1024,
                    reuse_port=True,
                )
                await _site.start()
                log.info(
                    f"started handling public metric API requests at {service_addr.host}:{public_metrics_port}"
                )

            if os.geteuid() == 0:
                uid = root_ctx.config_provider.config.manager.user
                gid = root_ctx.config_provider.config.manager.group
                if uid is None or gid is None:
                    raise ValueError("user/group must be specified when running as root")

                os.setgroups([
                    g.gr_gid for g in grp.getgrall() if pwd.getpwuid(uid).pw_name in g.gr_mem
                ])
                os.setgid(gid)
                os.setuid(uid)
                log.info("changed process uid and gid to {}:{}", uid, gid)
            log.info("started handling API requests at {}", service_addr)

            try:
                yield
            finally:
                log.info("shutting down...")
                await runner.cleanup()
    finally:
        if aiomon_started:
            m.close()


@aiotools.server_context
async def server_main_logwrapper(
    loop: asyncio.AbstractEventLoop,
    pidx: int,
    tuple_args: tuple[Any, ...],
) -> AsyncIterator[None]:
    setproctitle(f"backend.ai: manager worker-{pidx}")
    args = ServerMainArgs(
        bootstrap_cfg=tuple_args[0],
        bootstrap_cfg_path=tuple_args[1],
        log_endpoint=tuple_args[2],
        log_level=tuple_args[3],
    )

    logger = Logger(
        args.bootstrap_cfg.logging,
        is_master=False,
        log_endpoint=args.log_endpoint,
        msgpack_options={
            "pack_opts": DEFAULT_PACK_OPTS,
            "unpack_opts": DEFAULT_UNPACK_OPTS,
        },
    )
    try:
        with logger:
            async with server_main(loop, pidx, args):
                yield
    except Exception:
        traceback.print_exc()


@click.group(invoke_without_command=True)
@click.option(
    "-f",
    "--config-path",
    "--config",
    type=Path,
    default=None,
    help="The config file path. (default: ./manager.toml and /etc/backend.ai/manager.toml)",
)
@click.option(
    "--debug",
    is_flag=True,
    help="This option will soon change to --log-level TEXT option.",
)
@click.option(
    "--log-level",
    type=click.Choice([*LogLevel], case_sensitive=False),
    default=LogLevel.NOTSET,
    help="Set the logging verbosity level",
)
@click.pass_context
def main(
    ctx: click.Context,
    log_level: LogLevel,
    config_path: Optional[Path] = None,
    debug: bool = False,
) -> None:
    """
    Start the manager service as a foreground process.
    """
    log_level = LogLevel.DEBUG if debug else log_level

    if config_path is None:
        discovered_cfg_path = find_config_file("manager")
    else:
        discovered_cfg_path = Path(config_path)

    bootstrap_cfg = asyncio.run(BootstrapConfig.load_from_file(discovered_cfg_path, log_level))

    if ctx.invoked_subcommand is None:
        bootstrap_cfg.manager.pid_file.write_text(str(os.getpid()))
        ipc_base_path = bootstrap_cfg.manager.ipc_base_path
        log_sockpath = ipc_base_path / f"manager-logger-{os.getpid()}.sock"
        log_endpoint = f"ipc://{log_sockpath}"
        try:
            logger = Logger(
                bootstrap_cfg.logging,
                is_master=True,
                log_endpoint=log_endpoint,
                msgpack_options={
                    "pack_opts": DEFAULT_PACK_OPTS,
                    "unpack_opts": DEFAULT_UNPACK_OPTS,
                },
            )
            with logger:
                ns = bootstrap_cfg.etcd.namespace
                setproctitle(f"backend.ai: manager {ns}")
                log.info("Backend.AI Manager {0}", __version__)
                log.info("runtime: {0}", env_info())
                log_config = logging.getLogger("ai.backend.manager.config")
                log_config.debug("debug mode enabled.")
                if bootstrap_cfg.manager.event_loop == "uvloop":
                    import uvloop

                    uvloop.install()
                    log.info("Using uvloop as the event loop backend")
                try:
                    aiotools.start_server(
                        server_main_logwrapper,
                        num_workers=bootstrap_cfg.manager.num_proc,
                        args=(bootstrap_cfg, discovered_cfg_path, log_endpoint, log_level),
                        wait_timeout=5.0,
                    )
                finally:
                    log.info("terminated.")
        finally:
            if bootstrap_cfg.manager.pid_file.is_file():
                # check is_file() to prevent deleting /dev/null!
                bootstrap_cfg.manager.pid_file.unlink()
    else:
        # Click is going to invoke a subcommand.
        pass


@main.group(cls=LazyGroup, import_name="ai.backend.manager.api.auth:cli")
def auth() -> None:
    pass


if __name__ == "__main__":
    sys.exit(main())<|MERGE_RESOLUTION|>--- conflicted
+++ resolved
@@ -605,16 +605,6 @@
 
 
 @actxmgr
-<<<<<<< HEAD
-async def message_queue_ctx(root_ctx: RootContext) -> AsyncIterator[None]:
-    root_ctx.message_queue = _make_message_queue(root_ctx)
-    yield
-    await root_ctx.message_queue.close()
-
-
-@actxmgr
-async def event_producer_ctx(root_ctx: RootContext) -> AsyncIterator[None]:
-=======
 async def service_discovery_ctx(root_ctx: RootContext) -> AsyncIterator[None]:
     root_ctx.service_discovery = ETCDServiceDiscovery(ETCDServiceDiscoveryArgs(root_ctx.etcd))
     loop = ServiceDiscoveryLoop(
@@ -636,9 +626,14 @@
 
 
 @actxmgr
-async def event_dispatcher_ctx(root_ctx: RootContext) -> AsyncIterator[None]:
-    mq = _make_message_queue(root_ctx)
->>>>>>> 9f17d938
+async def message_queue_ctx(root_ctx: RootContext) -> AsyncIterator[None]:
+    root_ctx.message_queue = _make_message_queue(root_ctx)
+    yield
+    await root_ctx.message_queue.close()
+
+
+@actxmgr
+async def event_producer_ctx(root_ctx: RootContext) -> AsyncIterator[None]:
     root_ctx.event_producer = EventProducer(
         root_ctx.message_queue,
         source=AGENTID_MANAGER,
