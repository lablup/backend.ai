from __future__ import annotations

import asyncio
import json
import logging
from abc import ABCMeta, abstractmethod
from contextlib import asynccontextmanager as actxmgr
from contextvars import ContextVar
from typing import Any, AsyncIterator, Dict, Final, Literal, Mapping, Optional, cast

import aiohttp
import aiotools
import sqlalchemy as sa
import trafaret as t
import yarl

from ai.backend.common.bgtask import ProgressReporter
from ai.backend.common.docker import ImageRef, arch_name_aliases, validate_image_labels
from ai.backend.common.docker import login as registry_login
from ai.backend.common.exception import InvalidImageName, InvalidImageTag
from ai.backend.common.logging import BraceStyleAdapter

from ...common.types import SSLContextType
from ..models.image import ImageRow, ImageType
from ..models.utils import ExtendedAsyncSAEngine

log = BraceStyleAdapter(logging.getLogger(__spec__.name))  # type: ignore[name-defined]
concurrency_sema: ContextVar[asyncio.Semaphore] = ContextVar("concurrency_sema")
progress_reporter: ContextVar[Optional[ProgressReporter]] = ContextVar(
    "progress_reporter", default=None
)
all_updates: ContextVar[Dict[ImageRef, Dict[str, Any]]] = ContextVar("all_updates")


class BaseContainerRegistry(metaclass=ABCMeta):
    db: ExtendedAsyncSAEngine
    registry_name: str
    registry_info: Mapping[str, Any]
    registry_url: yarl.URL
    max_concurrency_per_registry: int
    base_hdrs: Dict[str, str]
    credentials: Dict[str, str]
    ssl_verify: bool

    MEDIA_TYPE_OCI_INDEX: Final[str] = "application/vnd.oci.image.index.v1+json"
    MEDIA_TYPE_OCI_MANIFEST: Final[str] = "application/vnd.oci.image.manifest.v1+json"
    MEDIA_TYPE_DOCKER_MANIFEST_LIST: Final[str] = (
        "application/vnd.docker.distribution.manifest.list.v2+json"
    )
    MEDIA_TYPE_DOCKER_MANIFEST: Final[str] = "application/vnd.docker.distribution.manifest.v2+json"

    def __init__(
        self,
        db: ExtendedAsyncSAEngine,
        registry_name: str,
        registry_info: Mapping[str, Any],
        *,
        max_concurrency_per_registry: int = 4,
        ssl_verify: bool = True,
    ) -> None:
        self.db = db
        self.registry_name = registry_name
        self.registry_info = registry_info
        self.registry_url = registry_info[""]
        self.max_concurrency_per_registry = max_concurrency_per_registry
        self.base_hdrs = {
            "Accept": "application/vnd.docker.distribution.manifest.v2+json",
        }
        self.credentials = {}
        self.ssl_verify = ssl_verify

    @actxmgr
    async def prepare_client_session(self) -> AsyncIterator[tuple[yarl.URL, aiohttp.ClientSession]]:
<<<<<<< HEAD
        ssl_ctx: None | Literal[False] = None  # default
=======
        ssl_ctx: SSLContextType = None  # default
>>>>>>> d8ac38b4
        if not self.registry_info["ssl_verify"]:
            ssl_ctx = False
        connector = aiohttp.TCPConnector(ssl=ssl_ctx)
        async with aiohttp.ClientSession(connector=connector) as sess:
            yield self.registry_url, sess

    async def rescan_single_registry(
        self,
        reporter: ProgressReporter | None = None,
    ) -> None:
        all_updates_token = all_updates.set({})
        concurrency_sema.set(asyncio.Semaphore(self.max_concurrency_per_registry))
        progress_reporter.set(reporter)
        try:
            username = self.registry_info["username"]
            if username is not None:
                self.credentials["username"] = username
            password = self.registry_info["password"]
            if password is not None:
                self.credentials["password"] = password
            async with self.prepare_client_session() as (url, client_session):
                self.registry_url = url
                async with aiotools.TaskGroup() as tg:
                    async for image in self.fetch_repositories(client_session):
                        tg.create_task(self._scan_image(client_session, image))
            await self.commit_rescan_result()
        finally:
            all_updates.reset(all_updates_token)

    async def commit_rescan_result(self) -> None:
        _all_updates = all_updates.get()
        if not _all_updates:
            log.info("No images found in registry {0}", self.registry_url)
        else:
            image_identifiers = [(k.canonical, k.architecture) for k in _all_updates.keys()]
            async with self.db.begin_session() as session:
                existing_images = await session.scalars(
                    sa.select(ImageRow).where(
                        sa.func.ROW(ImageRow.name, ImageRow.architecture).in_(image_identifiers),
                    ),
                )
                is_local = self.registry_name == "local"

                for image_row in existing_images:
                    key = image_row.image_ref
                    values = _all_updates.get(key)
                    if values is None:
                        continue
                    _all_updates.pop(key)
                    image_row.config_digest = values["config_digest"]
                    image_row.size_bytes = values["size_bytes"]
                    image_row.accelerators = values.get("accels")
                    image_row.labels = values["labels"]
                    image_row.is_local = is_local
                    image_row.resources = values["resources"]

                session.add_all([
                    ImageRow(
                        name=k.canonical,
                        registry=k.registry,
                        image=k.name,
                        tag=k.tag,
                        architecture=k.architecture,
                        is_local=is_local,
                        config_digest=v["config_digest"],
                        size_bytes=v["size_bytes"],
                        type=ImageType.COMPUTE,
                        accelerators=v.get("accels"),
                        labels=v["labels"],
                        resources=v["resources"],
                    )
                    for k, v in _all_updates.items()
                ])
                await session.flush()

    async def scan_single_ref(self, image_ref: str) -> None:
        all_updates_token = all_updates.set({})
        sema_token = concurrency_sema.set(asyncio.Semaphore(1))
        try:
            async with self.prepare_client_session() as (url, sess):
                image, tag = ImageRef._parse_image_tag(image_ref)
                rqst_args = await registry_login(
                    sess,
                    self.registry_url,
                    self.credentials,
                    f"repository:{image}:pull",
                )
                rqst_args["headers"].update(**self.base_hdrs)
                await self._scan_tag(sess, rqst_args, image, tag)
            await self.commit_rescan_result()
        finally:
            concurrency_sema.reset(sema_token)
            all_updates.reset(all_updates_token)

    async def _scan_image(
        self,
        sess: aiohttp.ClientSession,
        image: str,
    ) -> None:
        rqst_args = await registry_login(
            sess,
            self.registry_url,
            self.credentials,
            f"repository:{image}:pull",
        )
        rqst_args["headers"].update(**self.base_hdrs)
        tags = []
        tag_list_url: Optional[yarl.URL]
        tag_list_url = (self.registry_url / f"v2/{image}/tags/list").with_query(
            {"n": "10"},
        )
        while tag_list_url is not None:
            async with sess.get(tag_list_url, **rqst_args) as resp:
                data = json.loads(await resp.read())
                if "tags" in data:
                    # sometimes there are dangling image names in the hub.
                    tags.extend(data["tags"])
                tag_list_url = None
                next_page_link = resp.links.get("next")
                if next_page_link:
                    next_page_url = cast(yarl.URL, next_page_link["url"])
                    tag_list_url = self.registry_url.with_path(next_page_url.path).with_query(
                        next_page_url.query
                    )
        if (reporter := progress_reporter.get()) is not None:
            reporter.total_progress += len(tags)
        async with aiotools.TaskGroup() as tg:
            for tag in tags:
                tg.create_task(self._scan_tag(sess, rqst_args, image, tag))

    async def _scan_tag(
        self,
        sess: aiohttp.ClientSession,
        rqst_args: dict[str, Any],
        image: str,
        tag: str,
    ) -> None:
        manifests = {}
        async with concurrency_sema.get():
            rqst_args["headers"]["Accept"] = self.MEDIA_TYPE_DOCKER_MANIFEST_LIST
            async with sess.get(
                self.registry_url / f"v2/{image}/manifests/{tag}", **rqst_args
            ) as resp:
                if resp.status == 404:
                    # ignore missing tags
                    # (may occur after deleting an image from the docker hub)
                    return
                content_type = resp.headers["Content-Type"]
                resp.raise_for_status()
                resp_json = await resp.json()
                match content_type:
                    case self.MEDIA_TYPE_DOCKER_MANIFEST_LIST:
                        manifest_list = resp_json["manifests"]
                        request_type = self.MEDIA_TYPE_DOCKER_MANIFEST
                    case self.MEDIA_TYPE_OCI_INDEX:
                        manifest_list = [
                            item
                            for item in resp_json["manifests"]
                            if "annotations" not in item  # skip attestation manifests
                        ]
                        request_type = self.MEDIA_TYPE_OCI_MANIFEST
                    case _:
                        raise RuntimeError(
                            "The registry does not support the standard way of "
                            "listing multiarch images."
                        )
            rqst_args["headers"]["Accept"] = request_type
            for manifest in manifest_list:
                platform_arg = (
                    f"{manifest['platform']['os']}/{manifest['platform']['architecture']}"
                )
                if variant := manifest["platform"].get("variant", None):
                    platform_arg += f"/{variant}"
                architecture = manifest["platform"]["architecture"]
                architecture = arch_name_aliases.get(architecture, architecture)
                async with sess.get(
                    self.registry_url / f"v2/{image}/manifests/{manifest['digest']}", **rqst_args
                ) as resp:
                    data = await resp.json()
                config_digest = data["config"]["digest"]
                size_bytes = sum(layer["size"] for layer in data["layers"]) + data["config"]["size"]
                async with sess.get(
                    self.registry_url / f"v2/{image}/blobs/{config_digest}", **rqst_args
                ) as resp:
                    resp.raise_for_status()
                    data = json.loads(await resp.read())
                labels = {}
                if "container_config" in data:
                    raw_labels = data["container_config"].get("Labels")
                    if raw_labels:
                        labels.update(raw_labels)
                    else:
                        log.warn(
                            "label not found on image {}:{}/{}",
                            image,
                            tag,
                            architecture,
                        )
                else:
                    raw_labels = data["config"].get("Labels")
                    if raw_labels:
                        labels.update(raw_labels)
                    else:
                        log.warn(
                            "label not found on image {}:{}/{}",
                            image,
                            tag,
                            architecture,
                        )
                manifests[architecture] = {
                    "size": size_bytes,
                    "labels": labels,
                    "digest": config_digest,
                }
            await self._read_manifest(image, tag, manifests)

    async def _read_manifest(
        self,
        image: str,
        tag: str,
        manifests: dict[str, dict],
        skip_reason: Optional[str] = None,
    ) -> None:
        if not manifests:
            if not skip_reason:
                skip_reason = "missing/deleted"
            log.warning("Skipped image - {}:{} ({})", image, tag, skip_reason)
            progress_msg = f"Skipped {image}:{tag} ({skip_reason})"
            if (reporter := progress_reporter.get()) is not None:
                await reporter.update(1, message=progress_msg)
            return

        assert ImageRow.resources is not None
        for architecture, manifest in manifests.items():
            try:
                try:
                    validate_image_labels(manifest["labels"])
                except t.DataError as e:
                    match e.as_dict():
                        case str() as error_msg:
                            skip_reason = error_msg
                        case dict() as error_data:
                            skip_reason = "; ".join(
                                f"{field} {reason}" for field, reason in error_data.items()
                            )
                    continue
                except ValueError as e:
                    skip_reason = str(e)
                    continue
                if self.registry_name == "local":
                    if image.partition("/")[1] == "":
                        image = "library/" + image
                    update_key = ImageRef(
                        f"{image}:{tag}",
                        ["index.docker.io"],
                        architecture,
                    )
                else:
                    update_key = ImageRef(
                        f"{self.registry_name}/{image}:{tag}",
                        [self.registry_name],
                        architecture,
                    )
                updates = {
                    "config_digest": manifest["digest"],
                    "size_bytes": manifest["size"],
                    "labels": manifest["labels"],  # keep the original form
                }
                accels = manifest["labels"].get("ai.backend.accelerators")
                if accels:
                    updates["accels"] = accels

                resources = {  # default fallback if not defined
                    "cpu": {"min": "1", "max": None},
                    "mem": {"min": "1g", "max": None},
                }
                res_prefix = "ai.backend.resource.min."
                for k, v in filter(
                    lambda pair: pair[0].startswith(res_prefix), manifest["labels"].items()
                ):
                    res_key = k[len(res_prefix) :]
                    resources[res_key] = {"min": v}
                updates["resources"] = ImageRow.resources.type._schema.check(resources)
                all_updates.get().update({
                    update_key: updates,
                })
            except (InvalidImageName, InvalidImageTag) as e:
                skip_reason = str(e)
            finally:
                if skip_reason:
                    log.warning(
                        "Skipped image - {}:{}/{} ({})", image, tag, architecture, skip_reason
                    )
                    progress_msg = f"Skipped {image}:{tag}/{architecture} ({skip_reason})"
                else:
                    log.info(
                        "Updated image - {0}:{1}/{2} ({3})",
                        image,
                        tag,
                        architecture,
                        manifest["digest"],
                    )
                    progress_msg = f"Updated {image}:{tag}/{architecture} ({manifest['digest']})"
                if (reporter := progress_reporter.get()) is not None:
                    await reporter.update(1, message=progress_msg)

    @abstractmethod
    async def fetch_repositories(
        self,
        sess: aiohttp.ClientSession,
    ) -> AsyncIterator[str]:
        yield ""<|MERGE_RESOLUTION|>--- conflicted
+++ resolved
@@ -6,7 +6,7 @@
 from abc import ABCMeta, abstractmethod
 from contextlib import asynccontextmanager as actxmgr
 from contextvars import ContextVar
-from typing import Any, AsyncIterator, Dict, Final, Literal, Mapping, Optional, cast
+from typing import Any, AsyncIterator, Dict, Final, Mapping, Optional, cast
 
 import aiohttp
 import aiotools
@@ -71,11 +71,7 @@
 
     @actxmgr
     async def prepare_client_session(self) -> AsyncIterator[tuple[yarl.URL, aiohttp.ClientSession]]:
-<<<<<<< HEAD
-        ssl_ctx: None | Literal[False] = None  # default
-=======
         ssl_ctx: SSLContextType = None  # default
->>>>>>> d8ac38b4
         if not self.registry_info["ssl_verify"]:
             ssl_ctx = False
         connector = aiohttp.TCPConnector(ssl=ssl_ctx)
