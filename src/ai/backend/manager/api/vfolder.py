from __future__ import annotations

import asyncio
import functools
import json
import logging
import math
import stat
import uuid
from datetime import datetime
from enum import StrEnum
from pathlib import Path
from types import TracebackType
from typing import (
    TYPE_CHECKING,
    Any,
    Awaitable,
    Callable,
    Dict,
    List,
    Mapping,
    MutableMapping,
    Optional,
    Sequence,
    Tuple,
    Type,
)

import aiohttp
import aiohttp_cors
import aiotools
import attrs
import sqlalchemy as sa
import trafaret as t
from aiohttp import web

from ai.backend.common import msgpack, redis_helper
from ai.backend.common import validators as tx
from ai.backend.common.logging import BraceStyleAdapter
from ai.backend.common.types import (
    RedisConnectionInfo,
    VFolderHostPermission,
    VFolderHostPermissionMap,
    VFolderUsageMode,
)
from ai.backend.manager.models.storage import StorageSessionManager

from ..models import (
<<<<<<< HEAD
    DEAD_VFOLDER_STATUSES,
=======
    ACTIVE_USER_STATUSES,
>>>>>>> a0b04d3d
    AgentStatus,
    KernelStatus,
    UserRole,
    UserStatus,
    VFolderAccessStatus,
    VFolderCloneInfo,
    VFolderDeletionInfo,
    VFolderInvitationState,
    VFolderOperationStatus,
    VFolderOwnershipType,
    VFolderPermission,
    VFolderPermissionValidator,
    agents,
    ensure_host_permission_allowed,
    filter_host_allowed_permission,
    get_allowed_vfolder_hosts_by_group,
    get_allowed_vfolder_hosts_by_user,
    groups,
    initiate_vfolder_clone,
    initiate_vfolder_removal,
    kernels,
    keypair_resource_policies,
    keypairs,
    query_accessible_vfolders,
    query_owned_dotfiles,
    update_vfolder_status,
    users,
    verify_vfolder_name,
    vfolder_invitations,
    vfolder_permissions,
    vfolders,
)
from ..models.utils import execute_with_retry
from .auth import admin_required, auth_required, superadmin_required
from .exceptions import (
    BackendAgentError,
    GenericForbidden,
    GroupNotFound,
    InsufficientPrivilege,
    InternalServerError,
    InvalidAPIParameters,
    ObjectNotFound,
    ServerMisconfiguredError,
    TooManyVFoldersFound,
    VFolderAlreadyExists,
    VFolderCreationFailed,
    VFolderFilterStatusFailed,
    VFolderFilterStatusNotAvailable,
    VFolderNotFound,
    VFolderOperationFailed,
)
from .manager import ALL_ALLOWED, READ_ALLOWED, server_status_required
from .resource import get_watcher_info
from .utils import check_api_params, get_user_scopes

if TYPE_CHECKING:
    from .context import RootContext

log = BraceStyleAdapter(logging.getLogger(__spec__.name))  # type: ignore[name-defined]

VFolderRow = Mapping[str, Any]


async def ensure_vfolder_status(
    request: web.Request,
    perm: VFolderAccessStatus,
    folder_id: Optional[str] = None,
    folder_name: Optional[str] = None,
):
    """
    Checks if the target vfolder status is READY.
    This function should prevent user access
    while storage-proxy operations such as vfolder clone, deletion is handling.
    """

    root_ctx: RootContext = request.app["_root.context"]
    domain_name = request["user"]["domain_name"]
    user_role = request["user"]["role"]
    user_uuid = request["user"]["uuid"]

    allowed_vfolder_types = await root_ctx.shared_config.get_vfolder_types()
    if folder_id:
        vf_name_conds = vfolders.c.id == folder_id
    elif folder_name:
        vf_name_conds = vfolders.c.name == folder_name
    else:
        raise VFolderFilterStatusFailed("either vFolder id nor name not supplied")

    match perm:
        case VFolderAccessStatus.READABLE:
            available_vf_statuses = {
                VFolderOperationStatus.READY,
                VFolderOperationStatus.PERFORMING,
                VFolderOperationStatus.CLONING,
                VFolderOperationStatus.DELETE_COMPLETE,
                VFolderOperationStatus.MOUNTED,
            }
        case VFolderAccessStatus.UPDATABLE:
            # if UPDATABLE access status is requested, only READY operation status is accepted.
            available_vf_statuses = {
                VFolderOperationStatus.READY,
                VFolderOperationStatus.MOUNTED,
            }
        case VFolderAccessStatus.DELETABLE:
            # if DELETABLE access status is requested, only READY operation status is accepted.
            available_vf_statuses = {
                VFolderOperationStatus.READY,
            }
        case VFolderAccessStatus.RECOVERABLE:
            available_vf_statuses = {
                VFolderOperationStatus.DELETE_COMPLETE,
            }
        case VFolderAccessStatus.PURGABLE:
            available_vf_statuses = {
                VFolderOperationStatus.READY,
                VFolderOperationStatus.DELETE_COMPLETE,
            }
        case _:
            # Otherwise, raise VFolderFilterStatusNotAvailable()
            raise VFolderFilterStatusNotAvailable()
    async with root_ctx.db.begin_readonly() as conn:
        entries = await query_accessible_vfolders(
            conn,
            user_uuid,
            user_role=user_role,
            domain_name=domain_name,
            allowed_vfolder_types=allowed_vfolder_types,
            extra_vf_conds=vf_name_conds,
            allow_privileged_access=True,
        )
        if len(entries) == 0:
            raise VFolderFilterStatusFailed(
                f"Cannot find any folder with the given identity ({folder_id = }, {folder_name = })"
            )
        for entry in entries:
            if entry["status"] not in available_vf_statuses:
                raise VFolderFilterStatusFailed()


def vfolder_permission_required(perm: VFolderPermission):
    """
    Checks if the target vfolder exists and is either:
    - owned by the current access key, or
    - allowed accesses by the access key under the specified permission.

    The decorated handler should accept an extra argument
    which contains a dict object describing the matched VirtualFolder table row.
    """

    # FIXME: replace ... with [web.Request, VFolderRow, Any...] in the future mypy
    def _wrapper(handler: Callable[..., Awaitable[web.Response]]):
        @functools.wraps(handler)
        async def _wrapped(request: web.Request, *args, **kwargs) -> web.Response:
            root_ctx: RootContext = request.app["_root.context"]
            domain_name = request["user"]["domain_name"]
            user_role = request["user"]["role"]
            user_uuid = request["user"]["uuid"]
            folder_name = request.match_info["name"]
            allowed_vfolder_types = await root_ctx.shared_config.get_vfolder_types()
            vf_user_cond = None
            vf_group_cond = None
            if perm == VFolderPermission.READ_ONLY:
                # if READ_ONLY is requested, any permission accepts.
                invited_perm_cond = vfolder_permissions.c.permission.in_(
                    [
                        VFolderPermission.READ_ONLY,
                        VFolderPermission.READ_WRITE,
                        VFolderPermission.RW_DELETE,
                    ]
                )
                if not request["is_admin"]:
                    vf_group_cond = vfolders.c.permission.in_(
                        [
                            VFolderPermission.READ_ONLY,
                            VFolderPermission.READ_WRITE,
                            VFolderPermission.RW_DELETE,
                        ]
                    )
            elif perm == VFolderPermission.READ_WRITE:
                invited_perm_cond = vfolder_permissions.c.permission.in_(
                    [
                        VFolderPermission.READ_WRITE,
                        VFolderPermission.RW_DELETE,
                    ]
                )
                if not request["is_admin"]:
                    vf_group_cond = vfolders.c.permission.in_(
                        [
                            VFolderPermission.READ_WRITE,
                            VFolderPermission.RW_DELETE,
                        ]
                    )
            elif perm == VFolderPermission.RW_DELETE:
                # If RW_DELETE is requested, only RW_DELETE accepts.
                invited_perm_cond = vfolder_permissions.c.permission == VFolderPermission.RW_DELETE
                if not request["is_admin"]:
                    vf_group_cond = vfolders.c.permission == VFolderPermission.RW_DELETE
            else:
                # Otherwise, just compare it as-is (for future compatibility).
                invited_perm_cond = vfolder_permissions.c.permission == perm
                if not request["is_admin"]:
                    vf_group_cond = vfolders.c.permission == perm
            async with root_ctx.db.begin() as conn:
                entries = await query_accessible_vfolders(
                    conn,
                    user_uuid,
                    user_role=user_role,
                    domain_name=domain_name,
                    allowed_vfolder_types=allowed_vfolder_types,
                    extra_vf_conds=(vfolders.c.name == folder_name),
                    extra_invited_vf_conds=invited_perm_cond,
                    extra_vf_user_conds=vf_user_cond,
                    extra_vf_group_conds=vf_group_cond,
                )
                if len(entries) == 0:
                    raise VFolderNotFound("Your operation may be permission denied.")
            return await handler(request, entries[0], *args, **kwargs)

        return _wrapped

    return _wrapper


# FIXME: replace ... with [web.Request, VFolderRow, Any...] in the future mypy
def vfolder_check_exists(handler: Callable[..., Awaitable[web.Response]]):
    """
    Checks if the target vfolder exists and is owned by the current user.

    The decorated handler should accept an extra "row" argument
    which contains the matched VirtualFolder table row.
    """

    @functools.wraps(handler)
    async def _wrapped(request: web.Request, *args, **kwargs) -> web.Response:
        root_ctx: RootContext = request.app["_root.context"]
        user_uuid = request["user"]["uuid"]
        folder_name = request.match_info["name"]
        async with root_ctx.db.begin() as conn:
            j = sa.join(
                vfolders,
                vfolder_permissions,
                vfolders.c.id == vfolder_permissions.c.vfolder,
                isouter=True,
            )
            query = (
                sa.select("*")
                .select_from(j)
                .where(
                    ((vfolders.c.user == user_uuid) | (vfolder_permissions.c.user == user_uuid))
                    & (vfolders.c.name == folder_name)
                )
            )
            try:
                result = await conn.execute(query)
            except sa.exc.DataError:
                raise InvalidAPIParameters
            row = result.first()
            if row is None:
                raise VFolderNotFound()
        return await handler(request, row, *args, **kwargs)

    return _wrapped


@auth_required
@server_status_required(ALL_ALLOWED)
@check_api_params(
    t.Dict(
        {
            t.Key("name"): tx.Slug(allow_dot=True),
            t.Key("host", default=None) >> "folder_host": t.String | t.Null,
            t.Key("usage_mode", default="general"): tx.Enum(VFolderUsageMode) | t.Null,
            t.Key("permission", default="rw"): tx.Enum(VFolderPermission) | t.Null,
            tx.AliasedKey(["unmanaged_path", "unmanagedPath"], default=None): t.String | t.Null,
            tx.AliasedKey(["group", "groupId", "group_id"], default=None): (
                tx.UUID | t.String | t.Null
            ),
            t.Key("quota", default=None): tx.BinarySize | t.Null,
            t.Key("cloneable", default=False): t.Bool,
        }
    ),
)
async def create(request: web.Request, params: Any) -> web.Response:
    resp: Dict[str, Any] = {}
    root_ctx: RootContext = request.app["_root.context"]
    access_key = request["keypair"]["access_key"]
    user_role = request["user"]["role"]
    user_uuid = request["user"]["uuid"]
    resource_policy = request["keypair"]["resource_policy"]
    domain_name = request["user"]["domain_name"]
    group_id_or_name = params["group"]
    log.info(
        "VFOLDER.CREATE (email:{}, ak:{}, vf:{}, vfh:{}, umod:{}, perm:{})",
        request["user"]["email"],
        access_key,
        params["name"],
        params["folder_host"],
        params["usage_mode"].value,
        params["permission"].value,
    )
    folder_host = params["folder_host"]
    unmanaged_path = params["unmanaged_path"]
    # Check if user is trying to created unmanaged vFolder
    if unmanaged_path:
        # Approve only if user is Admin or Superadmin
        if user_role not in (UserRole.ADMIN, UserRole.SUPERADMIN):
            raise GenericForbidden("Insufficient permission")
    else:
        # Resolve host for the new virtual folder.
        if not folder_host:
            folder_host = await root_ctx.shared_config.etcd.get("volumes/default_host")
            if not folder_host:
                raise InvalidAPIParameters(
                    "You must specify the vfolder host because the default host is not configured."
                )
    allowed_vfolder_types = await root_ctx.shared_config.get_vfolder_types()
    for vf_type in allowed_vfolder_types:
        if vf_type not in ("user", "group"):
            raise ServerMisconfiguredError(
                f"Invalid vfolder type(s): {str(allowed_vfolder_types)}."
                ' Only "user" or "group" is allowed.'
            )

    if not verify_vfolder_name(params["name"]):
        raise InvalidAPIParameters(f'{params["name"]} is reserved for internal operations.')
    if params["name"].startswith(".") and params["name"] != ".local":
        if params["group"] is not None:
            raise InvalidAPIParameters("dot-prefixed vfolders cannot be a group folder.")

    async with root_ctx.db.begin() as conn:
        # Convert group name to uuid if group name is given.
        if isinstance(group_id_or_name, str):
            query = (
                sa.select([groups.c.id])
                .select_from(groups)
                .where(groups.c.domain_name == domain_name)
                .where(groups.c.name == group_id_or_name)
            )
            group_id = await conn.scalar(query)
        else:
            group_id = group_id_or_name
        if not unmanaged_path:
            await ensure_host_permission_allowed(
                conn,
                folder_host,
                allowed_vfolder_types=allowed_vfolder_types,
                user_uuid=user_uuid,
                resource_policy=resource_policy,
                domain_name=domain_name,
                group_id=group_id,
                permission=VFolderHostPermission.CREATE,
            )

        # Check resource policy's max_vfolder_count
        if resource_policy["max_vfolder_count"] > 0:
            query = sa.select([sa.func.count()]).where(
                (vfolders.c.user == user_uuid) & ~(vfolders.c.status.in_(DEAD_VFOLDER_STATUSES))
            )
            result = await conn.scalar(query)
            if result >= resource_policy["max_vfolder_count"]:
                raise InvalidAPIParameters("You cannot create more vfolders.")

        # Limit vfolder size quota if it is larger than max_vfolder_size of the resource policy.
        max_vfolder_size = resource_policy.get("max_vfolder_size", 0)
        if max_vfolder_size > 0 and (
            params["quota"] is None or params["quota"] <= 0 or params["quota"] > max_vfolder_size
        ):
            params["quota"] = max_vfolder_size

        # Prevent creation of vfolder with duplicated name.
        extra_vf_conds = [vfolders.c.name == params["name"]]
        if not unmanaged_path:
            extra_vf_conds.append(vfolders.c.host == folder_host)
        entries = await query_accessible_vfolders(
            conn,
            user_uuid,
            user_role=user_role,
            domain_name=domain_name,
            allowed_vfolder_types=allowed_vfolder_types,
            extra_vf_conds=(sa.and_(*extra_vf_conds)),
        )
        if len(entries) > 0:
            raise VFolderAlreadyExists

        # Check if group exists.
        if group_id_or_name and group_id is None:
            raise GroupNotFound
        if group_id is not None:
            if "group" not in allowed_vfolder_types:
                raise InvalidAPIParameters("group vfolder cannot be created in this host")
            if not request["is_admin"]:
                raise GenericForbidden("no permission")
            query = (
                sa.select([groups.c.id])
                .select_from(groups)
                .where(groups.c.domain_name == domain_name)
                .where(groups.c.id == group_id)
            )
            _gid = await conn.scalar(query)
            if str(_gid) != str(group_id):
                raise InvalidAPIParameters("No such group.")
        else:
            if "user" not in allowed_vfolder_types:
                raise InvalidAPIParameters("user vfolder cannot be created in this host")
        try:
            folder_id = uuid.uuid4()
            if not unmanaged_path:
                # Try to create actual only if vFolder is managed one
                async with root_ctx.storage_manager.request(
                    folder_host,
                    "POST",
                    "folder/create",
                    json={
                        "volume": root_ctx.storage_manager.split_host(folder_host)[1],
                        "vfid": str(folder_id),
                        "options": {"quota": params["quota"]},
                    },
                ):
                    pass
        except aiohttp.ClientResponseError:
            raise VFolderCreationFailed
        user_uuid = str(user_uuid) if group_id is None else None
        group_uuid = str(group_id) if group_id is not None else None
        ownership_type = "group" if group_uuid is not None else "user"
        insert_values = {
            "id": folder_id.hex,
            "name": params["name"],
            "usage_mode": params["usage_mode"],
            "permission": params["permission"],
            "last_used": None,
            "max_size": int(params["quota"] / (2**20)) if params["quota"] else None,  # in MBytes
            "host": folder_host,
            "creator": request["user"]["email"],
            "ownership_type": VFolderOwnershipType(ownership_type),
            "user": user_uuid,
            "group": group_uuid,
            "unmanaged_path": "",
            "cloneable": params["cloneable"],
            "status": VFolderOperationStatus.READY,
        }
        resp = {
            "id": folder_id.hex,
            "name": params["name"],
            "host": folder_host,
            "usage_mode": params["usage_mode"].value,
            "permission": params["permission"].value,
            "max_size": int(params["quota"] / (2**20)) if params["quota"] else None,  # in MBytes
            "creator": request["user"]["email"],
            "ownership_type": ownership_type,
            "user": user_uuid,
            "group": group_uuid,
            "cloneable": params["cloneable"],
            "status": VFolderOperationStatus.READY,
        }
        if unmanaged_path:
            insert_values.update(
                {
                    "host": "",
                    "unmanaged_path": unmanaged_path,
                }
            )
            resp["unmanaged_path"] = unmanaged_path
        query = sa.insert(vfolders, insert_values)
        try:
            result = await conn.execute(query)
        except sa.exc.DataError:
            raise InvalidAPIParameters
        assert result.rowcount == 1
    return web.json_response(resp, status=201)


@auth_required
@server_status_required(READ_ALLOWED)
@check_api_params(
    t.Dict(
        {
            t.Key("all", default=False): t.ToBool,
            tx.AliasedKey(["group_id", "groupId"], default=None): tx.UUID | t.String | t.Null,
            tx.AliasedKey(["owner_user_email", "ownerUserEmail"], default=None): t.Email | t.Null,
        }
    ),
)
async def list_folders(request: web.Request, params: Any) -> web.Response:
    resp = []
    root_ctx: RootContext = request.app["_root.context"]
    access_key = request["keypair"]["access_key"]
    domain_name = request["user"]["domain_name"]

    log.info("VFOLDER.LIST (email:{}, ak:{})", request["user"]["email"], access_key)
    entries: List[Mapping[str, Any]] | Sequence[Mapping[str, Any]]
    owner_user_uuid, owner_user_role = await get_user_scopes(request, params)
    async with root_ctx.db.begin_readonly() as conn:
        allowed_vfolder_types = await root_ctx.shared_config.get_vfolder_types()
        if params["all"]:
            raise InvalidAPIParameters("Deprecated use of 'all' option")
        else:
            extra_vf_conds = None
            if params["group_id"] is not None:
                # Note: user folders should be returned even when group_id is specified.
                extra_vf_conds = (vfolders.c.group == params["group_id"]) | (
                    vfolders.c.user.isnot(None)
                )
            entries = await query_accessible_vfolders(
                conn,
                owner_user_uuid,
                user_role=owner_user_role,
                domain_name=domain_name,
                allowed_vfolder_types=allowed_vfolder_types,
                extra_vf_conds=extra_vf_conds,
            )
        for entry in entries:
            resp.append(
                {
                    "name": entry["name"],
                    "id": entry["id"].hex,
                    "host": entry["host"],
                    "status": entry["status"],
                    "usage_mode": entry["usage_mode"].value,
                    "created_at": str(entry["created_at"]),
                    "is_owner": entry["is_owner"],
                    "permission": entry["permission"].value,
                    "user": str(entry["user"]) if entry["user"] else None,
                    "group": str(entry["group"]) if entry["group"] else None,
                    "creator": entry["creator"],
                    "user_email": entry["user_email"],
                    "group_name": entry["group_name"],
                    "ownership_type": entry["ownership_type"].value,
                    "type": entry["ownership_type"].value,  # legacy
                    "cloneable": entry["cloneable"],
                    "max_files": entry["max_files"],
                    "max_size": entry["max_size"],
                    "cur_size": entry["cur_size"],
                }
            )
    return web.json_response(resp, status=200)


@superadmin_required
@server_status_required(ALL_ALLOWED)
@check_api_params(
    t.Dict(
        {
            t.Key("id"): t.String,
        }
    ),
)
async def delete_by_id(request: web.Request, params: Any) -> web.Response:
    await ensure_vfolder_status(request, VFolderAccessStatus.DELETABLE, folder_id=params["id"])
    root_ctx: RootContext = request.app["_root.context"]

    access_key = request["keypair"]["access_key"]
    user_uuid = request["user"]["uuid"]
    domain_name = request["user"]["domain_name"]
    resource_policy = request["keypair"]["resource_policy"]
    allowed_vfolder_types = await root_ctx.shared_config.get_vfolder_types()
    log.info(
        "VFOLDER.DELETE_BY_ID (email:{}, ak:{}, vf:{})",
        request["user"]["email"],
        access_key,
        params["id"],
    )
    async with root_ctx.db.begin() as conn:
        query = (
            sa.select([vfolders.c.host]).select_from(vfolders).where(vfolders.c.id == params["id"])
        )
        folder_host = await conn.scalar(query)
        await ensure_host_permission_allowed(
            conn,
            folder_host,
            allowed_vfolder_types=allowed_vfolder_types,
            user_uuid=user_uuid,
            resource_policy=resource_policy,
            domain_name=domain_name,
            permission=VFolderHostPermission.DELETE,
        )
    folder_id = uuid.UUID(params["id"])
    await update_vfolder_status(
        root_ctx.db,
        [folder_id],
        VFolderOperationStatus.DELETE_COMPLETE,
    )
    return web.Response(status=204)


class ExposedVolumeInfoField(StrEnum):
    percentage = "percentage"
    used_bytes = "used_bytes"
    capacity_bytes = "capacity_bytes"


async def fetch_exposed_volume_fields(
    storage_manager: StorageSessionManager,
    redis_connection: RedisConnectionInfo,
    proxy_name: str,
    volume_name: str,
) -> Dict[str, int | float]:
    volume_usage = {}

    show_percentage = ExposedVolumeInfoField.percentage in storage_manager._exposed_volume_info
    show_used = ExposedVolumeInfoField.used_bytes in storage_manager._exposed_volume_info
    show_total = ExposedVolumeInfoField.capacity_bytes in storage_manager._exposed_volume_info

    if show_percentage or show_used or show_total:
        volume_usage_cache = await redis_helper.execute(
            redis_connection,
            lambda r: r.get(f"volume.usage.{proxy_name}.{volume_name}"),
        )

        if volume_usage_cache:
            volume_usage = msgpack.unpackb(volume_usage_cache)
        else:
            async with storage_manager.request(
                proxy_name,
                "GET",
                "folder/fs-usage",
                json={
                    "volume": volume_name,
                },
            ) as (_, storage_resp):
                storage_reply = await storage_resp.json()

                if show_used:
                    volume_usage["used"] = storage_reply[ExposedVolumeInfoField.used_bytes]

                if show_total:
                    volume_usage["total"] = storage_reply[ExposedVolumeInfoField.capacity_bytes]

                if show_percentage:
                    volume_usage["percentage"] = (
                        storage_reply[ExposedVolumeInfoField.used_bytes]
                        / storage_reply[ExposedVolumeInfoField.capacity_bytes]
                    ) * 100

            await redis_helper.execute(
                redis_connection,
                lambda r: r.set(
                    f"volume.usage.{proxy_name}.{volume_name}",
                    msgpack.packb(volume_usage),
                    ex=60,
                ),
            )

    return volume_usage


@auth_required
@server_status_required(READ_ALLOWED)
@check_api_params(
    t.Dict(
        {
            tx.AliasedKey(["group_id", "groupId"], default=None): tx.UUID | t.String | t.Null,
        }
    ),
)
async def list_hosts(request: web.Request, params: Any) -> web.Response:
    root_ctx: RootContext = request.app["_root.context"]
    access_key = request["keypair"]["access_key"]
    log.info(
        "VFOLDER.LIST_HOSTS (emai:{}, ak:{})",
        request["user"]["email"],
        access_key,
    )
    domain_name = request["user"]["domain_name"]
    group_id = params["group_id"]
    domain_admin = request["user"]["role"] == UserRole.ADMIN
    resource_policy = request["keypair"]["resource_policy"]
    allowed_vfolder_types = await root_ctx.shared_config.get_vfolder_types()
    async with root_ctx.db.begin() as conn:
        allowed_hosts = VFolderHostPermissionMap()
        if "user" in allowed_vfolder_types:
            allowed_hosts_by_user = await get_allowed_vfolder_hosts_by_user(
                conn, resource_policy, domain_name, request["user"]["uuid"], group_id
            )
            allowed_hosts = allowed_hosts | allowed_hosts_by_user
        if "group" in allowed_vfolder_types:
            allowed_hosts_by_group = await get_allowed_vfolder_hosts_by_group(
                conn, resource_policy, domain_name, group_id, domain_admin=domain_admin
            )
            allowed_hosts = allowed_hosts | allowed_hosts_by_group
    all_volumes = await root_ctx.storage_manager.get_all_volumes()
    all_hosts = {f"{proxy_name}:{volume_data['name']}" for proxy_name, volume_data in all_volumes}
    allowed_hosts = VFolderHostPermissionMap(
        {host: perms for host, perms in allowed_hosts.items() if host in all_hosts}
    )
    default_host = await root_ctx.shared_config.get_raw("volumes/default_host")
    if default_host not in allowed_hosts:
        default_host = None

    volume_info = {
        f"{proxy_name}:{volume_data['name']}": {
            "backend": volume_data["backend"],
            "capabilities": volume_data["capabilities"],
            "usage": await fetch_exposed_volume_fields(
                storage_manager=root_ctx.storage_manager,
                redis_connection=root_ctx.redis_stat,
                proxy_name=proxy_name,
                volume_name=volume_data["name"],
            ),
            "sftp_scaling_groups": await root_ctx.storage_manager.get_sftp_scaling_groups(
                proxy_name
            ),
        }
        for proxy_name, volume_data in all_volumes
        if f"{proxy_name}:{volume_data['name']}" in allowed_hosts
    }

    resp = {
        "default": default_host,
        "allowed": sorted(allowed_hosts),
        "volume_info": volume_info,
    }
    return web.json_response(resp, status=200)


@superadmin_required
@server_status_required(READ_ALLOWED)
async def list_all_hosts(request: web.Request) -> web.Response:
    root_ctx: RootContext = request.app["_root.context"]
    access_key = request["keypair"]["access_key"]
    log.info(
        "VFOLDER.LIST_ALL_HOSTS (email:{}, ak:{})",
        request["user"]["email"],
        access_key,
    )
    all_volumes = await root_ctx.storage_manager.get_all_volumes()
    all_hosts = {f"{proxy_name}:{volume_data['name']}" for proxy_name, volume_data in all_volumes}
    default_host = await root_ctx.shared_config.get_raw("volumes/default_host")
    if default_host not in all_hosts:
        default_host = None
    resp = {
        "default": default_host,
        "allowed": sorted(all_hosts),
    }
    return web.json_response(resp, status=200)


@superadmin_required
@server_status_required(READ_ALLOWED)
@check_api_params(
    t.Dict(
        {
            t.Key("folder_host"): t.String,
        }
    )
)
async def get_volume_perf_metric(request: web.Request, params: Any) -> web.Response:
    root_ctx: RootContext = request.app["_root.context"]
    access_key = request["keypair"]["access_key"]
    log.info(
        "VFOLDER.VOLUME_PERF_METRIC (email:{}, ak:{})",
        request["user"]["email"],
        access_key,
    )
    proxy_name, volume_name = root_ctx.storage_manager.split_host(params["folder_host"])
    async with root_ctx.storage_manager.request(
        proxy_name,
        "GET",
        "volume/performance-metric",
        json={
            "volume": volume_name,
        },
    ) as (_, storage_resp):
        storage_reply = await storage_resp.json()
    return web.json_response(storage_reply, status=200)


@auth_required
@server_status_required(READ_ALLOWED)
async def list_allowed_types(request: web.Request) -> web.Response:
    root_ctx: RootContext = request.app["_root.context"]
    access_key = request["keypair"]["access_key"]
    log.info(
        "VFOLDER.LIST_ALLOWED_TYPES (email:{}, ak:{})",
        request["user"]["email"],
        access_key,
    )
    allowed_vfolder_types = await root_ctx.shared_config.get_vfolder_types()
    return web.json_response(allowed_vfolder_types, status=200)


@auth_required
@server_status_required(READ_ALLOWED)
@vfolder_permission_required(VFolderPermission.READ_ONLY)
async def get_info(request: web.Request, row: VFolderRow) -> web.Response:
    await ensure_vfolder_status(
        request, VFolderAccessStatus.READABLE, folder_name=request.match_info["name"]
    )
    root_ctx: RootContext = request.app["_root.context"]
    resp: Dict[str, Any] = {}
    folder_name = request.match_info["name"]
    access_key = request["keypair"]["access_key"]
    log.info(
        "VFOLDER.GETINFO (email:{}, ak:{}, vf:{})",
        request["user"]["email"],
        access_key,
        folder_name,
    )
    if row["permission"] is None:
        is_owner = True
        permission = VFolderPermission.OWNER_PERM
    else:
        is_owner = row["is_owner"]
        permission = row["permission"]
    proxy_name, volume_name = root_ctx.storage_manager.split_host(row["host"])
    async with root_ctx.storage_manager.request(
        proxy_name,
        "GET",
        "folder/usage",
        json={
            "volume": volume_name,
            "vfid": str(row["id"]),
        },
    ) as (_, storage_resp):
        usage = await storage_resp.json()
    resp = {
        "name": row["name"],
        "id": row["id"].hex,
        "host": row["host"],
        "status": row["status"],
        "numFiles": usage["file_count"],  # legacy
        "num_files": usage["file_count"],
        "used_bytes": usage["used_bytes"],  # added in v20.09
        "created": str(row["created_at"]),  # legacy
        "created_at": str(row["created_at"]),
        "last_used": str(row["created_at"]),
        "user": str(row["user"]),
        "group": str(row["group"]),
        "type": "user" if row["user"] is not None else "group",
        "is_owner": is_owner,
        "permission": permission,
        "usage_mode": row["usage_mode"],
        "cloneable": row["cloneable"],
        "max_size": row["max_size"],
        "cur_size": row["cur_size"],
    }
    return web.json_response(resp, status=200)


@auth_required
@server_status_required(READ_ALLOWED)
@check_api_params(
    t.Dict(
        {
            t.Key("folder_host"): t.String,
            t.Key("id"): tx.UUID,
        }
    )
)
async def get_quota(request: web.Request, params: Any) -> web.Response:
    await ensure_vfolder_status(request, VFolderAccessStatus.READABLE, folder_id=params["id"])
    root_ctx: RootContext = request.app["_root.context"]
    proxy_name, volume_name = root_ctx.storage_manager.split_host(params["folder_host"])
    log.info(
        "VFOLDER.GET_QUOTA (email:{}, volume_name:{}, vf:{})",
        request["user"]["email"],
        volume_name,
        params["id"],
    )

    # Permission check for the requested vfolder.
    user_role = request["user"]["role"]
    user_uuid = request["user"]["uuid"]
    domain_name = request["user"]["domain_name"]
    if user_role == UserRole.SUPERADMIN:
        pass
    else:
        allowed_vfolder_types = await root_ctx.shared_config.get_vfolder_types()
        async with root_ctx.db.begin_readonly() as conn:
            extra_vf_conds = [vfolders.c.id == params["id"]]
            entries = await query_accessible_vfolders(
                conn,
                user_uuid,
                user_role=user_role,
                domain_name=domain_name,
                allowed_vfolder_types=allowed_vfolder_types,
                extra_vf_conds=(sa.and_(*extra_vf_conds)),
            )
        if len(entries) < 0:
            raise VFolderNotFound("no such accessible vfolder")

    async with root_ctx.storage_manager.request(
        proxy_name,
        "GET",
        "volume/quota",
        json={
            "volume": volume_name,
            "vfid": str(params["id"]),
        },
    ) as (_, storage_resp):
        storage_reply = await storage_resp.json()
    return web.json_response(storage_reply, status=200)


@auth_required
@server_status_required(ALL_ALLOWED)
@check_api_params(
    t.Dict(
        {
            t.Key("folder_host"): t.String,
            t.Key("id"): tx.UUID,
            t.Key("input"): t.Mapping(t.String, t.Any),
        }
    ),
)
async def update_quota(request: web.Request, params: Any) -> web.Response:
    await ensure_vfolder_status(request, VFolderAccessStatus.UPDATABLE, folder_id=params["id"])
    root_ctx: RootContext = request.app["_root.context"]
    folder_host = params["folder_host"]
    proxy_name, volume_name = root_ctx.storage_manager.split_host(folder_host)
    quota = int(params["input"]["size_bytes"])
    log.info(
        "VFOLDER.UPDATE_QUOTA (email:{}, volume_name:{}, quota:{}, vf:{})",
        request["user"]["email"],
        volume_name,
        quota,
        params["id"],
    )

    # Permission check for the requested vfolder.
    user_role = request["user"]["role"]
    user_uuid = request["user"]["uuid"]
    domain_name = request["user"]["domain_name"]
    resource_policy = request["keypair"]["resource_policy"]

    if user_role == UserRole.SUPERADMIN:
        pass
    else:
        allowed_vfolder_types = await root_ctx.shared_config.get_vfolder_types()
        async with root_ctx.db.begin_readonly() as conn:
            await ensure_host_permission_allowed(
                conn,
                folder_host,
                allowed_vfolder_types=allowed_vfolder_types,
                user_uuid=user_uuid,
                resource_policy=resource_policy,
                domain_name=domain_name,
                permission=VFolderHostPermission.MODIFY,
            )
            extra_vf_conds = [vfolders.c.id == params["id"]]
            entries = await query_accessible_vfolders(
                conn,
                user_uuid,
                user_role=user_role,
                domain_name=domain_name,
                allowed_vfolder_types=allowed_vfolder_types,
                extra_vf_conds=(sa.and_(*extra_vf_conds)),
            )
        if len(entries) < 0:
            raise VFolderNotFound("no such accessible vfolder")

    # Limit vfolder size quota if it is larger than max_vfolder_size of the resource policy.
    max_vfolder_size = resource_policy.get("max_vfolder_size", 0)
    if max_vfolder_size > 0 and (quota <= 0 or quota > max_vfolder_size):
        quota = max_vfolder_size

    async with root_ctx.storage_manager.request(
        proxy_name,
        "PATCH",
        "volume/quota",
        json={
            "volume": volume_name,
            "vfid": str(params["id"]),
            "size_bytes": quota,
        },
    ):
        pass

    # Update the quota for the vfolder in DB.
    async with root_ctx.db.begin() as conn:
        query = (
            sa.update(vfolders)
            .values(max_size=math.ceil(quota / 2**20))  # in Mbytes
            .where(vfolders.c.id == params["id"])
        )
        result = await conn.execute(query)
        assert result.rowcount == 1

    return web.json_response({"size_bytes": quota}, status=200)


@superadmin_required
@server_status_required(READ_ALLOWED)
@check_api_params(
    t.Dict(
        {
            t.Key("folder_host"): t.String,
            t.Key("id"): tx.UUID,
        }
    )
)
async def get_usage(request: web.Request, params: Any) -> web.Response:
    await ensure_vfolder_status(request, VFolderAccessStatus.READABLE, folder_id=params["id"])
    root_ctx: RootContext = request.app["_root.context"]
    proxy_name, volume_name = root_ctx.storage_manager.split_host(params["folder_host"])
    log.info(
        "VFOLDER.GET_USAGE (email:{}, volume_name:{}, vf:{})",
        request["user"]["email"],
        volume_name,
        params["id"],
    )
    async with root_ctx.storage_manager.request(
        proxy_name,
        "GET",
        "folder/usage",
        json={
            "volume": volume_name,
            "vfid": str(params["id"]),
        },
    ) as (_, storage_resp):
        usage = await storage_resp.json()
    return web.json_response(usage, status=200)


@superadmin_required
@server_status_required(READ_ALLOWED)
@check_api_params(
    t.Dict(
        {
            t.Key("folder_host"): t.String,
            t.Key("id"): tx.UUID,
        }
    )
)
async def get_used_bytes(request: web.Request, params: Any) -> web.Response:
    await ensure_vfolder_status(request, VFolderAccessStatus.READABLE, folder_id=params["id"])
    root_ctx: RootContext = request.app["_root.context"]
    proxy_name, volume_name = root_ctx.storage_manager.split_host(params["folder_host"])
    log.info("VFOLDER.GET_USED_BYTES (volume_name:{}, vf:{})", volume_name, params["id"])
    async with root_ctx.storage_manager.request(
        proxy_name,
        "GET",
        "folder/used-bytes",
        json={
            "volume": volume_name,
            "vfid": str(params["id"]),
        },
    ) as (_, storage_resp):
        usage = await storage_resp.json()
    return web.json_response(usage, status=200)


@auth_required
@server_status_required(ALL_ALLOWED)
@vfolder_permission_required(VFolderPermission.OWNER_PERM)
@check_api_params(
    t.Dict(
        {
            t.Key("new_name"): tx.Slug(allow_dot=True),
        }
    )
)
async def rename_vfolder(request: web.Request, params: Any, row: VFolderRow) -> web.Response:
    await ensure_vfolder_status(
        request, VFolderAccessStatus.UPDATABLE, folder_name=request.match_info["name"]
    )
    root_ctx: RootContext = request.app["_root.context"]
    old_name = request.match_info["name"]
    access_key = request["keypair"]["access_key"]
    domain_name = request["user"]["domain_name"]
    user_role = request["user"]["role"]
    user_uuid = request["user"]["uuid"]
    resource_policy = request["keypair"]["resource_policy"]
    new_name = params["new_name"]
    allowed_vfolder_types = await root_ctx.shared_config.get_vfolder_types()
    log.info(
        "VFOLDER.RENAME (email:{}, ak:{}, vf.old:{}, vf.new:{})",
        request["user"]["email"],
        access_key,
        old_name,
        new_name,
    )
    async with root_ctx.db.begin() as conn:
        entries = await query_accessible_vfolders(
            conn,
            user_uuid,
            user_role=user_role,
            domain_name=domain_name,
            allowed_vfolder_types=allowed_vfolder_types,
        )
        for entry in entries:
            if entry["name"] == new_name:
                raise InvalidAPIParameters(
                    "One of your accessible vfolders already has the name you requested."
                )
        for entry in entries:
            if entry["name"] == old_name:
                if not entry["is_owner"]:
                    raise InvalidAPIParameters(
                        "Cannot change the name of a vfolder that is not owned by myself."
                    )
                await ensure_host_permission_allowed(
                    conn,
                    entry["host"],
                    allowed_vfolder_types=allowed_vfolder_types,
                    user_uuid=user_uuid,
                    resource_policy=resource_policy,
                    domain_name=domain_name,
                    permission=VFolderHostPermission.MODIFY,
                )
                query = (
                    sa.update(vfolders).values(name=new_name).where(vfolders.c.id == entry["id"])
                )
                await conn.execute(query)
                break
    return web.Response(status=201)


@auth_required
@server_status_required(ALL_ALLOWED)
@vfolder_permission_required(VFolderPermission.OWNER_PERM)
@check_api_params(
    t.Dict(
        {
            t.Key("cloneable", default=None): t.Bool | t.Null,
            t.Key("permission", default=None): tx.Enum(VFolderPermission) | t.Null,
        }
    )
)
async def update_vfolder_options(
    request: web.Request, params: Any, row: VFolderRow
) -> web.Response:
    await ensure_vfolder_status(
        request, VFolderAccessStatus.UPDATABLE, folder_name=request.match_info["name"]
    )
    root_ctx: RootContext = request.app["_root.context"]
    user_uuid = request["user"]["uuid"]
    domain_name = request["user"]["domain_name"]
    resource_policy = request["keypair"]["resource_policy"]
    allowed_vfolder_types = await root_ctx.shared_config.get_vfolder_types()
    async with root_ctx.db.begin_readonly() as conn:
        query = sa.select([vfolders.c.host]).select_from(vfolders).where(vfolders.c.id == row["id"])
        folder_host = await conn.scalar(query)
        await ensure_host_permission_allowed(
            conn,
            folder_host,
            allowed_vfolder_types=allowed_vfolder_types,
            user_uuid=user_uuid,
            resource_policy=resource_policy,
            domain_name=domain_name,
            permission=VFolderHostPermission.MODIFY,
        )

    updated_fields = {}
    if params["cloneable"] is not None and params["cloneable"] != row["cloneable"]:
        updated_fields["cloneable"] = params["cloneable"]
    if params["permission"] is not None and params["permission"] != row["permission"]:
        updated_fields["permission"] = params["permission"]
    if not row["is_owner"]:
        raise InvalidAPIParameters(
            "Cannot change the options of a vfolder that is not owned by myself."
        )

    if len(updated_fields) > 0:
        async with root_ctx.db.begin() as conn:
            query = sa.update(vfolders).values(**updated_fields).where(vfolders.c.id == row["id"])
            await conn.execute(query)
    return web.Response(status=201)


@auth_required
@server_status_required(READ_ALLOWED)
@vfolder_permission_required(VFolderPermission.READ_WRITE)
@check_api_params(
    t.Dict(
        {
            t.Key("path"): t.String,
            t.Key("parents", default=True): t.ToBool,
            t.Key("exist_ok", default=False): t.ToBool,
        }
    )
)
async def mkdir(request: web.Request, params: Any, row: VFolderRow) -> web.Response:
    await ensure_vfolder_status(
        request, VFolderAccessStatus.UPDATABLE, folder_name=request.match_info["name"]
    )
    root_ctx: RootContext = request.app["_root.context"]
    folder_name = request.match_info["name"]
    access_key = request["keypair"]["access_key"]
    log.info(
        "VFOLDER.MKDIR (email:{}, ak:{}, vf:{}, path:{})",
        request["user"]["email"],
        access_key,
        folder_name,
        params["path"],
    )
    proxy_name, volume_name = root_ctx.storage_manager.split_host(row["host"])
    async with root_ctx.storage_manager.request(
        proxy_name,
        "POST",
        "folder/file/mkdir",
        json={
            "volume": volume_name,
            "vfid": str(row["id"]),
            "relpath": params["path"],
            "parents": params["parents"],
            "exist_ok": params["exist_ok"],
        },
    ):
        pass
    return web.Response(status=201)


@auth_required
@server_status_required(READ_ALLOWED)
@vfolder_permission_required(VFolderPermission.READ_ONLY)
@check_api_params(
    t.Dict(
        {
            tx.AliasedKey(["path", "file"]): t.String,
            t.Key("archive", default=False): t.ToBool,
        }
    )
)
async def create_download_session(
    request: web.Request, params: Any, row: VFolderRow
) -> web.Response:
    await ensure_vfolder_status(
        request, VFolderAccessStatus.UPDATABLE, folder_name=request.match_info["name"]
    )
    root_ctx: RootContext = request.app["_root.context"]
    log_fmt = "VFOLDER.CREATE_DOWNLOAD_SESSION(email:{}, ak:{}, vf:{}, path:{})"
    log_args = (
        request["user"]["email"],
        request["keypair"]["access_key"],
        row["name"],
        params["path"],
    )
    log.info(log_fmt, *log_args)
    unmanaged_path = row["unmanaged_path"]
    user_uuid = request["user"]["uuid"]
    folder_host = row["host"]
    domain_name = request["user"]["domain_name"]
    resource_policy = request["keypair"]["resource_policy"]
    allowed_vfolder_types = await root_ctx.shared_config.get_vfolder_types()
    async with root_ctx.db.begin_readonly() as conn:
        await ensure_host_permission_allowed(
            conn,
            folder_host,
            allowed_vfolder_types=allowed_vfolder_types,
            user_uuid=user_uuid,
            resource_policy=resource_policy,
            domain_name=domain_name,
            permission=VFolderHostPermission.DOWNLOAD_FILE,
        )
    proxy_name, volume_name = root_ctx.storage_manager.split_host(folder_host)
    async with root_ctx.storage_manager.request(
        proxy_name,
        "POST",
        "folder/file/download",
        json={
            "volume": volume_name,
            "vfid": str(row["id"]),
            "relpath": params["path"],
            "archive": params["archive"],
            "unmanaged_path": unmanaged_path if unmanaged_path else None,
        },
    ) as (client_api_url, storage_resp):
        storage_reply = await storage_resp.json()
        resp = {
            "token": storage_reply["token"],
            "url": str(client_api_url / "download"),
        }
    return web.json_response(resp, status=200)


@auth_required
@server_status_required(READ_ALLOWED)
@vfolder_permission_required(VFolderPermission.READ_WRITE)
@check_api_params(
    t.Dict(
        {
            t.Key("path"): t.String,
            t.Key("size"): t.ToInt,
        }
    )
)
async def create_upload_session(request: web.Request, params: Any, row: VFolderRow) -> web.Response:
    await ensure_vfolder_status(
        request, VFolderAccessStatus.UPDATABLE, folder_name=request.match_info["name"]
    )
    root_ctx: RootContext = request.app["_root.context"]
    folder_name = request.match_info["name"]
    access_key = request["keypair"]["access_key"]
    log_fmt = "VFOLDER.CREATE_UPLOAD_SESSION (email:{}, ak:{}, vf:{}, path:{})"
    log_args = (request["user"]["email"], access_key, folder_name, params["path"])
    log.info(log_fmt, *log_args)
    user_uuid = request["user"]["uuid"]
    domain_name = request["user"]["domain_name"]
    folder_host = row["host"]
    resource_policy = request["keypair"]["resource_policy"]
    allowed_vfolder_types = await root_ctx.shared_config.get_vfolder_types()
    async with root_ctx.db.begin_readonly() as conn:
        await ensure_host_permission_allowed(
            conn,
            folder_host,
            allowed_vfolder_types=allowed_vfolder_types,
            user_uuid=user_uuid,
            resource_policy=resource_policy,
            domain_name=domain_name,
            permission=VFolderHostPermission.UPLOAD_FILE,
        )
    proxy_name, volume_name = root_ctx.storage_manager.split_host(folder_host)
    async with root_ctx.storage_manager.request(
        proxy_name,
        "POST",
        "folder/file/upload",
        json={
            "volume": volume_name,
            "vfid": str(row["id"]),
            "relpath": params["path"],
            "size": params["size"],
        },
    ) as (client_api_url, storage_resp):
        storage_reply = await storage_resp.json()
        resp = {
            "token": storage_reply["token"],
            "url": str(client_api_url / "upload"),
        }
    return web.json_response(resp, status=200)


@auth_required
@server_status_required(READ_ALLOWED)
@vfolder_permission_required(VFolderPermission.READ_WRITE)
@check_api_params(
    t.Dict(
        {
            t.Key("target_path"): t.String,
            t.Key("new_name"): t.String,
            t.Key("is_dir", default=False): t.ToBool,  # ignored since 22.03
        }
    )
)
async def rename_file(request: web.Request, params: Any, row: VFolderRow) -> web.Response:
    await ensure_vfolder_status(
        request, VFolderAccessStatus.UPDATABLE, folder_name=request.match_info["name"]
    )
    root_ctx: RootContext = request.app["_root.context"]
    folder_name = request.match_info["name"]
    access_key = request["keypair"]["access_key"]
    user_uuid = request["user"]["uuid"]
    domain_name = request["user"]["domain_name"]
    folder_host = row["host"]
    resource_policy = request["keypair"]["resource_policy"]
    allowed_vfolder_types = await root_ctx.shared_config.get_vfolder_types()
    async with root_ctx.db.begin_readonly() as conn:
        await ensure_host_permission_allowed(
            conn,
            folder_host,
            allowed_vfolder_types=allowed_vfolder_types,
            user_uuid=user_uuid,
            resource_policy=resource_policy,
            domain_name=domain_name,
            permission=VFolderHostPermission.MODIFY,
        )
    log.info(
        "VFOLDER.RENAME_FILE (email:{}, ak:{}, vf:{}, target_path:{}, new_name:{})",
        request["user"]["email"],
        access_key,
        folder_name,
        params["target_path"],
        params["new_name"],
    )
    proxy_name, volume_name = root_ctx.storage_manager.split_host(folder_host)
    async with root_ctx.storage_manager.request(
        proxy_name,
        "POST",
        "folder/file/rename",
        json={
            "volume": volume_name,
            "vfid": str(row["id"]),
            "relpath": params["target_path"],
            "new_name": params["new_name"],
        },
    ):
        pass
    return web.json_response({}, status=200)


@auth_required
@server_status_required(READ_ALLOWED)
@vfolder_permission_required(VFolderPermission.READ_WRITE)
@check_api_params(
    t.Dict(
        {
            t.Key("src"): t.String,
            t.Key("dst"): t.String,
        }
    )
)
async def move_file(request: web.Request, params: Any, row: VFolderRow) -> web.Response:
    await ensure_vfolder_status(
        request, VFolderAccessStatus.UPDATABLE, folder_name=request.match_info["name"]
    )
    root_ctx: RootContext = request.app["_root.context"]
    folder_name = request.match_info["name"]
    access_key = request["keypair"]["access_key"]
    log.info(
        "VFOLDER.MOVE_FILE (email:{}, ak:{}, vf:{}, src:{}, dst:{})",
        request["user"]["email"],
        access_key,
        folder_name,
        params["src"],
        params["dst"],
    )
    proxy_name, volume_name = root_ctx.storage_manager.split_host(row["host"])
    async with root_ctx.storage_manager.request(
        proxy_name,
        "POST",
        "folder/file/move",
        json={
            "volume": volume_name,
            "vfid": str(row["id"]),
            "src_relpath": params["src"],
            "dst_relpath": params["dst"],
        },
    ):
        pass
    return web.json_response({}, status=200)


@auth_required
@server_status_required(READ_ALLOWED)
@vfolder_permission_required(VFolderPermission.READ_WRITE)
@check_api_params(
    t.Dict(
        {
            t.Key("files"): t.List(t.String),
            t.Key("recursive", default=False): t.ToBool,
        }
    )
)
async def delete_files(request: web.Request, params: Any, row: VFolderRow) -> web.Response:
    await ensure_vfolder_status(
        request, VFolderAccessStatus.UPDATABLE, folder_name=request.match_info["name"]
    )
    root_ctx: RootContext = request.app["_root.context"]
    folder_name = request.match_info["name"]
    access_key = request["keypair"]["access_key"]
    recursive = params["recursive"]
    log.info(
        "VFOLDER.DELETE_FILES (email:{}, ak:{}, vf:{}, path:{}, recursive:{})",
        request["user"]["email"],
        access_key,
        folder_name,
        params["files"],
        recursive,
    )
    proxy_name, volume_name = root_ctx.storage_manager.split_host(row["host"])
    async with root_ctx.storage_manager.request(
        proxy_name,
        "POST",
        "folder/file/delete",
        json={
            "volume": volume_name,
            "vfid": str(row["id"]),
            "relpaths": params["files"],
            "recursive": recursive,
        },
    ):
        pass
    return web.json_response({}, status=200)


@auth_required
@server_status_required(READ_ALLOWED)
@vfolder_permission_required(VFolderPermission.READ_ONLY)
@check_api_params(
    t.Dict(
        {
            t.Key("path", default=""): t.String(allow_blank=True),
        }
    )
)
async def list_files(request: web.Request, params: Any, row: VFolderRow) -> web.Response:
    await ensure_vfolder_status(
        request, VFolderAccessStatus.READABLE, folder_name=request.match_info["name"]
    )
    root_ctx: RootContext = request.app["_root.context"]
    folder_name = request.match_info["name"]
    access_key = request["keypair"]["access_key"]
    log.info(
        "VFOLDER.LIST_FILES (email:{}, ak:{}, vf:{}, path:{})",
        request["user"]["email"],
        access_key,
        folder_name,
        params["path"],
    )
    proxy_name, volume_name = root_ctx.storage_manager.split_host(row["host"])
    async with root_ctx.storage_manager.request(
        proxy_name,
        "POST",
        "folder/file/list",
        json={
            "volume": volume_name,
            "vfid": str(row["id"]),
            "relpath": params["path"],
        },
    ) as (_, storage_resp):
        result = await storage_resp.json()
        resp = {
            "items": [
                {
                    "name": item["name"],
                    "type": item["type"],
                    "size": item["stat"]["size"],  # humanize?
                    "mode": oct(item["stat"]["mode"])[2:][-3:],
                    "created": item["stat"]["created"],
                    "modified": item["stat"]["modified"],
                }
                for item in result["items"]
            ],
            "files": json.dumps(
                [  # for legacy (to be removed in 21.03)
                    {
                        "filename": item["name"],
                        "size": item["stat"]["size"],
                        "mode": stat.filemode(item["stat"]["mode"]),
                        "ctime": datetime.fromisoformat(item["stat"]["created"]).timestamp(),
                        "atime": 0,
                        "mtime": datetime.fromisoformat(item["stat"]["modified"]).timestamp(),
                    }
                    for item in result["items"]
                ]
            ),
        }
    return web.json_response(resp, status=200)


@auth_required
@server_status_required(READ_ALLOWED)
async def list_sent_invitations(request: web.Request) -> web.Response:
    root_ctx: RootContext = request.app["_root.context"]
    access_key = request["keypair"]["access_key"]
    log.info(
        "VFOLDER.LIST_SENT_INVITATIONS (email:{}, ak:{})",
        request["user"]["email"],
        access_key,
    )
    async with root_ctx.db.begin() as conn:
        j = sa.join(vfolders, vfolder_invitations, vfolders.c.id == vfolder_invitations.c.vfolder)
        query = (
            sa.select([vfolder_invitations, vfolders.c.name])
            .select_from(j)
            .where(
                (vfolder_invitations.c.inviter == request["user"]["email"])
                & (vfolder_invitations.c.state == VFolderInvitationState.PENDING),
            )
        )
        result = await conn.execute(query)
        invitations = result.fetchall()
    invs_info = []
    for inv in invitations:
        invs_info.append(
            {
                "id": str(inv.id),
                "inviter": inv.inviter,
                "invitee": inv.invitee,
                "perm": inv.permission,
                "state": inv.state.value,
                "created_at": str(inv.created_at),
                "modified_at": str(inv.modified_at),
                "vfolder_id": str(inv.vfolder),
                "vfolder_name": inv.name,
            }
        )
    resp = {"invitations": invs_info}
    return web.json_response(resp, status=200)


@auth_required
@server_status_required(ALL_ALLOWED)
@check_api_params(
    t.Dict(
        {
            tx.AliasedKey(["perm", "permission"]): VFolderPermissionValidator,
        }
    ),
)
async def update_invitation(request: web.Request, params: Any) -> web.Response:
    """
    Update sent invitation's permission. Other fields are not allowed to be updated.
    """
    root_ctx: RootContext = request.app["_root.context"]
    access_key = request["keypair"]["access_key"]
    inv_id = request.match_info["inv_id"]
    perm = params["perm"]
    log.info(
        "VFOLDER.UPDATE_INVITATION (email:{}, ak:{}, inv:{})",
        request["user"]["email"],
        access_key,
        inv_id,
    )
    async with root_ctx.db.begin() as conn:
        query = (
            sa.update(vfolder_invitations)
            .values(permission=perm)
            .where(
                (vfolder_invitations.c.id == inv_id)
                & (vfolder_invitations.c.inviter == request["user"]["email"])
                & (vfolder_invitations.c.state == VFolderInvitationState.PENDING),
            )
        )
        await conn.execute(query)
    resp = {"msg": f"vfolder invitation updated: {inv_id}."}
    return web.json_response(resp, status=200)


@auth_required
@server_status_required(ALL_ALLOWED)
@check_api_params(
    t.Dict(
        {
            tx.AliasedKey(["perm", "permission"], default="rw"): VFolderPermissionValidator,
            tx.AliasedKey(["emails", "user_ids", "userIDs"]): t.List(t.String),
        }
    ),
)
async def invite(request: web.Request, params: Any) -> web.Response:
    await ensure_vfolder_status(
        request, VFolderAccessStatus.UPDATABLE, folder_name=request.match_info["name"]
    )
    root_ctx: RootContext = request.app["_root.context"]
    folder_name = request.match_info["name"]
    access_key = request["keypair"]["access_key"]
    user_uuid = request["user"]["uuid"]
    perm = params["perm"]
    invitee_emails = params["emails"]
    log.info(
        "VFOLDER.INVITE (email:{}, ak:{}, vf:{}, inv.users:{})",
        request["user"]["email"],
        access_key,
        folder_name,
        ",".join(invitee_emails),
    )
    domain_name = request["user"]["domain_name"]
    resource_policy = request["keypair"]["resource_policy"]
    if folder_name.startswith("."):
        raise GenericForbidden("Cannot share private dot-prefixed vfolders.")
    async with root_ctx.db.begin_readonly() as conn:
        # Get virtual folder.
        query = (
            sa.select("*")
            .select_from(vfolders)
            .where((vfolders.c.user == user_uuid) & (vfolders.c.name == folder_name))
        )
        try:
            result = await conn.execute(query)
        except sa.exc.DataError:
            raise InvalidAPIParameters
        vf = result.first()
        if vf is None:
            raise VFolderNotFound()
        folder_host = vf.host
        allowed_vfolder_types = await root_ctx.shared_config.get_vfolder_types()
        await ensure_host_permission_allowed(
            conn,
            folder_host,
            allowed_vfolder_types=allowed_vfolder_types,
            user_uuid=user_uuid,
            resource_policy=resource_policy,
            domain_name=domain_name,
            permission=VFolderHostPermission.INVITE_OTHERS,
        )
    async with root_ctx.db.begin() as conn:
        # Get invited user's keypairs except vfolder owner.
        # Add filter on keypair in `ACTIVE` status
        query = (
            sa.select([keypairs.c.user_id, keypairs.c.user])
            .select_from(keypairs)
            .where(
                (keypairs.c.user_id.in_(invitee_emails))
                & (keypairs.c.user_id != request["user"]["email"])
                & (keypairs.c.is_active.is_(True))
            )
        )
        try:
            result = await conn.execute(query)
        except sa.exc.DataError:
            raise InvalidAPIParameters
        kps = result.fetchall()
        if len(kps) < 1:
            raise ObjectNotFound(object_name="vfolder invitation")

        # Prevent inviting user who already share the target folder.
        invitee_uuids = [kp.user for kp in kps]
        j = sa.join(vfolders, vfolder_permissions, vfolders.c.id == vfolder_permissions.c.vfolder)
        query = (
            sa.select([sa.func.count()])
            .select_from(j)
            .where(
                (vfolders.c.user.in_(invitee_uuids) | vfolder_permissions.c.user.in_(invitee_uuids))
                & (vfolders.c.name == folder_name),
            )
        )
        result = await conn.execute(query)
        if result.scalar() > 0:
            raise VFolderAlreadyExists

        # Create invitation.
        invitees = [kp.user_id for kp in kps]
        invited_ids = []
        for invitee in set(invitees):
            inviter = request["user"]["id"]
            # Do not create invitation if already exists.
            query = (
                sa.select([sa.func.count()])
                .select_from(vfolder_invitations)
                .where(
                    (vfolder_invitations.c.inviter == inviter)
                    & (vfolder_invitations.c.invitee == invitee)
                    & (vfolder_invitations.c.vfolder == vf.id)
                    & (vfolder_invitations.c.state == VFolderInvitationState.PENDING),
                )
            )
            result = await conn.execute(query)
            if result.scalar() > 0:
                continue

            # TODO: insert multiple values with one query.
            #       insert().values([{}, {}, ...]) does not work:
            #       sqlalchemy.exc.CompileError: The 'default' dialect with current
            #       database version settings does not support in-place multirow
            #       inserts.
            query = sa.insert(
                vfolder_invitations,
                {
                    "id": uuid.uuid4().hex,
                    "permission": perm,
                    "vfolder": vf.id,
                    "inviter": inviter,
                    "invitee": invitee,
                    "state": VFolderInvitationState.PENDING,
                },
            )
            try:
                await conn.execute(query)
                invited_ids.append(invitee)
            except sa.exc.DataError:
                pass
    resp = {"invited_ids": invited_ids}
    return web.json_response(resp, status=201)


@auth_required
@server_status_required(READ_ALLOWED)
async def invitations(request: web.Request) -> web.Response:
    root_ctx: RootContext = request.app["_root.context"]
    access_key = request["keypair"]["access_key"]
    log.info(
        "VFOLDER.INVITATIONS (email:{}, ak:{})",
        request["user"]["email"],
        access_key,
    )
    async with root_ctx.db.begin() as conn:
        j = sa.join(vfolders, vfolder_invitations, vfolders.c.id == vfolder_invitations.c.vfolder)
        query = (
            sa.select([vfolder_invitations, vfolders.c.name])
            .select_from(j)
            .where(
                (vfolder_invitations.c.invitee == request["user"]["id"])
                & (vfolder_invitations.c.state == VFolderInvitationState.PENDING),
            )
        )
        result = await conn.execute(query)
        invitations = result.fetchall()
    invs_info = []
    for inv in invitations:
        invs_info.append(
            {
                "id": str(inv.id),
                "inviter": inv.inviter,
                "invitee": inv.invitee,
                "perm": inv.permission,
                "state": inv.state,
                "created_at": str(inv.created_at),
                "modified_at": str(inv.modified_at),
                "vfolder_id": str(inv.vfolder),
                "vfolder_name": inv.name,
            }
        )
    resp = {"invitations": invs_info}
    return web.json_response(resp, status=200)


@auth_required
@server_status_required(ALL_ALLOWED)
@check_api_params(
    t.Dict(
        {
            t.Key("inv_id"): t.String,
        }
    ),
)
async def accept_invitation(request: web.Request, params: Any) -> web.Response:
    """Accept invitation by invitee.

    * `inv_ak` parameter is removed from 19.06 since virtual folder's ownership is
    moved from keypair to a user or a group.

    :param inv_id: ID of vfolder_invitations row.
    """
    root_ctx: RootContext = request.app["_root.context"]
    access_key = request["keypair"]["access_key"]
    user_uuid = request["user"]["uuid"]
    inv_id = params["inv_id"]
    log.info(
        "VFOLDER.ACCEPT_INVITATION (email:{}, ak:{}, inv:{})",
        request["user"]["email"],
        access_key,
        inv_id,
    )
    async with root_ctx.db.begin() as conn:
        # Get invitation.
        query = (
            sa.select([vfolder_invitations])
            .select_from(vfolder_invitations)
            .where(
                (vfolder_invitations.c.id == inv_id)
                & (vfolder_invitations.c.state == VFolderInvitationState.PENDING),
            )
        )
        result = await conn.execute(query)
        invitation = result.first()
        if invitation is None:
            raise ObjectNotFound(object_name="vfolder invitation")

        # Get target virtual folder.
        query = (
            sa.select([vfolders.c.name])
            .select_from(vfolders)
            .where(vfolders.c.id == invitation.vfolder)
        )
        result = await conn.execute(query)
        target_vfolder = result.first()
        if target_vfolder is None:
            raise VFolderNotFound

        # Prevent accepting vfolder with duplicated name.
        j = sa.join(
            vfolders,
            vfolder_permissions,
            vfolders.c.id == vfolder_permissions.c.vfolder,
            isouter=True,
        )
        query = (
            sa.select([sa.func.count()])
            .select_from(j)
            .where(
                ((vfolders.c.user == user_uuid) | (vfolder_permissions.c.user == user_uuid))
                & (vfolders.c.name == target_vfolder.name),
            )
        )
        result = await conn.execute(query)
        if result.scalar() > 0:
            raise VFolderAlreadyExists

        # Create permission relation between the vfolder and the invitee.
        query = sa.insert(
            vfolder_permissions,
            {
                "permission": VFolderPermission(invitation.permission),
                "vfolder": invitation.vfolder,
                "user": user_uuid,
            },
        )
        await conn.execute(query)

        # Clear used invitation.
        query = (
            sa.update(vfolder_invitations)
            .where(vfolder_invitations.c.id == inv_id)
            .values(state=VFolderInvitationState.ACCEPTED)
        )
        await conn.execute(query)
    return web.json_response({})


@auth_required
@server_status_required(ALL_ALLOWED)
@check_api_params(
    t.Dict(
        {
            t.Key("inv_id"): t.String,
        }
    )
)
async def delete_invitation(request: web.Request, params: Any) -> web.Response:
    root_ctx: RootContext = request.app["_root.context"]
    access_key = request["keypair"]["access_key"]
    request_email = request["user"]["email"]
    inv_id = params["inv_id"]
    log.info(
        "VFOLDER.DELETE_INVITATION (email:{}, ak:{}, inv:{})",
        request["user"]["email"],
        access_key,
        inv_id,
    )
    try:
        async with root_ctx.db.begin() as conn:
            query = (
                sa.select(
                    [
                        vfolder_invitations.c.inviter,
                        vfolder_invitations.c.invitee,
                    ]
                )
                .select_from(vfolder_invitations)
                .where(
                    (vfolder_invitations.c.id == inv_id)
                    & (vfolder_invitations.c.state == VFolderInvitationState.PENDING),
                )
            )
            result = await conn.execute(query)
            row = result.first()
            if row is None:
                raise ObjectNotFound(object_name="vfolder invitation")
            if request_email == row.inviter:
                state = VFolderInvitationState.CANCELED
            elif request_email == row.invitee:
                state = VFolderInvitationState.REJECTED
            else:
                raise GenericForbidden("Cannot change other user's invitaiton")
            query = (
                sa.update(vfolder_invitations)
                .values(state=state)
                .where(vfolder_invitations.c.id == inv_id)
            )
            await conn.execute(query)
    except sa.exc.IntegrityError as e:
        raise InternalServerError(f"integrity error: {e}")
    except (asyncio.CancelledError, asyncio.TimeoutError):
        raise
    except Exception as e:
        raise InternalServerError(f"unexpected error: {e}")
    return web.json_response({})


@admin_required
@server_status_required(ALL_ALLOWED)
@check_api_params(
    t.Dict(
        {
            t.Key("permission", default="rw"): VFolderPermissionValidator,
            t.Key("emails"): t.List(t.String),
        }
    ),
)
async def share(request: web.Request, params: Any) -> web.Response:
    await ensure_vfolder_status(
        request, VFolderAccessStatus.UPDATABLE, folder_name=request.match_info["name"]
    )
    """
    Share a group folder to users with overriding permission.

    This will create vfolder_permission(s) relation directly without
    creating invitation(s). Only group-type vfolders are allowed to
    be shared directly.
    """
    root_ctx: RootContext = request.app["_root.context"]
    access_key = request["keypair"]["access_key"]
    folder_name = request.match_info["name"]
    log.info(
        "VFOLDER.SHARE (email:{}, ak:{}, vf:{}, perm:{}, users:{})",
        request["user"]["email"],
        access_key,
        folder_name,
        params["permission"],
        ",".join(params["emails"]),
    )
    user_uuid = request["user"]["uuid"]
    domain_name = request["user"]["domain_name"]
    resource_policy = request["keypair"]["resource_policy"]
    async with root_ctx.db.begin() as conn:
        from ..models import association_groups_users as agus

        # Get the group-type virtual folder.
        query = (
            sa.select([vfolders.c.id, vfolders.c.host, vfolders.c.ownership_type, vfolders.c.group])
            .select_from(vfolders)
            .where(
                (vfolders.c.ownership_type == VFolderOwnershipType.GROUP)
                & (vfolders.c.name == folder_name),
            )
        )
        result = await conn.execute(query)
        vf_infos = result.fetchall()
        if len(vf_infos) < 1:
            raise VFolderNotFound("Only project folders are directly sharable.")
        if len(vf_infos) > 1:
            raise InternalServerError(f"Multiple project folders found: {folder_name}")
        vf_info = vf_infos[0]
        allowed_vfolder_types = await root_ctx.shared_config.get_vfolder_types()
        await ensure_host_permission_allowed(
            conn,
            vf_info["host"],
            allowed_vfolder_types=allowed_vfolder_types,
            user_uuid=user_uuid,
            resource_policy=resource_policy,
            domain_name=domain_name,
            permission=VFolderHostPermission.SET_USER_PERM,
        )

        # Convert users' emails to uuids and check if user belong to the group of vfolder.
        j = users.join(agus, users.c.uuid == agus.c.user_id)
        query = (
            sa.select([users.c.uuid, users.c.email])
            .select_from(j)
            .where(
                (users.c.email.in_(params["emails"]))
                & (users.c.email != request["user"]["email"])
                & (agus.c.group_id == vf_info["group"])
                & (users.c.status == ACTIVE_USER_STATUSES),
            )
        )
        result = await conn.execute(query)
        user_info = result.fetchall()
        users_to_share = [u["uuid"] for u in user_info]
        emails_to_share = [u["email"] for u in user_info]
        if len(user_info) < 1:
            raise ObjectNotFound(object_name="user")
        if len(user_info) < len(params["emails"]):
            users_not_in_vfolder_group = list(set(params["emails"]) - set(emails_to_share))
            raise ObjectNotFound(
                (
                    "Some users do not belong to folder's group:"
                    f" {','.join(users_not_in_vfolder_group)}"
                ),
                object_name="user",
            )

        # Do not share to users who have already been shared the folder.
        query = (
            sa.select([vfolder_permissions.c.user])
            .select_from(vfolder_permissions)
            .where(
                (vfolder_permissions.c.user.in_(users_to_share))
                & (vfolder_permissions.c.vfolder == vf_info["id"]),
            )
        )
        result = await conn.execute(query)
        users_not_to_share = [u.user for u in result.fetchall()]
        users_to_share = list(set(users_to_share) - set(users_not_to_share))

        # Create vfolder_permission(s).
        for _user in users_to_share:
            query = sa.insert(
                vfolder_permissions,
                {
                    "permission": params["permission"],
                    "vfolder": vf_info["id"],
                    "user": _user,
                },
            )
            await conn.execute(query)
        # Update existing vfolder_permission(s).
        for _user in users_not_to_share:
            query = (
                sa.update(vfolder_permissions)
                .values(permission=params["permission"])
                .where(vfolder_permissions.c.vfolder == vf_info["id"])
                .where(vfolder_permissions.c.user == _user)
            )
            await conn.execute(query)

        return web.json_response({"shared_emails": emails_to_share}, status=201)


@admin_required
@server_status_required(ALL_ALLOWED)
@check_api_params(
    t.Dict(
        {
            t.Key("emails"): t.List(t.String),
        }
    ),
)
async def unshare(request: web.Request, params: Any) -> web.Response:
    """
    Unshare a group folder from users.
    """
    await ensure_vfolder_status(
        request, VFolderAccessStatus.UPDATABLE, folder_name=request.match_info["name"]
    )
    root_ctx: RootContext = request.app["_root.context"]
    access_key = request["keypair"]["access_key"]
    folder_name = request.match_info["name"]
    log.info(
        "VFOLDER.UNSHARE (email:{}, ak:{}, vf:{}, users:{})",
        request["user"]["email"],
        access_key,
        folder_name,
        ",".join(params["emails"]),
    )
    user_uuid = request["user"]["uuid"]
    domain_name = request["user"]["domain_name"]
    resource_policy = request["keypair"]["resource_policy"]
    async with root_ctx.db.begin() as conn:
        # Get the group-type virtual folder.
        query = (
            sa.select([vfolders.c.id, vfolders.c.host])
            .select_from(vfolders)
            .where(
                (vfolders.c.ownership_type == VFolderOwnershipType.GROUP)
                & (vfolders.c.name == folder_name),
            )
        )
        result = await conn.execute(query)
        vf_infos = result.fetchall()
        if len(vf_infos) < 1:
            raise VFolderNotFound("Only project folders are directly unsharable.")
        if len(vf_infos) > 1:
            raise InternalServerError(f"Multiple project folders found: {folder_name}")
        vf_info = vf_infos[0]
        allowed_vfolder_types = await root_ctx.shared_config.get_vfolder_types()
        await ensure_host_permission_allowed(
            conn,
            vf_info["host"],
            allowed_vfolder_types=allowed_vfolder_types,
            user_uuid=user_uuid,
            resource_policy=resource_policy,
            domain_name=domain_name,
            permission=VFolderHostPermission.SET_USER_PERM,
        )

        # Convert users' emails to uuids.
        query = (
            sa.select([users.c.uuid]).select_from(users).where(users.c.email.in_(params["emails"]))
        )
        result = await conn.execute(query)
        users_to_unshare = [u["uuid"] for u in result.fetchall()]
        if len(users_to_unshare) < 1:
            raise ObjectNotFound(object_name="user(s).")

        # Delete vfolder_permission(s).
        query = sa.delete(vfolder_permissions).where(
            (vfolder_permissions.c.vfolder == vf_info["id"])
            & (vfolder_permissions.c.user.in_(users_to_unshare)),
        )
        await conn.execute(query)
        return web.json_response({"unshared_emails": params["emails"]}, status=200)


@auth_required
@server_status_required(ALL_ALLOWED)
async def delete_by_name(request: web.Request) -> web.Response:
    await ensure_vfolder_status(
        request, VFolderAccessStatus.DELETABLE, folder_name=request.match_info["name"]
    )
    root_ctx: RootContext = request.app["_root.context"]

    folder_name = request.match_info["name"]
    access_key = request["keypair"]["access_key"]
    domain_name = request["user"]["domain_name"]
    user_role = request["user"]["role"]
    user_uuid = request["user"]["uuid"]
    allowed_vfolder_types = await root_ctx.shared_config.get_vfolder_types()
    resource_policy = request["keypair"]["resource_policy"]

    log.info(
        "VFOLDER.DELETE (email:{}, ak:{}, vf:{})",
        request["user"]["email"],
        access_key,
        folder_name,
    )
    async with root_ctx.db.begin() as conn:
        entries = await query_accessible_vfolders(
            conn,
            user_uuid,
            user_role=user_role,
            domain_name=domain_name,
            allowed_vfolder_types=allowed_vfolder_types,
            extra_vf_conds=(vfolders.c.name == folder_name),
        )
        # for entry in entries:
        #     if entry['name'] == folder_name:
        #         # Folder owner OR user who have DELETE permission can delete folder.
        #         if (
        #             not entry['is_owner']
        #             and entry['permission'] != VFolderPermission.RW_DELETE
        #         ):
        #             raise InvalidAPIParameters(
        #                 'Cannot delete the vfolder '
        #                 'that is not owned by myself.')
        #         break
        # FIXME: For now, multiple entries on delete vfolder will raise an error. Will be fixed in 22.06
        if len(entries) > 1:
            log.error(
                "VFOLDER.DELETE(email:{}, folder name:{}, hosts:{}",
                request["user"]["email"],
                folder_name,
                [entry["host"] for entry in entries],
            )
            raise TooManyVFoldersFound(
                extra_msg="Multiple folders with the same name.",
                extra_data=None,
            )
        elif len(entries) == 0:
            raise InvalidAPIParameters("No such vfolder.")
        # query_accesible_vfolders returns list
        entry = entries[0]
        folder_host = entry["host"]
        await ensure_host_permission_allowed(
            conn,
            folder_host,
            allowed_vfolder_types=allowed_vfolder_types,
            user_uuid=user_uuid,
            resource_policy=resource_policy,
            domain_name=domain_name,
            permission=VFolderHostPermission.DELETE,
        )
        # Folder owner OR user who have DELETE permission can delete folder.
        if not entry["is_owner"] and entry["permission"] != VFolderPermission.RW_DELETE:
            raise InvalidAPIParameters("Cannot delete the vfolder that is not owned by myself.")

    await update_vfolder_status(
        root_ctx.db,
        [entry["id"]],
        VFolderOperationStatus.DELETE_COMPLETE,
    )
    return web.Response(status=204)


@auth_required
@server_status_required(ALL_ALLOWED)
async def purge(request: web.Request) -> web.Response:
    await ensure_vfolder_status(
        request, VFolderAccessStatus.PURGABLE, folder_name=request.match_info["name"]
    )
    root_ctx: RootContext = request.app["_root.context"]
    app_ctx: PrivateContext = request.app["folders.context"]
    folder_name = request.match_info["name"]
    access_key = request["keypair"]["access_key"]
    domain_name = request["user"]["domain_name"]
    user_role = request["user"]["role"]
    user_uuid = request["user"]["uuid"]
    allowed_vfolder_types = await root_ctx.shared_config.get_vfolder_types()
    log.info(
        "VFOLDER.PURGE (email:{}, ak:{}, vf:{})",
        request["user"]["email"],
        access_key,
        folder_name,
    )
    async with root_ctx.db.begin() as conn:
        entries = await query_accessible_vfolders(
            conn,
            user_uuid,
            user_role=user_role,
            domain_name=domain_name,
            allowed_vfolder_types=allowed_vfolder_types,
            extra_vf_conds=(vfolders.c.name == folder_name),
        )
        # FIXME: For now, multiple entries on purge vfolder will raise an error. Will be fixed in 22.06
        if len(entries) > 1:
            log.error(
                "VFOLDER.PURGE(folder name:{}, hosts:{}",
                folder_name,
                [entry["host"] for entry in entries],
            )
            raise TooManyVFoldersFound(
                extra_msg="Multiple folders with the same name.",
                extra_data=None,
            )
        elif len(entries) == 0:
            raise InvalidAPIParameters("No such vfolder.")
        # query_accesible_vfolders returns list
        entry = entries[0]
        # Folder owner OR user who have DELETE permission can delete folder.
        if not entry["is_owner"] and entry["permission"] != VFolderPermission.RW_DELETE:
            raise InvalidAPIParameters("Cannot purge the vfolder " "that is not owned by myself.")

    folder_host = entry["host"]
    folder_id = entry["id"]
    # fs-level deletion may fail or take longer time
    # but let's complete the db transaction to reflect that it's deleted.
    await initiate_vfolder_removal(
        root_ctx.db,
        [VFolderDeletionInfo(folder_id, folder_host)],
        root_ctx.storage_manager,
        app_ctx.storage_ptask_group,
    )
    return web.Response(status=204)


@auth_required
@server_status_required(ALL_ALLOWED)
async def recover(request: web.Request) -> web.Response:
    await ensure_vfolder_status(
        request, VFolderAccessStatus.RECOVERABLE, folder_name=request.match_info["name"]
    )
    root_ctx: RootContext = request.app["_root.context"]
    folder_name = request.match_info["name"]
    resource_policy = request["keypair"]["resource_policy"]
    access_key = request["keypair"]["access_key"]
    domain_name = request["user"]["domain_name"]
    user_role = request["user"]["role"]
    user_uuid = request["user"]["uuid"]
    allowed_vfolder_types = await root_ctx.shared_config.get_vfolder_types()
    log.info("VFOLDER.RECOVER (ak:{}, vf:{})", access_key, folder_name)
    async with root_ctx.db.begin() as conn:
        recover_targets = await query_accessible_vfolders(
            conn,
            user_uuid,
            user_role=user_role,
            domain_name=domain_name,
            allowed_vfolder_types=allowed_vfolder_types,
            extra_vf_conds=(vfolders.c.name == folder_name),
        )
        # FIXME: For now, multiple entries on recover vfolder will raise an error.
        if len(recover_targets) > 1:
            log.error(
                "VFOLDER.RECOVER(folder name:{}, hosts:{}",
                folder_name,
                [entry["host"] for entry in recover_targets],
            )
            raise TooManyVFoldersFound(
                extra_msg="Multiple folders with the same name.",
                extra_data=None,
            )
        elif len(recover_targets) == 0:
            raise InvalidAPIParameters("No such vfolder.")

        # Check resource policy's max_vfolder_count
        if resource_policy["max_vfolder_count"] > 0:
            query = sa.select([sa.func.count()]).where(
                (vfolders.c.user == user_uuid) & ~(vfolders.c.status.in_(DEAD_VFOLDER_STATUSES))
            )
            result = await conn.scalar(query)
            if result + len(recover_targets) > resource_policy["max_vfolder_count"]:
                raise InvalidAPIParameters("You cannot create(or recover) more vfolders.")

        # query_accesible_vfolders returns list
        entry = recover_targets[0]
        # Folder owner OR user who have DELETE permission can recover folder.
        if not entry["is_owner"] and entry["permission"] != VFolderPermission.RW_DELETE:
            raise InvalidAPIParameters("Cannot recover the vfolder " "that is not owned by myself.")

    folder_id = entry["id"]
    # fs-level mv may fail or take longer time
    # but let's complete the db transaction to reflect that it's deleted.
    await update_vfolder_status(root_ctx.db, folder_id, VFolderOperationStatus.READY)
    return web.Response(status=204)


@auth_required
@server_status_required(ALL_ALLOWED)
@vfolder_permission_required(VFolderPermission.READ_ONLY)
@check_api_params(
    t.Dict(
        {
            tx.AliasedKey(["shared_user_uuid", "sharedUserUuid"], default=None): t.String | t.Null,
        }
    ),
)
async def leave(request: web.Request, params: Any, row: VFolderRow) -> web.Response:
    """
    Leave a shared vfolder.

    Cannot leave a group vfolder or a vfolder that the requesting user owns.
    """
    await ensure_vfolder_status(
        request, VFolderAccessStatus.UPDATABLE, folder_name=request.match_info["name"]
    )
    if row["ownership_type"] == VFolderOwnershipType.GROUP:
        raise InvalidAPIParameters("Cannot leave a group vfolder.")

    root_ctx: RootContext = request.app["_root.context"]
    access_key = request["keypair"]["access_key"]
    user_role = request["user"]["role"]
    rqst_user_uuid = request["user"]["uuid"]
    shared_user_uuid = params["shared_user_uuid"]
    vfolder_id = row["id"]
    perm = row["permission"]

    if shared_user_uuid:
        # Allow only superadmin to leave the shared vfolder of others.
        if (rqst_user_uuid != shared_user_uuid) and (user_role != UserRole.SUPERADMIN):
            raise InsufficientPrivilege("Insufficient permission.")
        user_uuid = shared_user_uuid
    else:
        if row["is_owner"]:
            raise InvalidAPIParameters("Cannot leave a vfolder owned by the requesting user.")
        user_uuid = rqst_user_uuid

    log.info(
        "VFOLDER.LEAVE(email:{}, ak:{}, vfid:{}, uid:{}, perm:{})",
        request["user"]["email"],
        access_key,
        vfolder_id,
        user_uuid,
        perm,
    )
    async with root_ctx.db.begin() as conn:
        query = (
            sa.delete(vfolder_permissions)
            .where(vfolder_permissions.c.vfolder == vfolder_id)
            .where(vfolder_permissions.c.user == user_uuid)
        )
        await conn.execute(query)
    resp = {"msg": "left the shared vfolder"}
    return web.json_response(resp, status=200)


@auth_required
@server_status_required(ALL_ALLOWED)
@vfolder_permission_required(VFolderPermission.READ_ONLY)
@check_api_params(
    t.Dict(
        {
            t.Key("cloneable", default=False): t.Bool,
            t.Key("target_name"): tx.Slug(allow_dot=True),
            t.Key("target_host", default=None) >> "folder_host": t.String | t.Null,
            t.Key("usage_mode", default="general"): tx.Enum(VFolderUsageMode) | t.Null,
            t.Key("permission", default="rw"): tx.Enum(VFolderPermission) | t.Null,
        }
    ),
)
async def clone(request: web.Request, params: Any, row: VFolderRow) -> web.Response:
    await ensure_vfolder_status(
        request, VFolderAccessStatus.UPDATABLE, folder_name=request.match_info["name"]
    )
    resp: Dict[str, Any] = {}
    root_ctx: RootContext = request.app["_root.context"]
    access_key = request["keypair"]["access_key"]
    user_role = request["user"]["role"]
    user_uuid = request["user"]["uuid"]
    resource_policy = request["keypair"]["resource_policy"]
    domain_name = request["user"]["domain_name"]
    log.info(
        "VFOLDER.CLONE (email:{}, ak:{}, vf:{}, vft:{}, vfh:{}, umod:{}, perm:{})",
        request["user"]["email"],
        access_key,
        row["name"],
        params["target_name"],
        params["folder_host"],
        params["usage_mode"].value,
        params["permission"].value,
    )
    source_folder_host = row["host"]
    source_folder_id = row["id"]
    target_folder_host = params["folder_host"]
    source_proxy_name, source_volume_name = root_ctx.storage_manager.split_host(source_folder_host)
    target_proxy_name, target_volume_name = root_ctx.storage_manager.split_host(target_folder_host)

    # check if the source vfolder is allowed to be cloned
    if not row["cloneable"]:
        raise GenericForbidden("The source vfolder is not permitted to be cloned.")

    if not target_folder_host:
        target_folder_host = await root_ctx.shared_config.etcd.get("volumes/default_host")
        if not target_folder_host:
            raise InvalidAPIParameters(
                "You must specify the vfolder host because the default host is not configured."
            )

    allowed_vfolder_types = await root_ctx.shared_config.get_vfolder_types()
    for vf_type in allowed_vfolder_types:
        if vf_type not in ("user", "group"):
            raise ServerMisconfiguredError(
                f"Invalid vfolder type(s): {str(allowed_vfolder_types)}."
                ' Only "user" or "group" is allowed.'
            )

    if not verify_vfolder_name(params["target_name"]):
        raise InvalidAPIParameters(f'{params["target_name"]} is reserved for internal operations.')

    if source_proxy_name != target_proxy_name:
        raise InvalidAPIParameters("proxy name of source and target vfolders must be equal.")

    async with root_ctx.db.begin() as conn:
        allowed_hosts = await filter_host_allowed_permission(
            conn,
            allowed_vfolder_types=allowed_vfolder_types,
            user_uuid=user_uuid,
            resource_policy=resource_policy,
            domain_name=domain_name,
        )
        if (
            target_folder_host not in allowed_hosts
            or VFolderHostPermission.CREATE not in allowed_hosts[target_folder_host]
        ):
            raise InvalidAPIParameters(
                f"`{VFolderHostPermission.CREATE}` Not allowed in vfolder"
                f" host(`{target_folder_host}`)"
            )
        # TODO: handle legacy host lists assuming that volume names don't overlap?
        if target_folder_host not in allowed_hosts:
            raise InvalidAPIParameters("You are not allowed to use this vfolder host.")

        # Check resource policy's max_vfolder_count
        if resource_policy["max_vfolder_count"] > 0:
            query = sa.select([sa.func.count()]).where(
                (vfolders.c.user == user_uuid) & ~(vfolders.c.status.in_(DEAD_VFOLDER_STATUSES))
            )
            result = await conn.scalar(query)
            if result >= resource_policy["max_vfolder_count"]:
                raise InvalidAPIParameters("You cannot create more vfolders.")

        # Prevent creation of vfolder with duplicated name.
        extra_vf_conds = [vfolders.c.name == params["target_name"]]
        extra_vf_conds.append(vfolders.c.host == target_folder_host)
        entries = await query_accessible_vfolders(
            conn,
            user_uuid,
            user_role=user_role,
            domain_name=domain_name,
            allowed_vfolder_types=allowed_vfolder_types,
            extra_vf_conds=(sa.and_(*extra_vf_conds)),
        )
        if len(entries) > 0:
            raise VFolderAlreadyExists
        if params["target_name"].startswith("."):
            dotfiles, _ = await query_owned_dotfiles(conn, access_key)
            for dotfile in dotfiles:
                if params["target_name"] == dotfile["path"]:
                    raise InvalidAPIParameters("vFolder name conflicts with your dotfile.")

        if "user" not in allowed_vfolder_types:
            raise InvalidAPIParameters("user vfolder cannot be created in this host")

    task_id, target_folder_id = await initiate_vfolder_clone(
        root_ctx.db,
        VFolderCloneInfo(
            source_folder_id,
            source_folder_host,
            params["target_name"],
            target_folder_host,
            params["usage_mode"],
            params["permission"],
            request["user"]["email"],
            user_uuid,
            params["cloneable"],
        ),
        root_ctx.storage_manager,
        root_ctx.background_task_manager,
    )

    # Return the information about the destination vfolder.
    resp = {
        "id": target_folder_id.hex,
        "name": params["target_name"],
        "host": target_folder_host,
        "usage_mode": params["usage_mode"].value,
        "permission": params["permission"].value,
        "creator": request["user"]["email"],
        "ownership_type": "user",
        "user": str(user_uuid),
        "group": None,
        "cloneable": params["cloneable"],
        "bgtask_id": str(task_id),
    }
    return web.json_response(resp, status=201)


@auth_required
@server_status_required(READ_ALLOWED)
@check_api_params(
    t.Dict(
        {
            tx.AliasedKey(["vfolder_id", "vfolderId"], default=None): tx.UUID | t.Null,
        }
    ),
)
async def list_shared_vfolders(request: web.Request, params: Any) -> web.Response:
    """
    List shared vfolders.

    Not available for group vfolders.
    """
    root_ctx: RootContext = request.app["_root.context"]
    access_key = request["keypair"]["access_key"]
    target_vfid = params["vfolder_id"]
    log.info(
        "VFOLDER.LIST_SHARED_VFOLDERS (email:{}, ak:{})",
        request["user"]["email"],
        access_key,
    )
    async with root_ctx.db.begin() as conn:
        j = vfolder_permissions.join(vfolders, vfolders.c.id == vfolder_permissions.c.vfolder).join(
            users, users.c.uuid == vfolder_permissions.c.user
        )
        query = sa.select(
            [
                vfolder_permissions,
                vfolders.c.id,
                vfolders.c.name,
                vfolders.c.group,
                vfolders.c.status,
                vfolders.c.user.label("vfolder_user"),
                users.c.email,
            ]
        ).select_from(j)
        if target_vfid is not None:
            query = query.where(vfolders.c.id == target_vfid)
        result = await conn.execute(query)
        shared_list = result.fetchall()
    shared_info = []
    for shared in shared_list:
        owner = shared.group if shared.group else shared.vfolder_user
        folder_type = "project" if shared.group else "user"
        shared_info.append(
            {
                "vfolder_id": str(shared.id),
                "vfolder_name": str(shared.name),
                "status": shared.status.value,
                "owner": str(owner),
                "type": folder_type,
                "shared_to": {
                    "uuid": str(shared.user),
                    "email": shared.email,
                },
                "perm": shared.permission.value,
            }
        )
    resp = {"shared": shared_info}
    return web.json_response(resp, status=200)


@auth_required
@server_status_required(ALL_ALLOWED)
@check_api_params(
    t.Dict(
        {
            t.Key("vfolder"): tx.UUID,
            t.Key("user"): tx.UUID,
            tx.AliasedKey(["perm", "permission"]): VFolderPermissionValidator | t.Null,
        }
    ),
)
async def update_shared_vfolder(request: web.Request, params: Any) -> web.Response:
    """
    Update permission for shared vfolders.

    If params['perm'] is None, remove user's permission for the vfolder.
    """
    root_ctx: RootContext = request.app["_root.context"]
    access_key = request["keypair"]["access_key"]
    vfolder_id = params["vfolder"]
    user_uuid = params["user"]
    perm = params["perm"]
    log.info(
        "VFOLDER.UPDATE_SHARED_VFOLDER(email:{}, ak:{}, vfid:{}, uid:{}, perm:{})",
        request["user"]["email"],
        access_key,
        vfolder_id,
        user_uuid,
        perm,
    )
    async with root_ctx.db.begin() as conn:
        if perm is not None:
            query = (
                sa.update(vfolder_permissions)
                .values(permission=perm)
                .where(vfolder_permissions.c.vfolder == vfolder_id)
                .where(vfolder_permissions.c.user == user_uuid)
            )
        else:
            query = (
                sa.delete(vfolder_permissions)
                .where(vfolder_permissions.c.vfolder == vfolder_id)
                .where(vfolder_permissions.c.user == user_uuid)
            )
        await conn.execute(query)
    resp = {"msg": "shared vfolder permission updated"}
    return web.json_response(resp, status=200)


@superadmin_required
@server_status_required(READ_ALLOWED)
@check_api_params(
    t.Dict(
        {
            t.Key("fstab_path", default=None): t.String | t.Null,
            t.Key("agent_id", default=None): t.String | t.Null,
        }
    ),
)
async def get_fstab_contents(request: web.Request, params: Any) -> web.Response:
    """
    Return the contents of `/etc/fstab` file.
    """
    access_key = request["keypair"]["access_key"]
    log.info(
        "VFOLDER.GET_FSTAB_CONTENTS(email:{}, ak:{}, ag:{})",
        request["user"]["email"],
        access_key,
        params["agent_id"],
    )
    if params["fstab_path"] is None:
        params["fstab_path"] = "/etc/fstab"
    if params["agent_id"] is not None:
        # Return specific agent's fstab.
        watcher_info = await get_watcher_info(request, params["agent_id"])
        try:
            client_timeout = aiohttp.ClientTimeout(total=10.0)
            async with aiohttp.ClientSession(timeout=client_timeout) as sess:
                headers = {"X-BackendAI-Watcher-Token": watcher_info["token"]}
                url = watcher_info["addr"] / "fstab"
                async with sess.get(url, headers=headers, params=params) as watcher_resp:
                    if watcher_resp.status == 200:
                        content = await watcher_resp.text()
                        resp = {
                            "content": content,
                            "node": "agent",
                            "node_id": params["agent_id"],
                        }
                        return web.json_response(resp)
                    else:
                        message = await watcher_resp.text()
                        raise BackendAgentError(
                            "FAILURE", f"({watcher_resp.status}: {watcher_resp.reason}) {message}"
                        )
        except asyncio.CancelledError:
            raise
        except asyncio.TimeoutError:
            log.error(
                "VFOLDER.GET_FSTAB_CONTENTS(u:{}): timeout from watcher (agent:{})",
                access_key,
                params["agent_id"],
            )
            raise BackendAgentError("TIMEOUT", "Could not fetch fstab data from agent")
        except Exception:
            log.exception(
                (
                    "VFOLDER.GET_FSTAB_CONTENTS(u:{}): "
                    "unexpected error while reading from watcher (agent:{})"
                ),
                access_key,
                params["agent_id"],
            )
            raise InternalServerError
    else:
        resp = {
            "content": (
                "# Since Backend.AI 20.09, reading the manager fstab is no longer supported."
            ),
            "node": "manager",
            "node_id": "manager",
        }
        return web.json_response(resp)


@superadmin_required
@server_status_required(READ_ALLOWED)
async def list_mounts(request: web.Request) -> web.Response:
    """
    List all mounted vfolder hosts in vfroot.

    All mounted hosts from connected (ALIVE) agents are also gathered.
    Generally, agents should be configured to have same hosts structure,
    but newly introduced one may not.
    """
    root_ctx: RootContext = request.app["_root.context"]
    access_key = request["keypair"]["access_key"]
    log.info("VFOLDER.LIST_MOUNTS(ak:{})", access_key)
    mount_prefix = await root_ctx.shared_config.get_raw("volumes/_mount")
    if mount_prefix is None:
        mount_prefix = "/mnt"

    # NOTE: Changed in 20.09: the manager instances no longer have mountpoints.
    all_volumes = [*await root_ctx.storage_manager.get_all_volumes()]
    all_mounts = [volume_data["path"] for proxy_name, volume_data in all_volumes]
    all_vfolder_hosts = [
        f"{proxy_name}:{volume_data['name']}" for proxy_name, volume_data in all_volumes
    ]
    resp: MutableMapping[str, Any] = {
        "manager": {
            "success": True,
            "mounts": all_mounts,
            "message": "(legacy)",
        },
        "storage-proxy": {
            "success": True,
            "mounts": [*zip(all_vfolder_hosts, all_mounts)],
            "message": "",
        },
        "agents": {},
    }

    # Scan mounted vfolder hosts for connected agents.
    async def _fetch_mounts(
        sema: asyncio.Semaphore,
        sess: aiohttp.ClientSession,
        agent_id: str,
    ) -> Tuple[str, Mapping]:
        async with sema:
            watcher_info = await get_watcher_info(request, agent_id)
            headers = {"X-BackendAI-Watcher-Token": watcher_info["token"]}
            url = watcher_info["addr"] / "mounts"
            try:
                async with sess.get(url, headers=headers) as watcher_resp:
                    if watcher_resp.status == 200:
                        data = {
                            "success": True,
                            "mounts": await watcher_resp.json(),
                            "message": "",
                        }
                    else:
                        data = {
                            "success": False,
                            "mounts": [],
                            "message": await watcher_resp.text(),
                        }
                    return (agent_id, data)
            except asyncio.CancelledError:
                raise
            except asyncio.TimeoutError:
                log.error(
                    "VFOLDER.LIST_MOUNTS(u:{}): timeout from watcher (agent:{})",
                    access_key,
                    agent_id,
                )
                raise
            except Exception:
                log.exception(
                    (
                        "VFOLDER.LIST_MOUNTS(u:{}): "
                        "unexpected error while reading from watcher (agent:{})"
                    ),
                    access_key,
                    agent_id,
                )
                raise

    async with root_ctx.db.begin() as conn:
        query = (
            sa.select([agents.c.id]).select_from(agents).where(agents.c.status == AgentStatus.ALIVE)
        )
        result = await conn.execute(query)
        rows = result.fetchall()

    client_timeout = aiohttp.ClientTimeout(total=10.0)
    async with aiohttp.ClientSession(timeout=client_timeout) as sess:
        sema = asyncio.Semaphore(8)
        mounts = await asyncio.gather(
            *[_fetch_mounts(sema, sess, row.id) for row in rows], return_exceptions=True
        )
        for mount in mounts:
            if isinstance(mount, Exception):
                # exceptions are already logged.
                continue
            resp["agents"][mount[0]] = mount[1]

    return web.json_response(resp, status=200)


@superadmin_required
@server_status_required(ALL_ALLOWED)
@check_api_params(
    t.Dict(
        {
            t.Key("fs_location"): t.String,
            t.Key("name"): t.String,
            t.Key("fs_type", default="nfs"): t.String,
            t.Key("options", default=None): t.String | t.Null,
            t.Key("scaling_group", default=None): t.String | t.Null,
            t.Key("fstab_path", default=None): t.String | t.Null,
            t.Key("edit_fstab", default=False): t.ToBool,
        }
    ),
)
async def mount_host(request: web.Request, params: Any) -> web.Response:
    """
    Mount device into vfolder host.

    Mount a device (eg: nfs) located at `fs_location` into `<vfroot>/name` in the
    host machines (manager and all agents). `fs_type` can be specified by requester,
    which fallbaks to 'nfs'.

    If `scaling_group` is specified, try to mount for agents in the scaling group.
    """
    root_ctx: RootContext = request.app["_root.context"]
    access_key = request["keypair"]["access_key"]
    log_fmt = "VFOLDER.MOUNT_HOST(ak:{}, name:{}, fs:{}, sg:{})"
    log_args = (access_key, params["name"], params["fs_location"], params["scaling_group"])
    log.info(log_fmt, *log_args)
    mount_prefix = await root_ctx.shared_config.get_raw("volumes/_mount")
    if mount_prefix is None:
        mount_prefix = "/mnt"

    # NOTE: Changed in 20.09: the manager instances no longer have mountpoints.
    resp: MutableMapping[str, Any] = {
        "manager": {
            "success": True,
            "message": "Managers do not have mountpoints since v20.09.",
        },
        "agents": {},
    }

    # Mount on running agents.
    async with root_ctx.db.begin() as conn:
        query = (
            sa.select([agents.c.id]).select_from(agents).where(agents.c.status == AgentStatus.ALIVE)
        )
        if params["scaling_group"] is not None:
            query = query.where(agents.c.scaling == params["scaling_group"])
        result = await conn.execute(query)
        rows = result.fetchall()

    async def _mount(
        sema: asyncio.Semaphore,
        sess: aiohttp.ClientSession,
        agent_id: str,
    ) -> Tuple[str, Mapping]:
        async with sema:
            watcher_info = await get_watcher_info(request, agent_id)
            try:
                headers = {"X-BackendAI-Watcher-Token": watcher_info["token"]}
                url = watcher_info["addr"] / "mounts"
                async with sess.post(url, json=params, headers=headers) as resp:
                    if resp.status == 200:
                        data = {
                            "success": True,
                            "message": await resp.text(),
                        }
                    else:
                        data = {
                            "success": False,
                            "message": await resp.text(),
                        }
                    return (agent_id, data)
            except asyncio.CancelledError:
                raise
            except asyncio.TimeoutError:
                log.error(
                    log_fmt + ": timeout from watcher (ag:{})",
                    *log_args,
                    agent_id,
                )
                raise
            except Exception:
                log.exception(
                    log_fmt + ": unexpected error while reading from watcher (ag:{})",
                    *log_args,
                    agent_id,
                )
                raise

    client_timeout = aiohttp.ClientTimeout(total=10)
    async with aiohttp.ClientSession(timeout=client_timeout) as sess:
        sema = asyncio.Semaphore(8)
        results = await asyncio.gather(
            *[_mount(sema, sess, row.id) for row in rows], return_exceptions=True
        )
        for result in results:
            if isinstance(result, Exception):
                # exceptions are already logged.
                continue
            resp["agents"][result[0]] = result[1]

    return web.json_response(resp, status=200)


@superadmin_required
@server_status_required(ALL_ALLOWED)
@check_api_params(
    t.Dict(
        {
            t.Key("name"): t.String,
            t.Key("scaling_group", default=None): t.String | t.Null,
            t.Key("fstab_path", default=None): t.String | t.Null,
            t.Key("edit_fstab", default=False): t.ToBool,
        }
    ),
)
async def umount_host(request: web.Request, params: Any) -> web.Response:
    """
    Unmount device from vfolder host.

    Unmount a device (eg: nfs) located at `<vfroot>/name` from the host machines
    (manager and all agents).

    If `scaling_group` is specified, try to unmount for agents in the scaling group.
    """
    root_ctx: RootContext = request.app["_root.context"]
    access_key = request["keypair"]["access_key"]
    log_fmt = "VFOLDER.UMOUNT_HOST(ak:{}, name:{}, sg:{})"
    log_args = (access_key, params["name"], params["scaling_group"])
    log.info(log_fmt, *log_args)
    mount_prefix = await root_ctx.shared_config.get_raw("volumes/_mount")
    if mount_prefix is None:
        mount_prefix = "/mnt"
    mountpoint = Path(mount_prefix) / params["name"]
    assert Path(mount_prefix) != mountpoint

    async with root_ctx.db.begin() as conn, conn.begin():
        # Prevent unmount if target host is mounted to running kernels.
        query = (
            sa.select([kernels.c.mounts])
            .select_from(kernels)
            .where(kernels.c.status != KernelStatus.TERMINATED)
        )
        result = await conn.execute(query)
        _kernels = result.fetchall()
        _mounted = set()
        for kern in _kernels:
            if kern.mounts:
                _mounted.update([m[1] for m in kern.mounts])
        if params["name"] in _mounted:
            return web.json_response(
                {
                    "title": "Target host is used in sessions",
                    "message": "Target host is used in sessions",
                },
                status=409,
            )

        query = (
            sa.select([agents.c.id]).select_from(agents).where(agents.c.status == AgentStatus.ALIVE)
        )
        if params["scaling_group"] is not None:
            query = query.where(agents.c.scaling == params["scaling_group"])
        result = await conn.execute(query)
        _agents = result.fetchall()

    # Unmount from manager.
    # NOTE: Changed in 20.09: the manager instances no longer have mountpoints.
    resp: MutableMapping[str, Any] = {
        "manager": {
            "success": True,
            "message": "Managers do not have mountpoints since v20.09.",
        },
        "agents": {},
    }

    # Unmount from running agents.
    async def _umount(
        sema: asyncio.Semaphore,
        sess: aiohttp.ClientSession,
        agent_id: str,
    ) -> Tuple[str, Mapping]:
        async with sema:
            watcher_info = await get_watcher_info(request, agent_id)
            try:
                headers = {"X-BackendAI-Watcher-Token": watcher_info["token"]}
                url = watcher_info["addr"] / "mounts"
                async with sess.delete(url, json=params, headers=headers) as resp:
                    if resp.status == 200:
                        data = {
                            "success": True,
                            "message": await resp.text(),
                        }
                    else:
                        data = {
                            "success": False,
                            "message": await resp.text(),
                        }
                    return (agent_id, data)
            except asyncio.CancelledError:
                raise
            except asyncio.TimeoutError:
                log.error(
                    log_fmt + ": timeout from watcher (agent:{})",
                    *log_args,
                    agent_id,
                )
                raise
            except Exception:
                log.exception(
                    log_fmt + ": unexpected error while reading from watcher (agent:{})",
                    *log_args,
                    agent_id,
                )
                raise

    client_timeout = aiohttp.ClientTimeout(total=10.0)
    async with aiohttp.ClientSession(timeout=client_timeout) as sess:
        sema = asyncio.Semaphore(8)
        results = await asyncio.gather(
            *[_umount(sema, sess, _agent.id) for _agent in _agents], return_exceptions=True
        )
        for result in results:
            if isinstance(result, Exception):
                # exceptions are already logged.
                continue
            resp["agents"][result[0]] = result[1]

    return web.json_response(resp, status=200)


async def storage_task_exception_handler(
    exc_type: Type[Exception],
    exc_obj: Exception,
    tb: TracebackType,
):
    log.exception("Error while removing vFolder", exc_info=exc_obj)


@superadmin_required
@server_status_required(ALL_ALLOWED)
@check_api_params(
    t.Dict(
        {
            t.Key("vfolder"): tx.UUID,
            t.Key("user_email"): t.String,
        }
    ),
)
async def change_vfolder_ownership(request: web.Request, params: Any) -> web.Response:
    """
    Change the ownership of vfolder
    For now, we only provide changing the ownership of user-folder
    """
    vfolder_id = params["vfolder"]
    user_email = params["user_email"]
    root_ctx: RootContext = request.app["_root.context"]

    allowed_hosts_by_user = VFolderHostPermissionMap()
    async with root_ctx.db.begin_readonly() as conn:
        j = sa.join(users, keypairs, users.c.email == keypairs.c.user_id)
        query = (
            sa.select([users.c.uuid, users.c.domain_name, keypairs.c.resource_policy])
            .select_from(j)
            .where((users.c.email == user_email) & (users.c.status == UserStatus.ACTIVE))
        )
        try:
            result = await conn.execute(query)
        except sa.exc.DataError:
            raise InvalidAPIParameters
        user_info = result.first()
        if user_info is None:
            raise ObjectNotFound(object_name="user")
        resource_policy_name = user_info.resource_policy
        result = await conn.execute(
            sa.select([keypair_resource_policies.c.allowed_vfolder_hosts]).where(
                keypair_resource_policies.c.name == resource_policy_name
            )
        )
        resource_policy = result.first()
        allowed_hosts_by_user = await get_allowed_vfolder_hosts_by_user(
            conn=conn,
            resource_policy=resource_policy,
            domain_name=user_info.domain_name,
            user_uuid=user_info.uuid,
        )
    log.info(
        "VFOLDER.CHANGE_VFOLDER_OWNERSHIP(email:{}, ak:{}, vfid:{}, uid:{})",
        request["user"]["email"],
        request["keypair"]["access_key"],
        vfolder_id,
        user_info.uuid,
    )
    async with root_ctx.db.begin_readonly() as conn:
        query = (
            sa.select([vfolders.c.host]).select_from(vfolders).where(vfolders.c.id == vfolder_id)
        )
        folder_host = await conn.scalar(query)
    if folder_host not in allowed_hosts_by_user:
        raise VFolderOperationFailed("User to migrate vfolder needs an access to the storage host.")

    async def _update() -> None:
        async with root_ctx.db.begin() as conn:
            # TODO: we need to implement migration from project to other project
            #       for now we only support migration btw user folder only
            #
            query = (
                sa.update(vfolders)
                .values(user=user_info.uuid)
                .where(
                    (vfolders.c.id == vfolder_id)
                    & (vfolders.c.ownership_type == VFolderOwnershipType.USER)
                )
            )
            await conn.execute(query)

    await execute_with_retry(_update)

    async def _delete_vfolder_related_rows() -> None:
        async with root_ctx.db.begin() as conn:
            # delete vfolder_invitation if the new owner user has already been shared with the vfolder
            query = sa.delete(vfolder_invitations).where(
                (vfolder_invitations.c.invitee == user_email)
                & (vfolder_invitations.c.vfolder == vfolder_id)
            )
            await conn.execute(query)
            # delete vfolder_permission if the new owner user has already been shared with the vfolder
            query = sa.delete(vfolder_permissions).where(
                (vfolder_permissions.c.vfolder == vfolder_id)
                & (vfolder_permissions.c.user == user_info.uuid)
            )
            await conn.execute(query)

    await execute_with_retry(_delete_vfolder_related_rows)

    return web.json_response({}, status=200)


@attrs.define(slots=True, auto_attribs=True, init=False)
class PrivateContext:
    database_ptask_group: aiotools.PersistentTaskGroup
    storage_ptask_group: aiotools.PersistentTaskGroup


async def init(app: web.Application) -> None:
    app_ctx: PrivateContext = app["folders.context"]
    app_ctx.database_ptask_group = aiotools.PersistentTaskGroup()
    app_ctx.storage_ptask_group = aiotools.PersistentTaskGroup(
        exception_handler=storage_task_exception_handler
    )


async def shutdown(app: web.Application) -> None:
    app_ctx: PrivateContext = app["folders.context"]
    await app_ctx.database_ptask_group.shutdown()
    await app_ctx.storage_ptask_group.shutdown()


def create_app(default_cors_options):
    app = web.Application()
    app["prefix"] = "folders"
    app["api_versions"] = (2, 3, 4)
    app.on_startup.append(init)
    app.on_shutdown.append(shutdown)
    app["folders.context"] = PrivateContext()
    cors = aiohttp_cors.setup(app, defaults=default_cors_options)
    add_route = app.router.add_route
    root_resource = cors.add(app.router.add_resource(r""))
    cors.add(root_resource.add_route("POST", create))
    cors.add(root_resource.add_route("GET", list_folders))
    cors.add(root_resource.add_route("DELETE", delete_by_id))
    vfolder_resource = cors.add(app.router.add_resource(r"/{name}"))
    cors.add(vfolder_resource.add_route("GET", get_info))
    cors.add(vfolder_resource.add_route("DELETE", delete_by_name))
    cors.add(add_route("GET", r"/_/hosts", list_hosts))
    cors.add(add_route("GET", r"/_/all-hosts", list_all_hosts))
    cors.add(add_route("GET", r"/_/allowed-types", list_allowed_types))
    cors.add(add_route("GET", r"/_/all_hosts", list_all_hosts))  # legacy underbar
    cors.add(add_route("GET", r"/_/allowed_types", list_allowed_types))  # legacy underbar
    cors.add(add_route("GET", r"/_/perf-metric", get_volume_perf_metric))
    cors.add(add_route("POST", r"/{name}/purge", purge))
    cors.add(add_route("POST", r"/{name}/rename", rename_vfolder))
    cors.add(add_route("POST", r"/{name}/update-options", update_vfolder_options))
    cors.add(add_route("POST", r"/{name}/mkdir", mkdir))
    cors.add(add_route("POST", r"/{name}/request-upload", create_upload_session))
    cors.add(add_route("POST", r"/{name}/request-download", create_download_session))
    cors.add(add_route("POST", r"/{name}/move-file", move_file))
    cors.add(add_route("POST", r"/{name}/rename-file", rename_file))
    cors.add(add_route("DELETE", r"/{name}/delete-files", delete_files))
    cors.add(add_route("POST", r"/{name}/rename_file", rename_file))  # legacy underbar
    cors.add(add_route("DELETE", r"/{name}/delete_files", delete_files))  # legacy underbar
    cors.add(add_route("GET", r"/{name}/files", list_files))
    cors.add(add_route("POST", r"/{name}/invite", invite))
    cors.add(add_route("POST", r"/{name}/leave", leave))
    cors.add(add_route("POST", r"/{name}/share", share))
    cors.add(add_route("DELETE", r"/{name}/unshare", unshare))
    cors.add(add_route("POST", r"/{name}/clone", clone))
    cors.add(add_route("GET", r"/invitations/list-sent", list_sent_invitations))
    cors.add(add_route("GET", r"/invitations/list_sent", list_sent_invitations))  # legacy underbar
    cors.add(add_route("POST", r"/invitations/update/{inv_id}", update_invitation))
    cors.add(add_route("GET", r"/invitations/list", invitations))
    cors.add(add_route("POST", r"/invitations/accept", accept_invitation))
    cors.add(add_route("DELETE", r"/invitations/delete", delete_invitation))
    cors.add(add_route("GET", r"/_/shared", list_shared_vfolders))
    cors.add(add_route("POST", r"/_/shared", update_shared_vfolder))
    cors.add(add_route("GET", r"/_/fstab", get_fstab_contents))
    cors.add(add_route("GET", r"/_/mounts", list_mounts))
    cors.add(add_route("POST", r"/_/mounts", mount_host))
    cors.add(add_route("DELETE", r"/_/mounts", umount_host))
    cors.add(add_route("POST", r"/_/change-ownership", change_vfolder_ownership))
    cors.add(add_route("GET", r"/_/quota", get_quota))
    cors.add(add_route("POST", r"/_/quota", update_quota))
    cors.add(add_route("GET", r"/_/usage", get_usage))
    cors.add(add_route("GET", r"/_/used-bytes", get_used_bytes))
    return app, []<|MERGE_RESOLUTION|>--- conflicted
+++ resolved
@@ -46,11 +46,8 @@
 from ai.backend.manager.models.storage import StorageSessionManager
 
 from ..models import (
-<<<<<<< HEAD
+    ACTIVE_USER_STATUSES,
     DEAD_VFOLDER_STATUSES,
-=======
-    ACTIVE_USER_STATUSES,
->>>>>>> a0b04d3d
     AgentStatus,
     KernelStatus,
     UserRole,
@@ -2320,7 +2317,7 @@
         entry = entries[0]
         # Folder owner OR user who have DELETE permission can delete folder.
         if not entry["is_owner"] and entry["permission"] != VFolderPermission.RW_DELETE:
-            raise InvalidAPIParameters("Cannot purge the vfolder " "that is not owned by myself.")
+            raise InvalidAPIParameters("Cannot purge the vfolder that is not owned by myself.")
 
     folder_host = entry["host"]
     folder_id = entry["id"]
@@ -2386,7 +2383,7 @@
         entry = recover_targets[0]
         # Folder owner OR user who have DELETE permission can recover folder.
         if not entry["is_owner"] and entry["permission"] != VFolderPermission.RW_DELETE:
-            raise InvalidAPIParameters("Cannot recover the vfolder " "that is not owned by myself.")
+            raise InvalidAPIParameters("Cannot recover the vfolder that is not owned by myself.")
 
     folder_id = entry["id"]
     # fs-level mv may fail or take longer time
