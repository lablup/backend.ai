--- conflicted
+++ resolved
@@ -1838,7 +1838,6 @@
 
     Cannot leave a group vfolder or a vfolder that the requesting user owns.
     """
-<<<<<<< HEAD
     if row['ownership_type'] == VFolderOwnershipType.GROUP:
         raise InvalidAPIParameters('Cannot leave a group vfolder.')
     if row['is_owner']:
@@ -1881,30 +1880,6 @@
     log.info('VFOLDER.FORCE_LEAVE(ak:{}, vfid:{}, uid:{}, perm:{})',
              access_key, rqst_params['vfolder_id'], rqst_params['user_uuid'], perm)
     return await leave_request(request, rqst_params)
-=======
-    if row["ownership_type"] == VFolderOwnershipType.GROUP:
-        raise InvalidAPIParameters("Cannot leave a group vfolder.")
-    if row["is_owner"]:
-        raise InvalidAPIParameters("Cannot leave a vfolder owned by the requesting user.")
-
-    root_ctx: RootContext = request.app["_root.context"]
-    access_key = request["keypair"]["access_key"]
-    user_uuid = request["user"]["uuid"]
-    vfolder_id = row["id"]
-    perm = None
-    log.info(
-        "VFOLDER.LEAVE(ak:{}, vfid:{}, uid:{}, perm:{})", access_key, vfolder_id, user_uuid, perm
-    )
-    async with root_ctx.db.begin() as conn:
-        query = (
-            sa.delete(vfolder_permissions)
-            .where(vfolder_permissions.c.vfolder == vfolder_id)
-            .where(vfolder_permissions.c.user == user_uuid)
-        )
-        await conn.execute(query)
-    resp = {"msg": "left the shared vfolder"}
-    return web.json_response(resp, status=200)
->>>>>>> 76f933ac
 
 
 @auth_required
@@ -2603,53 +2578,6 @@
     app.on_shutdown.append(shutdown)
     cors = aiohttp_cors.setup(app, defaults=default_cors_options)
     add_route = app.router.add_route
-<<<<<<< HEAD
-    root_resource = cors.add(app.router.add_resource(r''))
-    cors.add(root_resource.add_route('POST', create))
-    cors.add(root_resource.add_route('GET',  list_folders))
-    cors.add(root_resource.add_route('DELETE',  delete_by_id))
-    vfolder_resource = cors.add(app.router.add_resource(r'/{name}'))
-    cors.add(vfolder_resource.add_route('GET',    get_info))
-    cors.add(vfolder_resource.add_route('DELETE', delete))
-    cors.add(add_route('GET',    r'/_/hosts', list_hosts))
-    cors.add(add_route('GET',    r'/_/all-hosts', list_all_hosts))
-    cors.add(add_route('GET',    r'/_/allowed-types', list_allowed_types))
-    cors.add(add_route('GET',    r'/_/all_hosts', list_all_hosts))          # legacy underbar
-    cors.add(add_route('GET',    r'/_/allowed_types', list_allowed_types))  # legacy underbar
-    cors.add(add_route('GET',    r'/_/perf-metric', get_volume_perf_metric))
-    cors.add(add_route('POST',   r'/{name}/rename', rename_vfolder))
-    cors.add(add_route('POST',   r'/{name}/update-options', update_vfolder_options))
-    cors.add(add_route('POST',   r'/{name}/mkdir', mkdir))
-    cors.add(add_route('POST',   r'/{name}/request-upload', create_upload_session))
-    cors.add(add_route('POST',   r'/{name}/request-download', create_download_session))
-    cors.add(add_route('POST',   r'/{name}/move-file', move_file))
-    cors.add(add_route('POST',   r'/{name}/rename-file', rename_file))
-    cors.add(add_route('DELETE', r'/{name}/delete-files', delete_files))
-    cors.add(add_route('POST',   r'/{name}/rename_file', rename_file))    # legacy underbar
-    cors.add(add_route('DELETE', r'/{name}/delete_files', delete_files))  # legacy underbar
-    cors.add(add_route('GET',    r'/{name}/files', list_files))
-    cors.add(add_route('POST',   r'/{name}/invite', invite))
-    cors.add(add_route('POST',   r'/{name}/leave', leave))
-    cors.add(add_route('POST',   r'/{name}/force-leave', force_leave))
-    cors.add(add_route('POST',   r'/{name}/share', share))
-    cors.add(add_route('DELETE', r'/{name}/unshare', unshare))
-    cors.add(add_route('POST',   r'/{name}/clone', clone))
-    cors.add(add_route('GET',    r'/invitations/list-sent', list_sent_invitations))
-    cors.add(add_route('GET',    r'/invitations/list_sent', list_sent_invitations))  # legacy underbar
-    cors.add(add_route('POST',   r'/invitations/update/{inv_id}', update_invitation))
-    cors.add(add_route('GET',    r'/invitations/list', invitations))
-    cors.add(add_route('POST',   r'/invitations/accept', accept_invitation))
-    cors.add(add_route('DELETE', r'/invitations/delete', delete_invitation))
-    cors.add(add_route('GET',    r'/_/shared', list_shared_vfolders))
-    cors.add(add_route('POST',   r'/_/shared', update_shared_vfolder))
-    cors.add(add_route('GET',    r'/_/fstab', get_fstab_contents))
-    cors.add(add_route('GET',    r'/_/mounts', list_mounts))
-    cors.add(add_route('POST',   r'/_/mounts', mount_host))
-    cors.add(add_route('DELETE', r'/_/mounts', umount_host))
-    cors.add(add_route('GET',    r'/_/quota', get_quota))
-    cors.add(add_route('POST',   r'/_/quota', update_quota))
-    cors.add(add_route('GET',    r'/_/usage', get_usage))
-=======
     root_resource = cors.add(app.router.add_resource(r""))
     cors.add(root_resource.add_route("POST", create))
     cors.add(root_resource.add_route("GET", list_folders))
@@ -2676,6 +2604,7 @@
     cors.add(add_route("GET", r"/{name}/files", list_files))
     cors.add(add_route("POST", r"/{name}/invite", invite))
     cors.add(add_route("POST", r"/{name}/leave", leave))
+    cors.add(add_route('POST', r'/{name}/force-leave', force_leave))
     cors.add(add_route("POST", r"/{name}/share", share))
     cors.add(add_route("DELETE", r"/{name}/unshare", unshare))
     cors.add(add_route("POST", r"/{name}/clone", clone))
@@ -2694,5 +2623,4 @@
     cors.add(add_route("GET", r"/_/quota", get_quota))
     cors.add(add_route("POST", r"/_/quota", update_quota))
     cors.add(add_route("GET", r"/_/usage", get_usage))
->>>>>>> 76f933ac
     return app, []