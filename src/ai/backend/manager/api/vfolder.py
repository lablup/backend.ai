--- conflicted
+++ resolved
@@ -556,11 +556,8 @@
                     "cloneable": entry["cloneable"],
                     "max_files": entry["max_files"],
                     "max_size": entry["max_size"],
-<<<<<<< HEAD
                     "shared_type": entry["shared_type"].value,
-=======
                     "cur_size": entry["cur_size"],
->>>>>>> d360167e
                 }
             )
     return web.json_response(resp, status=200)
