from __future__ import annotations

import asyncio
import functools
import json
import logging
import math
import stat
import uuid
from datetime import datetime
from enum import StrEnum
from pathlib import Path
from types import TracebackType
from typing import (
    TYPE_CHECKING,
    Any,
    Awaitable,
    Callable,
    Dict,
    List,
    Mapping,
    MutableMapping,
    Optional,
    Sequence,
    Tuple,
    Type,
)

import aiohttp
import aiohttp_cors
import aiotools
import attrs
import sqlalchemy as sa
import trafaret as t
from aiohttp import web

from ai.backend.common import msgpack, redis_helper
from ai.backend.common import validators as tx
from ai.backend.common.logging import BraceStyleAdapter
from ai.backend.common.types import (
    RedisConnectionInfo,
    VFolderHostPermission,
    VFolderHostPermissionMap,
)
from ai.backend.manager.models.storage import StorageSessionManager

from ..models import (
    AgentStatus,
    KernelStatus,
    UserRole,
    UserStatus,
    VFolderAccessStatus,
    VFolderCloneInfo,
    VFolderDeletionInfo,
    VFolderInvitationState,
    VFolderOperationStatus,
    VFolderOwnershipType,
    VFolderPermission,
    VFolderPermissionValidator,
    VFolderUsageMode,
    agents,
<<<<<<< HEAD
    audit_logs,
=======
    ensure_host_permission_allowed,
    filter_host_allowed_permission,
>>>>>>> 1e6608a6
    get_allowed_vfolder_hosts_by_group,
    get_allowed_vfolder_hosts_by_user,
    groups,
    initiate_vfolder_clone,
    initiate_vfolder_removal,
    kernels,
    keypair_resource_policies,
    keypairs,
    query_accessible_vfolders,
    query_owned_dotfiles,
    users,
    verify_vfolder_name,
    vfolder_invitations,
    vfolder_permissions,
    vfolders,
)
from ..models.utils import execute_with_retry
from .auth import admin_required, auth_required, superadmin_required
from .exceptions import (
    BackendAgentError,
    GenericForbidden,
    GroupNotFound,
    InsufficientPrivilege,
    InternalServerError,
    InvalidAPIParameters,
    ObjectNotFound,
    ServerMisconfiguredError,
    TooManyVFoldersFound,
    VFolderAlreadyExists,
    VFolderCreationFailed,
    VFolderFilterStatusFailed,
    VFolderFilterStatusNotAvailable,
    VFolderNotFound,
    VFolderOperationFailed,
)
from .manager import ALL_ALLOWED, READ_ALLOWED, server_status_required
from .resource import get_watcher_info
from .utils import check_api_params, get_user_scopes

if TYPE_CHECKING:
    from .context import RootContext

log = BraceStyleAdapter(logging.getLogger(__spec__.name))  # type: ignore[name-defined]

VFolderRow = Mapping[str, Any]


async def ensure_vfolder_status(
    request: web.Request,
    perm: VFolderAccessStatus,
    folder_id: Optional[str] = None,
    folder_name: Optional[str] = None,
):
    """
    Checks if the target vfolder status is READY.
    This function should prevent user access
    while storage-proxy operations such as vfolder clone, deletion is handling.
    """

    root_ctx: RootContext = request.app["_root.context"]
    domain_name = request["user"]["domain_name"]
    user_role = request["user"]["role"]
    user_uuid = request["user"]["uuid"]

    allowed_vfolder_types = await root_ctx.shared_config.get_vfolder_types()
    if folder_id:
        vf_name_conds = vfolders.c.id == folder_id
    elif folder_name:
        vf_name_conds = vfolders.c.name == folder_name
    else:
        raise VFolderFilterStatusFailed("either vFolder id nor name not supplied")

    available_vf_statuses = set()
    match perm:
        case VFolderAccessStatus.READABLE:
            # if READABLE access status is requested, all operation statuses are accepted.
            available_vf_statuses = {
                VFolderOperationStatus.READY,
                VFolderOperationStatus.PERFORMING,
                VFolderOperationStatus.CLONING,
                VFolderOperationStatus.DELETING,
                VFolderOperationStatus.MOUNTED,
            }
        case VFolderAccessStatus.UPDATABLE:
            # if UPDATABLE access status is requested, READY and MOUNTED operation statuses are accepted.
            available_vf_statuses = {
                VFolderOperationStatus.READY,
                VFolderOperationStatus.MOUNTED,
            }
        case VFolderAccessStatus.DELETABLE:
            # if DELETABLE access status is requested, only READY operation status is accepted.
            available_vf_statuses = {
                VFolderOperationStatus.READY,
            }
        case _:
            # Otherwise, raise VFolderFilterStatusNotAvailable()
            raise VFolderFilterStatusNotAvailable()
    async with root_ctx.db.begin_readonly() as conn:
        entries = await query_accessible_vfolders(
            conn,
            user_uuid,
            user_role=user_role,
            domain_name=domain_name,
            allowed_vfolder_types=allowed_vfolder_types,
            extra_vf_conds=vf_name_conds,
            allow_privileged_access=True,
        )
        if len(entries) == 0:
            raise VFolderFilterStatusFailed(
                f"Cannot find any folder with the given identity ({folder_id = }, {folder_name = })"
            )
        for entry in entries:
            if entry["status"] not in available_vf_statuses:
                raise VFolderFilterStatusFailed()


def vfolder_permission_required(perm: VFolderPermission):
    """
    Checks if the target vfolder exists and is either:
    - owned by the current access key, or
    - allowed accesses by the access key under the specified permission.

    The decorated handler should accept an extra argument
    which contains a dict object describing the matched VirtualFolder table row.
    """

    # FIXME: replace ... with [web.Request, VFolderRow, Any...] in the future mypy
    def _wrapper(handler: Callable[..., Awaitable[web.Response]]):
        @functools.wraps(handler)
        async def _wrapped(request: web.Request, *args, **kwargs) -> web.Response:
            root_ctx: RootContext = request.app["_root.context"]
            domain_name = request["user"]["domain_name"]
            user_role = request["user"]["role"]
            user_uuid = request["user"]["uuid"]
            folder_name = request.match_info["name"]
            allowed_vfolder_types = await root_ctx.shared_config.get_vfolder_types()
            vf_user_cond = None
            vf_group_cond = None
            if perm == VFolderPermission.READ_ONLY:
                # if READ_ONLY is requested, any permission accepts.
                invited_perm_cond = vfolder_permissions.c.permission.in_(
                    [
                        VFolderPermission.READ_ONLY,
                        VFolderPermission.READ_WRITE,
                        VFolderPermission.RW_DELETE,
                    ]
                )
                if not request["is_admin"]:
                    vf_group_cond = vfolders.c.permission.in_(
                        [
                            VFolderPermission.READ_ONLY,
                            VFolderPermission.READ_WRITE,
                            VFolderPermission.RW_DELETE,
                        ]
                    )
            elif perm == VFolderPermission.READ_WRITE:
                invited_perm_cond = vfolder_permissions.c.permission.in_(
                    [
                        VFolderPermission.READ_WRITE,
                        VFolderPermission.RW_DELETE,
                    ]
                )
                if not request["is_admin"]:
                    vf_group_cond = vfolders.c.permission.in_(
                        [
                            VFolderPermission.READ_WRITE,
                            VFolderPermission.RW_DELETE,
                        ]
                    )
            elif perm == VFolderPermission.RW_DELETE:
                # If RW_DELETE is requested, only RW_DELETE accepts.
                invited_perm_cond = vfolder_permissions.c.permission == VFolderPermission.RW_DELETE
                if not request["is_admin"]:
                    vf_group_cond = vfolders.c.permission == VFolderPermission.RW_DELETE
            else:
                # Otherwise, just compare it as-is (for future compatibility).
                invited_perm_cond = vfolder_permissions.c.permission == perm
                if not request["is_admin"]:
                    vf_group_cond = vfolders.c.permission == perm
            async with root_ctx.db.begin() as conn:
                entries = await query_accessible_vfolders(
                    conn,
                    user_uuid,
                    user_role=user_role,
                    domain_name=domain_name,
                    allowed_vfolder_types=allowed_vfolder_types,
                    extra_vf_conds=(vfolders.c.name == folder_name),
                    extra_invited_vf_conds=invited_perm_cond,
                    extra_vf_user_conds=vf_user_cond,
                    extra_vf_group_conds=vf_group_cond,
                )
                if len(entries) == 0:
                    raise VFolderNotFound("Your operation may be permission denied.")
            return await handler(request, entries[0], *args, **kwargs)

        return _wrapped

    return _wrapper


# FIXME: replace ... with [web.Request, VFolderRow, Any...] in the future mypy
def vfolder_check_exists(handler: Callable[..., Awaitable[web.Response]]):
    """
    Checks if the target vfolder exists and is owned by the current user.

    The decorated handler should accept an extra "row" argument
    which contains the matched VirtualFolder table row.
    """

    @functools.wraps(handler)
    async def _wrapped(request: web.Request, *args, **kwargs) -> web.Response:
        root_ctx: RootContext = request.app["_root.context"]
        user_uuid = request["user"]["uuid"]
        folder_name = request.match_info["name"]
        async with root_ctx.db.begin() as conn:
            j = sa.join(
                vfolders,
                vfolder_permissions,
                vfolders.c.id == vfolder_permissions.c.vfolder,
                isouter=True,
            )
            query = (
                sa.select("*")
                .select_from(j)
                .where(
                    ((vfolders.c.user == user_uuid) | (vfolder_permissions.c.user == user_uuid))
                    & (vfolders.c.name == folder_name)
                )
            )
            try:
                result = await conn.execute(query)
            except sa.exc.DataError:
                raise InvalidAPIParameters
            row = result.first()
            if row is None:
                raise VFolderNotFound()
        return await handler(request, row, *args, **kwargs)

    return _wrapped


@auth_required
@server_status_required(ALL_ALLOWED)
@check_api_params(
    t.Dict(
        {
            t.Key("name"): tx.Slug(allow_dot=True),
            t.Key("host", default=None) >> "folder_host": t.String | t.Null,
            t.Key("usage_mode", default="general"): tx.Enum(VFolderUsageMode) | t.Null,
            t.Key("permission", default="rw"): tx.Enum(VFolderPermission) | t.Null,
            tx.AliasedKey(["unmanaged_path", "unmanagedPath"], default=None): t.String | t.Null,
            tx.AliasedKey(["group", "groupId", "group_id"], default=None): (
                tx.UUID | t.String | t.Null
            ),
            t.Key("quota", default=None): tx.BinarySize | t.Null,
            t.Key("cloneable", default=False): t.Bool,
        }
    ),
)
async def create(request: web.Request, params: Any) -> web.Response:
    resp: Dict[str, Any] = {}
    root_ctx: RootContext = request.app["_root.context"]
    access_key = request["keypair"]["access_key"]
    user_role = request["user"]["role"]
    user_uuid = request["user"]["uuid"]
    resource_policy = request["keypair"]["resource_policy"]
    domain_name = request["user"]["domain_name"]
    group_id_or_name = params["group"]
    log.info(
        "VFOLDER.CREATE (email:{}, ak:{}, vf:{}, vfh:{}, umod:{}, perm:{})",
        request["user"]["email"],
        access_key,
        params["name"],
        params["folder_host"],
        params["usage_mode"].value,
        params["permission"].value,
    )
    folder_host = params["folder_host"]
    unmanaged_path = params["unmanaged_path"]
    # Check if user is trying to created unmanaged vFolder
    if unmanaged_path:
        # Approve only if user is Admin or Superadmin
        if user_role not in (UserRole.ADMIN, UserRole.SUPERADMIN):
            raise GenericForbidden("Insufficient permission")
    else:
        # Resolve host for the new virtual folder.
        if not folder_host:
            folder_host = await root_ctx.shared_config.etcd.get("volumes/default_host")
            if not folder_host:
                raise InvalidAPIParameters(
                    "You must specify the vfolder host because the default host is not configured."
                )
    allowed_vfolder_types = await root_ctx.shared_config.get_vfolder_types()
    for vf_type in allowed_vfolder_types:
        if vf_type not in ("user", "group"):
            raise ServerMisconfiguredError(
                f"Invalid vfolder type(s): {str(allowed_vfolder_types)}."
                ' Only "user" or "group" is allowed.'
            )

    if not verify_vfolder_name(params["name"]):
        raise InvalidAPIParameters(f'{params["name"]} is reserved for internal operations.')
    if params["name"].startswith(".") and params["name"] != ".local":
        if params["group"] is not None:
            raise InvalidAPIParameters("dot-prefixed vfolders cannot be a group folder.")

    async with root_ctx.db.begin() as conn:
        # Convert group name to uuid if group name is given.
        if isinstance(group_id_or_name, str):
            query = (
                sa.select([groups.c.id])
                .select_from(groups)
                .where(groups.c.domain_name == domain_name)
                .where(groups.c.name == group_id_or_name)
            )
            group_id = await conn.scalar(query)
        else:
            group_id = group_id_or_name
        if not unmanaged_path:
            await ensure_host_permission_allowed(
                conn,
                folder_host,
                allowed_vfolder_types=allowed_vfolder_types,
                user_uuid=user_uuid,
                resource_policy=resource_policy,
                domain_name=domain_name,
                group_id=group_id,
                permission=VFolderHostPermission.CREATE,
            )

        # Check resource policy's max_vfolder_count
        if resource_policy["max_vfolder_count"] > 0:
            query = sa.select([sa.func.count()]).where(vfolders.c.user == user_uuid)
            result = await conn.scalar(query)
            if result >= resource_policy["max_vfolder_count"]:
                raise InvalidAPIParameters("You cannot create more vfolders.")

        # Limit vfolder size quota if it is larger than max_vfolder_size of the resource policy.
        max_vfolder_size = resource_policy.get("max_vfolder_size", 0)
        if max_vfolder_size > 0 and (
            params["quota"] is None or params["quota"] <= 0 or params["quota"] > max_vfolder_size
        ):
            params["quota"] = max_vfolder_size

        # Prevent creation of vfolder with duplicated name.
        extra_vf_conds = [vfolders.c.name == params["name"]]
        if not unmanaged_path:
            extra_vf_conds.append(vfolders.c.host == folder_host)
        entries = await query_accessible_vfolders(
            conn,
            user_uuid,
            user_role=user_role,
            domain_name=domain_name,
            allowed_vfolder_types=allowed_vfolder_types,
            extra_vf_conds=(sa.and_(*extra_vf_conds)),
        )
        if len(entries) > 0:
            raise VFolderAlreadyExists

        # Check if group exists.
        if group_id_or_name and group_id is None:
            raise GroupNotFound
        if group_id is not None:
            if "group" not in allowed_vfolder_types:
                raise InvalidAPIParameters("group vfolder cannot be created in this host")
            if not request["is_admin"]:
                raise GenericForbidden("no permission")
            query = (
                sa.select([groups.c.id])
                .select_from(groups)
                .where(groups.c.domain_name == domain_name)
                .where(groups.c.id == group_id)
            )
            _gid = await conn.scalar(query)
            if str(_gid) != str(group_id):
                raise InvalidAPIParameters("No such group.")
        else:
            if "user" not in allowed_vfolder_types:
                raise InvalidAPIParameters("user vfolder cannot be created in this host")
        try:
            folder_id = uuid.uuid4()
            if not unmanaged_path:
                # Try to create actual only if vFolder is managed one
                async with root_ctx.storage_manager.request(
                    folder_host,
                    "POST",
                    "folder/create",
                    json={
                        "volume": root_ctx.storage_manager.split_host(folder_host)[1],
                        "vfid": str(folder_id),
                        "options": {"quota": params["quota"]},
                    },
                ):
                    pass
        except aiohttp.ClientResponseError:
            raise VFolderCreationFailed
        user_uuid = str(user_uuid) if group_id is None else None
        group_uuid = str(group_id) if group_id is not None else None
        ownership_type = "group" if group_uuid is not None else "user"
        insert_values = {
            "id": folder_id.hex,
            "name": params["name"],
            "usage_mode": params["usage_mode"],
            "permission": params["permission"],
            "last_used": None,
            "max_size": int(params["quota"] / (2**20)) if params["quota"] else None,  # in MBytes
            "host": folder_host,
            "creator": request["user"]["email"],
            "ownership_type": VFolderOwnershipType(ownership_type),
            "user": user_uuid,
            "group": group_uuid,
            "unmanaged_path": "",
            "cloneable": params["cloneable"],
            "status": VFolderOperationStatus.READY,
        }
        resp = {
            "id": folder_id.hex,
            "name": params["name"],
            "host": folder_host,
            "usage_mode": params["usage_mode"].value,
            "permission": params["permission"].value,
            "max_size": int(params["quota"] / (2**20)) if params["quota"] else None,  # in MBytes
            "creator": request["user"]["email"],
            "ownership_type": ownership_type,
            "user": user_uuid,
            "group": group_uuid,
            "cloneable": params["cloneable"],
            "status": VFolderOperationStatus.READY,
        }
        if unmanaged_path:
            insert_values.update(
                {
                    "host": "",
                    "unmanaged_path": unmanaged_path,
                }
            )
            resp["unmanaged_path"] = unmanaged_path
        query = sa.insert(vfolders, insert_values)
        try:
            result = await conn.execute(query)
        except sa.exc.DataError:
            raise InvalidAPIParameters
        assert result.rowcount == 1
        data_before: Dict[str, Any] = {}
        auditlog_data = {
            "user_id": str(request["user"]["uuid"]),
            "email": request["user"]["email"],
            "access_key": request["keypair"]["access_key"],
            "data": {
                "before": data_before,
                "after": insert_values,
            },
            "action": "CREATE",
            "target_type": "vfolder",
            "target": params["id"],
        }
        try:
            insert_auditlog_query = sa.insert(audit_logs).values(auditlog_data)
            await conn.execute(insert_auditlog_query)
        except sa.exc.DataError:
            raise InvalidAPIParameters
    return web.json_response(resp, status=201)


@auth_required
@server_status_required(READ_ALLOWED)
@check_api_params(
    t.Dict(
        {
            t.Key("all", default=False): t.ToBool,
            tx.AliasedKey(["group_id", "groupId"], default=None): tx.UUID | t.String | t.Null,
            tx.AliasedKey(["owner_user_email", "ownerUserEmail"], default=None): t.Email | t.Null,
        }
    ),
)
async def list_folders(request: web.Request, params: Any) -> web.Response:
    resp = []
    root_ctx: RootContext = request.app["_root.context"]
    access_key = request["keypair"]["access_key"]
    domain_name = request["user"]["domain_name"]

    log.info("VFOLDER.LIST (email:{}, ak:{})", request["user"]["email"], access_key)
    entries: List[Mapping[str, Any]] | Sequence[Mapping[str, Any]]
    owner_user_uuid, owner_user_role = await get_user_scopes(request, params)
    async with root_ctx.db.begin_readonly() as conn:
        allowed_vfolder_types = await root_ctx.shared_config.get_vfolder_types()
        if params["all"]:
            raise InvalidAPIParameters("Deprecated use of 'all' option")
        else:
            extra_vf_conds = None
            if params["group_id"] is not None:
                # Note: user folders should be returned even when group_id is specified.
                extra_vf_conds = (vfolders.c.group == params["group_id"]) | (
                    vfolders.c.user.isnot(None)
                )
            entries = await query_accessible_vfolders(
                conn,
                owner_user_uuid,
                user_role=owner_user_role,
                domain_name=domain_name,
                allowed_vfolder_types=allowed_vfolder_types,
                extra_vf_conds=extra_vf_conds,
            )
        for entry in entries:
            resp.append(
                {
                    "name": entry["name"],
                    "id": entry["id"].hex,
                    "host": entry["host"],
                    "status": entry["status"],
                    "usage_mode": entry["usage_mode"].value,
                    "created_at": str(entry["created_at"]),
                    "is_owner": entry["is_owner"],
                    "permission": entry["permission"].value,
                    "user": str(entry["user"]) if entry["user"] else None,
                    "group": str(entry["group"]) if entry["group"] else None,
                    "creator": entry["creator"],
                    "user_email": entry["user_email"],
                    "group_name": entry["group_name"],
                    "ownership_type": entry["ownership_type"].value,
                    "type": entry["ownership_type"].value,  # legacy
                    "cloneable": entry["cloneable"],
                    "max_files": entry["max_files"],
                    "max_size": entry["max_size"],
                    "cur_size": entry["cur_size"],
                }
            )
    return web.json_response(resp, status=200)


@superadmin_required
@server_status_required(ALL_ALLOWED)
@check_api_params(
    t.Dict(
        {
            t.Key("id"): t.String,
        }
    ),
)
async def delete_by_id(request: web.Request, params: Any) -> web.Response:
    await ensure_vfolder_status(request, VFolderAccessStatus.DELETABLE, folder_id=params["id"])
    root_ctx: RootContext = request.app["_root.context"]
    app_ctx: PrivateContext = request.app["folders.context"]

    access_key = request["keypair"]["access_key"]
    user_uuid = request["user"]["uuid"]
    domain_name = request["user"]["domain_name"]
    resource_policy = request["keypair"]["resource_policy"]
    allowed_vfolder_types = await root_ctx.shared_config.get_vfolder_types()
    log.info(
        "VFOLDER.DELETE_BY_ID (email:{}, ak:{}, vf:{})",
        request["user"]["email"],
        access_key,
        params["id"],
    )
    async with root_ctx.db.begin() as conn:
        query = (
            sa.select([vfolders.c.host]).select_from(vfolders).where(vfolders.c.id == params["id"])
        )
        folder_host = await conn.scalar(query)
<<<<<<< HEAD
        folder_id = uuid.UUID(params["id"])
        query = sa.select(vfolders).select_from(vfolders).where(vfolders.c.id == params["id"])
        vfolder_info = await conn.execute(query)
        prev_data = dict(vfolder_info.first())
        prev_data["id"] = str(prev_data["id"])
        prev_data["user"] = str(prev_data["user"])
        prev_data["permission"] = str(prev_data["permission"][1])
        prev_data["usage_mode"] = prev_data["usage_mode"][1]
        query = sa.delete(vfolders).where(vfolders.c.id == folder_id)
        await conn.execute(query)
        auditlog_data = {
            "email": request["user"]["email"],
            "user_id": str(request["user"]["uuid"]),
            "access_key": request["keypair"]["access_key"],
            "data": {
                "data_before": prev_data,
                "data_after": {},
            },
            "action": "DELETE",
            "target_type": "vfolder",
            "target": prev_data["id"],
        }
        try:
            insert_auditlog_query = sa.insert(audit_logs).values(auditlog_data)
            await conn.execute(insert_auditlog_query)
        except sa.exc.DataError:
            raise InvalidAPIParameters
        query = sa.delete(vfolders).where(vfolders.c.id == folder_id)
        await conn.execute(query)
        auditlog_data = {
            "email": request["user"]["email"],
            "user_id": str(request["user"]["uuid"]),
            "access_key": request["keypair"]["access_key"],
            "data": {
                "data_before": prev_data,
                "data_after": {},
            },
            "action": "DELETE",
            "target_type": "vfolder",
            "target": prev_data["id"],
        }
        try:
            insert_auditlog_query = sa.insert(audit_logs).values(auditlog_data)
            await conn.execute(insert_auditlog_query)
        except sa.exc.DataError:
            raise InvalidAPIParameters

        folder_id = uuid.UUID(params["id"])
        query = sa.delete(vfolders).where(vfolders.c.id == folder_id)

        await conn.execute(query)
    # fs-level deletion may fail or take longer time
    # but let's complete the db transaction to reflect that it's deleted.
    async with root_ctx.storage_manager.request(
        folder_host,
        "POST",
        "folder/delete",
        json={
            "volume": root_ctx.storage_manager.split_host(folder_host)[1],
            "vfid": str(folder_id),
        },
    ):
        pass
=======
        await ensure_host_permission_allowed(
            conn,
            folder_host,
            allowed_vfolder_types=allowed_vfolder_types,
            user_uuid=user_uuid,
            resource_policy=resource_policy,
            domain_name=domain_name,
            permission=VFolderHostPermission.DELETE,
        )
    folder_id = uuid.UUID(params["id"])
    await initiate_vfolder_removal(
        root_ctx.db,
        [VFolderDeletionInfo(folder_id, folder_host)],
        root_ctx.storage_manager,
        app_ctx.storage_ptask_group,
    )
>>>>>>> 1e6608a6
    return web.Response(status=204)


class ExposedVolumeInfoField(StrEnum):
    percentage = "percentage"
    used_bytes = "used_bytes"
    capacity_bytes = "capacity_bytes"


async def fetch_exposed_volume_fields(
    storage_manager: StorageSessionManager,
    redis_connection: RedisConnectionInfo,
    proxy_name: str,
    volume_name: str,
) -> Dict[str, int | float]:
    volume_usage = {}

    show_percentage = ExposedVolumeInfoField.percentage in storage_manager._exposed_volume_info
    show_used = ExposedVolumeInfoField.used_bytes in storage_manager._exposed_volume_info
    show_total = ExposedVolumeInfoField.capacity_bytes in storage_manager._exposed_volume_info

    if show_percentage or show_used or show_total:
        volume_usage_cache = await redis_helper.execute(
            redis_connection,
            lambda r: r.get(f"volume.usage.{proxy_name}.{volume_name}"),
        )

        if volume_usage_cache:
            volume_usage = msgpack.unpackb(volume_usage_cache)
        else:
            async with storage_manager.request(
                proxy_name,
                "GET",
                "folder/fs-usage",
                json={
                    "volume": volume_name,
                },
            ) as (_, storage_resp):
                storage_reply = await storage_resp.json()

                if show_used:
                    volume_usage["used"] = storage_reply[ExposedVolumeInfoField.used_bytes]

                if show_total:
                    volume_usage["total"] = storage_reply[ExposedVolumeInfoField.capacity_bytes]

                if show_percentage:
                    volume_usage["percentage"] = (
                        storage_reply[ExposedVolumeInfoField.used_bytes]
                        / storage_reply[ExposedVolumeInfoField.capacity_bytes]
                    ) * 100

            await redis_helper.execute(
                redis_connection,
                lambda r: r.set(
                    f"volume.usage.{proxy_name}.{volume_name}",
                    msgpack.packb(volume_usage),
                    ex=60,
                ),
            )

    return volume_usage


@auth_required
@server_status_required(READ_ALLOWED)
@check_api_params(
    t.Dict(
        {
            tx.AliasedKey(["group_id", "groupId"], default=None): tx.UUID | t.String | t.Null,
        }
    ),
)
async def list_hosts(request: web.Request, params: Any) -> web.Response:
    root_ctx: RootContext = request.app["_root.context"]
    access_key = request["keypair"]["access_key"]
    log.info(
        "VFOLDER.LIST_HOSTS (emai:{}, ak:{})",
        request["user"]["email"],
        access_key,
    )
    domain_name = request["user"]["domain_name"]
    group_id = params["group_id"]
    domain_admin = request["user"]["role"] == UserRole.ADMIN
    resource_policy = request["keypair"]["resource_policy"]
    allowed_vfolder_types = await root_ctx.shared_config.get_vfolder_types()
    async with root_ctx.db.begin() as conn:
        allowed_hosts = VFolderHostPermissionMap()
        if "user" in allowed_vfolder_types:
            allowed_hosts_by_user = await get_allowed_vfolder_hosts_by_user(
                conn, resource_policy, domain_name, request["user"]["uuid"], group_id
            )
            allowed_hosts = allowed_hosts | allowed_hosts_by_user
        if "group" in allowed_vfolder_types:
            allowed_hosts_by_group = await get_allowed_vfolder_hosts_by_group(
                conn, resource_policy, domain_name, group_id, domain_admin=domain_admin
            )
            allowed_hosts = allowed_hosts | allowed_hosts_by_group
    all_volumes = await root_ctx.storage_manager.get_all_volumes()
    all_hosts = {f"{proxy_name}:{volume_data['name']}" for proxy_name, volume_data in all_volumes}
    allowed_hosts = VFolderHostPermissionMap(
        {host: perms for host, perms in allowed_hosts.items() if host in all_hosts}
    )
    default_host = await root_ctx.shared_config.get_raw("volumes/default_host")
    if default_host not in allowed_hosts:
        default_host = None

    volume_info = {
        f"{proxy_name}:{volume_data['name']}": {
            "backend": volume_data["backend"],
            "capabilities": volume_data["capabilities"],
            "usage": await fetch_exposed_volume_fields(
                storage_manager=root_ctx.storage_manager,
                redis_connection=root_ctx.redis_stat,
                proxy_name=proxy_name,
                volume_name=volume_data["name"],
            ),
            "sftp_scaling_groups": await root_ctx.storage_manager.get_sftp_scaling_groups(
                proxy_name
            ),
        }
        for proxy_name, volume_data in all_volumes
        if f"{proxy_name}:{volume_data['name']}" in allowed_hosts
    }

    resp = {
        "default": default_host,
        "allowed": sorted(allowed_hosts),
        "volume_info": volume_info,
    }
    return web.json_response(resp, status=200)


@superadmin_required
@server_status_required(READ_ALLOWED)
async def list_all_hosts(request: web.Request) -> web.Response:
    root_ctx: RootContext = request.app["_root.context"]
    access_key = request["keypair"]["access_key"]
    log.info(
        "VFOLDER.LIST_ALL_HOSTS (email:{}, ak:{})",
        request["user"]["email"],
        access_key,
    )
    all_volumes = await root_ctx.storage_manager.get_all_volumes()
    all_hosts = {f"{proxy_name}:{volume_data['name']}" for proxy_name, volume_data in all_volumes}
    default_host = await root_ctx.shared_config.get_raw("volumes/default_host")
    if default_host not in all_hosts:
        default_host = None
    resp = {
        "default": default_host,
        "allowed": sorted(all_hosts),
    }
    return web.json_response(resp, status=200)


@superadmin_required
@server_status_required(READ_ALLOWED)
@check_api_params(
    t.Dict(
        {
            t.Key("folder_host"): t.String,
        }
    )
)
async def get_volume_perf_metric(request: web.Request, params: Any) -> web.Response:
    root_ctx: RootContext = request.app["_root.context"]
    access_key = request["keypair"]["access_key"]
    log.info(
        "VFOLDER.VOLUME_PERF_METRIC (email:{}, ak:{})",
        request["user"]["email"],
        access_key,
    )
    proxy_name, volume_name = root_ctx.storage_manager.split_host(params["folder_host"])
    async with root_ctx.storage_manager.request(
        proxy_name,
        "GET",
        "volume/performance-metric",
        json={
            "volume": volume_name,
        },
    ) as (_, storage_resp):
        storage_reply = await storage_resp.json()
    return web.json_response(storage_reply, status=200)


@auth_required
@server_status_required(READ_ALLOWED)
async def list_allowed_types(request: web.Request) -> web.Response:
    root_ctx: RootContext = request.app["_root.context"]
    access_key = request["keypair"]["access_key"]
    log.info(
        "VFOLDER.LIST_ALLOWED_TYPES (email:{}, ak:{})",
        request["user"]["email"],
        access_key,
    )
    allowed_vfolder_types = await root_ctx.shared_config.get_vfolder_types()
    return web.json_response(allowed_vfolder_types, status=200)


@auth_required
@server_status_required(READ_ALLOWED)
@vfolder_permission_required(VFolderPermission.READ_ONLY)
async def get_info(request: web.Request, row: VFolderRow) -> web.Response:
    await ensure_vfolder_status(
        request, VFolderAccessStatus.READABLE, folder_name=request.match_info["name"]
    )
    root_ctx: RootContext = request.app["_root.context"]
    resp: Dict[str, Any] = {}
    folder_name = request.match_info["name"]
    access_key = request["keypair"]["access_key"]
    log.info(
        "VFOLDER.GETINFO (email:{}, ak:{}, vf:{})",
        request["user"]["email"],
        access_key,
        folder_name,
    )
    if row["permission"] is None:
        is_owner = True
        permission = VFolderPermission.OWNER_PERM
    else:
        is_owner = row["is_owner"]
        permission = row["permission"]
    proxy_name, volume_name = root_ctx.storage_manager.split_host(row["host"])
    async with root_ctx.storage_manager.request(
        proxy_name,
        "GET",
        "folder/usage",
        json={
            "volume": volume_name,
            "vfid": str(row["id"]),
        },
    ) as (_, storage_resp):
        usage = await storage_resp.json()
    resp = {
        "name": row["name"],
        "id": row["id"].hex,
        "host": row["host"],
        "status": row["status"],
        "numFiles": usage["file_count"],  # legacy
        "num_files": usage["file_count"],
        "used_bytes": usage["used_bytes"],  # added in v20.09
        "created": str(row["created_at"]),  # legacy
        "created_at": str(row["created_at"]),
        "last_used": str(row["created_at"]),
        "user": str(row["user"]),
        "group": str(row["group"]),
        "type": "user" if row["user"] is not None else "group",
        "is_owner": is_owner,
        "permission": permission,
        "usage_mode": row["usage_mode"],
        "cloneable": row["cloneable"],
        "max_size": row["max_size"],
        "cur_size": row["cur_size"],
    }
    return web.json_response(resp, status=200)


@auth_required
@server_status_required(READ_ALLOWED)
@check_api_params(
    t.Dict(
        {
            t.Key("folder_host"): t.String,
            t.Key("id"): tx.UUID,
        }
    )
)
async def get_quota(request: web.Request, params: Any) -> web.Response:
    await ensure_vfolder_status(request, VFolderAccessStatus.READABLE, folder_id=params["id"])
    root_ctx: RootContext = request.app["_root.context"]
    proxy_name, volume_name = root_ctx.storage_manager.split_host(params["folder_host"])
    log.info(
        "VFOLDER.GET_QUOTA (email:{}, volume_name:{}, vf:{})",
        request["user"]["email"],
        volume_name,
        params["id"],
    )

    # Permission check for the requested vfolder.
    user_role = request["user"]["role"]
    user_uuid = request["user"]["uuid"]
    domain_name = request["user"]["domain_name"]
    if user_role == UserRole.SUPERADMIN:
        pass
    else:
        allowed_vfolder_types = await root_ctx.shared_config.get_vfolder_types()
        async with root_ctx.db.begin_readonly() as conn:
            extra_vf_conds = [vfolders.c.id == params["id"]]
            entries = await query_accessible_vfolders(
                conn,
                user_uuid,
                user_role=user_role,
                domain_name=domain_name,
                allowed_vfolder_types=allowed_vfolder_types,
                extra_vf_conds=(sa.and_(*extra_vf_conds)),
            )
        if len(entries) < 0:
            raise VFolderNotFound("no such accessible vfolder")

    async with root_ctx.storage_manager.request(
        proxy_name,
        "GET",
        "volume/quota",
        json={
            "volume": volume_name,
            "vfid": str(params["id"]),
        },
    ) as (_, storage_resp):
        storage_reply = await storage_resp.json()
    return web.json_response(storage_reply, status=200)


@auth_required
@server_status_required(ALL_ALLOWED)
@check_api_params(
    t.Dict(
        {
            t.Key("folder_host"): t.String,
            t.Key("id"): tx.UUID,
            t.Key("input"): t.Mapping(t.String, t.Any),
        }
    ),
)
async def update_quota(request: web.Request, params: Any) -> web.Response:
    await ensure_vfolder_status(request, VFolderAccessStatus.UPDATABLE, folder_id=params["id"])
    root_ctx: RootContext = request.app["_root.context"]
    folder_host = params["folder_host"]
    proxy_name, volume_name = root_ctx.storage_manager.split_host(folder_host)
    quota = int(params["input"]["size_bytes"])
    log.info(
        "VFOLDER.UPDATE_QUOTA (email:{}, volume_name:{}, quota:{}, vf:{})",
        request["user"]["email"],
        volume_name,
        quota,
        params["id"],
    )

    # Permission check for the requested vfolder.
    user_role = request["user"]["role"]
    user_uuid = request["user"]["uuid"]
    domain_name = request["user"]["domain_name"]
    resource_policy = request["keypair"]["resource_policy"]

    if user_role == UserRole.SUPERADMIN:
        pass
    else:
        allowed_vfolder_types = await root_ctx.shared_config.get_vfolder_types()
        async with root_ctx.db.begin_readonly() as conn:
            await ensure_host_permission_allowed(
                conn,
                folder_host,
                allowed_vfolder_types=allowed_vfolder_types,
                user_uuid=user_uuid,
                resource_policy=resource_policy,
                domain_name=domain_name,
                permission=VFolderHostPermission.MODIFY,
            )
            extra_vf_conds = [vfolders.c.id == params["id"]]
            entries = await query_accessible_vfolders(
                conn,
                user_uuid,
                user_role=user_role,
                domain_name=domain_name,
                allowed_vfolder_types=allowed_vfolder_types,
                extra_vf_conds=(sa.and_(*extra_vf_conds)),
            )
        if len(entries) < 0:
            raise VFolderNotFound("no such accessible vfolder")

    # Limit vfolder size quota if it is larger than max_vfolder_size of the resource policy.
    max_vfolder_size = resource_policy.get("max_vfolder_size", 0)
    if max_vfolder_size > 0 and (quota <= 0 or quota > max_vfolder_size):
        quota = max_vfolder_size

    async with root_ctx.storage_manager.request(
        proxy_name,
        "PATCH",
        "volume/quota",
        json={
            "volume": volume_name,
            "vfid": str(params["id"]),
            "size_bytes": quota,
        },
    ):
        pass

    # Update the quota for the vfolder in DB.
    async with root_ctx.db.begin() as conn:
        query = (
            sa.update(vfolders)
            .values(max_size=math.ceil(quota / 2**20))  # in Mbytes
            .where(vfolders.c.id == params["id"])
        )
        result = await conn.execute(query)
        assert result.rowcount == 1

    return web.json_response({"size_bytes": quota}, status=200)


@superadmin_required
@server_status_required(READ_ALLOWED)
@check_api_params(
    t.Dict(
        {
            t.Key("folder_host"): t.String,
            t.Key("id"): tx.UUID,
        }
    )
)
async def get_usage(request: web.Request, params: Any) -> web.Response:
    await ensure_vfolder_status(request, VFolderAccessStatus.READABLE, folder_id=params["id"])
    root_ctx: RootContext = request.app["_root.context"]
    proxy_name, volume_name = root_ctx.storage_manager.split_host(params["folder_host"])
    log.info(
        "VFOLDER.GET_USAGE (email:{}, volume_name:{}, vf:{})",
        request["user"]["email"],
        volume_name,
        params["id"],
    )
    async with root_ctx.storage_manager.request(
        proxy_name,
        "GET",
        "folder/usage",
        json={
            "volume": volume_name,
            "vfid": str(params["id"]),
        },
    ) as (_, storage_resp):
        usage = await storage_resp.json()
    return web.json_response(usage, status=200)


@superadmin_required
@server_status_required(READ_ALLOWED)
@check_api_params(
    t.Dict(
        {
            t.Key("folder_host"): t.String,
            t.Key("id"): tx.UUID,
        }
    )
)
async def get_used_bytes(request: web.Request, params: Any) -> web.Response:
    await ensure_vfolder_status(request, VFolderAccessStatus.READABLE, folder_id=params["id"])
    root_ctx: RootContext = request.app["_root.context"]
    proxy_name, volume_name = root_ctx.storage_manager.split_host(params["folder_host"])
    log.info("VFOLDER.GET_USED_BYTES (volume_name:{}, vf:{})", volume_name, params["id"])
    async with root_ctx.storage_manager.request(
        proxy_name,
        "GET",
        "folder/used-bytes",
        json={
            "volume": volume_name,
            "vfid": str(params["id"]),
        },
    ) as (_, storage_resp):
        usage = await storage_resp.json()
    return web.json_response(usage, status=200)


@auth_required
@server_status_required(ALL_ALLOWED)
@vfolder_permission_required(VFolderPermission.OWNER_PERM)
@check_api_params(
    t.Dict(
        {
            t.Key("new_name"): tx.Slug(allow_dot=True),
        }
    )
)
async def rename_vfolder(request: web.Request, params: Any, row: VFolderRow) -> web.Response:
    await ensure_vfolder_status(
        request, VFolderAccessStatus.UPDATABLE, folder_name=request.match_info["name"]
    )
    root_ctx: RootContext = request.app["_root.context"]
    old_name = request.match_info["name"]
    access_key = request["keypair"]["access_key"]
    domain_name = request["user"]["domain_name"]
    user_role = request["user"]["role"]
    user_uuid = request["user"]["uuid"]
    resource_policy = request["keypair"]["resource_policy"]
    new_name = params["new_name"]
    allowed_vfolder_types = await root_ctx.shared_config.get_vfolder_types()
    log.info(
        "VFOLDER.RENAME (email:{}, ak:{}, vf.old:{}, vf.new:{})",
        request["user"]["email"],
        access_key,
        old_name,
        new_name,
    )
    async with root_ctx.db.begin() as conn:
        entries = await query_accessible_vfolders(
            conn,
            user_uuid,
            user_role=user_role,
            domain_name=domain_name,
            allowed_vfolder_types=allowed_vfolder_types,
        )
        for entry in entries:
            if entry["name"] == new_name:
                raise InvalidAPIParameters(
                    "One of your accessible vfolders already has the name you requested."
                )
        for entry in entries:
            if entry["name"] == old_name:
                if not entry["is_owner"]:
                    raise InvalidAPIParameters(
                        "Cannot change the name of a vfolder that is not owned by myself."
                    )
                await ensure_host_permission_allowed(
                    conn,
                    entry["host"],
                    allowed_vfolder_types=allowed_vfolder_types,
                    user_uuid=user_uuid,
                    resource_policy=resource_policy,
                    domain_name=domain_name,
                    permission=VFolderHostPermission.MODIFY,
                )
                query = (
                    sa.update(vfolders).values(name=new_name).where(vfolders.c.id == entry["id"])
                )
                await conn.execute(query)
                break
    return web.Response(status=201)


@auth_required
@server_status_required(ALL_ALLOWED)
@vfolder_permission_required(VFolderPermission.OWNER_PERM)
@check_api_params(
    t.Dict(
        {
            t.Key("cloneable", default=None): t.Bool | t.Null,
            t.Key("permission", default=None): tx.Enum(VFolderPermission) | t.Null,
        }
    )
)
async def update_vfolder_options(
    request: web.Request, params: Any, row: VFolderRow
) -> web.Response:
    await ensure_vfolder_status(
        request, VFolderAccessStatus.UPDATABLE, folder_name=request.match_info["name"]
    )
    root_ctx: RootContext = request.app["_root.context"]
    user_uuid = request["user"]["uuid"]
    domain_name = request["user"]["domain_name"]
    resource_policy = request["keypair"]["resource_policy"]
    allowed_vfolder_types = await root_ctx.shared_config.get_vfolder_types()
    async with root_ctx.db.begin_readonly() as conn:
        query = sa.select([vfolders.c.host]).select_from(vfolders).where(vfolders.c.id == row["id"])
        folder_host = await conn.scalar(query)
        await ensure_host_permission_allowed(
            conn,
            folder_host,
            allowed_vfolder_types=allowed_vfolder_types,
            user_uuid=user_uuid,
            resource_policy=resource_policy,
            domain_name=domain_name,
            permission=VFolderHostPermission.MODIFY,
        )

    updated_fields = {}
    if params["cloneable"] is not None and params["cloneable"] != row["cloneable"]:
        updated_fields["cloneable"] = params["cloneable"]
    if params["permission"] is not None and params["permission"] != row["permission"]:
        updated_fields["permission"] = params["permission"]
    if not row["is_owner"]:
        raise InvalidAPIParameters(
            "Cannot change the options of a vfolder that is not owned by myself."
        )

    if len(updated_fields) > 0:
        async with root_ctx.db.begin() as conn:
            query = sa.update(vfolders).values(**updated_fields).where(vfolders.c.id == row["id"])
            await conn.execute(query)
    return web.Response(status=201)


@auth_required
@server_status_required(READ_ALLOWED)
@vfolder_permission_required(VFolderPermission.READ_WRITE)
@check_api_params(
    t.Dict(
        {
            t.Key("path"): t.String,
            t.Key("parents", default=True): t.ToBool,
            t.Key("exist_ok", default=False): t.ToBool,
        }
    )
)
async def mkdir(request: web.Request, params: Any, row: VFolderRow) -> web.Response:
    await ensure_vfolder_status(
        request, VFolderAccessStatus.UPDATABLE, folder_name=request.match_info["name"]
    )
    root_ctx: RootContext = request.app["_root.context"]
    folder_name = request.match_info["name"]
    access_key = request["keypair"]["access_key"]
    log.info(
        "VFOLDER.MKDIR (email:{}, ak:{}, vf:{}, path:{})",
        request["user"]["email"],
        access_key,
        folder_name,
        params["path"],
    )
    proxy_name, volume_name = root_ctx.storage_manager.split_host(row["host"])
    async with root_ctx.storage_manager.request(
        proxy_name,
        "POST",
        "folder/file/mkdir",
        json={
            "volume": volume_name,
            "vfid": str(row["id"]),
            "relpath": params["path"],
            "parents": params["parents"],
            "exist_ok": params["exist_ok"],
        },
    ):
        pass
    return web.Response(status=201)


@auth_required
@server_status_required(READ_ALLOWED)
@vfolder_permission_required(VFolderPermission.READ_ONLY)
@check_api_params(
    t.Dict(
        {
            tx.AliasedKey(["path", "file"]): t.String,
            t.Key("archive", default=False): t.ToBool,
        }
    )
)
async def create_download_session(
    request: web.Request, params: Any, row: VFolderRow
) -> web.Response:
    await ensure_vfolder_status(
        request, VFolderAccessStatus.UPDATABLE, folder_name=request.match_info["name"]
    )
    root_ctx: RootContext = request.app["_root.context"]
    log_fmt = "VFOLDER.CREATE_DOWNLOAD_SESSION(email:{}, ak:{}, vf:{}, path:{})"
    log_args = (
        request["user"]["email"],
        request["keypair"]["access_key"],
        row["name"],
        params["path"],
    )
    log.info(log_fmt, *log_args)
    unmanaged_path = row["unmanaged_path"]
    user_uuid = request["user"]["uuid"]
    folder_host = row["host"]
    domain_name = request["user"]["domain_name"]
    resource_policy = request["keypair"]["resource_policy"]
    allowed_vfolder_types = await root_ctx.shared_config.get_vfolder_types()
    async with root_ctx.db.begin_readonly() as conn:
        await ensure_host_permission_allowed(
            conn,
            folder_host,
            allowed_vfolder_types=allowed_vfolder_types,
            user_uuid=user_uuid,
            resource_policy=resource_policy,
            domain_name=domain_name,
            permission=VFolderHostPermission.DOWNLOAD_FILE,
        )
    proxy_name, volume_name = root_ctx.storage_manager.split_host(folder_host)
    async with root_ctx.storage_manager.request(
        proxy_name,
        "POST",
        "folder/file/download",
        json={
            "volume": volume_name,
            "vfid": str(row["id"]),
            "relpath": params["path"],
            "archive": params["archive"],
            "unmanaged_path": unmanaged_path if unmanaged_path else None,
        },
    ) as (client_api_url, storage_resp):
        storage_reply = await storage_resp.json()
        resp = {
            "token": storage_reply["token"],
            "url": str(client_api_url / "download"),
        }
    return web.json_response(resp, status=200)


@auth_required
@server_status_required(READ_ALLOWED)
@vfolder_permission_required(VFolderPermission.READ_WRITE)
@check_api_params(
    t.Dict(
        {
            t.Key("path"): t.String,
            t.Key("size"): t.ToInt,
        }
    )
)
async def create_upload_session(request: web.Request, params: Any, row: VFolderRow) -> web.Response:
    await ensure_vfolder_status(
        request, VFolderAccessStatus.UPDATABLE, folder_name=request.match_info["name"]
    )
    root_ctx: RootContext = request.app["_root.context"]
    folder_name = request.match_info["name"]
    access_key = request["keypair"]["access_key"]
    log_fmt = "VFOLDER.CREATE_UPLOAD_SESSION (email:{}, ak:{}, vf:{}, path:{})"
    log_args = (request["user"]["email"], access_key, folder_name, params["path"])
    log.info(log_fmt, *log_args)
    user_uuid = request["user"]["uuid"]
    domain_name = request["user"]["domain_name"]
    folder_host = row["host"]
    resource_policy = request["keypair"]["resource_policy"]
    allowed_vfolder_types = await root_ctx.shared_config.get_vfolder_types()
    async with root_ctx.db.begin_readonly() as conn:
        await ensure_host_permission_allowed(
            conn,
            folder_host,
            allowed_vfolder_types=allowed_vfolder_types,
            user_uuid=user_uuid,
            resource_policy=resource_policy,
            domain_name=domain_name,
            permission=VFolderHostPermission.UPLOAD_FILE,
        )
    proxy_name, volume_name = root_ctx.storage_manager.split_host(folder_host)
    async with root_ctx.storage_manager.request(
        proxy_name,
        "POST",
        "folder/file/upload",
        json={
            "volume": volume_name,
            "vfid": str(row["id"]),
            "relpath": params["path"],
            "size": params["size"],
        },
    ) as (client_api_url, storage_resp):
        storage_reply = await storage_resp.json()
        resp = {
            "token": storage_reply["token"],
            "url": str(client_api_url / "upload"),
        }
    return web.json_response(resp, status=200)


@auth_required
@server_status_required(READ_ALLOWED)
@vfolder_permission_required(VFolderPermission.READ_WRITE)
@check_api_params(
    t.Dict(
        {
            t.Key("target_path"): t.String,
            t.Key("new_name"): t.String,
            t.Key("is_dir", default=False): t.ToBool,  # ignored since 22.03
        }
    )
)
async def rename_file(request: web.Request, params: Any, row: VFolderRow) -> web.Response:
    await ensure_vfolder_status(
        request, VFolderAccessStatus.UPDATABLE, folder_name=request.match_info["name"]
    )
    root_ctx: RootContext = request.app["_root.context"]
    folder_name = request.match_info["name"]
    access_key = request["keypair"]["access_key"]
    user_uuid = request["user"]["uuid"]
    domain_name = request["user"]["domain_name"]
    folder_host = row["host"]
    resource_policy = request["keypair"]["resource_policy"]
    allowed_vfolder_types = await root_ctx.shared_config.get_vfolder_types()
    async with root_ctx.db.begin_readonly() as conn:
        await ensure_host_permission_allowed(
            conn,
            folder_host,
            allowed_vfolder_types=allowed_vfolder_types,
            user_uuid=user_uuid,
            resource_policy=resource_policy,
            domain_name=domain_name,
            permission=VFolderHostPermission.MODIFY,
        )
    log.info(
        "VFOLDER.RENAME_FILE (email:{}, ak:{}, vf:{}, target_path:{}, new_name:{})",
        request["user"]["email"],
        access_key,
        folder_name,
        params["target_path"],
        params["new_name"],
    )
    proxy_name, volume_name = root_ctx.storage_manager.split_host(folder_host)
    async with root_ctx.storage_manager.request(
        proxy_name,
        "POST",
        "folder/file/rename",
        json={
            "volume": volume_name,
            "vfid": str(row["id"]),
            "relpath": params["target_path"],
            "new_name": params["new_name"],
        },
    ):
        pass
    return web.json_response({}, status=200)


@auth_required
@server_status_required(READ_ALLOWED)
@vfolder_permission_required(VFolderPermission.READ_WRITE)
@check_api_params(
    t.Dict(
        {
            t.Key("src"): t.String,
            t.Key("dst"): t.String,
        }
    )
)
async def move_file(request: web.Request, params: Any, row: VFolderRow) -> web.Response:
    await ensure_vfolder_status(
        request, VFolderAccessStatus.UPDATABLE, folder_name=request.match_info["name"]
    )
    root_ctx: RootContext = request.app["_root.context"]
    folder_name = request.match_info["name"]
    access_key = request["keypair"]["access_key"]
    log.info(
        "VFOLDER.MOVE_FILE (email:{}, ak:{}, vf:{}, src:{}, dst:{})",
        request["user"]["email"],
        access_key,
        folder_name,
        params["src"],
        params["dst"],
    )
    proxy_name, volume_name = root_ctx.storage_manager.split_host(row["host"])
    async with root_ctx.storage_manager.request(
        proxy_name,
        "POST",
        "folder/file/move",
        json={
            "volume": volume_name,
            "vfid": str(row["id"]),
            "src_relpath": params["src"],
            "dst_relpath": params["dst"],
        },
    ):
        pass
    return web.json_response({}, status=200)


@auth_required
@server_status_required(READ_ALLOWED)
@vfolder_permission_required(VFolderPermission.READ_WRITE)
@check_api_params(
    t.Dict(
        {
            t.Key("files"): t.List(t.String),
            t.Key("recursive", default=False): t.ToBool,
        }
    )
)
async def delete_files(request: web.Request, params: Any, row: VFolderRow) -> web.Response:
    await ensure_vfolder_status(
        request, VFolderAccessStatus.UPDATABLE, folder_name=request.match_info["name"]
    )
    root_ctx: RootContext = request.app["_root.context"]
    folder_name = request.match_info["name"]
    access_key = request["keypair"]["access_key"]
    recursive = params["recursive"]
    log.info(
        "VFOLDER.DELETE_FILES (email:{}, ak:{}, vf:{}, path:{}, recursive:{})",
        request["user"]["email"],
        access_key,
        folder_name,
        params["files"],
        recursive,
    )
    proxy_name, volume_name = root_ctx.storage_manager.split_host(row["host"])
    async with root_ctx.storage_manager.request(
        proxy_name,
        "POST",
        "folder/file/delete",
        json={
            "volume": volume_name,
            "vfid": str(row["id"]),
            "relpaths": params["files"],
            "recursive": recursive,
        },
    ):
        pass
    return web.json_response({}, status=200)


@auth_required
@server_status_required(READ_ALLOWED)
@vfolder_permission_required(VFolderPermission.READ_ONLY)
@check_api_params(
    t.Dict(
        {
            t.Key("path", default=""): t.String(allow_blank=True),
        }
    )
)
async def list_files(request: web.Request, params: Any, row: VFolderRow) -> web.Response:
    await ensure_vfolder_status(
        request, VFolderAccessStatus.READABLE, folder_name=request.match_info["name"]
    )
    root_ctx: RootContext = request.app["_root.context"]
    folder_name = request.match_info["name"]
    access_key = request["keypair"]["access_key"]
    log.info(
        "VFOLDER.LIST_FILES (email:{}, ak:{}, vf:{}, path:{})",
        request["user"]["email"],
        access_key,
        folder_name,
        params["path"],
    )
    proxy_name, volume_name = root_ctx.storage_manager.split_host(row["host"])
    async with root_ctx.storage_manager.request(
        proxy_name,
        "POST",
        "folder/file/list",
        json={
            "volume": volume_name,
            "vfid": str(row["id"]),
            "relpath": params["path"],
        },
    ) as (_, storage_resp):
        result = await storage_resp.json()
        resp = {
            "items": [
                {
                    "name": item["name"],
                    "type": item["type"],
                    "size": item["stat"]["size"],  # humanize?
                    "mode": oct(item["stat"]["mode"])[2:][-3:],
                    "created": item["stat"]["created"],
                    "modified": item["stat"]["modified"],
                }
                for item in result["items"]
            ],
            "files": json.dumps(
                [  # for legacy (to be removed in 21.03)
                    {
                        "filename": item["name"],
                        "size": item["stat"]["size"],
                        "mode": stat.filemode(item["stat"]["mode"]),
                        "ctime": datetime.fromisoformat(item["stat"]["created"]).timestamp(),
                        "atime": 0,
                        "mtime": datetime.fromisoformat(item["stat"]["modified"]).timestamp(),
                    }
                    for item in result["items"]
                ]
            ),
        }
    return web.json_response(resp, status=200)


@auth_required
@server_status_required(READ_ALLOWED)
async def list_sent_invitations(request: web.Request) -> web.Response:
    root_ctx: RootContext = request.app["_root.context"]
    access_key = request["keypair"]["access_key"]
    log.info(
        "VFOLDER.LIST_SENT_INVITATIONS (email:{}, ak:{})",
        request["user"]["email"],
        access_key,
    )
    async with root_ctx.db.begin() as conn:
        j = sa.join(vfolders, vfolder_invitations, vfolders.c.id == vfolder_invitations.c.vfolder)
        query = (
            sa.select([vfolder_invitations, vfolders.c.name])
            .select_from(j)
            .where(
                (vfolder_invitations.c.inviter == request["user"]["email"])
                & (vfolder_invitations.c.state == VFolderInvitationState.PENDING),
            )
        )
        result = await conn.execute(query)
        invitations = result.fetchall()
    invs_info = []
    for inv in invitations:
        invs_info.append(
            {
                "id": str(inv.id),
                "inviter": inv.inviter,
                "invitee": inv.invitee,
                "perm": inv.permission,
                "state": inv.state.value,
                "created_at": str(inv.created_at),
                "modified_at": str(inv.modified_at),
                "vfolder_id": str(inv.vfolder),
                "vfolder_name": inv.name,
            }
        )
    resp = {"invitations": invs_info}
    return web.json_response(resp, status=200)


@auth_required
@server_status_required(ALL_ALLOWED)
@check_api_params(
    t.Dict(
        {
            tx.AliasedKey(["perm", "permission"]): VFolderPermissionValidator,
        }
    ),
)
async def update_invitation(request: web.Request, params: Any) -> web.Response:
    """
    Update sent invitation's permission. Other fields are not allowed to be updated.
    """
    root_ctx: RootContext = request.app["_root.context"]
    access_key = request["keypair"]["access_key"]
    inv_id = request.match_info["inv_id"]
    perm = params["perm"]
    log.info(
        "VFOLDER.UPDATE_INVITATION (email:{}, ak:{}, inv:{})",
        request["user"]["email"],
        access_key,
        inv_id,
    )
    async with root_ctx.db.begin() as conn:
        query = (
            sa.update(vfolder_invitations)
            .values(permission=perm)
            .where(
                (vfolder_invitations.c.id == inv_id)
                & (vfolder_invitations.c.inviter == request["user"]["email"])
                & (vfolder_invitations.c.state == VFolderInvitationState.PENDING),
            )
        )
        await conn.execute(query)
    resp = {"msg": f"vfolder invitation updated: {inv_id}."}
    return web.json_response(resp, status=200)


@auth_required
@server_status_required(ALL_ALLOWED)
@check_api_params(
    t.Dict(
        {
            tx.AliasedKey(["perm", "permission"], default="rw"): VFolderPermissionValidator,
            tx.AliasedKey(["emails", "user_ids", "userIDs"]): t.List(t.String),
        }
    ),
)
async def invite(request: web.Request, params: Any) -> web.Response:
    await ensure_vfolder_status(
        request, VFolderAccessStatus.UPDATABLE, folder_name=request.match_info["name"]
    )
    root_ctx: RootContext = request.app["_root.context"]
    folder_name = request.match_info["name"]
    access_key = request["keypair"]["access_key"]
    user_uuid = request["user"]["uuid"]
    perm = params["perm"]
    invitee_emails = params["emails"]
    log.info(
        "VFOLDER.INVITE (email:{}, ak:{}, vf:{}, inv.users:{})",
        request["user"]["email"],
        access_key,
        folder_name,
        ",".join(invitee_emails),
    )
    domain_name = request["user"]["domain_name"]
    resource_policy = request["keypair"]["resource_policy"]
    if folder_name.startswith("."):
        raise GenericForbidden("Cannot share private dot-prefixed vfolders.")
    async with root_ctx.db.begin_readonly() as conn:
        # Get virtual folder.
        query = (
            sa.select("*")
            .select_from(vfolders)
            .where((vfolders.c.user == user_uuid) & (vfolders.c.name == folder_name))
        )
        try:
            result = await conn.execute(query)
        except sa.exc.DataError:
            raise InvalidAPIParameters
        vf = result.first()
        if vf is None:
            raise VFolderNotFound()
        folder_host = vf.host
        allowed_vfolder_types = await root_ctx.shared_config.get_vfolder_types()
        await ensure_host_permission_allowed(
            conn,
            folder_host,
            allowed_vfolder_types=allowed_vfolder_types,
            user_uuid=user_uuid,
            resource_policy=resource_policy,
            domain_name=domain_name,
            permission=VFolderHostPermission.INVITE_OTHERS,
        )
    async with root_ctx.db.begin() as conn:
        # Get invited user's keypairs except vfolder owner.
        query = (
            sa.select([keypairs.c.user_id, keypairs.c.user])
            .select_from(keypairs)
            .where(keypairs.c.user_id.in_(invitee_emails))
            .where(keypairs.c.user_id != request["user"]["email"])
        )
        try:
            result = await conn.execute(query)
        except sa.exc.DataError:
            raise InvalidAPIParameters
        kps = result.fetchall()
        if len(kps) < 1:
            raise ObjectNotFound(object_name="vfolder invitation")

        # Prevent inviting user who already share the target folder.
        invitee_uuids = [kp.user for kp in kps]
        j = sa.join(vfolders, vfolder_permissions, vfolders.c.id == vfolder_permissions.c.vfolder)
        query = (
            sa.select([sa.func.count()])
            .select_from(j)
            .where(
                (vfolders.c.user.in_(invitee_uuids) | vfolder_permissions.c.user.in_(invitee_uuids))
                & (vfolders.c.name == folder_name),
            )
        )
        result = await conn.execute(query)
        if result.scalar() > 0:
            raise VFolderAlreadyExists

        # Create invitation.
        invitees = [kp.user_id for kp in kps]
        invited_ids = []
        for invitee in set(invitees):
            inviter = request["user"]["id"]
            # Do not create invitation if already exists.
            query = (
                sa.select([sa.func.count()])
                .select_from(vfolder_invitations)
                .where(
                    (vfolder_invitations.c.inviter == inviter)
                    & (vfolder_invitations.c.invitee == invitee)
                    & (vfolder_invitations.c.vfolder == vf.id)
                    & (vfolder_invitations.c.state == VFolderInvitationState.PENDING),
                )
            )
            result = await conn.execute(query)
            if result.scalar() > 0:
                continue

            # TODO: insert multiple values with one query.
            #       insert().values([{}, {}, ...]) does not work:
            #       sqlalchemy.exc.CompileError: The 'default' dialect with current
            #       database version settings does not support in-place multirow
            #       inserts.
            query = sa.insert(
                vfolder_invitations,
                {
                    "id": uuid.uuid4().hex,
                    "permission": perm,
                    "vfolder": vf.id,
                    "inviter": inviter,
                    "invitee": invitee,
                    "state": VFolderInvitationState.PENDING,
                },
            )
            try:
                await conn.execute(query)
                invited_ids.append(invitee)
            except sa.exc.DataError:
                pass
    resp = {"invited_ids": invited_ids}
    return web.json_response(resp, status=201)


@auth_required
@server_status_required(READ_ALLOWED)
async def invitations(request: web.Request) -> web.Response:
    root_ctx: RootContext = request.app["_root.context"]
    access_key = request["keypair"]["access_key"]
    log.info(
        "VFOLDER.INVITATIONS (email:{}, ak:{})",
        request["user"]["email"],
        access_key,
    )
    async with root_ctx.db.begin() as conn:
        j = sa.join(vfolders, vfolder_invitations, vfolders.c.id == vfolder_invitations.c.vfolder)
        query = (
            sa.select([vfolder_invitations, vfolders.c.name])
            .select_from(j)
            .where(
                (vfolder_invitations.c.invitee == request["user"]["id"])
                & (vfolder_invitations.c.state == VFolderInvitationState.PENDING),
            )
        )
        result = await conn.execute(query)
        invitations = result.fetchall()
    invs_info = []
    for inv in invitations:
        invs_info.append(
            {
                "id": str(inv.id),
                "inviter": inv.inviter,
                "invitee": inv.invitee,
                "perm": inv.permission,
                "state": inv.state,
                "created_at": str(inv.created_at),
                "modified_at": str(inv.modified_at),
                "vfolder_id": str(inv.vfolder),
                "vfolder_name": inv.name,
            }
        )
    resp = {"invitations": invs_info}
    return web.json_response(resp, status=200)


@auth_required
@server_status_required(ALL_ALLOWED)
@check_api_params(
    t.Dict(
        {
            t.Key("inv_id"): t.String,
        }
    ),
)
async def accept_invitation(request: web.Request, params: Any) -> web.Response:
    """Accept invitation by invitee.

    * `inv_ak` parameter is removed from 19.06 since virtual folder's ownership is
    moved from keypair to a user or a group.

    :param inv_id: ID of vfolder_invitations row.
    """
    root_ctx: RootContext = request.app["_root.context"]
    access_key = request["keypair"]["access_key"]
    user_uuid = request["user"]["uuid"]
    inv_id = params["inv_id"]
    log.info(
        "VFOLDER.ACCEPT_INVITATION (email:{}, ak:{}, inv:{})",
        request["user"]["email"],
        access_key,
        inv_id,
    )
    async with root_ctx.db.begin() as conn:
        # Get invitation.
        query = (
            sa.select([vfolder_invitations])
            .select_from(vfolder_invitations)
            .where(
                (vfolder_invitations.c.id == inv_id)
                & (vfolder_invitations.c.state == VFolderInvitationState.PENDING),
            )
        )
        result = await conn.execute(query)
        invitation = result.first()
        if invitation is None:
            raise ObjectNotFound(object_name="vfolder invitation")

        # Get target virtual folder.
        query = (
            sa.select([vfolders.c.name])
            .select_from(vfolders)
            .where(vfolders.c.id == invitation.vfolder)
        )
        result = await conn.execute(query)
        target_vfolder = result.first()
        if target_vfolder is None:
            raise VFolderNotFound

        # Prevent accepting vfolder with duplicated name.
        j = sa.join(
            vfolders,
            vfolder_permissions,
            vfolders.c.id == vfolder_permissions.c.vfolder,
            isouter=True,
        )
        query = (
            sa.select([sa.func.count()])
            .select_from(j)
            .where(
                ((vfolders.c.user == user_uuid) | (vfolder_permissions.c.user == user_uuid))
                & (vfolders.c.name == target_vfolder.name),
            )
        )
        result = await conn.execute(query)
        if result.scalar() > 0:
            raise VFolderAlreadyExists

        # Create permission relation between the vfolder and the invitee.
        query = sa.insert(
            vfolder_permissions,
            {
                "permission": VFolderPermission(invitation.permission),
                "vfolder": invitation.vfolder,
                "user": user_uuid,
            },
        )
        await conn.execute(query)

        # Clear used invitation.
        query = (
            sa.update(vfolder_invitations)
            .where(vfolder_invitations.c.id == inv_id)
            .values(state=VFolderInvitationState.ACCEPTED)
        )
        await conn.execute(query)
    return web.json_response({})


@auth_required
@server_status_required(ALL_ALLOWED)
@check_api_params(
    t.Dict(
        {
            t.Key("inv_id"): t.String,
        }
    )
)
async def delete_invitation(request: web.Request, params: Any) -> web.Response:
    root_ctx: RootContext = request.app["_root.context"]
    access_key = request["keypair"]["access_key"]
    request_email = request["user"]["email"]
    inv_id = params["inv_id"]
    log.info(
        "VFOLDER.DELETE_INVITATION (email:{}, ak:{}, inv:{})",
        request["user"]["email"],
        access_key,
        inv_id,
    )
    try:
        async with root_ctx.db.begin() as conn:
            query = (
                sa.select(
                    [
                        vfolder_invitations.c.inviter,
                        vfolder_invitations.c.invitee,
                    ]
                )
                .select_from(vfolder_invitations)
                .where(
                    (vfolder_invitations.c.id == inv_id)
                    & (vfolder_invitations.c.state == VFolderInvitationState.PENDING),
                )
            )
            result = await conn.execute(query)
            row = result.first()
            if row is None:
                raise ObjectNotFound(object_name="vfolder invitation")
            if request_email == row.inviter:
                state = VFolderInvitationState.CANCELED
            elif request_email == row.invitee:
                state = VFolderInvitationState.REJECTED
            else:
                raise GenericForbidden("Cannot change other user's invitaiton")
            query = (
                sa.update(vfolder_invitations)
                .values(state=state)
                .where(vfolder_invitations.c.id == inv_id)
            )
            await conn.execute(query)
    except sa.exc.IntegrityError as e:
        raise InternalServerError(f"integrity error: {e}")
    except (asyncio.CancelledError, asyncio.TimeoutError):
        raise
    except Exception as e:
        raise InternalServerError(f"unexpected error: {e}")
    return web.json_response({})


@admin_required
@server_status_required(ALL_ALLOWED)
@check_api_params(
    t.Dict(
        {
            t.Key("permission", default="rw"): VFolderPermissionValidator,
            t.Key("emails"): t.List(t.String),
        }
    ),
)
async def share(request: web.Request, params: Any) -> web.Response:
    await ensure_vfolder_status(
        request, VFolderAccessStatus.UPDATABLE, folder_name=request.match_info["name"]
    )
    """
    Share a group folder to users with overriding permission.

    This will create vfolder_permission(s) relation directly without
    creating invitation(s). Only group-type vfolders are allowed to
    be shared directly.
    """
    root_ctx: RootContext = request.app["_root.context"]
    access_key = request["keypair"]["access_key"]
    folder_name = request.match_info["name"]
    log.info(
        "VFOLDER.SHARE (email:{}, ak:{}, vf:{}, perm:{}, users:{})",
        request["user"]["email"],
        access_key,
        folder_name,
        params["permission"],
        ",".join(params["emails"]),
    )
    user_uuid = request["user"]["uuid"]
    domain_name = request["user"]["domain_name"]
    resource_policy = request["keypair"]["resource_policy"]
    async with root_ctx.db.begin() as conn:
        from ..models import association_groups_users as agus

        # Get the group-type virtual folder.
        query = (
            sa.select([vfolders.c.id, vfolders.c.host, vfolders.c.ownership_type, vfolders.c.group])
            .select_from(vfolders)
            .where(
                (vfolders.c.ownership_type == VFolderOwnershipType.GROUP)
                & (vfolders.c.name == folder_name),
            )
        )
        result = await conn.execute(query)
        vf_infos = result.fetchall()
        if len(vf_infos) < 1:
            raise VFolderNotFound("Only project folders are directly sharable.")
        if len(vf_infos) > 1:
            raise InternalServerError(f"Multiple project folders found: {folder_name}")
        vf_info = vf_infos[0]
        allowed_vfolder_types = await root_ctx.shared_config.get_vfolder_types()
        await ensure_host_permission_allowed(
            conn,
            vf_info["host"],
            allowed_vfolder_types=allowed_vfolder_types,
            user_uuid=user_uuid,
            resource_policy=resource_policy,
            domain_name=domain_name,
            permission=VFolderHostPermission.SET_USER_PERM,
        )

        # Convert users' emails to uuids and check if user belong to the group of vfolder.
        j = users.join(agus, users.c.uuid == agus.c.user_id)
        query = (
            sa.select([users.c.uuid, users.c.email])
            .select_from(j)
            .where(
                (users.c.email.in_(params["emails"]))
                & (users.c.email != request["user"]["email"])
                & (agus.c.group_id == vf_info["group"]),
            )
        )
        result = await conn.execute(query)
        user_info = result.fetchall()
        users_to_share = [u["uuid"] for u in user_info]
        emails_to_share = [u["email"] for u in user_info]
        if len(user_info) < 1:
            raise ObjectNotFound(object_name="user")
        if len(user_info) < len(params["emails"]):
            users_not_in_vfolder_group = list(set(params["emails"]) - set(emails_to_share))
            raise ObjectNotFound(
                "Some user does not belong to folder's group: ,".join(users_not_in_vfolder_group),
                object_name="user",
            )

        # Do not share to users who have already been shared the folder.
        query = (
            sa.select([vfolder_permissions.c.user])
            .select_from(vfolder_permissions)
            .where(
                (vfolder_permissions.c.user.in_(users_to_share))
                & (vfolder_permissions.c.vfolder == vf_info["id"]),
            )
        )
        result = await conn.execute(query)
        users_not_to_share = [u.user for u in result.fetchall()]
        users_to_share = list(set(users_to_share) - set(users_not_to_share))

        # Create vfolder_permission(s).
        for _user in users_to_share:
            query = sa.insert(
                vfolder_permissions,
                {
                    "permission": params["permission"],
                    "vfolder": vf_info["id"],
                    "user": _user,
                },
            )
            await conn.execute(query)
        # Update existing vfolder_permission(s).
        for _user in users_not_to_share:
            query = (
                sa.update(vfolder_permissions)
                .values(permission=params["permission"])
                .where(vfolder_permissions.c.vfolder == vf_info["id"])
                .where(vfolder_permissions.c.user == _user)
            )
            await conn.execute(query)

        return web.json_response({"shared_emails": emails_to_share}, status=201)


@admin_required
@server_status_required(ALL_ALLOWED)
@check_api_params(
    t.Dict(
        {
            t.Key("emails"): t.List(t.String),
        }
    ),
)
async def unshare(request: web.Request, params: Any) -> web.Response:
    """
    Unshare a group folder from users.
    """
    await ensure_vfolder_status(
        request, VFolderAccessStatus.UPDATABLE, folder_name=request.match_info["name"]
    )
    root_ctx: RootContext = request.app["_root.context"]
    access_key = request["keypair"]["access_key"]
    folder_name = request.match_info["name"]
    log.info(
        "VFOLDER.UNSHARE (email:{}, ak:{}, vf:{}, users:{})",
        request["user"]["email"],
        access_key,
        folder_name,
        ",".join(params["emails"]),
    )
    user_uuid = request["user"]["uuid"]
    domain_name = request["user"]["domain_name"]
    resource_policy = request["keypair"]["resource_policy"]
    async with root_ctx.db.begin() as conn:
        # Get the group-type virtual folder.
        query = (
            sa.select([vfolders.c.id, vfolders.c.host])
            .select_from(vfolders)
            .where(
                (vfolders.c.ownership_type == VFolderOwnershipType.GROUP)
                & (vfolders.c.name == folder_name),
            )
        )
        result = await conn.execute(query)
        vf_infos = result.fetchall()
        if len(vf_infos) < 1:
            raise VFolderNotFound("Only project folders are directly unsharable.")
        if len(vf_infos) > 1:
            raise InternalServerError(f"Multiple project folders found: {folder_name}")
        vf_info = vf_infos[0]
        allowed_vfolder_types = await root_ctx.shared_config.get_vfolder_types()
        await ensure_host_permission_allowed(
            conn,
            vf_info["host"],
            allowed_vfolder_types=allowed_vfolder_types,
            user_uuid=user_uuid,
            resource_policy=resource_policy,
            domain_name=domain_name,
            permission=VFolderHostPermission.SET_USER_PERM,
        )

        # Convert users' emails to uuids.
        query = (
            sa.select([users.c.uuid]).select_from(users).where(users.c.email.in_(params["emails"]))
        )
        result = await conn.execute(query)
        users_to_unshare = [u["uuid"] for u in result.fetchall()]
        if len(users_to_unshare) < 1:
            raise ObjectNotFound(object_name="user(s).")

        # Delete vfolder_permission(s).
        query = sa.delete(vfolder_permissions).where(
            (vfolder_permissions.c.vfolder == vf_info["id"])
            & (vfolder_permissions.c.user.in_(users_to_unshare)),
        )
        await conn.execute(query)
        return web.json_response({"unshared_emails": params["emails"]}, status=200)


@auth_required
@server_status_required(ALL_ALLOWED)
async def delete_by_name(request: web.Request) -> web.Response:
    await ensure_vfolder_status(
        request, VFolderAccessStatus.DELETABLE, folder_name=request.match_info["name"]
    )
    root_ctx: RootContext = request.app["_root.context"]
    app_ctx: PrivateContext = request.app["folders.context"]

    folder_name = request.match_info["name"]
    access_key = request["keypair"]["access_key"]
    domain_name = request["user"]["domain_name"]
    user_role = request["user"]["role"]
    user_uuid = request["user"]["uuid"]
    allowed_vfolder_types = await root_ctx.shared_config.get_vfolder_types()
    resource_policy = request["keypair"]["resource_policy"]

    log.info(
        "VFOLDER.DELETE (email:{}, ak:{}, vf:{})",
        request["user"]["email"],
        access_key,
        folder_name,
    )
    async with root_ctx.db.begin() as conn:
        entries = await query_accessible_vfolders(
            conn,
            user_uuid,
            user_role=user_role,
            domain_name=domain_name,
            allowed_vfolder_types=allowed_vfolder_types,
            extra_vf_conds=(vfolders.c.name == folder_name),
        )
        # for entry in entries:
        #     if entry['name'] == folder_name:
        #         # Folder owner OR user who have DELETE permission can delete folder.
        #         if (
        #             not entry['is_owner']
        #             and entry['permission'] != VFolderPermission.RW_DELETE
        #         ):
        #             raise InvalidAPIParameters(
        #                 'Cannot delete the vfolder '
        #                 'that is not owned by myself.')
        #         break
        # FIXME: For now, multiple entries on delete vfolder will raise an error. Will be fixed in 22.06
        if len(entries) > 1:
            log.error(
                "VFOLDER.DELETE(email:{}, folder name:{}, hosts:{}",
                request["user"]["email"],
                folder_name,
                [entry["host"] for entry in entries],
            )
            raise TooManyVFoldersFound(
                extra_msg="Multiple folders with the same name.",
                extra_data=None,
            )
        elif len(entries) == 0:
            raise InvalidAPIParameters("No such vfolder.")
        # query_accesible_vfolders returns list
        entry = entries[0]
        folder_host = entry["host"]
        await ensure_host_permission_allowed(
            conn,
            folder_host,
            allowed_vfolder_types=allowed_vfolder_types,
            user_uuid=user_uuid,
            resource_policy=resource_policy,
            domain_name=domain_name,
            permission=VFolderHostPermission.DELETE,
        )
        # Folder owner OR user who have DELETE permission can delete folder.
        if not entry["is_owner"] and entry["permission"] != VFolderPermission.RW_DELETE:
<<<<<<< HEAD
            raise InvalidAPIParameters("Cannot delete the vfolder " "that is not owned by myself.")
        folder_host = entry["host"]
        folder_id = entry["id"]
        query = sa.select(vfolders).select_from(vfolders).where(vfolders.c.id == entry["id"])
        result = await conn.execute(query)
        prev_data = dict(result.first())
        prev_data["id"] = str(prev_data["id"])
        prev_data["user"] = str(prev_data["user"])
        prev_data["permission"] = str(prev_data["permission"][1])
        prev_data["usage_mode"] = prev_data["usage_mode"][1]
        query = sa.delete(vfolders).where(vfolders.c.id == folder_id)
        await conn.execute(query)
        auditlog_data = {
            "email": request["user"]["email"],
            "user_id": str(request["user"]["uuid"]),
            "access_key": request["keypair"]["access_key"],
            "data": {
                "data_before": prev_data,
                "data_after": {},
            },
            "action": "DELETE",
            "target": prev_data["id"],
        }
        try:
            insert_auditlog_query = sa.insert(audit_logs).values(auditlog_data)
            await conn.execute(insert_auditlog_query)
        except sa.exc.DataError:
            raise InvalidAPIParameters
    # fs-level deletion may fail or take longer time
    # but let's complete the db transaction to reflect that it's deleted.
    proxy_name, volume_name = root_ctx.storage_manager.split_host(folder_host)
    async with root_ctx.storage_manager.request(
        proxy_name,
        "POST",
        "folder/delete",
        json={
            "volume": volume_name,
            "vfid": str(folder_id),
        },
    ):
        pass
=======
            raise InvalidAPIParameters("Cannot delete the vfolder that is not owned by myself.")

    await initiate_vfolder_removal(
        root_ctx.db,
        [VFolderDeletionInfo(entry["id"], folder_host)],
        root_ctx.storage_manager,
        app_ctx.storage_ptask_group,
    )
>>>>>>> 1e6608a6
    return web.Response(status=204)


@auth_required
@server_status_required(ALL_ALLOWED)
@vfolder_permission_required(VFolderPermission.READ_ONLY)
@check_api_params(
    t.Dict(
        {
            tx.AliasedKey(["shared_user_uuid", "sharedUserUuid"], default=None): t.String | t.Null,
        }
    ),
)
async def leave(request: web.Request, params: Any, row: VFolderRow) -> web.Response:
    """
    Leave a shared vfolder.

    Cannot leave a group vfolder or a vfolder that the requesting user owns.
    """
    await ensure_vfolder_status(
        request, VFolderAccessStatus.UPDATABLE, folder_name=request.match_info["name"]
    )
    if row["ownership_type"] == VFolderOwnershipType.GROUP:
        raise InvalidAPIParameters("Cannot leave a group vfolder.")

    root_ctx: RootContext = request.app["_root.context"]
    access_key = request["keypair"]["access_key"]
    user_role = request["user"]["role"]
    rqst_user_uuid = request["user"]["uuid"]
    shared_user_uuid = params["shared_user_uuid"]
    vfolder_id = row["id"]
    perm = row["permission"]

    if shared_user_uuid:
        # Allow only superadmin to leave the shared vfolder of others.
        if (rqst_user_uuid != shared_user_uuid) and (user_role != UserRole.SUPERADMIN):
            raise InsufficientPrivilege("Insufficient permission.")
        user_uuid = shared_user_uuid
    else:
        if row["is_owner"]:
            raise InvalidAPIParameters("Cannot leave a vfolder owned by the requesting user.")
        user_uuid = rqst_user_uuid

    log.info(
        "VFOLDER.LEAVE(email:{}, ak:{}, vfid:{}, uid:{}, perm:{})",
        request["user"]["email"],
        access_key,
        vfolder_id,
        user_uuid,
        perm,
    )
    async with root_ctx.db.begin() as conn:
        query = (
            sa.delete(vfolder_permissions)
            .where(vfolder_permissions.c.vfolder == vfolder_id)
            .where(vfolder_permissions.c.user == user_uuid)
        )
        await conn.execute(query)
    resp = {"msg": "left the shared vfolder"}
    return web.json_response(resp, status=200)


@auth_required
@server_status_required(ALL_ALLOWED)
@vfolder_permission_required(VFolderPermission.READ_ONLY)
@check_api_params(
    t.Dict(
        {
            t.Key("cloneable", default=False): t.Bool,
            t.Key("target_name"): tx.Slug(allow_dot=True),
            t.Key("target_host", default=None) >> "folder_host": t.String | t.Null,
            t.Key("usage_mode", default="general"): tx.Enum(VFolderUsageMode) | t.Null,
            t.Key("permission", default="rw"): tx.Enum(VFolderPermission) | t.Null,
        }
    ),
)
async def clone(request: web.Request, params: Any, row: VFolderRow) -> web.Response:
    await ensure_vfolder_status(
        request, VFolderAccessStatus.UPDATABLE, folder_name=request.match_info["name"]
    )
    resp: Dict[str, Any] = {}
    root_ctx: RootContext = request.app["_root.context"]
    access_key = request["keypair"]["access_key"]
    user_role = request["user"]["role"]
    user_uuid = request["user"]["uuid"]
    resource_policy = request["keypair"]["resource_policy"]
    domain_name = request["user"]["domain_name"]
    log.info(
        "VFOLDER.CLONE (email:{}, ak:{}, vf:{}, vft:{}, vfh:{}, umod:{}, perm:{})",
        request["user"]["email"],
        access_key,
        row["name"],
        params["target_name"],
        params["folder_host"],
        params["usage_mode"].value,
        params["permission"].value,
    )
    source_folder_host = row["host"]
    source_folder_id = row["id"]
    target_folder_host = params["folder_host"]
    source_proxy_name, source_volume_name = root_ctx.storage_manager.split_host(source_folder_host)
    target_proxy_name, target_volume_name = root_ctx.storage_manager.split_host(target_folder_host)

    # check if the source vfolder is allowed to be cloned
    if not row["cloneable"]:
        raise GenericForbidden("The source vfolder is not permitted to be cloned.")

    if not target_folder_host:
        target_folder_host = await root_ctx.shared_config.etcd.get("volumes/default_host")
        if not target_folder_host:
            raise InvalidAPIParameters(
                "You must specify the vfolder host because the default host is not configured."
            )

    allowed_vfolder_types = await root_ctx.shared_config.get_vfolder_types()
    for vf_type in allowed_vfolder_types:
        if vf_type not in ("user", "group"):
            raise ServerMisconfiguredError(
                f"Invalid vfolder type(s): {str(allowed_vfolder_types)}."
                ' Only "user" or "group" is allowed.'
            )

    if not verify_vfolder_name(params["target_name"]):
        raise InvalidAPIParameters(f'{params["target_name"]} is reserved for internal operations.')

    if source_proxy_name != target_proxy_name:
        raise InvalidAPIParameters("proxy name of source and target vfolders must be equal.")

    async with root_ctx.db.begin() as conn:
        allowed_hosts = await filter_host_allowed_permission(
            conn,
            allowed_vfolder_types=allowed_vfolder_types,
            user_uuid=user_uuid,
            resource_policy=resource_policy,
            domain_name=domain_name,
        )
        if (
            target_folder_host not in allowed_hosts
            or VFolderHostPermission.CREATE not in allowed_hosts[target_folder_host]
        ):
            raise InvalidAPIParameters(
                f"`{VFolderHostPermission.CREATE}` Not allowed in vfolder"
                f" host(`{target_folder_host}`)"
            )
        # TODO: handle legacy host lists assuming that volume names don't overlap?
        if target_folder_host not in allowed_hosts:
            raise InvalidAPIParameters("You are not allowed to use this vfolder host.")

        # Check resource policy's max_vfolder_count
        if resource_policy["max_vfolder_count"] > 0:
            query = sa.select([sa.func.count()]).where(vfolders.c.user == user_uuid)
            result = await conn.scalar(query)
            if result >= resource_policy["max_vfolder_count"]:
                raise InvalidAPIParameters("You cannot create more vfolders.")

        # Prevent creation of vfolder with duplicated name.
        extra_vf_conds = [vfolders.c.name == params["target_name"]]
        extra_vf_conds.append(vfolders.c.host == target_folder_host)
        entries = await query_accessible_vfolders(
            conn,
            user_uuid,
            user_role=user_role,
            domain_name=domain_name,
            allowed_vfolder_types=allowed_vfolder_types,
            extra_vf_conds=(sa.and_(*extra_vf_conds)),
        )
        if len(entries) > 0:
            raise VFolderAlreadyExists
        if params["target_name"].startswith("."):
            dotfiles, _ = await query_owned_dotfiles(conn, access_key)
            for dotfile in dotfiles:
                if params["target_name"] == dotfile["path"]:
                    raise InvalidAPIParameters("vFolder name conflicts with your dotfile.")

        if "user" not in allowed_vfolder_types:
            raise InvalidAPIParameters("user vfolder cannot be created in this host")

    task_id, target_folder_id = await initiate_vfolder_clone(
        root_ctx.db,
        VFolderCloneInfo(
            source_folder_id,
            source_folder_host,
            params["target_name"],
            target_folder_host,
            params["usage_mode"],
            params["permission"],
            request["user"]["email"],
            user_uuid,
            params["cloneable"],
        ),
        root_ctx.storage_manager,
        root_ctx.background_task_manager,
    )

    # Return the information about the destination vfolder.
    resp = {
        "id": target_folder_id.hex,
        "name": params["target_name"],
        "host": target_folder_host,
        "usage_mode": params["usage_mode"].value,
        "permission": params["permission"].value,
        "creator": request["user"]["email"],
        "ownership_type": "user",
        "user": str(user_uuid),
        "group": None,
        "cloneable": params["cloneable"],
        "bgtask_id": str(task_id),
    }
    return web.json_response(resp, status=201)


@auth_required
@server_status_required(READ_ALLOWED)
@check_api_params(
    t.Dict(
        {
            tx.AliasedKey(["vfolder_id", "vfolderId"], default=None): tx.UUID | t.Null,
        }
    ),
)
async def list_shared_vfolders(request: web.Request, params: Any) -> web.Response:
    """
    List shared vfolders.

    Not available for group vfolders.
    """
    root_ctx: RootContext = request.app["_root.context"]
    access_key = request["keypair"]["access_key"]
    target_vfid = params["vfolder_id"]
    log.info(
        "VFOLDER.LIST_SHARED_VFOLDERS (email:{}, ak:{})",
        request["user"]["email"],
        access_key,
    )
    async with root_ctx.db.begin() as conn:
        j = vfolder_permissions.join(vfolders, vfolders.c.id == vfolder_permissions.c.vfolder).join(
            users, users.c.uuid == vfolder_permissions.c.user
        )
        query = sa.select(
            [
                vfolder_permissions,
                vfolders.c.id,
                vfolders.c.name,
                vfolders.c.group,
                vfolders.c.status,
                vfolders.c.user.label("vfolder_user"),
                users.c.email,
            ]
        ).select_from(j)
        if target_vfid is not None:
            query = query.where(vfolders.c.id == target_vfid)
        result = await conn.execute(query)
        shared_list = result.fetchall()
    shared_info = []
    for shared in shared_list:
        owner = shared.group if shared.group else shared.vfolder_user
        folder_type = "project" if shared.group else "user"
        shared_info.append(
            {
                "vfolder_id": str(shared.id),
                "vfolder_name": str(shared.name),
                "status": shared.status.value,
                "owner": str(owner),
                "type": folder_type,
                "shared_to": {
                    "uuid": str(shared.user),
                    "email": shared.email,
                },
                "perm": shared.permission.value,
            }
        )
    resp = {"shared": shared_info}
    return web.json_response(resp, status=200)


@auth_required
@server_status_required(ALL_ALLOWED)
@check_api_params(
    t.Dict(
        {
            t.Key("vfolder"): tx.UUID,
            t.Key("user"): tx.UUID,
            tx.AliasedKey(["perm", "permission"]): VFolderPermissionValidator | t.Null,
        }
    ),
)
async def update_shared_vfolder(request: web.Request, params: Any) -> web.Response:
    """
    Update permission for shared vfolders.

    If params['perm'] is None, remove user's permission for the vfolder.
    """
    root_ctx: RootContext = request.app["_root.context"]
    access_key = request["keypair"]["access_key"]
    vfolder_id = params["vfolder"]
    user_uuid = params["user"]
    perm = params["perm"]
    log.info(
        "VFOLDER.UPDATE_SHARED_VFOLDER(email:{}, ak:{}, vfid:{}, uid:{}, perm:{})",
        request["user"]["email"],
        access_key,
        vfolder_id,
        user_uuid,
        perm,
    )
    async with root_ctx.db.begin() as conn:
        if perm is not None:
            query = (
                sa.update(vfolder_permissions)
                .values(permission=perm)
                .where(vfolder_permissions.c.vfolder == vfolder_id)
                .where(vfolder_permissions.c.user == user_uuid)
            )
        else:
            query = (
                sa.delete(vfolder_permissions)
                .where(vfolder_permissions.c.vfolder == vfolder_id)
                .where(vfolder_permissions.c.user == user_uuid)
            )
        await conn.execute(query)
    resp = {"msg": "shared vfolder permission updated"}
    return web.json_response(resp, status=200)


@superadmin_required
@server_status_required(READ_ALLOWED)
@check_api_params(
    t.Dict(
        {
            t.Key("fstab_path", default=None): t.String | t.Null,
            t.Key("agent_id", default=None): t.String | t.Null,
        }
    ),
)
async def get_fstab_contents(request: web.Request, params: Any) -> web.Response:
    """
    Return the contents of `/etc/fstab` file.
    """
    access_key = request["keypair"]["access_key"]
    log.info(
        "VFOLDER.GET_FSTAB_CONTENTS(email:{}, ak:{}, ag:{})",
        request["user"]["email"],
        access_key,
        params["agent_id"],
    )
    if params["fstab_path"] is None:
        params["fstab_path"] = "/etc/fstab"
    if params["agent_id"] is not None:
        # Return specific agent's fstab.
        watcher_info = await get_watcher_info(request, params["agent_id"])
        try:
            client_timeout = aiohttp.ClientTimeout(total=10.0)
            async with aiohttp.ClientSession(timeout=client_timeout) as sess:
                headers = {"X-BackendAI-Watcher-Token": watcher_info["token"]}
                url = watcher_info["addr"] / "fstab"
                async with sess.get(url, headers=headers, params=params) as watcher_resp:
                    if watcher_resp.status == 200:
                        content = await watcher_resp.text()
                        resp = {
                            "content": content,
                            "node": "agent",
                            "node_id": params["agent_id"],
                        }
                        return web.json_response(resp)
                    else:
                        message = await watcher_resp.text()
                        raise BackendAgentError(
                            "FAILURE", f"({watcher_resp.status}: {watcher_resp.reason}) {message}"
                        )
        except asyncio.CancelledError:
            raise
        except asyncio.TimeoutError:
            log.error(
                "VFOLDER.GET_FSTAB_CONTENTS(u:{}): timeout from watcher (agent:{})",
                access_key,
                params["agent_id"],
            )
            raise BackendAgentError("TIMEOUT", "Could not fetch fstab data from agent")
        except Exception:
            log.exception(
                (
                    "VFOLDER.GET_FSTAB_CONTENTS(u:{}): "
                    "unexpected error while reading from watcher (agent:{})"
                ),
                access_key,
                params["agent_id"],
            )
            raise InternalServerError
    else:
        resp = {
            "content": (
                "# Since Backend.AI 20.09, reading the manager fstab is no longer supported."
            ),
            "node": "manager",
            "node_id": "manager",
        }
        return web.json_response(resp)


@superadmin_required
@server_status_required(READ_ALLOWED)
async def list_mounts(request: web.Request) -> web.Response:
    """
    List all mounted vfolder hosts in vfroot.

    All mounted hosts from connected (ALIVE) agents are also gathered.
    Generally, agents should be configured to have same hosts structure,
    but newly introduced one may not.
    """
    root_ctx: RootContext = request.app["_root.context"]
    access_key = request["keypair"]["access_key"]
    log.info("VFOLDER.LIST_MOUNTS(ak:{})", access_key)
    mount_prefix = await root_ctx.shared_config.get_raw("volumes/_mount")
    if mount_prefix is None:
        mount_prefix = "/mnt"

    # NOTE: Changed in 20.09: the manager instances no longer have mountpoints.
    all_volumes = [*await root_ctx.storage_manager.get_all_volumes()]
    all_mounts = [volume_data["path"] for proxy_name, volume_data in all_volumes]
    all_vfolder_hosts = [
        f"{proxy_name}:{volume_data['name']}" for proxy_name, volume_data in all_volumes
    ]
    resp: MutableMapping[str, Any] = {
        "manager": {
            "success": True,
            "mounts": all_mounts,
            "message": "(legacy)",
        },
        "storage-proxy": {
            "success": True,
            "mounts": [*zip(all_vfolder_hosts, all_mounts)],
            "message": "",
        },
        "agents": {},
    }

    # Scan mounted vfolder hosts for connected agents.
    async def _fetch_mounts(
        sema: asyncio.Semaphore,
        sess: aiohttp.ClientSession,
        agent_id: str,
    ) -> Tuple[str, Mapping]:
        async with sema:
            watcher_info = await get_watcher_info(request, agent_id)
            headers = {"X-BackendAI-Watcher-Token": watcher_info["token"]}
            url = watcher_info["addr"] / "mounts"
            try:
                async with sess.get(url, headers=headers) as watcher_resp:
                    if watcher_resp.status == 200:
                        data = {
                            "success": True,
                            "mounts": await watcher_resp.json(),
                            "message": "",
                        }
                    else:
                        data = {
                            "success": False,
                            "mounts": [],
                            "message": await watcher_resp.text(),
                        }
                    return (agent_id, data)
            except asyncio.CancelledError:
                raise
            except asyncio.TimeoutError:
                log.error(
                    "VFOLDER.LIST_MOUNTS(u:{}): timeout from watcher (agent:{})",
                    access_key,
                    agent_id,
                )
                raise
            except Exception:
                log.exception(
                    (
                        "VFOLDER.LIST_MOUNTS(u:{}): "
                        "unexpected error while reading from watcher (agent:{})"
                    ),
                    access_key,
                    agent_id,
                )
                raise

    async with root_ctx.db.begin() as conn:
        query = (
            sa.select([agents.c.id]).select_from(agents).where(agents.c.status == AgentStatus.ALIVE)
        )
        result = await conn.execute(query)
        rows = result.fetchall()

    client_timeout = aiohttp.ClientTimeout(total=10.0)
    async with aiohttp.ClientSession(timeout=client_timeout) as sess:
        sema = asyncio.Semaphore(8)
        mounts = await asyncio.gather(
            *[_fetch_mounts(sema, sess, row.id) for row in rows], return_exceptions=True
        )
        for mount in mounts:
            if isinstance(mount, Exception):
                # exceptions are already logged.
                continue
            resp["agents"][mount[0]] = mount[1]

    return web.json_response(resp, status=200)


@superadmin_required
@server_status_required(ALL_ALLOWED)
@check_api_params(
    t.Dict(
        {
            t.Key("fs_location"): t.String,
            t.Key("name"): t.String,
            t.Key("fs_type", default="nfs"): t.String,
            t.Key("options", default=None): t.String | t.Null,
            t.Key("scaling_group", default=None): t.String | t.Null,
            t.Key("fstab_path", default=None): t.String | t.Null,
            t.Key("edit_fstab", default=False): t.ToBool,
        }
    ),
)
async def mount_host(request: web.Request, params: Any) -> web.Response:
    """
    Mount device into vfolder host.

    Mount a device (eg: nfs) located at `fs_location` into `<vfroot>/name` in the
    host machines (manager and all agents). `fs_type` can be specified by requester,
    which fallbaks to 'nfs'.

    If `scaling_group` is specified, try to mount for agents in the scaling group.
    """
    root_ctx: RootContext = request.app["_root.context"]
    access_key = request["keypair"]["access_key"]
    log_fmt = "VFOLDER.MOUNT_HOST(ak:{}, name:{}, fs:{}, sg:{})"
    log_args = (access_key, params["name"], params["fs_location"], params["scaling_group"])
    log.info(log_fmt, *log_args)
    mount_prefix = await root_ctx.shared_config.get_raw("volumes/_mount")
    if mount_prefix is None:
        mount_prefix = "/mnt"

    # NOTE: Changed in 20.09: the manager instances no longer have mountpoints.
    resp: MutableMapping[str, Any] = {
        "manager": {
            "success": True,
            "message": "Managers do not have mountpoints since v20.09.",
        },
        "agents": {},
    }

    # Mount on running agents.
    async with root_ctx.db.begin() as conn:
        query = (
            sa.select([agents.c.id]).select_from(agents).where(agents.c.status == AgentStatus.ALIVE)
        )
        if params["scaling_group"] is not None:
            query = query.where(agents.c.scaling == params["scaling_group"])
        result = await conn.execute(query)
        rows = result.fetchall()

    async def _mount(
        sema: asyncio.Semaphore,
        sess: aiohttp.ClientSession,
        agent_id: str,
    ) -> Tuple[str, Mapping]:
        async with sema:
            watcher_info = await get_watcher_info(request, agent_id)
            try:
                headers = {"X-BackendAI-Watcher-Token": watcher_info["token"]}
                url = watcher_info["addr"] / "mounts"
                async with sess.post(url, json=params, headers=headers) as resp:
                    if resp.status == 200:
                        data = {
                            "success": True,
                            "message": await resp.text(),
                        }
                    else:
                        data = {
                            "success": False,
                            "message": await resp.text(),
                        }
                    return (agent_id, data)
            except asyncio.CancelledError:
                raise
            except asyncio.TimeoutError:
                log.error(
                    log_fmt + ": timeout from watcher (ag:{})",
                    *log_args,
                    agent_id,
                )
                raise
            except Exception:
                log.exception(
                    log_fmt + ": unexpected error while reading from watcher (ag:{})",
                    *log_args,
                    agent_id,
                )
                raise

    client_timeout = aiohttp.ClientTimeout(total=10)
    async with aiohttp.ClientSession(timeout=client_timeout) as sess:
        sema = asyncio.Semaphore(8)
        results = await asyncio.gather(
            *[_mount(sema, sess, row.id) for row in rows], return_exceptions=True
        )
        for result in results:
            if isinstance(result, Exception):
                # exceptions are already logged.
                continue
            resp["agents"][result[0]] = result[1]

    return web.json_response(resp, status=200)


@superadmin_required
@server_status_required(ALL_ALLOWED)
@check_api_params(
    t.Dict(
        {
            t.Key("name"): t.String,
            t.Key("scaling_group", default=None): t.String | t.Null,
            t.Key("fstab_path", default=None): t.String | t.Null,
            t.Key("edit_fstab", default=False): t.ToBool,
        }
    ),
)
async def umount_host(request: web.Request, params: Any) -> web.Response:
    """
    Unmount device from vfolder host.

    Unmount a device (eg: nfs) located at `<vfroot>/name` from the host machines
    (manager and all agents).

    If `scaling_group` is specified, try to unmount for agents in the scaling group.
    """
    root_ctx: RootContext = request.app["_root.context"]
    access_key = request["keypair"]["access_key"]
    log_fmt = "VFOLDER.UMOUNT_HOST(ak:{}, name:{}, sg:{})"
    log_args = (access_key, params["name"], params["scaling_group"])
    log.info(log_fmt, *log_args)
    mount_prefix = await root_ctx.shared_config.get_raw("volumes/_mount")
    if mount_prefix is None:
        mount_prefix = "/mnt"
    mountpoint = Path(mount_prefix) / params["name"]
    assert Path(mount_prefix) != mountpoint

    async with root_ctx.db.begin() as conn, conn.begin():
        # Prevent unmount if target host is mounted to running kernels.
        query = (
            sa.select([kernels.c.mounts])
            .select_from(kernels)
            .where(kernels.c.status != KernelStatus.TERMINATED)
        )
        result = await conn.execute(query)
        _kernels = result.fetchall()
        _mounted = set()
        for kern in _kernels:
            if kern.mounts:
                _mounted.update([m[1] for m in kern.mounts])
        if params["name"] in _mounted:
            return web.json_response(
                {
                    "title": "Target host is used in sessions",
                    "message": "Target host is used in sessions",
                },
                status=409,
            )

        query = (
            sa.select([agents.c.id]).select_from(agents).where(agents.c.status == AgentStatus.ALIVE)
        )
        if params["scaling_group"] is not None:
            query = query.where(agents.c.scaling == params["scaling_group"])
        result = await conn.execute(query)
        _agents = result.fetchall()

    # Unmount from manager.
    # NOTE: Changed in 20.09: the manager instances no longer have mountpoints.
    resp: MutableMapping[str, Any] = {
        "manager": {
            "success": True,
            "message": "Managers do not have mountpoints since v20.09.",
        },
        "agents": {},
    }

    # Unmount from running agents.
    async def _umount(
        sema: asyncio.Semaphore,
        sess: aiohttp.ClientSession,
        agent_id: str,
    ) -> Tuple[str, Mapping]:
        async with sema:
            watcher_info = await get_watcher_info(request, agent_id)
            try:
                headers = {"X-BackendAI-Watcher-Token": watcher_info["token"]}
                url = watcher_info["addr"] / "mounts"
                async with sess.delete(url, json=params, headers=headers) as resp:
                    if resp.status == 200:
                        data = {
                            "success": True,
                            "message": await resp.text(),
                        }
                    else:
                        data = {
                            "success": False,
                            "message": await resp.text(),
                        }
                    return (agent_id, data)
            except asyncio.CancelledError:
                raise
            except asyncio.TimeoutError:
                log.error(
                    log_fmt + ": timeout from watcher (agent:{})",
                    *log_args,
                    agent_id,
                )
                raise
            except Exception:
                log.exception(
                    log_fmt + ": unexpected error while reading from watcher (agent:{})",
                    *log_args,
                    agent_id,
                )
                raise

    client_timeout = aiohttp.ClientTimeout(total=10.0)
    async with aiohttp.ClientSession(timeout=client_timeout) as sess:
        sema = asyncio.Semaphore(8)
        results = await asyncio.gather(
            *[_umount(sema, sess, _agent.id) for _agent in _agents], return_exceptions=True
        )
        for result in results:
            if isinstance(result, Exception):
                # exceptions are already logged.
                continue
            resp["agents"][result[0]] = result[1]

    return web.json_response(resp, status=200)


async def storage_task_exception_handler(
    exc_type: Type[Exception],
    exc_obj: Exception,
    tb: TracebackType,
):
    log.exception("Error while removing vFolder", exc_info=exc_obj)


@superadmin_required
@server_status_required(ALL_ALLOWED)
@check_api_params(
    t.Dict(
        {
            t.Key("vfolder"): tx.UUID,
            t.Key("user_email"): t.String,
        }
    ),
)
async def change_vfolder_ownership(request: web.Request, params: Any) -> web.Response:
    """
    Change the ownership of vfolder
    For now, we only provide changing the ownership of user-folder
    """
    vfolder_id = params["vfolder"]
    user_email = params["user_email"]
    root_ctx: RootContext = request.app["_root.context"]

    allowed_hosts_by_user = VFolderHostPermissionMap()
    async with root_ctx.db.begin_readonly() as conn:
        j = sa.join(users, keypairs, users.c.email == keypairs.c.user_id)
        query = (
            sa.select([users.c.uuid, users.c.domain_name, keypairs.c.resource_policy])
            .select_from(j)
            .where((users.c.email == user_email) & (users.c.status == UserStatus.ACTIVE))
        )
        try:
            result = await conn.execute(query)
        except sa.exc.DataError:
            raise InvalidAPIParameters
        user_info = result.first()
        if user_info is None:
            raise ObjectNotFound(object_name="user")
        resource_policy_name = user_info.resource_policy
        result = await conn.execute(
            sa.select([keypair_resource_policies.c.allowed_vfolder_hosts]).where(
                keypair_resource_policies.c.name == resource_policy_name
            )
        )
        resource_policy = result.first()
        allowed_hosts_by_user = await get_allowed_vfolder_hosts_by_user(
            conn=conn,
            resource_policy=resource_policy,
            domain_name=user_info.domain_name,
            user_uuid=user_info.uuid,
        )
    log.info(
        "VFOLDER.CHANGE_VFOLDER_OWNERSHIP(email:{}, ak:{}, vfid:{}, uid:{})",
        request["user"]["email"],
        request["keypair"]["access_key"],
        vfolder_id,
        user_info.uuid,
    )
    async with root_ctx.db.begin_readonly() as conn:
        query = (
            sa.select([vfolders.c.host]).select_from(vfolders).where(vfolders.c.id == vfolder_id)
        )
        folder_host = await conn.scalar(query)
    if folder_host not in allowed_hosts_by_user:
        raise VFolderOperationFailed("User to migrate vfolder needs an access to the storage host.")

    async def _update() -> None:
        async with root_ctx.db.begin() as conn:
            # TODO: we need to implement migration from project to other project
            #       for now we only support migration btw user folder only
            #
            query = (
                sa.update(vfolders)
                .values(user=user_info.uuid)
                .where(
                    (vfolders.c.id == vfolder_id)
                    & (vfolders.c.ownership_type == VFolderOwnershipType.USER)
                )
            )
            await conn.execute(query)

    await execute_with_retry(_update)

    async def _delete_vfolder_related_rows() -> None:
        async with root_ctx.db.begin() as conn:
            # delete vfolder_invitation if the new owner user has already been shared with the vfolder
            query = sa.delete(vfolder_invitations).where(
                (vfolder_invitations.c.invitee == user_email)
                & (vfolder_invitations.c.vfolder == vfolder_id)
            )
            await conn.execute(query)
            # delete vfolder_permission if the new owner user has already been shared with the vfolder
            query = sa.delete(vfolder_permissions).where(
                (vfolder_permissions.c.vfolder == vfolder_id)
                & (vfolder_permissions.c.user == user_info.uuid)
            )
            await conn.execute(query)

    await execute_with_retry(_delete_vfolder_related_rows)

    return web.json_response({}, status=200)


@attrs.define(slots=True, auto_attribs=True, init=False)
class PrivateContext:
    database_ptask_group: aiotools.PersistentTaskGroup
    storage_ptask_group: aiotools.PersistentTaskGroup


async def init(app: web.Application) -> None:
    app_ctx: PrivateContext = app["folders.context"]
    app_ctx.database_ptask_group = aiotools.PersistentTaskGroup()
    app_ctx.storage_ptask_group = aiotools.PersistentTaskGroup(
        exception_handler=storage_task_exception_handler
    )


async def shutdown(app: web.Application) -> None:
    app_ctx: PrivateContext = app["folders.context"]
    await app_ctx.database_ptask_group.shutdown()
    await app_ctx.storage_ptask_group.shutdown()


def create_app(default_cors_options):
    app = web.Application()
    app["prefix"] = "folders"
    app["api_versions"] = (2, 3, 4)
    app.on_startup.append(init)
    app.on_shutdown.append(shutdown)
    app["folders.context"] = PrivateContext()
    cors = aiohttp_cors.setup(app, defaults=default_cors_options)
    add_route = app.router.add_route
    root_resource = cors.add(app.router.add_resource(r""))
    cors.add(root_resource.add_route("POST", create))
    cors.add(root_resource.add_route("GET", list_folders))
    cors.add(root_resource.add_route("DELETE", delete_by_id))
    vfolder_resource = cors.add(app.router.add_resource(r"/{name}"))
    cors.add(vfolder_resource.add_route("GET", get_info))
    cors.add(vfolder_resource.add_route("DELETE", delete_by_name))
    cors.add(add_route("GET", r"/_/hosts", list_hosts))
    cors.add(add_route("GET", r"/_/all-hosts", list_all_hosts))
    cors.add(add_route("GET", r"/_/allowed-types", list_allowed_types))
    cors.add(add_route("GET", r"/_/all_hosts", list_all_hosts))  # legacy underbar
    cors.add(add_route("GET", r"/_/allowed_types", list_allowed_types))  # legacy underbar
    cors.add(add_route("GET", r"/_/perf-metric", get_volume_perf_metric))
    cors.add(add_route("POST", r"/{name}/rename", rename_vfolder))
    cors.add(add_route("POST", r"/{name}/update-options", update_vfolder_options))
    cors.add(add_route("POST", r"/{name}/mkdir", mkdir))
    cors.add(add_route("POST", r"/{name}/request-upload", create_upload_session))
    cors.add(add_route("POST", r"/{name}/request-download", create_download_session))
    cors.add(add_route("POST", r"/{name}/move-file", move_file))
    cors.add(add_route("POST", r"/{name}/rename-file", rename_file))
    cors.add(add_route("DELETE", r"/{name}/delete-files", delete_files))
    cors.add(add_route("POST", r"/{name}/rename_file", rename_file))  # legacy underbar
    cors.add(add_route("DELETE", r"/{name}/delete_files", delete_files))  # legacy underbar
    cors.add(add_route("GET", r"/{name}/files", list_files))
    cors.add(add_route("POST", r"/{name}/invite", invite))
    cors.add(add_route("POST", r"/{name}/leave", leave))
    cors.add(add_route("POST", r"/{name}/share", share))
    cors.add(add_route("DELETE", r"/{name}/unshare", unshare))
    cors.add(add_route("POST", r"/{name}/clone", clone))
    cors.add(add_route("GET", r"/invitations/list-sent", list_sent_invitations))
    cors.add(add_route("GET", r"/invitations/list_sent", list_sent_invitations))  # legacy underbar
    cors.add(add_route("POST", r"/invitations/update/{inv_id}", update_invitation))
    cors.add(add_route("GET", r"/invitations/list", invitations))
    cors.add(add_route("POST", r"/invitations/accept", accept_invitation))
    cors.add(add_route("DELETE", r"/invitations/delete", delete_invitation))
    cors.add(add_route("GET", r"/_/shared", list_shared_vfolders))
    cors.add(add_route("POST", r"/_/shared", update_shared_vfolder))
    cors.add(add_route("GET", r"/_/fstab", get_fstab_contents))
    cors.add(add_route("GET", r"/_/mounts", list_mounts))
    cors.add(add_route("POST", r"/_/mounts", mount_host))
    cors.add(add_route("DELETE", r"/_/mounts", umount_host))
    cors.add(add_route("POST", r"/_/change-ownership", change_vfolder_ownership))
    cors.add(add_route("GET", r"/_/quota", get_quota))
    cors.add(add_route("POST", r"/_/quota", update_quota))
    cors.add(add_route("GET", r"/_/usage", get_usage))
    cors.add(add_route("GET", r"/_/used-bytes", get_used_bytes))
    return app, []<|MERGE_RESOLUTION|>--- conflicted
+++ resolved
@@ -59,12 +59,9 @@
     VFolderPermissionValidator,
     VFolderUsageMode,
     agents,
-<<<<<<< HEAD
     audit_logs,
-=======
     ensure_host_permission_allowed,
     filter_host_allowed_permission,
->>>>>>> 1e6608a6
     get_allowed_vfolder_hosts_by_group,
     get_allowed_vfolder_hosts_by_user,
     groups,
@@ -521,11 +518,8 @@
             "target_type": "vfolder",
             "target": params["id"],
         }
-        try:
-            insert_auditlog_query = sa.insert(audit_logs).values(auditlog_data)
-            await conn.execute(insert_auditlog_query)
-        except sa.exc.DataError:
-            raise InvalidAPIParameters
+        insert_auditlog_query = sa.insert(audit_logs).values(auditlog_data)
+        await conn.execute(insert_auditlog_query)
     return web.json_response(resp, status=201)
 
 
@@ -621,21 +615,26 @@
         params["id"],
     )
     async with root_ctx.db.begin() as conn:
-        query = (
-            sa.select([vfolders.c.host]).select_from(vfolders).where(vfolders.c.id == params["id"])
-        )
-        folder_host = await conn.scalar(query)
-<<<<<<< HEAD
+        fetch_query = sa.select(vfolders).select_from(vfolders).where(vfolders.c.id == params["id"])
+        fetch_result = await conn.execute(fetch_query)
+        vfolder_info = fetch_result.first()
+        folder_host = vfolder_info["host"]
         folder_id = uuid.UUID(params["id"])
-        query = sa.select(vfolders).select_from(vfolders).where(vfolders.c.id == params["id"])
-        vfolder_info = await conn.execute(query)
-        prev_data = dict(vfolder_info.first())
-        prev_data["id"] = str(prev_data["id"])
-        prev_data["user"] = str(prev_data["user"])
-        prev_data["permission"] = str(prev_data["permission"][1])
-        prev_data["usage_mode"] = prev_data["usage_mode"][1]
-        query = sa.delete(vfolders).where(vfolders.c.id == folder_id)
-        await conn.execute(query)
+        await ensure_host_permission_allowed(
+            conn,
+            folder_host,
+            allowed_vfolder_types=allowed_vfolder_types,
+            user_uuid=user_uuid,
+            resource_policy=resource_policy,
+            domain_name=domain_name,
+            permission=VFolderHostPermission.DELETE,
+        )
+        prev_data = {
+            "id": str(vfolder_info["id"]),
+            "user": str(vfolder_info["user"]),
+            "permission": str(vfolder_info["permission"][1]),
+            "usage_mode": vfolder_info["usage_mode"][1],
+        }
         auditlog_data = {
             "email": request["user"]["email"],
             "user_id": str(request["user"]["uuid"]),
@@ -648,65 +647,19 @@
             "target_type": "vfolder",
             "target": prev_data["id"],
         }
-        try:
-            insert_auditlog_query = sa.insert(audit_logs).values(auditlog_data)
-            await conn.execute(insert_auditlog_query)
-        except sa.exc.DataError:
-            raise InvalidAPIParameters
-        query = sa.delete(vfolders).where(vfolders.c.id == folder_id)
-        await conn.execute(query)
-        auditlog_data = {
-            "email": request["user"]["email"],
-            "user_id": str(request["user"]["uuid"]),
-            "access_key": request["keypair"]["access_key"],
-            "data": {
-                "data_before": prev_data,
-                "data_after": {},
-            },
-            "action": "DELETE",
-            "target_type": "vfolder",
-            "target": prev_data["id"],
-        }
-        try:
-            insert_auditlog_query = sa.insert(audit_logs).values(auditlog_data)
-            await conn.execute(insert_auditlog_query)
-        except sa.exc.DataError:
-            raise InvalidAPIParameters
-
-        folder_id = uuid.UUID(params["id"])
-        query = sa.delete(vfolders).where(vfolders.c.id == folder_id)
-
-        await conn.execute(query)
+        insert_auditlog_query = sa.insert(audit_logs).values(auditlog_data)
+        await conn.execute(insert_auditlog_query)
+        delete_query = sa.delete(vfolders).where(vfolders.c.id == folder_id)
+        await conn.execute(delete_query)
+
     # fs-level deletion may fail or take longer time
     # but let's complete the db transaction to reflect that it's deleted.
-    async with root_ctx.storage_manager.request(
-        folder_host,
-        "POST",
-        "folder/delete",
-        json={
-            "volume": root_ctx.storage_manager.split_host(folder_host)[1],
-            "vfid": str(folder_id),
-        },
-    ):
-        pass
-=======
-        await ensure_host_permission_allowed(
-            conn,
-            folder_host,
-            allowed_vfolder_types=allowed_vfolder_types,
-            user_uuid=user_uuid,
-            resource_policy=resource_policy,
-            domain_name=domain_name,
-            permission=VFolderHostPermission.DELETE,
-        )
-    folder_id = uuid.UUID(params["id"])
     await initiate_vfolder_removal(
         root_ctx.db,
         [VFolderDeletionInfo(folder_id, folder_host)],
         root_ctx.storage_manager,
         app_ctx.storage_ptask_group,
     )
->>>>>>> 1e6608a6
     return web.Response(status=204)
 
 
@@ -2321,6 +2274,7 @@
         # query_accesible_vfolders returns list
         entry = entries[0]
         folder_host = entry["host"]
+        folder_id = entry["id"]
         await ensure_host_permission_allowed(
             conn,
             folder_host,
@@ -2332,19 +2286,16 @@
         )
         # Folder owner OR user who have DELETE permission can delete folder.
         if not entry["is_owner"] and entry["permission"] != VFolderPermission.RW_DELETE:
-<<<<<<< HEAD
-            raise InvalidAPIParameters("Cannot delete the vfolder " "that is not owned by myself.")
-        folder_host = entry["host"]
-        folder_id = entry["id"]
-        query = sa.select(vfolders).select_from(vfolders).where(vfolders.c.id == entry["id"])
-        result = await conn.execute(query)
-        prev_data = dict(result.first())
-        prev_data["id"] = str(prev_data["id"])
-        prev_data["user"] = str(prev_data["user"])
-        prev_data["permission"] = str(prev_data["permission"][1])
-        prev_data["usage_mode"] = prev_data["usage_mode"][1]
-        query = sa.delete(vfolders).where(vfolders.c.id == folder_id)
-        await conn.execute(query)
+            raise InvalidAPIParameters("Cannot delete the vfolder that is not owned by myself.")
+        fetch_query = sa.select(vfolders).select_from(vfolders).where(vfolders.c.id == folder_id)
+        fetch_result = await conn.execute(fetch_query)
+        vfolder_info = fetch_result.first()
+        prev_data = {
+            "id": str(vfolder_info["id"]),
+            "user": str(vfolder_info["user"]),
+            "permission": str(vfolder_info["permission"][1]),
+            "usage_mode": vfolder_info["usage_mode"][1],
+        }
         auditlog_data = {
             "email": request["user"]["email"],
             "user_id": str(request["user"]["uuid"]),
@@ -2356,34 +2307,19 @@
             "action": "DELETE",
             "target": prev_data["id"],
         }
-        try:
-            insert_auditlog_query = sa.insert(audit_logs).values(auditlog_data)
-            await conn.execute(insert_auditlog_query)
-        except sa.exc.DataError:
-            raise InvalidAPIParameters
+        insert_auditlog_query = sa.insert(audit_logs).values(auditlog_data)
+        await conn.execute(insert_auditlog_query)
+        delete_query = sa.delete(vfolders).where(vfolders.c.id == folder_id)
+        await conn.execute(delete_query)
+
     # fs-level deletion may fail or take longer time
     # but let's complete the db transaction to reflect that it's deleted.
-    proxy_name, volume_name = root_ctx.storage_manager.split_host(folder_host)
-    async with root_ctx.storage_manager.request(
-        proxy_name,
-        "POST",
-        "folder/delete",
-        json={
-            "volume": volume_name,
-            "vfid": str(folder_id),
-        },
-    ):
-        pass
-=======
-            raise InvalidAPIParameters("Cannot delete the vfolder that is not owned by myself.")
-
     await initiate_vfolder_removal(
         root_ctx.db,
         [VFolderDeletionInfo(entry["id"], folder_host)],
         root_ctx.storage_manager,
         app_ctx.storage_ptask_group,
     )
->>>>>>> 1e6608a6
     return web.Response(status=204)
 
 
