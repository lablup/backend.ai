--- conflicted
+++ resolved
@@ -55,12 +55,9 @@
     DEAD_VFOLDER_STATUSES,
     AgentStatus,
     KernelStatus,
-<<<<<<< HEAD
+    ProjectResourcePolicyRow,
     ProjectRow,
-=======
-    ProjectResourcePolicyRow,
     UserResourcePolicyRow,
->>>>>>> 0552b2c4
     UserRole,
     UserRow,
     UserStatus,
@@ -391,12 +388,8 @@
     async with root_ctx.db.begin_session() as sess:
         match project_id_or_name:
             case str():
-<<<<<<< HEAD
                 # Convert the project name to project uuid.
-=======
-                # Convert the group name to group uuid.
-                log.debug("group_id_or_name(str):{}", group_id_or_name)
->>>>>>> 0552b2c4
+                log.debug("project_id_or_name(str):{}", project_id_or_name)
                 query = (
                     sa.select(ProjectRow)
                     .select_from(ProjectRow)
@@ -404,30 +397,15 @@
                         (ProjectRow.domain_name == domain_name)
                         & (ProjectRow.name == project_id_or_name)
                     )
-<<<<<<< HEAD
                     .options(selectinload(ProjectRow.resource_policy_row))
-=======
-                    .options(selectinload(GroupRow.resource_policy_row))
-                )
-                result = await sess.execute(query)
-                group_row = result.scalar()
-                _gid, max_vfolder_count, max_quota_scope_size = (
-                    group_row.id,
-                    group_row.resource_policy_row.max_vfolder_count,
-                    group_row.resource_policy_row.max_quota_scope_size,
->>>>>>> 0552b2c4
                 )
                 project_row = (await sess.scalars(query)).first()
                 if project_row is None:
                     raise ProjectNotFound(extra_data=project_id_or_name)
                 project_uuid = project_row.id
             case uuid.UUID():
-<<<<<<< HEAD
                 # Check if the project belongs to the current domain.
-=======
-                # Check if the group belongs to the current domain.
-                log.debug("group_id_or_name(uuid):{}", group_id_or_name)
->>>>>>> 0552b2c4
+                log.debug("project_id_or_name(uuid):{}", project_id_or_name)
                 query = (
                     sa.select(ProjectRow)
                     .where(
@@ -437,18 +415,11 @@
                     .options(selectinload(ProjectRow.resource_policy_row))
                 )
                 result = await sess.execute(query)
-<<<<<<< HEAD
                 project_row = result.scalar()
-                _gid, max_vfolder_size = (
+                _gid, _, max_quota_scope_size = (
                     project_row.id,
                     project_row.resource_policy_row.max_vfolder_size,
-=======
-                group_row = result.scalar()
-                _gid, max_vfolder_count, max_quota_scope_size = (
-                    group_row.id,
-                    group_row.resource_policy_row.max_vfolder_count,
-                    group_row.resource_policy_row.max_quota_scope_size,
->>>>>>> 0552b2c4
+                    project_row.resource_policy_row.max_quota_scope_size,
                 )
                 if _gid is None:
                     raise ProjectNotFound(extra_data=project_id_or_name)
@@ -2610,13 +2581,15 @@
         raise InvalidAPIParameters("proxy name of source and target vfolders must be equal.")
 
     async with root_ctx.db.begin_session() as sess:
-        if row["group"]:
-            log.debug("Cloning VFolder group ID: {}", row["group"])
+        if row["project_id"]:
+            log.debug("Cloning VFolder project ID: {}", row["project_id"])
             query = (
-                sa.select(GroupRow)
-                .where((GroupRow.domain_name == domain_name) & (GroupRow.id == row["group"]))
+                sa.select(ProjectRow)
+                .where(
+                    (ProjectRow.domain_name == domain_name) & (ProjectRow.id == row["project_id"])
+                )
                 .options(
-                    selectinload(GroupRow.resource_policy_row).options(
+                    selectinload(ProjectRow.resource_policy_row).options(
                         load_only(ProjectResourcePolicyRow.max_vfolder_count)
                     )
                 )
