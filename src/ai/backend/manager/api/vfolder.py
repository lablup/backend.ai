from __future__ import annotations

import asyncio
import functools
import json
import logging
import math
import stat
import uuid
from datetime import datetime
from enum import StrEnum
from pathlib import Path
from types import TracebackType
from typing import (
    TYPE_CHECKING,
    Any,
    Awaitable,
    Callable,
    Concatenate,
    Dict,
    List,
    Mapping,
    MutableMapping,
    ParamSpec,
    Sequence,
    Tuple,
    TypeAlias,
)

import aiohttp
import aiohttp_cors
import aiotools
import attrs
import sqlalchemy as sa
import trafaret as t
from aiohttp import web

from ai.backend.common import msgpack, redis_helper
from ai.backend.common import validators as tx
from ai.backend.common.logging import BraceStyleAdapter
from ai.backend.common.types import (
    RedisConnectionInfo,
    VFolderHostPermission,
    VFolderHostPermissionMap,
<<<<<<< HEAD
    VFolderID,
=======
    VFolderUsageMode,
>>>>>>> 39c22c24
)
from ai.backend.manager.models.storage import StorageSessionManager

from ..models import (
    AgentStatus,
    KernelStatus,
    UserRole,
    UserStatus,
    VFolderAccessStatus,
    VFolderCloneInfo,
    VFolderDeletionInfo,
    VFolderInvitationState,
    VFolderOperationStatus,
    VFolderOwnershipType,
    VFolderPermission,
    VFolderPermissionValidator,
    agents,
    ensure_host_permission_allowed,
    filter_host_allowed_permission,
    get_allowed_vfolder_hosts_by_group,
    get_allowed_vfolder_hosts_by_user,
    groups,
    initiate_vfolder_clone,
    initiate_vfolder_removal,
    kernels,
    keypair_resource_policies,
    keypairs,
    query_accessible_vfolders,
    query_owned_dotfiles,
    users,
    verify_vfolder_name,
    vfolder_invitations,
    vfolder_permissions,
    vfolders,
)
from ..models.utils import execute_with_retry
from .auth import admin_required, auth_required, superadmin_required
from .exceptions import (
    BackendAgentError,
    GenericForbidden,
    GroupNotFound,
    InsufficientPrivilege,
    InternalServerError,
    InvalidAPIParameters,
    ObjectNotFound,
    TooManyVFoldersFound,
    VFolderAlreadyExists,
    VFolderCreationFailed,
    VFolderFilterStatusFailed,
    VFolderFilterStatusNotAvailable,
    VFolderNotFound,
    VFolderOperationFailed,
)
from .manager import ALL_ALLOWED, READ_ALLOWED, server_status_required
from .resource import get_watcher_info
from .utils import check_api_params, get_user_scopes

if TYPE_CHECKING:
    from .context import RootContext

log = BraceStyleAdapter(logging.getLogger(__spec__.name))  # type: ignore[name-defined]

VFolderRow: TypeAlias = Mapping[str, Any]
P = ParamSpec("P")


async def ensure_vfolder_status(
    request: web.Request,
    perm: VFolderAccessStatus,
    folder_id_or_name: uuid.UUID | str,
) -> Sequence[VFolderRow]:
    """
    Checks if the target vfolder status is READY.
    This function should prevent user access
    while storage-proxy operations such as vfolder clone, deletion is handling.
    """

    root_ctx: RootContext = request.app["_root.context"]
    domain_name = request["user"]["domain_name"]
    user_role = request["user"]["role"]
    user_uuid = request["user"]["uuid"]

    allowed_vfolder_types = await root_ctx.shared_config.get_vfolder_types()
    match folder_id_or_name:
        case uuid.UUID():
            vf_name_conds = vfolders.c.id == folder_id_or_name
        case str():
            vf_name_conds = vfolders.c.name == folder_id_or_name

    available_vf_statuses = set()
    match perm:
        case VFolderAccessStatus.READABLE:
            # if READABLE access status is requested, all operation statuses are accepted.
            available_vf_statuses = {
                VFolderOperationStatus.READY,
                VFolderOperationStatus.PERFORMING,
                VFolderOperationStatus.CLONING,
                VFolderOperationStatus.DELETING,
                VFolderOperationStatus.MOUNTED,
            }
        case VFolderAccessStatus.UPDATABLE:
            # if UPDATABLE access status is requested, READY and MOUNTED operation statuses are accepted.
            available_vf_statuses = {
                VFolderOperationStatus.READY,
                VFolderOperationStatus.MOUNTED,
            }
        case VFolderAccessStatus.DELETABLE:
            # if DELETABLE access status is requested, only READY operation status is accepted.
            available_vf_statuses = {
                VFolderOperationStatus.READY,
            }
        case _:
            raise VFolderFilterStatusNotAvailable()
    async with root_ctx.db.begin_readonly() as conn:
        entries = await query_accessible_vfolders(
            conn,
            user_uuid,
            user_role=user_role,
            domain_name=domain_name,
            allowed_vfolder_types=allowed_vfolder_types,
            extra_vf_conds=vf_name_conds,
            allow_privileged_access=True,
        )
        if len(entries) == 0:
            raise VFolderNotFound(extra_data=str(folder_id_or_name))
        for entry in entries:
            if entry["status"] not in available_vf_statuses:
                raise VFolderFilterStatusFailed()
        return entries


def vfolder_permission_required(
    perm: VFolderPermission,
) -> Callable[
    [Callable[Concatenate[web.Request, VFolderRow, P], Awaitable[web.Response]]],
    Callable[Concatenate[web.Request, P], Awaitable[web.Response]],
]:
    """
    Checks if the target vfolder exists and is either:
    - owned by the current access key, or
    - allowed accesses by the access key under the specified permission.

    The decorated handler should accept an extra argument
    which contains a dict object describing the matched VirtualFolder table row.
    """

    def _wrapper(
        handler: Callable[Concatenate[web.Request, VFolderRow, P], Awaitable[web.Response]]
    ) -> Callable[Concatenate[web.Request, P], Awaitable[web.Response]]:
        @functools.wraps(handler)
        async def _wrapped(request: web.Request, *args: P.args, **kwargs: P.kwargs) -> web.Response:
            root_ctx: RootContext = request.app["_root.context"]
            domain_name = request["user"]["domain_name"]
            user_role = request["user"]["role"]
            user_uuid = request["user"]["uuid"]
            folder_name = request.match_info["name"]
            allowed_vfolder_types = await root_ctx.shared_config.get_vfolder_types()
            vf_user_cond = None
            vf_group_cond = None
            if perm == VFolderPermission.READ_ONLY:
                # if READ_ONLY is requested, any permission accepts.
                invited_perm_cond = vfolder_permissions.c.permission.in_(
                    [
                        VFolderPermission.READ_ONLY,
                        VFolderPermission.READ_WRITE,
                        VFolderPermission.RW_DELETE,
                    ]
                )
                if not request["is_admin"]:
                    vf_group_cond = vfolders.c.permission.in_(
                        [
                            VFolderPermission.READ_ONLY,
                            VFolderPermission.READ_WRITE,
                            VFolderPermission.RW_DELETE,
                        ]
                    )
            elif perm == VFolderPermission.READ_WRITE:
                invited_perm_cond = vfolder_permissions.c.permission.in_(
                    [
                        VFolderPermission.READ_WRITE,
                        VFolderPermission.RW_DELETE,
                    ]
                )
                if not request["is_admin"]:
                    vf_group_cond = vfolders.c.permission.in_(
                        [
                            VFolderPermission.READ_WRITE,
                            VFolderPermission.RW_DELETE,
                        ]
                    )
            elif perm == VFolderPermission.RW_DELETE:
                # If RW_DELETE is requested, only RW_DELETE accepts.
                invited_perm_cond = vfolder_permissions.c.permission == VFolderPermission.RW_DELETE
                if not request["is_admin"]:
                    vf_group_cond = vfolders.c.permission == VFolderPermission.RW_DELETE
            else:
                # Otherwise, just compare it as-is (for future compatibility).
                invited_perm_cond = vfolder_permissions.c.permission == perm
                if not request["is_admin"]:
                    vf_group_cond = vfolders.c.permission == perm
            async with root_ctx.db.begin_readonly() as conn:
                entries = await query_accessible_vfolders(
                    conn,
                    user_uuid,
                    user_role=user_role,
                    domain_name=domain_name,
                    allowed_vfolder_types=allowed_vfolder_types,
                    extra_vf_conds=(vfolders.c.name == folder_name),
                    extra_invited_vf_conds=invited_perm_cond,
                    extra_vf_user_conds=vf_user_cond,
                    extra_vf_group_conds=vf_group_cond,
                )
                if len(entries) == 0:
                    raise VFolderNotFound(extra_data=folder_name)
            return await handler(request, entries[0], *args, **kwargs)

        return _wrapped

    return _wrapper


def vfolder_check_exists(
    handler: Callable[Concatenate[web.Request, VFolderRow, P], Awaitable[web.Response]]
) -> Callable[Concatenate[web.Request, P], Awaitable[web.Response]]:
    """
    Checks if the target vfolder exists and is owned by the current user.

    The decorated handler should accept an extra "row" argument
    which contains the matched VirtualFolder table row.
    """

    @functools.wraps(handler)
    async def _wrapped(request: web.Request, *args: P.args, **kwargs: P.kwargs) -> web.Response:
        root_ctx: RootContext = request.app["_root.context"]
        user_uuid = request["user"]["uuid"]
        folder_name = request.match_info["name"]
        async with root_ctx.db.begin() as conn:
            j = sa.join(
                vfolders,
                vfolder_permissions,
                vfolders.c.id == vfolder_permissions.c.vfolder,
                isouter=True,
            )
            query = (
                sa.select("*")
                .select_from(j)
                .where(
                    ((vfolders.c.user == user_uuid) | (vfolder_permissions.c.user == user_uuid))
                    & (vfolders.c.name == folder_name)
                )
            )
            try:
                result = await conn.execute(query)
            except sa.exc.DataError:
                raise InvalidAPIParameters
            row = result.first()
            if row is None:
                raise VFolderNotFound()
        return await handler(request, row, *args, **kwargs)

    return _wrapped


@auth_required
@server_status_required(ALL_ALLOWED)
@check_api_params(
    t.Dict(
        {
            t.Key("name"): tx.Slug(allow_dot=True),
            t.Key("host", default=None) >> "folder_host": t.String | t.Null,
            t.Key("usage_mode", default="general"): tx.Enum(VFolderUsageMode) | t.Null,
            t.Key("permission", default="rw"): tx.Enum(VFolderPermission) | t.Null,
            tx.AliasedKey(["unmanaged_path", "unmanagedPath"], default=None): t.String | t.Null,
            tx.AliasedKey(["group", "groupId", "group_id"], default=None): (
                tx.UUID | t.String | t.Null
            ),
            t.Key("quota", default=None): tx.BinarySize | t.Null,
            t.Key("cloneable", default=False): t.Bool,
        }
    ),
)
async def create(request: web.Request, params: Any) -> web.Response:
    resp: Dict[str, Any] = {}
    root_ctx: RootContext = request.app["_root.context"]
    access_key = request["keypair"]["access_key"]
    user_role = request["user"]["role"]
    user_uuid: uuid.UUID = request["user"]["uuid"]
    resource_policy = request["keypair"]["resource_policy"]
    domain_name = request["user"]["domain_name"]
    group_id_or_name = params["group"]
    log.info(
        "VFOLDER.CREATE (email:{}, ak:{}, vf:{}, vfh:{}, umod:{}, perm:{})",
        request["user"]["email"],
        access_key,
        params["name"],
        params["folder_host"],
        params["usage_mode"].value,
        params["permission"].value,
    )
    folder_host = params["folder_host"]
    unmanaged_path = params["unmanaged_path"]
    # Check if user is trying to created unmanaged vFolder
    if unmanaged_path:
        # Approve only if user is Admin or Superadmin
        if user_role not in (UserRole.ADMIN, UserRole.SUPERADMIN):
            raise GenericForbidden("Insufficient permission")
    else:
        # Resolve host for the new virtual folder.
        if not folder_host:
            folder_host = await root_ctx.shared_config.etcd.get("volumes/default_host")
            if not folder_host:
                raise InvalidAPIParameters(
                    "You must specify the vfolder host because the default host is not configured."
                )

    allowed_vfolder_types = await root_ctx.shared_config.get_vfolder_types()

    if not verify_vfolder_name(params["name"]):
        raise InvalidAPIParameters(f'{params["name"]} is reserved for internal operations.')
    if params["name"].startswith(".") and params["name"] != ".local":
        if params["group"] is not None:
            raise InvalidAPIParameters("dot-prefixed vfolders cannot be a group folder.")

    group_uuid: uuid.UUID | None = None

    async with root_ctx.db.begin() as conn:
        match group_id_or_name:
            case str():
                # Convert the group name to group uuid.
                query = (
                    sa.select([groups.c.id])
                    .select_from(groups)
                    .where(groups.c.domain_name == domain_name)
                    .where(groups.c.name == group_id_or_name)
                )
                _gid = await conn.scalar(query)
                if _gid is None:
                    raise GroupNotFound(extra_data=group_id_or_name)
                group_uuid = _gid
            case uuid.UUID():
                # Check if the group belongs to the current domain.
                query = (
                    sa.select([groups.c.id])
                    .select_from(groups)
                    .where(groups.c.domain_name == domain_name)
                    .where(groups.c.id == group_id_or_name)
                )
                _gid = await conn.scalar(query)
                if _gid is None:
                    raise GroupNotFound(extra_data=group_id_or_name)
                group_uuid = group_id_or_name
            case None:
                pass
            case _:
                raise GroupNotFound(extra_data=group_id_or_name)

        # Check if group exists when it's given a non-empty value.
        if group_id_or_name and group_uuid is None:
            raise GroupNotFound(extra_data=group_id_or_name)

        # Determine the ownership type and the quota scope ID.
        if group_uuid is not None:
            ownership_type = "group"
            quota_scope_id = group_uuid.hex
            if not request["is_admin"]:
                raise GenericForbidden("no permission")
        else:
            ownership_type = "user"
            quota_scope_id = user_uuid.hex
        if ownership_type not in allowed_vfolder_types:
            raise InvalidAPIParameters(
                f"{ownership_type}-owned vfolder is not allowed in this cluster"
            )

        if not unmanaged_path:
            await ensure_host_permission_allowed(
                conn,
                folder_host,
                allowed_vfolder_types=allowed_vfolder_types,
                user_uuid=user_uuid,
                resource_policy=resource_policy,
                domain_name=domain_name,
                group_id=group_uuid,
                permission=VFolderHostPermission.CREATE,
            )

        # Check resource policy's max_vfolder_count
        if resource_policy["max_vfolder_count"] > 0:
            query = sa.select([sa.func.count()]).where(vfolders.c.user == user_uuid)
            result = await conn.scalar(query)
            if result >= resource_policy["max_vfolder_count"]:
                raise InvalidAPIParameters("You cannot create more vfolders.")

        # DEPRECATED: Limit vfolder size quota if it is larger than max_vfolder_size of the resource policy.
        # max_vfolder_size = resource_policy.get("max_vfolder_size", 0)
        # if max_vfolder_size > 0 and (
        #     params["quota"] is None or params["quota"] <= 0 or params["quota"] > max_vfolder_size
        # ):
        #     params["quota"] = max_vfolder_size

        # Prevent creation of vfolder with duplicated name.
        extra_vf_conds = [vfolders.c.name == params["name"]]
        if not unmanaged_path:
            extra_vf_conds.append(vfolders.c.host == folder_host)
        entries = await query_accessible_vfolders(
            conn,
            user_uuid,
            user_role=user_role,
            domain_name=domain_name,
            allowed_vfolder_types=allowed_vfolder_types,
            extra_vf_conds=(sa.and_(*extra_vf_conds)),
        )
        if len(entries) > 0:
            raise VFolderAlreadyExists(extra_data=params["name"])
        try:
            folder_id = uuid.uuid4()
            vfid = VFolderID(quota_scope_id, folder_id)
            if not unmanaged_path:
                # Create the vfolder only when it is a managed one
                # TODO: Create the quota scope with an unlimited quota config if not exists
                #       The quota may be set later by the admin...
                # TODO: Introduce "default quota config" for users and projects (which cannot be
                #       modified by users)
                # async with root_ctx.storage_manager.request(
                #     folder_host,
                #     "POST",
                #     "quota-scope",
                #     json={
                #         "volume": root_ctx.storage_manager.split_host(folder_host)[1],
                #         "qsid": str(quota_scope_id),
                #         "options": None,
                #     },
                # ):
                #     pass
                async with root_ctx.storage_manager.request(
                    folder_host,
                    "POST",
                    "folder/create",
                    json={
                        "volume": root_ctx.storage_manager.split_host(folder_host)[1],
                        "vfid": str(vfid),
                    },
                ):
                    pass
        except aiohttp.ClientResponseError:
            raise VFolderCreationFailed
        # TODO: include quota scope ID in the database
        # TODO: include quota scope ID in the API response
        insert_values = {
            "id": vfid.folder_id.hex,
            "name": params["name"],
            "quota_scope_id": quota_scope_id,
            "usage_mode": params["usage_mode"],
            "permission": params["permission"],
            "last_used": None,
            "max_size": int(params["quota"] / (2**20)) if params["quota"] else None,  # in MBytes
            "host": folder_host,
            "creator": request["user"]["email"],
            "ownership_type": VFolderOwnershipType(ownership_type),
            "user": user_uuid if ownership_type == "user" else None,
            "group": group_uuid if ownership_type == "group" else None,
            "unmanaged_path": "",
            "cloneable": params["cloneable"],
            "status": VFolderOperationStatus.READY,
        }
        resp = {
            "id": vfid.folder_id.hex,
            "name": params["name"],
            "quota_scope_id": quota_scope_id,
            "host": folder_host,
            "usage_mode": params["usage_mode"].value,
            "permission": params["permission"].value,
            "max_size": int(params["quota"] / (2**20)) if params["quota"] else None,  # in MBytes
            "creator": request["user"]["email"],
            "ownership_type": ownership_type,
            "user": str(user_uuid) if ownership_type == "user" else None,
            "group": str(group_uuid) if ownership_type == "group" else None,
            "cloneable": params["cloneable"],
            "status": VFolderOperationStatus.READY,
        }
        if unmanaged_path:
            insert_values.update(
                {
                    "host": "",
                    "unmanaged_path": unmanaged_path,
                }
            )
            resp["unmanaged_path"] = unmanaged_path
        query = sa.insert(vfolders, insert_values)
        try:
            result = await conn.execute(query)
        except sa.exc.DataError:
            raise InvalidAPIParameters
        assert result.rowcount == 1
    return web.json_response(resp, status=201)


@auth_required
@server_status_required(READ_ALLOWED)
@check_api_params(
    t.Dict(
        {
            t.Key("all", default=False): t.ToBool,
            tx.AliasedKey(["group_id", "groupId"], default=None): tx.UUID | t.String | t.Null,
            tx.AliasedKey(["owner_user_email", "ownerUserEmail"], default=None): t.Email | t.Null,
        }
    ),
)
async def list_folders(request: web.Request, params: Any) -> web.Response:
    resp = []
    root_ctx: RootContext = request.app["_root.context"]
    access_key = request["keypair"]["access_key"]
    domain_name = request["user"]["domain_name"]

    log.info("VFOLDER.LIST (email:{}, ak:{})", request["user"]["email"], access_key)
    entries: List[Mapping[str, Any]] | Sequence[Mapping[str, Any]]
    owner_user_uuid, owner_user_role = await get_user_scopes(request, params)
    async with root_ctx.db.begin_readonly() as conn:
        allowed_vfolder_types = await root_ctx.shared_config.get_vfolder_types()
        if params["all"]:
            raise InvalidAPIParameters("Deprecated use of 'all' option")
        else:
            extra_vf_conds = None
            if params["group_id"] is not None:
                # Note: user folders should be returned even when group_id is specified.
                extra_vf_conds = (vfolders.c.group == params["group_id"]) | (
                    vfolders.c.user.isnot(None)
                )
            entries = await query_accessible_vfolders(
                conn,
                owner_user_uuid,
                user_role=owner_user_role,
                domain_name=domain_name,
                allowed_vfolder_types=allowed_vfolder_types,
                extra_vf_conds=extra_vf_conds,
            )
        for entry in entries:
            resp.append(
                {
                    "name": entry["name"],
                    "id": entry["id"].hex,
                    "quota_scope_id": entry["quota_scope_id"],
                    "host": entry["host"],
                    "status": entry["status"],
                    "usage_mode": entry["usage_mode"].value,
                    "created_at": str(entry["created_at"]),
                    "is_owner": entry["is_owner"],
                    "permission": entry["permission"].value,
                    "user": str(entry["user"]) if entry["user"] else None,
                    "group": str(entry["group"]) if entry["group"] else None,
                    "creator": entry["creator"],
                    "user_email": entry["user_email"],
                    "group_name": entry["group_name"],
                    "ownership_type": entry["ownership_type"].value,
                    "type": entry["ownership_type"].value,  # legacy
                    "cloneable": entry["cloneable"],
                    "max_files": entry["max_files"],
                    "max_size": entry["max_size"],
                    "cur_size": entry["cur_size"],
                }
            )
    return web.json_response(resp, status=200)


@superadmin_required
@server_status_required(ALL_ALLOWED)
@check_api_params(
    t.Dict(
        {
            t.Key("id"): t.String,
        }
    ),
)
async def delete_by_id(request: web.Request, params: Any) -> web.Response:
    await ensure_vfolder_status(request, VFolderAccessStatus.DELETABLE, params["id"])
    root_ctx: RootContext = request.app["_root.context"]
    app_ctx: PrivateContext = request.app["folders.context"]

    access_key = request["keypair"]["access_key"]
    user_uuid = request["user"]["uuid"]
    domain_name = request["user"]["domain_name"]
    resource_policy = request["keypair"]["resource_policy"]
    allowed_vfolder_types = await root_ctx.shared_config.get_vfolder_types()
    log.info(
        "VFOLDER.DELETE_BY_ID (email:{}, ak:{}, vf:{})",
        request["user"]["email"],
        access_key,
        params["id"],
    )
    async with root_ctx.db.begin_readonly() as conn:
        query = (
            sa.select(
                [
                    vfolders.c.quota_scope_id,
                    vfolders.c.host,
                ]
            )
            .select_from(vfolders)
            .where(vfolders.c.id == params["id"])
        )
        quota_scope_id, folder_host = await conn.scalar(query)
        await ensure_host_permission_allowed(
            conn,
            folder_host,
            allowed_vfolder_types=allowed_vfolder_types,
            user_uuid=user_uuid,
            resource_policy=resource_policy,
            domain_name=domain_name,
            permission=VFolderHostPermission.DELETE,
        )
    folder_id = VFolderID(quota_scope_id, uuid.UUID(params["id"]))
    await initiate_vfolder_removal(
        root_ctx.db,
        [VFolderDeletionInfo(folder_id, folder_host)],
        root_ctx.storage_manager,
        app_ctx.storage_ptask_group,
    )
    return web.Response(status=204)


class ExposedVolumeInfoField(StrEnum):
    percentage = "percentage"
    used_bytes = "used_bytes"
    capacity_bytes = "capacity_bytes"


async def fetch_exposed_volume_fields(
    storage_manager: StorageSessionManager,
    redis_connection: RedisConnectionInfo,
    proxy_name: str,
    volume_name: str,
) -> Dict[str, int | float]:
    volume_usage = {}

    show_percentage = ExposedVolumeInfoField.percentage in storage_manager._exposed_volume_info
    show_used = ExposedVolumeInfoField.used_bytes in storage_manager._exposed_volume_info
    show_total = ExposedVolumeInfoField.capacity_bytes in storage_manager._exposed_volume_info

    if show_percentage or show_used or show_total:
        volume_usage_cache = await redis_helper.execute(
            redis_connection,
            lambda r: r.get(f"volume.usage.{proxy_name}.{volume_name}"),
        )

        if volume_usage_cache:
            volume_usage = msgpack.unpackb(volume_usage_cache)
        else:
            async with storage_manager.request(
                proxy_name,
                "GET",
                "folder/fs-usage",
                json={
                    "volume": volume_name,
                },
            ) as (_, storage_resp):
                storage_reply = await storage_resp.json()

                if show_used:
                    volume_usage["used"] = storage_reply[ExposedVolumeInfoField.used_bytes]

                if show_total:
                    volume_usage["total"] = storage_reply[ExposedVolumeInfoField.capacity_bytes]

                if show_percentage:
                    volume_usage["percentage"] = (
                        storage_reply[ExposedVolumeInfoField.used_bytes]
                        / storage_reply[ExposedVolumeInfoField.capacity_bytes]
                    ) * 100

            await redis_helper.execute(
                redis_connection,
                lambda r: r.set(
                    f"volume.usage.{proxy_name}.{volume_name}",
                    msgpack.packb(volume_usage),
                    ex=60,
                ),
            )

    return volume_usage


@auth_required
@server_status_required(READ_ALLOWED)
@check_api_params(
    t.Dict(
        {
            tx.AliasedKey(["group_id", "groupId"], default=None): tx.UUID | t.String | t.Null,
        }
    ),
)
async def list_hosts(request: web.Request, params: Any) -> web.Response:
    root_ctx: RootContext = request.app["_root.context"]
    access_key = request["keypair"]["access_key"]
    log.info(
        "VFOLDER.LIST_HOSTS (emai:{}, ak:{})",
        request["user"]["email"],
        access_key,
    )
    domain_name = request["user"]["domain_name"]
    group_id = params["group_id"]
    domain_admin = request["user"]["role"] == UserRole.ADMIN
    resource_policy = request["keypair"]["resource_policy"]
    allowed_vfolder_types = await root_ctx.shared_config.get_vfolder_types()
    async with root_ctx.db.begin() as conn:
        allowed_hosts = VFolderHostPermissionMap()
        if "user" in allowed_vfolder_types:
            allowed_hosts_by_user = await get_allowed_vfolder_hosts_by_user(
                conn, resource_policy, domain_name, request["user"]["uuid"], group_id
            )
            allowed_hosts = allowed_hosts | allowed_hosts_by_user
        if "group" in allowed_vfolder_types:
            allowed_hosts_by_group = await get_allowed_vfolder_hosts_by_group(
                conn, resource_policy, domain_name, group_id, domain_admin=domain_admin
            )
            allowed_hosts = allowed_hosts | allowed_hosts_by_group
    all_volumes = await root_ctx.storage_manager.get_all_volumes()
    all_hosts = {f"{proxy_name}:{volume_data['name']}" for proxy_name, volume_data in all_volumes}
    allowed_hosts = VFolderHostPermissionMap(
        {host: perms for host, perms in allowed_hosts.items() if host in all_hosts}
    )
    default_host = await root_ctx.shared_config.get_raw("volumes/default_host")
    if default_host not in allowed_hosts:
        default_host = None

    volume_info = {
        f"{proxy_name}:{volume_data['name']}": {
            "backend": volume_data["backend"],
            "capabilities": volume_data["capabilities"],
            "usage": await fetch_exposed_volume_fields(
                storage_manager=root_ctx.storage_manager,
                redis_connection=root_ctx.redis_stat,
                proxy_name=proxy_name,
                volume_name=volume_data["name"],
            ),
            "sftp_scaling_groups": await root_ctx.storage_manager.get_sftp_scaling_groups(
                proxy_name
            ),
        }
        for proxy_name, volume_data in all_volumes
        if f"{proxy_name}:{volume_data['name']}" in allowed_hosts
    }

    resp = {
        "default": default_host,
        "allowed": sorted(allowed_hosts),
        "volume_info": volume_info,
    }
    return web.json_response(resp, status=200)


@superadmin_required
@server_status_required(READ_ALLOWED)
async def list_all_hosts(request: web.Request) -> web.Response:
    root_ctx: RootContext = request.app["_root.context"]
    access_key = request["keypair"]["access_key"]
    log.info(
        "VFOLDER.LIST_ALL_HOSTS (email:{}, ak:{})",
        request["user"]["email"],
        access_key,
    )
    all_volumes = await root_ctx.storage_manager.get_all_volumes()
    all_hosts = {f"{proxy_name}:{volume_data['name']}" for proxy_name, volume_data in all_volumes}
    default_host = await root_ctx.shared_config.get_raw("volumes/default_host")
    if default_host not in all_hosts:
        default_host = None
    resp = {
        "default": default_host,
        "allowed": sorted(all_hosts),
    }
    return web.json_response(resp, status=200)


@superadmin_required
@server_status_required(READ_ALLOWED)
@check_api_params(
    t.Dict(
        {
            t.Key("folder_host"): t.String,
        }
    )
)
async def get_volume_perf_metric(request: web.Request, params: Any) -> web.Response:
    root_ctx: RootContext = request.app["_root.context"]
    access_key = request["keypair"]["access_key"]
    log.info(
        "VFOLDER.VOLUME_PERF_METRIC (email:{}, ak:{})",
        request["user"]["email"],
        access_key,
    )
    proxy_name, volume_name = root_ctx.storage_manager.split_host(params["folder_host"])
    async with root_ctx.storage_manager.request(
        proxy_name,
        "GET",
        "volume/performance-metric",
        json={
            "volume": volume_name,
        },
    ) as (_, storage_resp):
        storage_reply = await storage_resp.json()
    return web.json_response(storage_reply, status=200)


@auth_required
@server_status_required(READ_ALLOWED)
async def list_allowed_types(request: web.Request) -> web.Response:
    root_ctx: RootContext = request.app["_root.context"]
    access_key = request["keypair"]["access_key"]
    log.info(
        "VFOLDER.LIST_ALLOWED_TYPES (email:{}, ak:{})",
        request["user"]["email"],
        access_key,
    )
    allowed_vfolder_types = await root_ctx.shared_config.get_vfolder_types()
    return web.json_response(allowed_vfolder_types, status=200)


@auth_required
@server_status_required(READ_ALLOWED)
@vfolder_permission_required(VFolderPermission.READ_ONLY)
async def get_info(request: web.Request, row: VFolderRow) -> web.Response:
    await ensure_vfolder_status(request, VFolderAccessStatus.READABLE, request.match_info["name"])
    root_ctx: RootContext = request.app["_root.context"]
    resp: Dict[str, Any] = {}
    folder_name = request.match_info["name"]
    access_key = request["keypair"]["access_key"]
    log.info(
        "VFOLDER.GETINFO (email:{}, ak:{}, vf:{})",
        request["user"]["email"],
        access_key,
        folder_name,
    )
    if row["permission"] is None:
        is_owner = True
        permission = VFolderPermission.OWNER_PERM
    else:
        is_owner = row["is_owner"]
        permission = row["permission"]
    proxy_name, volume_name = root_ctx.storage_manager.split_host(row["host"])
    async with root_ctx.storage_manager.request(
        proxy_name,
        "GET",
        "folder/usage",
        json={
            "volume": volume_name,
            "vfid": str(row["id"]),
        },
    ) as (_, storage_resp):
        usage = await storage_resp.json()
    resp = {
        "name": row["name"],
        "id": row["id"].hex,
        "host": row["host"],
        "quota_scope_id": row["quota_scope_id"],
        "status": row["status"],
        "numFiles": usage["file_count"],  # legacy
        "num_files": usage["file_count"],
        "used_bytes": usage["used_bytes"],  # added in v20.09
        "created": str(row["created_at"]),  # legacy
        "created_at": str(row["created_at"]),
        "last_used": str(row["created_at"]),
        "user": str(row["user"]),
        "group": str(row["group"]),
        "type": "user" if row["user"] is not None else "group",
        "is_owner": is_owner,
        "permission": permission,
        "usage_mode": row["usage_mode"],
        "cloneable": row["cloneable"],
        "max_size": row["max_size"],
        "cur_size": row["cur_size"],
    }
    return web.json_response(resp, status=200)


@auth_required
@server_status_required(READ_ALLOWED)
@check_api_params(
    t.Dict(
        {
            t.Key("folder_host"): t.String,
            t.Key("id"): tx.UUID,
        }
    )
)
async def get_quota(request: web.Request, params: Any) -> web.Response:
    await ensure_vfolder_status(request, VFolderAccessStatus.READABLE, params["id"])
    root_ctx: RootContext = request.app["_root.context"]
    proxy_name, volume_name = root_ctx.storage_manager.split_host(params["folder_host"])
    log.info(
        "VFOLDER.GET_QUOTA (email:{}, volume_name:{}, vf:{})",
        request["user"]["email"],
        volume_name,
        params["id"],
    )

    # Permission check for the requested vfolder.
    user_role = request["user"]["role"]
    user_uuid = request["user"]["uuid"]
    domain_name = request["user"]["domain_name"]
    if user_role == UserRole.SUPERADMIN:
        pass
    else:
        allowed_vfolder_types = await root_ctx.shared_config.get_vfolder_types()
        async with root_ctx.db.begin_readonly() as conn:
            extra_vf_conds = [vfolders.c.id == params["id"]]
            entries = await query_accessible_vfolders(
                conn,
                user_uuid,
                user_role=user_role,
                domain_name=domain_name,
                allowed_vfolder_types=allowed_vfolder_types,
                extra_vf_conds=(sa.and_(*extra_vf_conds)),
            )
        if len(entries) == 0:
            raise VFolderNotFound(extra_data=params["id"])

    async with root_ctx.storage_manager.request(
        proxy_name,
        "GET",
        "volume/quota",
        json={
            "volume": volume_name,
            "vfid": str(params["id"]),
        },
    ) as (_, storage_resp):
        storage_reply = await storage_resp.json()
    return web.json_response(storage_reply, status=200)


@auth_required
@server_status_required(ALL_ALLOWED)
@check_api_params(
    t.Dict(
        {
            t.Key("folder_host"): t.String,
            t.Key("id"): tx.UUID,
            t.Key("input"): t.Mapping(t.String, t.Any),
        }
    ),
)
async def update_quota(request: web.Request, params: Any) -> web.Response:
    await ensure_vfolder_status(request, VFolderAccessStatus.UPDATABLE, params["id"])
    root_ctx: RootContext = request.app["_root.context"]
    folder_host = params["folder_host"]
    proxy_name, volume_name = root_ctx.storage_manager.split_host(folder_host)
    quota = int(params["input"]["size_bytes"])
    log.info(
        "VFOLDER.UPDATE_QUOTA (email:{}, volume_name:{}, quota:{}, vf:{})",
        request["user"]["email"],
        volume_name,
        quota,
        params["id"],
    )

    # Permission check for the requested vfolder.
    user_role = request["user"]["role"]
    user_uuid = request["user"]["uuid"]
    domain_name = request["user"]["domain_name"]
    resource_policy = request["keypair"]["resource_policy"]

    if user_role == UserRole.SUPERADMIN:
        pass
    else:
        allowed_vfolder_types = await root_ctx.shared_config.get_vfolder_types()
        async with root_ctx.db.begin_readonly() as conn:
            await ensure_host_permission_allowed(
                conn,
                folder_host,
                allowed_vfolder_types=allowed_vfolder_types,
                user_uuid=user_uuid,
                resource_policy=resource_policy,
                domain_name=domain_name,
                permission=VFolderHostPermission.MODIFY,
            )
            extra_vf_conds = [vfolders.c.id == params["id"]]
            entries = await query_accessible_vfolders(
                conn,
                user_uuid,
                user_role=user_role,
                domain_name=domain_name,
                allowed_vfolder_types=allowed_vfolder_types,
                extra_vf_conds=(sa.and_(*extra_vf_conds)),
            )
        if len(entries) == 0:
            raise VFolderNotFound(extra_data=params["id"])

    # Limit vfolder size quota if it is larger than max_vfolder_size of the resource policy.
    max_vfolder_size = resource_policy.get("max_vfolder_size", 0)
    if max_vfolder_size > 0 and (quota <= 0 or quota > max_vfolder_size):
        quota = max_vfolder_size

    async with root_ctx.storage_manager.request(
        proxy_name,
        "PATCH",
        "volume/quota",
        json={
            "volume": volume_name,
            "vfid": str(params["id"]),
            "size_bytes": quota,
        },
    ):
        pass

    # Update the quota for the vfolder in DB.
    async with root_ctx.db.begin() as conn:
        query = (
            sa.update(vfolders)
            .values(max_size=math.ceil(quota / 2**20))  # in Mbytes
            .where(vfolders.c.id == params["id"])
        )
        result = await conn.execute(query)
        assert result.rowcount == 1

    return web.json_response({"size_bytes": quota}, status=200)


@superadmin_required
@server_status_required(READ_ALLOWED)
@check_api_params(
    t.Dict(
        {
            t.Key("folder_host"): t.String,
            t.Key("id"): tx.UUID,
        }
    )
)
async def get_usage(request: web.Request, params: Any) -> web.Response:
    entries = await ensure_vfolder_status(request, VFolderAccessStatus.READABLE, params["id"])
    root_ctx: RootContext = request.app["_root.context"]
    proxy_name, volume_name = root_ctx.storage_manager.split_host(params["folder_host"])
    log.info(
        "VFOLDER.GET_USAGE (email:{}, volume_name:{}, vf:{})",
        request["user"]["email"],
        volume_name,
        params["id"],
    )
    async with root_ctx.storage_manager.request(
        proxy_name,
        "GET",
        "folder/usage",
        json={
            "volume": volume_name,
            "vfid": str(VFolderID(entries[0]["quota_scope_id"], params["id"])),
        },
    ) as (_, storage_resp):
        usage = await storage_resp.json()
    return web.json_response(usage, status=200)


@superadmin_required
@server_status_required(READ_ALLOWED)
@check_api_params(
    t.Dict(
        {
            t.Key("folder_host"): t.String,
            t.Key("id"): tx.UUID,
        }
    )
)
async def get_used_bytes(request: web.Request, params: Any) -> web.Response:
    entries = await ensure_vfolder_status(request, VFolderAccessStatus.READABLE, params["id"])
    root_ctx: RootContext = request.app["_root.context"]
    proxy_name, volume_name = root_ctx.storage_manager.split_host(params["folder_host"])
    log.info("VFOLDER.GET_USED_BYTES (volume_name:{}, vf:{})", volume_name, params["id"])
    async with root_ctx.storage_manager.request(
        proxy_name,
        "GET",
        "folder/used-bytes",
        json={
            "volume": volume_name,
            "vfid": str(VFolderID(entries[0]["quota_scope_id"], params["id"])),
        },
    ) as (_, storage_resp):
        usage = await storage_resp.json()
    return web.json_response(usage, status=200)


@auth_required
@server_status_required(ALL_ALLOWED)
@vfolder_permission_required(VFolderPermission.OWNER_PERM)
@check_api_params(
    t.Dict(
        {
            t.Key("new_name"): tx.Slug(allow_dot=True),
        }
    )
)
async def rename_vfolder(request: web.Request, params: Any, row: VFolderRow) -> web.Response:
    await ensure_vfolder_status(request, VFolderAccessStatus.UPDATABLE, request.match_info["name"])
    root_ctx: RootContext = request.app["_root.context"]
    old_name = request.match_info["name"]
    access_key = request["keypair"]["access_key"]
    domain_name = request["user"]["domain_name"]
    user_role = request["user"]["role"]
    user_uuid = request["user"]["uuid"]
    resource_policy = request["keypair"]["resource_policy"]
    new_name = params["new_name"]
    allowed_vfolder_types = await root_ctx.shared_config.get_vfolder_types()
    log.info(
        "VFOLDER.RENAME (email:{}, ak:{}, vf.old:{}, vf.new:{})",
        request["user"]["email"],
        access_key,
        old_name,
        new_name,
    )
    async with root_ctx.db.begin() as conn:
        entries = await query_accessible_vfolders(
            conn,
            user_uuid,
            user_role=user_role,
            domain_name=domain_name,
            allowed_vfolder_types=allowed_vfolder_types,
        )
        for entry in entries:
            if entry["name"] == new_name:
                raise InvalidAPIParameters(
                    "One of your accessible vfolders already has the name you requested."
                )
        for entry in entries:
            if entry["name"] == old_name:
                if not entry["is_owner"]:
                    raise InvalidAPIParameters(
                        "Cannot change the name of a vfolder that is not owned by myself."
                    )
                await ensure_host_permission_allowed(
                    conn,
                    entry["host"],
                    allowed_vfolder_types=allowed_vfolder_types,
                    user_uuid=user_uuid,
                    resource_policy=resource_policy,
                    domain_name=domain_name,
                    permission=VFolderHostPermission.MODIFY,
                )
                query = (
                    sa.update(vfolders).values(name=new_name).where(vfolders.c.id == entry["id"])
                )
                await conn.execute(query)
                break
    return web.Response(status=201)


@auth_required
@server_status_required(ALL_ALLOWED)
@vfolder_permission_required(VFolderPermission.OWNER_PERM)
@check_api_params(
    t.Dict(
        {
            t.Key("cloneable", default=None): t.Bool | t.Null,
            t.Key("permission", default=None): tx.Enum(VFolderPermission) | t.Null,
        }
    )
)
async def update_vfolder_options(
    request: web.Request, params: Any, row: VFolderRow
) -> web.Response:
    await ensure_vfolder_status(request, VFolderAccessStatus.UPDATABLE, request.match_info["name"])
    root_ctx: RootContext = request.app["_root.context"]
    user_uuid = request["user"]["uuid"]
    domain_name = request["user"]["domain_name"]
    resource_policy = request["keypair"]["resource_policy"]
    allowed_vfolder_types = await root_ctx.shared_config.get_vfolder_types()
    async with root_ctx.db.begin_readonly() as conn:
        query = sa.select([vfolders.c.host]).select_from(vfolders).where(vfolders.c.id == row["id"])
        folder_host = await conn.scalar(query)
        await ensure_host_permission_allowed(
            conn,
            folder_host,
            allowed_vfolder_types=allowed_vfolder_types,
            user_uuid=user_uuid,
            resource_policy=resource_policy,
            domain_name=domain_name,
            permission=VFolderHostPermission.MODIFY,
        )

    updated_fields = {}
    if params["cloneable"] is not None and params["cloneable"] != row["cloneable"]:
        updated_fields["cloneable"] = params["cloneable"]
    if params["permission"] is not None and params["permission"] != row["permission"]:
        updated_fields["permission"] = params["permission"]
    if not row["is_owner"]:
        raise InvalidAPIParameters(
            "Cannot change the options of a vfolder that is not owned by myself."
        )

    if len(updated_fields) > 0:
        async with root_ctx.db.begin() as conn:
            query = sa.update(vfolders).values(**updated_fields).where(vfolders.c.id == row["id"])
            await conn.execute(query)
    return web.Response(status=201)


@auth_required
@server_status_required(READ_ALLOWED)
@vfolder_permission_required(VFolderPermission.READ_WRITE)
@check_api_params(
    t.Dict(
        {
            t.Key("path"): t.String,
            t.Key("parents", default=True): t.ToBool,
            t.Key("exist_ok", default=False): t.ToBool,
        }
    )
)
async def mkdir(request: web.Request, params: Any, row: VFolderRow) -> web.Response:
    await ensure_vfolder_status(request, VFolderAccessStatus.UPDATABLE, request.match_info["name"])
    root_ctx: RootContext = request.app["_root.context"]
    folder_name = request.match_info["name"]
    access_key = request["keypair"]["access_key"]
    log.info(
        "VFOLDER.MKDIR (email:{}, ak:{}, vf:{}, path:{})",
        request["user"]["email"],
        access_key,
        folder_name,
        params["path"],
    )
    proxy_name, volume_name = root_ctx.storage_manager.split_host(row["host"])
    async with root_ctx.storage_manager.request(
        proxy_name,
        "POST",
        "folder/file/mkdir",
        json={
            "volume": volume_name,
            "vfid": str(VFolderID(row["quota_scope_id"], row["id"])),
            "relpath": params["path"],
            "parents": params["parents"],
            "exist_ok": params["exist_ok"],
        },
    ):
        pass
    return web.Response(status=201)


@auth_required
@server_status_required(READ_ALLOWED)
@vfolder_permission_required(VFolderPermission.READ_ONLY)
@check_api_params(
    t.Dict(
        {
            tx.AliasedKey(["path", "file"]): t.String,
            t.Key("archive", default=False): t.ToBool,
        }
    )
)
async def create_download_session(
    request: web.Request, params: Any, row: VFolderRow
) -> web.Response:
    await ensure_vfolder_status(request, VFolderAccessStatus.UPDATABLE, request.match_info["name"])
    root_ctx: RootContext = request.app["_root.context"]
    log_fmt = "VFOLDER.CREATE_DOWNLOAD_SESSION(email:{}, ak:{}, vf:{}, path:{})"
    log_args = (
        request["user"]["email"],
        request["keypair"]["access_key"],
        row["name"],
        params["path"],
    )
    log.info(log_fmt, *log_args)
    unmanaged_path = row["unmanaged_path"]
    user_uuid = request["user"]["uuid"]
    folder_host = row["host"]
    domain_name = request["user"]["domain_name"]
    resource_policy = request["keypair"]["resource_policy"]
    allowed_vfolder_types = await root_ctx.shared_config.get_vfolder_types()
    async with root_ctx.db.begin_readonly() as conn:
        await ensure_host_permission_allowed(
            conn,
            folder_host,
            allowed_vfolder_types=allowed_vfolder_types,
            user_uuid=user_uuid,
            resource_policy=resource_policy,
            domain_name=domain_name,
            permission=VFolderHostPermission.DOWNLOAD_FILE,
        )
    proxy_name, volume_name = root_ctx.storage_manager.split_host(folder_host)
    async with root_ctx.storage_manager.request(
        proxy_name,
        "POST",
        "folder/file/download",
        json={
            "volume": volume_name,
            "vfid": str(VFolderID(row["quota_scope_id"], row["id"])),
            "relpath": params["path"],
            "archive": params["archive"],
            "unmanaged_path": unmanaged_path if unmanaged_path else None,
        },
    ) as (client_api_url, storage_resp):
        storage_reply = await storage_resp.json()
        resp = {
            "token": storage_reply["token"],
            "url": str(client_api_url / "download"),
        }
    return web.json_response(resp, status=200)


@auth_required
@server_status_required(READ_ALLOWED)
@vfolder_permission_required(VFolderPermission.READ_WRITE)
@check_api_params(
    t.Dict(
        {
            t.Key("path"): t.String,
            t.Key("size"): t.ToInt,
        }
    )
)
async def create_upload_session(request: web.Request, params: Any, row: VFolderRow) -> web.Response:
    await ensure_vfolder_status(request, VFolderAccessStatus.UPDATABLE, request.match_info["name"])
    root_ctx: RootContext = request.app["_root.context"]
    folder_name = request.match_info["name"]
    access_key = request["keypair"]["access_key"]
    log_fmt = "VFOLDER.CREATE_UPLOAD_SESSION (email:{}, ak:{}, vf:{}, path:{})"
    log_args = (request["user"]["email"], access_key, folder_name, params["path"])
    log.info(log_fmt, *log_args)
    user_uuid = request["user"]["uuid"]
    domain_name = request["user"]["domain_name"]
    folder_host = row["host"]
    resource_policy = request["keypair"]["resource_policy"]
    allowed_vfolder_types = await root_ctx.shared_config.get_vfolder_types()
    async with root_ctx.db.begin_readonly() as conn:
        await ensure_host_permission_allowed(
            conn,
            folder_host,
            allowed_vfolder_types=allowed_vfolder_types,
            user_uuid=user_uuid,
            resource_policy=resource_policy,
            domain_name=domain_name,
            permission=VFolderHostPermission.UPLOAD_FILE,
        )
    proxy_name, volume_name = root_ctx.storage_manager.split_host(folder_host)
    async with root_ctx.storage_manager.request(
        proxy_name,
        "POST",
        "folder/file/upload",
        json={
            "volume": volume_name,
            "vfid": str(VFolderID(row["quota_scope_id"], row["id"])),
            "relpath": params["path"],
            "size": params["size"],
        },
    ) as (client_api_url, storage_resp):
        storage_reply = await storage_resp.json()
        resp = {
            "token": storage_reply["token"],
            "url": str(client_api_url / "upload"),
        }
    return web.json_response(resp, status=200)


@auth_required
@server_status_required(READ_ALLOWED)
@vfolder_permission_required(VFolderPermission.READ_WRITE)
@check_api_params(
    t.Dict(
        {
            t.Key("target_path"): t.String,
            t.Key("new_name"): t.String,
            t.Key("is_dir", default=False): t.ToBool,  # ignored since 22.03
        }
    )
)
async def rename_file(request: web.Request, params: Any, row: VFolderRow) -> web.Response:
    await ensure_vfolder_status(request, VFolderAccessStatus.UPDATABLE, request.match_info["name"])
    root_ctx: RootContext = request.app["_root.context"]
    folder_name = request.match_info["name"]
    access_key = request["keypair"]["access_key"]
    user_uuid = request["user"]["uuid"]
    domain_name = request["user"]["domain_name"]
    folder_host = row["host"]
    resource_policy = request["keypair"]["resource_policy"]
    allowed_vfolder_types = await root_ctx.shared_config.get_vfolder_types()
    async with root_ctx.db.begin_readonly() as conn:
        await ensure_host_permission_allowed(
            conn,
            folder_host,
            allowed_vfolder_types=allowed_vfolder_types,
            user_uuid=user_uuid,
            resource_policy=resource_policy,
            domain_name=domain_name,
            permission=VFolderHostPermission.MODIFY,
        )
    log.info(
        "VFOLDER.RENAME_FILE (email:{}, ak:{}, vf:{}, target_path:{}, new_name:{})",
        request["user"]["email"],
        access_key,
        folder_name,
        params["target_path"],
        params["new_name"],
    )
    proxy_name, volume_name = root_ctx.storage_manager.split_host(folder_host)
    async with root_ctx.storage_manager.request(
        proxy_name,
        "POST",
        "folder/file/rename",
        json={
            "volume": volume_name,
            "vfid": str(VFolderID(row["quota_scope_id"], row["id"])),
            "relpath": params["target_path"],
            "new_name": params["new_name"],
        },
    ):
        pass
    return web.json_response({}, status=200)


@auth_required
@server_status_required(READ_ALLOWED)
@vfolder_permission_required(VFolderPermission.READ_WRITE)
@check_api_params(
    t.Dict(
        {
            t.Key("src"): t.String,
            t.Key("dst"): t.String,
        }
    )
)
async def move_file(request: web.Request, params: Any, row: VFolderRow) -> web.Response:
    await ensure_vfolder_status(request, VFolderAccessStatus.UPDATABLE, request.match_info["name"])
    root_ctx: RootContext = request.app["_root.context"]
    folder_name = request.match_info["name"]
    access_key = request["keypair"]["access_key"]
    log.info(
        "VFOLDER.MOVE_FILE (email:{}, ak:{}, vf:{}, src:{}, dst:{})",
        request["user"]["email"],
        access_key,
        folder_name,
        params["src"],
        params["dst"],
    )
    proxy_name, volume_name = root_ctx.storage_manager.split_host(row["host"])
    async with root_ctx.storage_manager.request(
        proxy_name,
        "POST",
        "folder/file/move",
        json={
            "volume": volume_name,
            "vfid": str(VFolderID(row["quota_scope_id"], row["id"])),
            "src_relpath": params["src"],
            "dst_relpath": params["dst"],
        },
    ):
        pass
    return web.json_response({}, status=200)


@auth_required
@server_status_required(READ_ALLOWED)
@vfolder_permission_required(VFolderPermission.READ_WRITE)
@check_api_params(
    t.Dict(
        {
            t.Key("files"): t.List(t.String),
            t.Key("recursive", default=False): t.ToBool,
        }
    )
)
async def delete_files(request: web.Request, params: Any, row: VFolderRow) -> web.Response:
    await ensure_vfolder_status(request, VFolderAccessStatus.UPDATABLE, request.match_info["name"])
    root_ctx: RootContext = request.app["_root.context"]
    folder_name = request.match_info["name"]
    access_key = request["keypair"]["access_key"]
    recursive = params["recursive"]
    log.info(
        "VFOLDER.DELETE_FILES (email:{}, ak:{}, vf:{}, path:{}, recursive:{})",
        request["user"]["email"],
        access_key,
        folder_name,
        params["files"],
        recursive,
    )
    proxy_name, volume_name = root_ctx.storage_manager.split_host(row["host"])
    async with root_ctx.storage_manager.request(
        proxy_name,
        "POST",
        "folder/file/delete",
        json={
            "volume": volume_name,
            "vfid": str(VFolderID(row["quota_scope_id"], row["id"])),
            "relpaths": params["files"],
            "recursive": recursive,
        },
    ):
        pass
    return web.json_response({}, status=200)


@auth_required
@server_status_required(READ_ALLOWED)
@vfolder_permission_required(VFolderPermission.READ_ONLY)
@check_api_params(
    t.Dict(
        {
            t.Key("path", default=""): t.String(allow_blank=True),
        }
    )
)
async def list_files(request: web.Request, params: Any, row: VFolderRow) -> web.Response:
    await ensure_vfolder_status(request, VFolderAccessStatus.READABLE, request.match_info["name"])
    root_ctx: RootContext = request.app["_root.context"]
    folder_name = request.match_info["name"]
    access_key = request["keypair"]["access_key"]
    log.info(
        "VFOLDER.LIST_FILES (email:{}, ak:{}, vf:{}, path:{})",
        request["user"]["email"],
        access_key,
        folder_name,
        params["path"],
    )
    proxy_name, volume_name = root_ctx.storage_manager.split_host(row["host"])
    async with root_ctx.storage_manager.request(
        proxy_name,
        "POST",
        "folder/file/list",
        json={
            "volume": volume_name,
            "vfid": str(VFolderID(row["quota_scope_id"], row["id"])),
            "relpath": params["path"],
        },
    ) as (_, storage_resp):
        result = await storage_resp.json()
        resp = {
            "items": [
                {
                    "name": item["name"],
                    "type": item["type"],
                    "size": item["stat"]["size"],  # humanize?
                    "mode": oct(item["stat"]["mode"])[2:][-3:],
                    "created": item["stat"]["created"],
                    "modified": item["stat"]["modified"],
                }
                for item in result["items"]
            ],
            "files": json.dumps(
                [  # for legacy (to be removed in 21.03)
                    {
                        "filename": item["name"],
                        "size": item["stat"]["size"],
                        "mode": stat.filemode(item["stat"]["mode"]),
                        "ctime": datetime.fromisoformat(item["stat"]["created"]).timestamp(),
                        "atime": 0,
                        "mtime": datetime.fromisoformat(item["stat"]["modified"]).timestamp(),
                    }
                    for item in result["items"]
                ]
            ),
        }
    return web.json_response(resp, status=200)


@auth_required
@server_status_required(READ_ALLOWED)
async def list_sent_invitations(request: web.Request) -> web.Response:
    root_ctx: RootContext = request.app["_root.context"]
    access_key = request["keypair"]["access_key"]
    log.info(
        "VFOLDER.LIST_SENT_INVITATIONS (email:{}, ak:{})",
        request["user"]["email"],
        access_key,
    )
    async with root_ctx.db.begin() as conn:
        j = sa.join(vfolders, vfolder_invitations, vfolders.c.id == vfolder_invitations.c.vfolder)
        query = (
            sa.select([vfolder_invitations, vfolders.c.name])
            .select_from(j)
            .where(
                (vfolder_invitations.c.inviter == request["user"]["email"])
                & (vfolder_invitations.c.state == VFolderInvitationState.PENDING),
            )
        )
        result = await conn.execute(query)
        invitations = result.fetchall()
    invs_info = []
    for inv in invitations:
        invs_info.append(
            {
                "id": str(inv.id),
                "inviter": inv.inviter,
                "invitee": inv.invitee,
                "perm": inv.permission,
                "state": inv.state.value,
                "created_at": str(inv.created_at),
                "modified_at": str(inv.modified_at),
                "vfolder_id": str(inv.vfolder),
                "vfolder_name": inv.name,
            }
        )
    resp = {"invitations": invs_info}
    return web.json_response(resp, status=200)


@auth_required
@server_status_required(ALL_ALLOWED)
@check_api_params(
    t.Dict(
        {
            tx.AliasedKey(["perm", "permission"]): VFolderPermissionValidator,
        }
    ),
)
async def update_invitation(request: web.Request, params: Any) -> web.Response:
    """
    Update sent invitation's permission. Other fields are not allowed to be updated.
    """
    root_ctx: RootContext = request.app["_root.context"]
    access_key = request["keypair"]["access_key"]
    inv_id = request.match_info["inv_id"]
    perm = params["perm"]
    log.info(
        "VFOLDER.UPDATE_INVITATION (email:{}, ak:{}, inv:{})",
        request["user"]["email"],
        access_key,
        inv_id,
    )
    async with root_ctx.db.begin() as conn:
        query = (
            sa.update(vfolder_invitations)
            .values(permission=perm)
            .where(
                (vfolder_invitations.c.id == inv_id)
                & (vfolder_invitations.c.inviter == request["user"]["email"])
                & (vfolder_invitations.c.state == VFolderInvitationState.PENDING),
            )
        )
        await conn.execute(query)
    resp = {"msg": f"vfolder invitation updated: {inv_id}."}
    return web.json_response(resp, status=200)


@auth_required
@server_status_required(ALL_ALLOWED)
@check_api_params(
    t.Dict(
        {
            tx.AliasedKey(["perm", "permission"], default="rw"): VFolderPermissionValidator,
            tx.AliasedKey(["emails", "user_ids", "userIDs"]): t.List(t.String),
        }
    ),
)
async def invite(request: web.Request, params: Any) -> web.Response:
    await ensure_vfolder_status(request, VFolderAccessStatus.UPDATABLE, request.match_info["name"])
    root_ctx: RootContext = request.app["_root.context"]
    folder_name = request.match_info["name"]
    access_key = request["keypair"]["access_key"]
    user_uuid = request["user"]["uuid"]
    perm = params["perm"]
    invitee_emails = params["emails"]
    log.info(
        "VFOLDER.INVITE (email:{}, ak:{}, vf:{}, inv.users:{})",
        request["user"]["email"],
        access_key,
        folder_name,
        ",".join(invitee_emails),
    )
    domain_name = request["user"]["domain_name"]
    resource_policy = request["keypair"]["resource_policy"]
    if folder_name.startswith("."):
        raise GenericForbidden("Cannot share private dot-prefixed vfolders.")
    async with root_ctx.db.begin_readonly() as conn:
        # Get virtual folder.
        query = (
            sa.select("*")
            .select_from(vfolders)
            .where((vfolders.c.user == user_uuid) & (vfolders.c.name == folder_name))
        )
        try:
            result = await conn.execute(query)
        except sa.exc.DataError:
            raise InvalidAPIParameters
        vf = result.first()
        if vf is None:
            raise VFolderNotFound()
        folder_host = vf.host
        allowed_vfolder_types = await root_ctx.shared_config.get_vfolder_types()
        await ensure_host_permission_allowed(
            conn,
            folder_host,
            allowed_vfolder_types=allowed_vfolder_types,
            user_uuid=user_uuid,
            resource_policy=resource_policy,
            domain_name=domain_name,
            permission=VFolderHostPermission.INVITE_OTHERS,
        )
    async with root_ctx.db.begin() as conn:
        # Get invited user's keypairs except vfolder owner.
        query = (
            sa.select([keypairs.c.user_id, keypairs.c.user])
            .select_from(keypairs)
            .where(keypairs.c.user_id.in_(invitee_emails))
            .where(keypairs.c.user_id != request["user"]["email"])
        )
        try:
            result = await conn.execute(query)
        except sa.exc.DataError:
            raise InvalidAPIParameters
        kps = result.fetchall()
        if len(kps) < 1:
            raise ObjectNotFound(object_name="vfolder invitation")

        # Prevent inviting user who already share the target folder.
        invitee_uuids = [kp.user for kp in kps]
        j = sa.join(vfolders, vfolder_permissions, vfolders.c.id == vfolder_permissions.c.vfolder)
        query = (
            sa.select([sa.func.count()])
            .select_from(j)
            .where(
                (vfolders.c.user.in_(invitee_uuids) | vfolder_permissions.c.user.in_(invitee_uuids))
                & (vfolders.c.name == folder_name),
            )
        )
        result = await conn.execute(query)
        if result.scalar() > 0:
            raise VFolderAlreadyExists

        # Create invitation.
        invitees = [kp.user_id for kp in kps]
        invited_ids = []
        for invitee in set(invitees):
            inviter = request["user"]["id"]
            # Do not create invitation if already exists.
            query = (
                sa.select([sa.func.count()])
                .select_from(vfolder_invitations)
                .where(
                    (vfolder_invitations.c.inviter == inviter)
                    & (vfolder_invitations.c.invitee == invitee)
                    & (vfolder_invitations.c.vfolder == vf.id)
                    & (vfolder_invitations.c.state == VFolderInvitationState.PENDING),
                )
            )
            result = await conn.execute(query)
            if result.scalar() > 0:
                continue

            # TODO: insert multiple values with one query.
            #       insert().values([{}, {}, ...]) does not work:
            #       sqlalchemy.exc.CompileError: The 'default' dialect with current
            #       database version settings does not support in-place multirow
            #       inserts.
            query = sa.insert(
                vfolder_invitations,
                {
                    "id": uuid.uuid4().hex,
                    "permission": perm,
                    "vfolder": vf.id,
                    "inviter": inviter,
                    "invitee": invitee,
                    "state": VFolderInvitationState.PENDING,
                },
            )
            try:
                await conn.execute(query)
                invited_ids.append(invitee)
            except sa.exc.DataError:
                pass
    resp = {"invited_ids": invited_ids}
    return web.json_response(resp, status=201)


@auth_required
@server_status_required(READ_ALLOWED)
async def invitations(request: web.Request) -> web.Response:
    root_ctx: RootContext = request.app["_root.context"]
    access_key = request["keypair"]["access_key"]
    log.info(
        "VFOLDER.INVITATIONS (email:{}, ak:{})",
        request["user"]["email"],
        access_key,
    )
    async with root_ctx.db.begin() as conn:
        j = sa.join(vfolders, vfolder_invitations, vfolders.c.id == vfolder_invitations.c.vfolder)
        query = (
            sa.select([vfolder_invitations, vfolders.c.name])
            .select_from(j)
            .where(
                (vfolder_invitations.c.invitee == request["user"]["id"])
                & (vfolder_invitations.c.state == VFolderInvitationState.PENDING),
            )
        )
        result = await conn.execute(query)
        invitations = result.fetchall()
    invs_info = []
    for inv in invitations:
        invs_info.append(
            {
                "id": str(inv.id),
                "inviter": inv.inviter,
                "invitee": inv.invitee,
                "perm": inv.permission,
                "state": inv.state,
                "created_at": str(inv.created_at),
                "modified_at": str(inv.modified_at),
                "vfolder_id": str(inv.vfolder),
                "vfolder_name": inv.name,
            }
        )
    resp = {"invitations": invs_info}
    return web.json_response(resp, status=200)


@auth_required
@server_status_required(ALL_ALLOWED)
@check_api_params(
    t.Dict(
        {
            t.Key("inv_id"): t.String,
        }
    ),
)
async def accept_invitation(request: web.Request, params: Any) -> web.Response:
    """Accept invitation by invitee.

    * `inv_ak` parameter is removed from 19.06 since virtual folder's ownership is
    moved from keypair to a user or a group.

    :param inv_id: ID of vfolder_invitations row.
    """
    root_ctx: RootContext = request.app["_root.context"]
    access_key = request["keypair"]["access_key"]
    user_uuid = request["user"]["uuid"]
    inv_id = params["inv_id"]
    log.info(
        "VFOLDER.ACCEPT_INVITATION (email:{}, ak:{}, inv:{})",
        request["user"]["email"],
        access_key,
        inv_id,
    )
    async with root_ctx.db.begin() as conn:
        # Get invitation.
        query = (
            sa.select([vfolder_invitations])
            .select_from(vfolder_invitations)
            .where(
                (vfolder_invitations.c.id == inv_id)
                & (vfolder_invitations.c.state == VFolderInvitationState.PENDING),
            )
        )
        result = await conn.execute(query)
        invitation = result.first()
        if invitation is None:
            raise ObjectNotFound(object_name="vfolder invitation")

        # Get target virtual folder.
        query = (
            sa.select([vfolders.c.name])
            .select_from(vfolders)
            .where(vfolders.c.id == invitation.vfolder)
        )
        result = await conn.execute(query)
        target_vfolder = result.first()
        if target_vfolder is None:
            raise VFolderNotFound

        # Prevent accepting vfolder with duplicated name.
        j = sa.join(
            vfolders,
            vfolder_permissions,
            vfolders.c.id == vfolder_permissions.c.vfolder,
            isouter=True,
        )
        query = (
            sa.select([sa.func.count()])
            .select_from(j)
            .where(
                ((vfolders.c.user == user_uuid) | (vfolder_permissions.c.user == user_uuid))
                & (vfolders.c.name == target_vfolder.name),
            )
        )
        result = await conn.execute(query)
        if result.scalar() > 0:
            raise VFolderAlreadyExists

        # Create permission relation between the vfolder and the invitee.
        query = sa.insert(
            vfolder_permissions,
            {
                "permission": VFolderPermission(invitation.permission),
                "vfolder": invitation.vfolder,
                "user": user_uuid,
            },
        )
        await conn.execute(query)

        # Clear used invitation.
        query = (
            sa.update(vfolder_invitations)
            .where(vfolder_invitations.c.id == inv_id)
            .values(state=VFolderInvitationState.ACCEPTED)
        )
        await conn.execute(query)
    return web.json_response({})


@auth_required
@server_status_required(ALL_ALLOWED)
@check_api_params(
    t.Dict(
        {
            t.Key("inv_id"): t.String,
        }
    )
)
async def delete_invitation(request: web.Request, params: Any) -> web.Response:
    root_ctx: RootContext = request.app["_root.context"]
    access_key = request["keypair"]["access_key"]
    request_email = request["user"]["email"]
    inv_id = params["inv_id"]
    log.info(
        "VFOLDER.DELETE_INVITATION (email:{}, ak:{}, inv:{})",
        request["user"]["email"],
        access_key,
        inv_id,
    )
    try:
        async with root_ctx.db.begin() as conn:
            query = (
                sa.select(
                    [
                        vfolder_invitations.c.inviter,
                        vfolder_invitations.c.invitee,
                    ]
                )
                .select_from(vfolder_invitations)
                .where(
                    (vfolder_invitations.c.id == inv_id)
                    & (vfolder_invitations.c.state == VFolderInvitationState.PENDING),
                )
            )
            result = await conn.execute(query)
            row = result.first()
            if row is None:
                raise ObjectNotFound(object_name="vfolder invitation")
            if request_email == row.inviter:
                state = VFolderInvitationState.CANCELED
            elif request_email == row.invitee:
                state = VFolderInvitationState.REJECTED
            else:
                raise GenericForbidden("Cannot change other user's invitaiton")
            query = (
                sa.update(vfolder_invitations)
                .values(state=state)
                .where(vfolder_invitations.c.id == inv_id)
            )
            await conn.execute(query)
    except sa.exc.IntegrityError as e:
        raise InternalServerError(f"integrity error: {e}")
    except (asyncio.CancelledError, asyncio.TimeoutError):
        raise
    except Exception as e:
        raise InternalServerError(f"unexpected error: {e}")
    return web.json_response({})


@admin_required
@server_status_required(ALL_ALLOWED)
@check_api_params(
    t.Dict(
        {
            t.Key("permission", default="rw"): VFolderPermissionValidator,
            t.Key("emails"): t.List(t.String),
        }
    ),
)
async def share(request: web.Request, params: Any) -> web.Response:
    await ensure_vfolder_status(request, VFolderAccessStatus.UPDATABLE, request.match_info["name"])
    """
    Share a group folder to users with overriding permission.

    This will create vfolder_permission(s) relation directly without
    creating invitation(s). Only group-type vfolders are allowed to
    be shared directly.
    """
    root_ctx: RootContext = request.app["_root.context"]
    access_key = request["keypair"]["access_key"]
    folder_name = request.match_info["name"]
    log.info(
        "VFOLDER.SHARE (email:{}, ak:{}, vf:{}, perm:{}, users:{})",
        request["user"]["email"],
        access_key,
        folder_name,
        params["permission"],
        ",".join(params["emails"]),
    )
    user_uuid = request["user"]["uuid"]
    domain_name = request["user"]["domain_name"]
    resource_policy = request["keypair"]["resource_policy"]
    async with root_ctx.db.begin() as conn:
        from ..models import association_groups_users as agus

        # Get the group-type virtual folder.
        query = (
            sa.select([vfolders.c.id, vfolders.c.host, vfolders.c.ownership_type, vfolders.c.group])
            .select_from(vfolders)
            .where(
                (vfolders.c.ownership_type == VFolderOwnershipType.GROUP)
                & (vfolders.c.name == folder_name),
            )
        )
        result = await conn.execute(query)
        vf_infos = result.fetchall()
        if len(vf_infos) < 1:
            raise VFolderNotFound("Only project folders are directly sharable.")
        if len(vf_infos) > 1:
            raise InternalServerError(f"Multiple project folders found: {folder_name}")
        vf_info = vf_infos[0]
        allowed_vfolder_types = await root_ctx.shared_config.get_vfolder_types()
        await ensure_host_permission_allowed(
            conn,
            vf_info["host"],
            allowed_vfolder_types=allowed_vfolder_types,
            user_uuid=user_uuid,
            resource_policy=resource_policy,
            domain_name=domain_name,
            permission=VFolderHostPermission.SET_USER_PERM,
        )

        # Convert users' emails to uuids and check if user belong to the group of vfolder.
        j = users.join(agus, users.c.uuid == agus.c.user_id)
        query = (
            sa.select([users.c.uuid, users.c.email])
            .select_from(j)
            .where(
                (users.c.email.in_(params["emails"]))
                & (users.c.email != request["user"]["email"])
                & (agus.c.group_id == vf_info["group"]),
            )
        )
        result = await conn.execute(query)
        user_info = result.fetchall()
        users_to_share = [u["uuid"] for u in user_info]
        emails_to_share = [u["email"] for u in user_info]
        if len(user_info) < 1:
            raise ObjectNotFound(object_name="user")
        if len(user_info) < len(params["emails"]):
            users_not_in_vfolder_group = list(set(params["emails"]) - set(emails_to_share))
            raise ObjectNotFound(
                "Some user does not belong to folder's group: ,".join(users_not_in_vfolder_group),
                object_name="user",
            )

        # Do not share to users who have already been shared the folder.
        query = (
            sa.select([vfolder_permissions.c.user])
            .select_from(vfolder_permissions)
            .where(
                (vfolder_permissions.c.user.in_(users_to_share))
                & (vfolder_permissions.c.vfolder == vf_info["id"]),
            )
        )
        result = await conn.execute(query)
        users_not_to_share = [u.user for u in result.fetchall()]
        users_to_share = list(set(users_to_share) - set(users_not_to_share))

        # Create vfolder_permission(s).
        for _user in users_to_share:
            query = sa.insert(
                vfolder_permissions,
                {
                    "permission": params["permission"],
                    "vfolder": vf_info["id"],
                    "user": _user,
                },
            )
            await conn.execute(query)
        # Update existing vfolder_permission(s).
        for _user in users_not_to_share:
            query = (
                sa.update(vfolder_permissions)
                .values(permission=params["permission"])
                .where(vfolder_permissions.c.vfolder == vf_info["id"])
                .where(vfolder_permissions.c.user == _user)
            )
            await conn.execute(query)

        return web.json_response({"shared_emails": emails_to_share}, status=201)


@admin_required
@server_status_required(ALL_ALLOWED)
@check_api_params(
    t.Dict(
        {
            t.Key("emails"): t.List(t.String),
        }
    ),
)
async def unshare(request: web.Request, params: Any) -> web.Response:
    """
    Unshare a group folder from users.
    """
    await ensure_vfolder_status(request, VFolderAccessStatus.UPDATABLE, request.match_info["name"])
    root_ctx: RootContext = request.app["_root.context"]
    access_key = request["keypair"]["access_key"]
    folder_name = request.match_info["name"]
    log.info(
        "VFOLDER.UNSHARE (email:{}, ak:{}, vf:{}, users:{})",
        request["user"]["email"],
        access_key,
        folder_name,
        ",".join(params["emails"]),
    )
    user_uuid = request["user"]["uuid"]
    domain_name = request["user"]["domain_name"]
    resource_policy = request["keypair"]["resource_policy"]
    async with root_ctx.db.begin() as conn:
        # Get the group-type virtual folder.
        query = (
            sa.select([vfolders.c.id, vfolders.c.host])
            .select_from(vfolders)
            .where(
                (vfolders.c.ownership_type == VFolderOwnershipType.GROUP)
                & (vfolders.c.name == folder_name),
            )
        )
        result = await conn.execute(query)
        vf_infos = result.fetchall()
        if len(vf_infos) < 1:
            raise VFolderNotFound("Only project folders are directly unsharable.")
        if len(vf_infos) > 1:
            raise InternalServerError(f"Multiple project folders found: {folder_name}")
        vf_info = vf_infos[0]
        allowed_vfolder_types = await root_ctx.shared_config.get_vfolder_types()
        await ensure_host_permission_allowed(
            conn,
            vf_info["host"],
            allowed_vfolder_types=allowed_vfolder_types,
            user_uuid=user_uuid,
            resource_policy=resource_policy,
            domain_name=domain_name,
            permission=VFolderHostPermission.SET_USER_PERM,
        )

        # Convert users' emails to uuids.
        query = (
            sa.select([users.c.uuid]).select_from(users).where(users.c.email.in_(params["emails"]))
        )
        result = await conn.execute(query)
        users_to_unshare = [u["uuid"] for u in result.fetchall()]
        if len(users_to_unshare) < 1:
            raise ObjectNotFound(object_name="user(s).")

        # Delete vfolder_permission(s).
        query = sa.delete(vfolder_permissions).where(
            (vfolder_permissions.c.vfolder == vf_info["id"])
            & (vfolder_permissions.c.user.in_(users_to_unshare)),
        )
        await conn.execute(query)
        return web.json_response({"unshared_emails": params["emails"]}, status=200)


@auth_required
@server_status_required(ALL_ALLOWED)
async def delete_by_name(request: web.Request) -> web.Response:
    await ensure_vfolder_status(request, VFolderAccessStatus.DELETABLE, request.match_info["name"])
    root_ctx: RootContext = request.app["_root.context"]
    app_ctx: PrivateContext = request.app["folders.context"]

    folder_name = request.match_info["name"]
    access_key = request["keypair"]["access_key"]
    domain_name = request["user"]["domain_name"]
    user_role = request["user"]["role"]
    user_uuid = request["user"]["uuid"]
    allowed_vfolder_types = await root_ctx.shared_config.get_vfolder_types()
    resource_policy = request["keypair"]["resource_policy"]

    log.info(
        "VFOLDER.DELETE (email:{}, ak:{}, vf:{})",
        request["user"]["email"],
        access_key,
        folder_name,
    )
    async with root_ctx.db.begin() as conn:
        entries = await query_accessible_vfolders(
            conn,
            user_uuid,
            user_role=user_role,
            domain_name=domain_name,
            allowed_vfolder_types=allowed_vfolder_types,
            extra_vf_conds=(vfolders.c.name == folder_name),
        )
        # for entry in entries:
        #     if entry['name'] == folder_name:
        #         # Folder owner OR user who have DELETE permission can delete folder.
        #         if (
        #             not entry['is_owner']
        #             and entry['permission'] != VFolderPermission.RW_DELETE
        #         ):
        #             raise InvalidAPIParameters(
        #                 'Cannot delete the vfolder '
        #                 'that is not owned by myself.')
        #         break
        # FIXME: For now, multiple entries on delete vfolder will raise an error. Will be fixed in 22.06
        if len(entries) > 1:
            log.error(
                "VFOLDER.DELETE(email:{}, folder name:{}, hosts:{}",
                request["user"]["email"],
                folder_name,
                [entry["host"] for entry in entries],
            )
            raise TooManyVFoldersFound(
                extra_msg="Multiple folders with the same name.",
                extra_data=None,
            )
        elif len(entries) == 0:
            raise VFolderNotFound(extra_data=folder_name)
        # query_accesible_vfolders returns list
        entry = entries[0]
        folder_host = entry["host"]
        await ensure_host_permission_allowed(
            conn,
            folder_host,
            allowed_vfolder_types=allowed_vfolder_types,
            user_uuid=user_uuid,
            resource_policy=resource_policy,
            domain_name=domain_name,
            permission=VFolderHostPermission.DELETE,
        )
        # Folder owner OR user who have DELETE permission can delete folder.
        if not entry["is_owner"] and entry["permission"] != VFolderPermission.RW_DELETE:
            raise InvalidAPIParameters("Cannot delete the vfolder that is not owned by myself.")

    await initiate_vfolder_removal(
        root_ctx.db,
        [VFolderDeletionInfo(entry["id"], folder_host)],
        root_ctx.storage_manager,
        app_ctx.storage_ptask_group,
    )
    return web.Response(status=204)


@auth_required
@server_status_required(ALL_ALLOWED)
@vfolder_permission_required(VFolderPermission.READ_ONLY)
@check_api_params(
    t.Dict(
        {
            tx.AliasedKey(["shared_user_uuid", "sharedUserUuid"], default=None): t.String | t.Null,
        }
    ),
)
async def leave(request: web.Request, params: Any, row: VFolderRow) -> web.Response:
    """
    Leave a shared vfolder.

    Cannot leave a group vfolder or a vfolder that the requesting user owns.
    """
    await ensure_vfolder_status(request, VFolderAccessStatus.UPDATABLE, request.match_info["name"])
    if row["ownership_type"] == VFolderOwnershipType.GROUP:
        raise InvalidAPIParameters("Cannot leave a group vfolder.")

    root_ctx: RootContext = request.app["_root.context"]
    access_key = request["keypair"]["access_key"]
    user_role = request["user"]["role"]
    rqst_user_uuid = request["user"]["uuid"]
    shared_user_uuid = params["shared_user_uuid"]
    vfolder_id = row["id"]
    perm = row["permission"]

    if shared_user_uuid:
        # Allow only superadmin to leave the shared vfolder of others.
        if (rqst_user_uuid != shared_user_uuid) and (user_role != UserRole.SUPERADMIN):
            raise InsufficientPrivilege("Insufficient permission.")
        user_uuid = shared_user_uuid
    else:
        if row["is_owner"]:
            raise InvalidAPIParameters("Cannot leave a vfolder owned by the requesting user.")
        user_uuid = rqst_user_uuid

    log.info(
        "VFOLDER.LEAVE(email:{}, ak:{}, vfid:{}, uid:{}, perm:{})",
        request["user"]["email"],
        access_key,
        vfolder_id,
        user_uuid,
        perm,
    )
    async with root_ctx.db.begin() as conn:
        query = (
            sa.delete(vfolder_permissions)
            .where(vfolder_permissions.c.vfolder == vfolder_id)
            .where(vfolder_permissions.c.user == user_uuid)
        )
        await conn.execute(query)
    resp = {"msg": "left the shared vfolder"}
    return web.json_response(resp, status=200)


@auth_required
@server_status_required(ALL_ALLOWED)
@vfolder_permission_required(VFolderPermission.READ_ONLY)
@check_api_params(
    t.Dict(
        {
            t.Key("cloneable", default=False): t.Bool,
            t.Key("target_name"): tx.Slug(allow_dot=True),
            t.Key("target_host", default=None) >> "folder_host": t.String | t.Null,
            t.Key("usage_mode", default="general"): tx.Enum(VFolderUsageMode) | t.Null,
            t.Key("permission", default="rw"): tx.Enum(VFolderPermission) | t.Null,
        }
    ),
)
async def clone(request: web.Request, params: Any, row: VFolderRow) -> web.Response:
    await ensure_vfolder_status(request, VFolderAccessStatus.UPDATABLE, request.match_info["name"])
    resp: Dict[str, Any] = {}
    root_ctx: RootContext = request.app["_root.context"]
    access_key = request["keypair"]["access_key"]
    user_role = request["user"]["role"]
    user_uuid = request["user"]["uuid"]
    resource_policy = request["keypair"]["resource_policy"]
    domain_name = request["user"]["domain_name"]
    log.info(
        "VFOLDER.CLONE (email:{}, ak:{}, vf:{}, vft:{}, vfh:{}, umod:{}, perm:{})",
        request["user"]["email"],
        access_key,
        row["name"],
        params["target_name"],
        params["folder_host"],
        params["usage_mode"].value,
        params["permission"].value,
    )
    source_folder_host = row["host"]
    source_folder_id = VFolderID(row["quota_scope_id"], row["id"])
    target_folder_host = params["folder_host"]
    target_quota_scope_id = "..."  # TODO: implement
    source_proxy_name, source_volume_name = root_ctx.storage_manager.split_host(source_folder_host)
    target_proxy_name, target_volume_name = root_ctx.storage_manager.split_host(target_folder_host)

    # check if the source vfolder is allowed to be cloned
    if not row["cloneable"]:
        raise GenericForbidden("The source vfolder is not permitted to be cloned.")

    if not target_folder_host:
        target_folder_host = await root_ctx.shared_config.etcd.get("volumes/default_host")
        if not target_folder_host:
            raise InvalidAPIParameters(
                "You must specify the vfolder host because the default host is not configured."
            )

    allowed_vfolder_types = await root_ctx.shared_config.get_vfolder_types()

    if not verify_vfolder_name(params["target_name"]):
        raise InvalidAPIParameters(f'{params["target_name"]} is reserved for internal operations.')

    if source_proxy_name != target_proxy_name:
        raise InvalidAPIParameters("proxy name of source and target vfolders must be equal.")

    async with root_ctx.db.begin() as conn:
        allowed_hosts = await filter_host_allowed_permission(
            conn,
            allowed_vfolder_types=allowed_vfolder_types,
            user_uuid=user_uuid,
            resource_policy=resource_policy,
            domain_name=domain_name,
        )
        if (
            target_folder_host not in allowed_hosts
            or VFolderHostPermission.CREATE not in allowed_hosts[target_folder_host]
        ):
            raise InvalidAPIParameters(
                f"`{VFolderHostPermission.CREATE}` Not allowed in vfolder"
                f" host(`{target_folder_host}`)"
            )
        # TODO: handle legacy host lists assuming that volume names don't overlap?
        if target_folder_host not in allowed_hosts:
            raise InvalidAPIParameters("You are not allowed to use this vfolder host.")

        # Check resource policy's max_vfolder_count
        if resource_policy["max_vfolder_count"] > 0:
            query = sa.select([sa.func.count()]).where(vfolders.c.user == user_uuid)
            result = await conn.scalar(query)
            if result >= resource_policy["max_vfolder_count"]:
                raise InvalidAPIParameters("You cannot create more vfolders.")

        # Prevent creation of vfolder with duplicated name.
        extra_vf_conds = [vfolders.c.name == params["target_name"]]
        extra_vf_conds.append(vfolders.c.host == target_folder_host)
        entries = await query_accessible_vfolders(
            conn,
            user_uuid,
            user_role=user_role,
            domain_name=domain_name,
            allowed_vfolder_types=allowed_vfolder_types,
            extra_vf_conds=(sa.and_(*extra_vf_conds)),
        )
        if len(entries) > 0:
            raise VFolderAlreadyExists
        if params["target_name"].startswith("."):
            dotfiles, _ = await query_owned_dotfiles(conn, access_key)
            for dotfile in dotfiles:
                if params["target_name"] == dotfile["path"]:
                    raise InvalidAPIParameters("vFolder name conflicts with your dotfile.")

        if "user" not in allowed_vfolder_types:
            raise InvalidAPIParameters("user vfolder cannot be created in this host")

    task_id, target_folder_id = await initiate_vfolder_clone(
        root_ctx.db,
        VFolderCloneInfo(
            source_folder_id,
            source_folder_host,
            params["target_name"],
            target_folder_host,
            target_quota_scope_id,
            params["usage_mode"],
            params["permission"],
            request["user"]["email"],
            user_uuid,
            params["cloneable"],
        ),
        root_ctx.storage_manager,
        root_ctx.background_task_manager,
    )

    # Return the information about the destination vfolder.
    resp = {
        "id": target_folder_id.hex,
        "name": params["target_name"],
        "host": target_folder_host,
        "usage_mode": params["usage_mode"].value,
        "permission": params["permission"].value,
        "creator": request["user"]["email"],
        "ownership_type": "user",
        "user": str(user_uuid),
        "group": None,
        "cloneable": params["cloneable"],
        "bgtask_id": str(task_id),
    }
    return web.json_response(resp, status=201)


@auth_required
@server_status_required(READ_ALLOWED)
@check_api_params(
    t.Dict(
        {
            tx.AliasedKey(["vfolder_id", "vfolderId"], default=None): tx.UUID | t.Null,
        }
    ),
)
async def list_shared_vfolders(request: web.Request, params: Any) -> web.Response:
    """
    List shared vfolders.

    Not available for group vfolders.
    """
    root_ctx: RootContext = request.app["_root.context"]
    access_key = request["keypair"]["access_key"]
    target_vfid = params["vfolder_id"]
    log.info(
        "VFOLDER.LIST_SHARED_VFOLDERS (email:{}, ak:{})",
        request["user"]["email"],
        access_key,
    )
    async with root_ctx.db.begin() as conn:
        j = vfolder_permissions.join(vfolders, vfolders.c.id == vfolder_permissions.c.vfolder).join(
            users, users.c.uuid == vfolder_permissions.c.user
        )
        query = sa.select(
            [
                vfolder_permissions,
                vfolders.c.id,
                vfolders.c.name,
                vfolders.c.group,
                vfolders.c.status,
                vfolders.c.user.label("vfolder_user"),
                users.c.email,
            ]
        ).select_from(j)
        if target_vfid is not None:
            query = query.where(vfolders.c.id == target_vfid)
        result = await conn.execute(query)
        shared_list = result.fetchall()
    shared_info = []
    for shared in shared_list:
        owner = shared.group if shared.group else shared.vfolder_user
        folder_type = "project" if shared.group else "user"
        shared_info.append(
            {
                "vfolder_id": str(shared.id),
                "vfolder_name": str(shared.name),
                "status": shared.status.value,
                "owner": str(owner),
                "type": folder_type,
                "shared_to": {
                    "uuid": str(shared.user),
                    "email": shared.email,
                },
                "perm": shared.permission.value,
            }
        )
    resp = {"shared": shared_info}
    return web.json_response(resp, status=200)


@auth_required
@server_status_required(ALL_ALLOWED)
@check_api_params(
    t.Dict(
        {
            t.Key("vfolder"): tx.UUID,
            t.Key("user"): tx.UUID,
            tx.AliasedKey(["perm", "permission"]): VFolderPermissionValidator | t.Null,
        }
    ),
)
async def update_shared_vfolder(request: web.Request, params: Any) -> web.Response:
    """
    Update permission for shared vfolders.

    If params['perm'] is None, remove user's permission for the vfolder.
    """
    root_ctx: RootContext = request.app["_root.context"]
    access_key = request["keypair"]["access_key"]
    vfolder_id = params["vfolder"]
    user_uuid = params["user"]
    perm = params["perm"]
    log.info(
        "VFOLDER.UPDATE_SHARED_VFOLDER(email:{}, ak:{}, vfid:{}, uid:{}, perm:{})",
        request["user"]["email"],
        access_key,
        vfolder_id,
        user_uuid,
        perm,
    )
    async with root_ctx.db.begin() as conn:
        if perm is not None:
            query = (
                sa.update(vfolder_permissions)
                .values(permission=perm)
                .where(vfolder_permissions.c.vfolder == vfolder_id)
                .where(vfolder_permissions.c.user == user_uuid)
            )
        else:
            query = (
                sa.delete(vfolder_permissions)
                .where(vfolder_permissions.c.vfolder == vfolder_id)
                .where(vfolder_permissions.c.user == user_uuid)
            )
        await conn.execute(query)
    resp = {"msg": "shared vfolder permission updated"}
    return web.json_response(resp, status=200)


@superadmin_required
@server_status_required(READ_ALLOWED)
@check_api_params(
    t.Dict(
        {
            t.Key("fstab_path", default=None): t.String | t.Null,
            t.Key("agent_id", default=None): t.String | t.Null,
        }
    ),
)
async def get_fstab_contents(request: web.Request, params: Any) -> web.Response:
    """
    Return the contents of `/etc/fstab` file.
    """
    access_key = request["keypair"]["access_key"]
    log.info(
        "VFOLDER.GET_FSTAB_CONTENTS(email:{}, ak:{}, ag:{})",
        request["user"]["email"],
        access_key,
        params["agent_id"],
    )
    if params["fstab_path"] is None:
        params["fstab_path"] = "/etc/fstab"
    if params["agent_id"] is not None:
        # Return specific agent's fstab.
        watcher_info = await get_watcher_info(request, params["agent_id"])
        try:
            client_timeout = aiohttp.ClientTimeout(total=10.0)
            async with aiohttp.ClientSession(timeout=client_timeout) as sess:
                headers = {"X-BackendAI-Watcher-Token": watcher_info["token"]}
                url = watcher_info["addr"] / "fstab"
                async with sess.get(url, headers=headers, params=params) as watcher_resp:
                    if watcher_resp.status == 200:
                        content = await watcher_resp.text()
                        resp = {
                            "content": content,
                            "node": "agent",
                            "node_id": params["agent_id"],
                        }
                        return web.json_response(resp)
                    else:
                        message = await watcher_resp.text()
                        raise BackendAgentError(
                            "FAILURE", f"({watcher_resp.status}: {watcher_resp.reason}) {message}"
                        )
        except asyncio.CancelledError:
            raise
        except asyncio.TimeoutError:
            log.error(
                "VFOLDER.GET_FSTAB_CONTENTS(u:{}): timeout from watcher (agent:{})",
                access_key,
                params["agent_id"],
            )
            raise BackendAgentError("TIMEOUT", "Could not fetch fstab data from agent")
        except Exception:
            log.exception(
                (
                    "VFOLDER.GET_FSTAB_CONTENTS(u:{}): "
                    "unexpected error while reading from watcher (agent:{})"
                ),
                access_key,
                params["agent_id"],
            )
            raise InternalServerError
    else:
        resp = {
            "content": (
                "# Since Backend.AI 20.09, reading the manager fstab is no longer supported."
            ),
            "node": "manager",
            "node_id": "manager",
        }
        return web.json_response(resp)


@superadmin_required
@server_status_required(READ_ALLOWED)
async def list_mounts(request: web.Request) -> web.Response:
    """
    List all mounted vfolder hosts in vfroot.

    All mounted hosts from connected (ALIVE) agents are also gathered.
    Generally, agents should be configured to have same hosts structure,
    but newly introduced one may not.
    """
    root_ctx: RootContext = request.app["_root.context"]
    access_key = request["keypair"]["access_key"]
    log.info("VFOLDER.LIST_MOUNTS(ak:{})", access_key)
    mount_prefix = await root_ctx.shared_config.get_raw("volumes/_mount")
    if mount_prefix is None:
        mount_prefix = "/mnt"

    # NOTE: Changed in 20.09: the manager instances no longer have mountpoints.
    all_volumes = [*await root_ctx.storage_manager.get_all_volumes()]
    all_mounts = [volume_data["path"] for proxy_name, volume_data in all_volumes]
    all_vfolder_hosts = [
        f"{proxy_name}:{volume_data['name']}" for proxy_name, volume_data in all_volumes
    ]
    resp: MutableMapping[str, Any] = {
        "manager": {
            "success": True,
            "mounts": all_mounts,
            "message": "(legacy)",
        },
        "storage-proxy": {
            "success": True,
            "mounts": [*zip(all_vfolder_hosts, all_mounts)],
            "message": "",
        },
        "agents": {},
    }

    # Scan mounted vfolder hosts for connected agents.
    async def _fetch_mounts(
        sema: asyncio.Semaphore,
        sess: aiohttp.ClientSession,
        agent_id: str,
    ) -> Tuple[str, Mapping]:
        async with sema:
            watcher_info = await get_watcher_info(request, agent_id)
            headers = {"X-BackendAI-Watcher-Token": watcher_info["token"]}
            url = watcher_info["addr"] / "mounts"
            try:
                async with sess.get(url, headers=headers) as watcher_resp:
                    if watcher_resp.status == 200:
                        data = {
                            "success": True,
                            "mounts": await watcher_resp.json(),
                            "message": "",
                        }
                    else:
                        data = {
                            "success": False,
                            "mounts": [],
                            "message": await watcher_resp.text(),
                        }
                    return (agent_id, data)
            except asyncio.CancelledError:
                raise
            except asyncio.TimeoutError:
                log.error(
                    "VFOLDER.LIST_MOUNTS(u:{}): timeout from watcher (agent:{})",
                    access_key,
                    agent_id,
                )
                raise
            except Exception:
                log.exception(
                    (
                        "VFOLDER.LIST_MOUNTS(u:{}): "
                        "unexpected error while reading from watcher (agent:{})"
                    ),
                    access_key,
                    agent_id,
                )
                raise

    async with root_ctx.db.begin() as conn:
        query = (
            sa.select([agents.c.id]).select_from(agents).where(agents.c.status == AgentStatus.ALIVE)
        )
        result = await conn.execute(query)
        rows = result.fetchall()

    client_timeout = aiohttp.ClientTimeout(total=10.0)
    async with aiohttp.ClientSession(timeout=client_timeout) as sess:
        sema = asyncio.Semaphore(8)
        mounts = await asyncio.gather(
            *[_fetch_mounts(sema, sess, row.id) for row in rows], return_exceptions=True
        )
        for mount in mounts:
            if isinstance(mount, Exception):
                # exceptions are already logged.
                continue
            resp["agents"][mount[0]] = mount[1]

    return web.json_response(resp, status=200)


@superadmin_required
@server_status_required(ALL_ALLOWED)
@check_api_params(
    t.Dict(
        {
            t.Key("fs_location"): t.String,
            t.Key("name"): t.String,
            t.Key("fs_type", default="nfs"): t.String,
            t.Key("options", default=None): t.String | t.Null,
            t.Key("scaling_group", default=None): t.String | t.Null,
            t.Key("fstab_path", default=None): t.String | t.Null,
            t.Key("edit_fstab", default=False): t.ToBool,
        }
    ),
)
async def mount_host(request: web.Request, params: Any) -> web.Response:
    """
    Mount device into vfolder host.

    Mount a device (eg: nfs) located at `fs_location` into `<vfroot>/name` in the
    host machines (manager and all agents). `fs_type` can be specified by requester,
    which fallbaks to 'nfs'.

    If `scaling_group` is specified, try to mount for agents in the scaling group.
    """
    root_ctx: RootContext = request.app["_root.context"]
    access_key = request["keypair"]["access_key"]
    log_fmt = "VFOLDER.MOUNT_HOST(ak:{}, name:{}, fs:{}, sg:{})"
    log_args = (access_key, params["name"], params["fs_location"], params["scaling_group"])
    log.info(log_fmt, *log_args)
    mount_prefix = await root_ctx.shared_config.get_raw("volumes/_mount")
    if mount_prefix is None:
        mount_prefix = "/mnt"

    # NOTE: Changed in 20.09: the manager instances no longer have mountpoints.
    resp: MutableMapping[str, Any] = {
        "manager": {
            "success": True,
            "message": "Managers do not have mountpoints since v20.09.",
        },
        "agents": {},
    }

    # Mount on running agents.
    async with root_ctx.db.begin() as conn:
        query = (
            sa.select([agents.c.id]).select_from(agents).where(agents.c.status == AgentStatus.ALIVE)
        )
        if params["scaling_group"] is not None:
            query = query.where(agents.c.scaling == params["scaling_group"])
        result = await conn.execute(query)
        rows = result.fetchall()

    async def _mount(
        sema: asyncio.Semaphore,
        sess: aiohttp.ClientSession,
        agent_id: str,
    ) -> Tuple[str, Mapping]:
        async with sema:
            watcher_info = await get_watcher_info(request, agent_id)
            try:
                headers = {"X-BackendAI-Watcher-Token": watcher_info["token"]}
                url = watcher_info["addr"] / "mounts"
                async with sess.post(url, json=params, headers=headers) as resp:
                    if resp.status == 200:
                        data = {
                            "success": True,
                            "message": await resp.text(),
                        }
                    else:
                        data = {
                            "success": False,
                            "message": await resp.text(),
                        }
                    return (agent_id, data)
            except asyncio.CancelledError:
                raise
            except asyncio.TimeoutError:
                log.error(
                    log_fmt + ": timeout from watcher (ag:{})",
                    *log_args,
                    agent_id,
                )
                raise
            except Exception:
                log.exception(
                    log_fmt + ": unexpected error while reading from watcher (ag:{})",
                    *log_args,
                    agent_id,
                )
                raise

    client_timeout = aiohttp.ClientTimeout(total=10)
    async with aiohttp.ClientSession(timeout=client_timeout) as sess:
        sema = asyncio.Semaphore(8)
        results = await asyncio.gather(
            *[_mount(sema, sess, row.id) for row in rows], return_exceptions=True
        )
        for result in results:
            if isinstance(result, Exception):
                # exceptions are already logged.
                continue
            resp["agents"][result[0]] = result[1]

    return web.json_response(resp, status=200)


@superadmin_required
@server_status_required(ALL_ALLOWED)
@check_api_params(
    t.Dict(
        {
            t.Key("name"): t.String,
            t.Key("scaling_group", default=None): t.String | t.Null,
            t.Key("fstab_path", default=None): t.String | t.Null,
            t.Key("edit_fstab", default=False): t.ToBool,
        }
    ),
)
async def umount_host(request: web.Request, params: Any) -> web.Response:
    """
    Unmount device from vfolder host.

    Unmount a device (eg: nfs) located at `<vfroot>/name` from the host machines
    (manager and all agents).

    If `scaling_group` is specified, try to unmount for agents in the scaling group.
    """
    root_ctx: RootContext = request.app["_root.context"]
    access_key = request["keypair"]["access_key"]
    log_fmt = "VFOLDER.UMOUNT_HOST(ak:{}, name:{}, sg:{})"
    log_args = (access_key, params["name"], params["scaling_group"])
    log.info(log_fmt, *log_args)
    mount_prefix = await root_ctx.shared_config.get_raw("volumes/_mount")
    if mount_prefix is None:
        mount_prefix = "/mnt"
    mountpoint = Path(mount_prefix) / params["name"]
    assert Path(mount_prefix) != mountpoint

    async with root_ctx.db.begin() as conn, conn.begin():
        # Prevent unmount if target host is mounted to running kernels.
        query = (
            sa.select([kernels.c.mounts])
            .select_from(kernels)
            .where(kernels.c.status != KernelStatus.TERMINATED)
        )
        result = await conn.execute(query)
        _kernels = result.fetchall()
        _mounted = set()
        for kern in _kernels:
            if kern.mounts:
                _mounted.update([m[1] for m in kern.mounts])
        if params["name"] in _mounted:
            return web.json_response(
                {
                    "title": "Target host is used in sessions",
                    "message": "Target host is used in sessions",
                },
                status=409,
            )

        query = (
            sa.select([agents.c.id]).select_from(agents).where(agents.c.status == AgentStatus.ALIVE)
        )
        if params["scaling_group"] is not None:
            query = query.where(agents.c.scaling == params["scaling_group"])
        result = await conn.execute(query)
        _agents = result.fetchall()

    # Unmount from manager.
    # NOTE: Changed in 20.09: the manager instances no longer have mountpoints.
    resp: MutableMapping[str, Any] = {
        "manager": {
            "success": True,
            "message": "Managers do not have mountpoints since v20.09.",
        },
        "agents": {},
    }

    # Unmount from running agents.
    async def _umount(
        sema: asyncio.Semaphore,
        sess: aiohttp.ClientSession,
        agent_id: str,
    ) -> Tuple[str, Mapping]:
        async with sema:
            watcher_info = await get_watcher_info(request, agent_id)
            try:
                headers = {"X-BackendAI-Watcher-Token": watcher_info["token"]}
                url = watcher_info["addr"] / "mounts"
                async with sess.delete(url, json=params, headers=headers) as resp:
                    if resp.status == 200:
                        data = {
                            "success": True,
                            "message": await resp.text(),
                        }
                    else:
                        data = {
                            "success": False,
                            "message": await resp.text(),
                        }
                    return (agent_id, data)
            except asyncio.CancelledError:
                raise
            except asyncio.TimeoutError:
                log.error(
                    log_fmt + ": timeout from watcher (agent:{})",
                    *log_args,
                    agent_id,
                )
                raise
            except Exception:
                log.exception(
                    log_fmt + ": unexpected error while reading from watcher (agent:{})",
                    *log_args,
                    agent_id,
                )
                raise

    client_timeout = aiohttp.ClientTimeout(total=10.0)
    async with aiohttp.ClientSession(timeout=client_timeout) as sess:
        sema = asyncio.Semaphore(8)
        results = await asyncio.gather(
            *[_umount(sema, sess, _agent.id) for _agent in _agents], return_exceptions=True
        )
        for result in results:
            if isinstance(result, Exception):
                # exceptions are already logged.
                continue
            resp["agents"][result[0]] = result[1]

    return web.json_response(resp, status=200)


async def storage_task_exception_handler(
    exc_type: type[Exception],
    exc_obj: Exception,
    tb: TracebackType,
):
    log.exception("Error while removing vFolder", exc_info=exc_obj)


@superadmin_required
@server_status_required(ALL_ALLOWED)
@check_api_params(
    t.Dict(
        {
            t.Key("vfolder"): tx.UUID,
            t.Key("user_email"): t.String,
        }
    ),
)
async def change_vfolder_ownership(request: web.Request, params: Any) -> web.Response:
    """
    Change the ownership of vfolder
    For now, we only provide changing the ownership of user-folder
    """
    vfolder_id = params["vfolder"]
    user_email = params["user_email"]
    root_ctx: RootContext = request.app["_root.context"]

    allowed_hosts_by_user = VFolderHostPermissionMap()
    async with root_ctx.db.begin_readonly() as conn:
        j = sa.join(users, keypairs, users.c.email == keypairs.c.user_id)
        query = (
            sa.select([users.c.uuid, users.c.domain_name, keypairs.c.resource_policy])
            .select_from(j)
            .where((users.c.email == user_email) & (users.c.status == UserStatus.ACTIVE))
        )
        try:
            result = await conn.execute(query)
        except sa.exc.DataError:
            raise InvalidAPIParameters
        user_info = result.first()
        if user_info is None:
            raise ObjectNotFound(object_name="user")
        resource_policy_name = user_info.resource_policy
        result = await conn.execute(
            sa.select([keypair_resource_policies.c.allowed_vfolder_hosts]).where(
                keypair_resource_policies.c.name == resource_policy_name
            )
        )
        resource_policy = result.first()
        allowed_hosts_by_user = await get_allowed_vfolder_hosts_by_user(
            conn=conn,
            resource_policy=resource_policy,
            domain_name=user_info.domain_name,
            user_uuid=user_info.uuid,
        )
    log.info(
        "VFOLDER.CHANGE_VFOLDER_OWNERSHIP(email:{}, ak:{}, vfid:{}, uid:{})",
        request["user"]["email"],
        request["keypair"]["access_key"],
        vfolder_id,
        user_info.uuid,
    )
    async with root_ctx.db.begin_readonly() as conn:
        query = (
            sa.select([vfolders.c.host]).select_from(vfolders).where(vfolders.c.id == vfolder_id)
        )
        folder_host = await conn.scalar(query)
    if folder_host not in allowed_hosts_by_user:
        raise VFolderOperationFailed("User to migrate vfolder needs an access to the storage host.")

    async def _update() -> None:
        async with root_ctx.db.begin() as conn:
            # TODO: we need to implement migration from project to other project
            #       for now we only support migration btw user folder only
            # TODO: implement quota-scope migration and progress checks
            query = (
                sa.update(vfolders)
                .values(user=user_info.uuid)
                .where(
                    (vfolders.c.id == vfolder_id)
                    & (vfolders.c.ownership_type == VFolderOwnershipType.USER)
                )
            )
            await conn.execute(query)

    await execute_with_retry(_update)

    async def _delete_vfolder_related_rows() -> None:
        async with root_ctx.db.begin() as conn:
            # delete vfolder_invitation if the new owner user has already been shared with the vfolder
            query = sa.delete(vfolder_invitations).where(
                (vfolder_invitations.c.invitee == user_email)
                & (vfolder_invitations.c.vfolder == vfolder_id)
            )
            await conn.execute(query)
            # delete vfolder_permission if the new owner user has already been shared with the vfolder
            query = sa.delete(vfolder_permissions).where(
                (vfolder_permissions.c.vfolder == vfolder_id)
                & (vfolder_permissions.c.user == user_info.uuid)
            )
            await conn.execute(query)

    await execute_with_retry(_delete_vfolder_related_rows)

    return web.json_response({}, status=200)


@attrs.define(slots=True, auto_attribs=True, init=False)
class PrivateContext:
    database_ptask_group: aiotools.PersistentTaskGroup
    storage_ptask_group: aiotools.PersistentTaskGroup


async def init(app: web.Application) -> None:
    app_ctx: PrivateContext = app["folders.context"]
    app_ctx.database_ptask_group = aiotools.PersistentTaskGroup()
    app_ctx.storage_ptask_group = aiotools.PersistentTaskGroup(
        exception_handler=storage_task_exception_handler
    )


async def shutdown(app: web.Application) -> None:
    app_ctx: PrivateContext = app["folders.context"]
    await app_ctx.database_ptask_group.shutdown()
    await app_ctx.storage_ptask_group.shutdown()


def create_app(default_cors_options):
    app = web.Application()
    app["prefix"] = "folders"
    app["api_versions"] = (2, 3, 4)
    app.on_startup.append(init)
    app.on_shutdown.append(shutdown)
    app["folders.context"] = PrivateContext()
    cors = aiohttp_cors.setup(app, defaults=default_cors_options)
    add_route = app.router.add_route
    root_resource = cors.add(app.router.add_resource(r""))
    cors.add(root_resource.add_route("POST", create))
    cors.add(root_resource.add_route("GET", list_folders))
    cors.add(root_resource.add_route("DELETE", delete_by_id))
    vfolder_resource = cors.add(app.router.add_resource(r"/{name}"))
    cors.add(vfolder_resource.add_route("GET", get_info))
    cors.add(vfolder_resource.add_route("DELETE", delete_by_name))
    cors.add(add_route("GET", r"/_/hosts", list_hosts))
    cors.add(add_route("GET", r"/_/all-hosts", list_all_hosts))
    cors.add(add_route("GET", r"/_/allowed-types", list_allowed_types))
    cors.add(add_route("GET", r"/_/all_hosts", list_all_hosts))  # legacy underbar
    cors.add(add_route("GET", r"/_/allowed_types", list_allowed_types))  # legacy underbar
    cors.add(add_route("GET", r"/_/perf-metric", get_volume_perf_metric))
    cors.add(add_route("POST", r"/{name}/rename", rename_vfolder))
    cors.add(add_route("POST", r"/{name}/update-options", update_vfolder_options))
    cors.add(add_route("POST", r"/{name}/mkdir", mkdir))
    cors.add(add_route("POST", r"/{name}/request-upload", create_upload_session))
    cors.add(add_route("POST", r"/{name}/request-download", create_download_session))
    cors.add(add_route("POST", r"/{name}/move-file", move_file))
    cors.add(add_route("POST", r"/{name}/rename-file", rename_file))
    cors.add(add_route("DELETE", r"/{name}/delete-files", delete_files))
    cors.add(add_route("POST", r"/{name}/rename_file", rename_file))  # legacy underbar
    cors.add(add_route("DELETE", r"/{name}/delete_files", delete_files))  # legacy underbar
    cors.add(add_route("GET", r"/{name}/files", list_files))
    cors.add(add_route("POST", r"/{name}/invite", invite))
    cors.add(add_route("POST", r"/{name}/leave", leave))
    cors.add(add_route("POST", r"/{name}/share", share))
    cors.add(add_route("DELETE", r"/{name}/unshare", unshare))
    cors.add(add_route("POST", r"/{name}/clone", clone))
    cors.add(add_route("GET", r"/invitations/list-sent", list_sent_invitations))
    cors.add(add_route("GET", r"/invitations/list_sent", list_sent_invitations))  # legacy underbar
    cors.add(add_route("POST", r"/invitations/update/{inv_id}", update_invitation))
    cors.add(add_route("GET", r"/invitations/list", invitations))
    cors.add(add_route("POST", r"/invitations/accept", accept_invitation))
    cors.add(add_route("DELETE", r"/invitations/delete", delete_invitation))
    cors.add(add_route("GET", r"/_/shared", list_shared_vfolders))
    cors.add(add_route("POST", r"/_/shared", update_shared_vfolder))
    cors.add(add_route("GET", r"/_/fstab", get_fstab_contents))
    cors.add(add_route("GET", r"/_/mounts", list_mounts))
    cors.add(add_route("POST", r"/_/mounts", mount_host))
    cors.add(add_route("DELETE", r"/_/mounts", umount_host))
    cors.add(add_route("POST", r"/_/change-ownership", change_vfolder_ownership))
    cors.add(add_route("GET", r"/_/quota", get_quota))
    cors.add(add_route("POST", r"/_/quota", update_quota))
    cors.add(add_route("GET", r"/_/usage", get_usage))
    cors.add(add_route("GET", r"/_/used-bytes", get_used_bytes))
    return app, []<|MERGE_RESOLUTION|>--- conflicted
+++ resolved
@@ -42,11 +42,8 @@
     RedisConnectionInfo,
     VFolderHostPermission,
     VFolderHostPermissionMap,
-<<<<<<< HEAD
     VFolderID,
-=======
     VFolderUsageMode,
->>>>>>> 39c22c24
 )
 from ai.backend.manager.models.storage import StorageSessionManager
 
