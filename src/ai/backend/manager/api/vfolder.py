from __future__ import annotations

import asyncio
import functools
import json
import logging
import stat
import uuid
from datetime import datetime
from enum import StrEnum
from pathlib import Path
from types import TracebackType
from typing import (
    TYPE_CHECKING,
    Any,
    Awaitable,
    Callable,
    Concatenate,
    Dict,
    List,
    Mapping,
    MutableMapping,
    ParamSpec,
    Sequence,
    Tuple,
    TypeAlias,
    TypeVar,
)

import aiohttp
import aiohttp_cors
import aiotools
import attrs
import sqlalchemy as sa
from aiohttp import web
from pydantic import (
    AliasChoices,
    BaseModel,
    Field,
)
from sqlalchemy.orm import load_only, selectinload

from ai.backend.common import msgpack, redis_helper
from ai.backend.common import typed_validators as tv
from ai.backend.common.logging import BraceStyleAdapter
from ai.backend.common.types import (
    QuotaScopeID,
    QuotaScopeType,
    RedisConnectionInfo,
    VFolderHostPermission,
    VFolderHostPermissionMap,
    VFolderID,
    VFolderUsageMode,
)
from ai.backend.manager.models.storage import StorageSessionManager

from ..models import (
    ACTIVE_USER_STATUSES,
    AgentStatus,
    EndpointLifecycle,
    EndpointRow,
    GroupRow,
    KernelStatus,
    ProjectResourcePolicyRow,
    ProjectType,
    UserResourcePolicyRow,
    UserRole,
    UserRow,
    UserStatus,
    VFolderAccessStatus,
    VFolderCloneInfo,
    VFolderDeletionInfo,
    VFolderInvitationState,
    VFolderOperationStatus,
    VFolderOwnershipType,
    VFolderPermission,
    agents,
    ensure_host_permission_allowed,
    filter_host_allowed_permission,
    get_allowed_vfolder_hosts_by_group,
    get_allowed_vfolder_hosts_by_user,
    initiate_vfolder_clone,
    initiate_vfolder_deletion,
    kernels,
    keypair_resource_policies,
    keypairs,
    query_accessible_vfolders,
    query_owned_dotfiles,
    update_vfolder_status,
    users,
    verify_vfolder_name,
    vfolder_invitations,
    vfolder_permissions,
    vfolders,
)
from ..models.utils import execute_with_retry
from ..models.vfolder import HARD_DELETED_VFOLDER_STATUSES
from ..models.vfolder import VFolderRow as VFolderRecord
from .auth import admin_required, auth_required, superadmin_required
from .exceptions import (
    BackendAgentError,
    GenericForbidden,
    GroupNotFound,
    InsufficientPrivilege,
    InternalServerError,
    InvalidAPIParameters,
    ModelServiceDependencyNotCleared,
    ObjectNotFound,
    TooManyVFoldersFound,
    VFolderAlreadyExists,
    VFolderCreationFailed,
    VFolderFilterStatusFailed,
    VFolderFilterStatusNotAvailable,
    VFolderNotFound,
    VFolderOperationFailed,
)
from .manager import ALL_ALLOWED, READ_ALLOWED, server_status_required
from .resource import get_watcher_info
from .utils import (
<<<<<<< HEAD
    get_user_scopes_by_email,
    pydantic_api_params_handler,
=======
    BaseResponseModel,
    check_api_params,
    get_user_scopes,
    pydantic_params_api_handler,
>>>>>>> bc7bafb9
)

if TYPE_CHECKING:
    from .context import RootContext

log = BraceStyleAdapter(logging.getLogger(__spec__.name))  # type: ignore[name-defined]

VFolderRow: TypeAlias = Mapping[str, Any]
P = ParamSpec("P")


class SuccessResponseModel(BaseResponseModel):
    success: bool = Field(default=True)


async def ensure_vfolder_status(
    request: web.Request,
    perm: VFolderAccessStatus,
    folder_id_or_name: uuid.UUID | str,
) -> Sequence[VFolderRow]:
    """
    Checks if the target vfolder status is READY.
    This function should prevent user access
    while storage-proxy operations such as vfolder clone, deletion is handling.
    """

    root_ctx: RootContext = request.app["_root.context"]
    domain_name = request["user"]["domain_name"]
    user_role = request["user"]["role"]
    user_uuid = request["user"]["uuid"]

    allowed_vfolder_types = await root_ctx.shared_config.get_vfolder_types()
    match folder_id_or_name:
        case uuid.UUID():
            vf_name_conds = vfolders.c.id == folder_id_or_name
        case str():
            vf_name_conds = vfolders.c.name == folder_id_or_name

    match perm:
        case VFolderAccessStatus.READABLE:
            available_vf_statuses = {
                VFolderOperationStatus.READY,
                VFolderOperationStatus.PERFORMING,
                VFolderOperationStatus.CLONING,
                VFolderOperationStatus.MOUNTED,
                VFolderOperationStatus.ERROR,
                VFolderOperationStatus.DELETE_PENDING,
            }
        case VFolderAccessStatus.UPDATABLE:
            # if UPDATABLE access status is requested, READY and MOUNTED operation statuses are accepted.
            available_vf_statuses = {
                VFolderOperationStatus.READY,
                VFolderOperationStatus.MOUNTED,
            }
        case VFolderAccessStatus.SOFT_DELETABLE:
            # if SOFT_DELETABLE access status is requested, only READY operation status is accepted.
            available_vf_statuses = {
                VFolderOperationStatus.READY,
            }
        case VFolderAccessStatus.HARD_DELETABLE:
            # if DELETABLE access status is requested, only DELETE_PENDING operation status is accepted.
            available_vf_statuses = {
                VFolderOperationStatus.DELETE_PENDING,
            }
        case VFolderAccessStatus.RECOVERABLE:
            available_vf_statuses = {
                VFolderOperationStatus.DELETE_PENDING,
            }
        case VFolderAccessStatus.PURGABLE:
            available_vf_statuses = {
                VFolderOperationStatus.DELETE_COMPLETE,
            }
        case _:
            raise VFolderFilterStatusNotAvailable()
    async with root_ctx.db.begin_readonly() as conn:
        entries = await query_accessible_vfolders(
            conn,
            user_uuid,
            user_role=user_role,
            domain_name=domain_name,
            allowed_vfolder_types=allowed_vfolder_types,
            extra_vf_conds=vf_name_conds,
            allow_privileged_access=True,
        )
        if len(entries) == 0:
            raise VFolderNotFound(extra_data=str(folder_id_or_name))
        for entry in entries:
            if entry["status"] not in available_vf_statuses:
                raise VFolderFilterStatusFailed()
        return entries


class IDBasedRequestModel(BaseModel):
    vfolder_id: uuid.UUID = Field(
        validation_alias=AliasChoices("vfolder_id", "vfolderId", "id"),
        description="Target vfolder id",
    )


T_RequestModel = TypeVar("T_RequestModel", bound=IDBasedRequestModel)


def vfolder_permission_required(
    perm: VFolderPermission,
) -> Callable[
    [
        Callable[
            Concatenate[web.Request, T_RequestModel, VFolderRow, P],
            Awaitable[web.Response],
        ]
    ],
    Callable[Concatenate[web.Request, T_RequestModel, P], Awaitable[web.Response]],
]:
    """
    Checks if the target vfolder exists and is either:
    - owned by the current access key, or
    - allowed accesses by the access key under the specified permission.

    The decorated handler should accept an extra argument
    which contains a dict object describing the matched VirtualFolder table row.
    """

    def _wrapper(
        handler: Callable[
            Concatenate[web.Request, T_RequestModel, VFolderRow, P],
            Awaitable[web.Response],
        ],
    ) -> Callable[Concatenate[web.Request, T_RequestModel, P], Awaitable[web.Response]]:
        @functools.wraps(handler)
        async def _wrapped(
            request: web.Request, params: T_RequestModel, *args: P.args, **kwargs: P.kwargs
        ) -> web.Response:
            root_ctx: RootContext = request.app["_root.context"]
            domain_name = request["user"]["domain_name"]
            user_role = request["user"]["role"]
            user_uuid = request["user"]["uuid"]
            folder_id = params.vfolder_id
            allowed_vfolder_types = await root_ctx.shared_config.get_vfolder_types()
            vf_user_cond = None
            vf_group_cond = None
            if perm == VFolderPermission.READ_ONLY:
                # if READ_ONLY is requested, any permission accepts.
                invited_perm_cond = vfolder_permissions.c.permission.in_([
                    VFolderPermission.READ_ONLY,
                    VFolderPermission.READ_WRITE,
                    VFolderPermission.RW_DELETE,
                ])
                if not request["is_admin"]:
                    vf_group_cond = vfolders.c.permission.in_([
                        VFolderPermission.READ_ONLY,
                        VFolderPermission.READ_WRITE,
                        VFolderPermission.RW_DELETE,
                    ])
            elif perm == VFolderPermission.READ_WRITE:
                invited_perm_cond = vfolder_permissions.c.permission.in_([
                    VFolderPermission.READ_WRITE,
                    VFolderPermission.RW_DELETE,
                ])
                if not request["is_admin"]:
                    vf_group_cond = vfolders.c.permission.in_([
                        VFolderPermission.READ_WRITE,
                        VFolderPermission.RW_DELETE,
                    ])
            elif perm == VFolderPermission.RW_DELETE:
                # If RW_DELETE is requested, only RW_DELETE accepts.
                invited_perm_cond = vfolder_permissions.c.permission == VFolderPermission.RW_DELETE
                if not request["is_admin"]:
                    vf_group_cond = vfolders.c.permission == VFolderPermission.RW_DELETE
            else:
                # Otherwise, just compare it as-is (for future compatibility).
                invited_perm_cond = vfolder_permissions.c.permission == perm
                if not request["is_admin"]:
                    vf_group_cond = vfolders.c.permission == perm
            async with root_ctx.db.begin_readonly() as conn:
                entries = await query_accessible_vfolders(
                    conn,
                    user_uuid,
                    user_role=user_role,
                    domain_name=domain_name,
                    allowed_vfolder_types=allowed_vfolder_types,
                    extra_vf_conds=(vfolders.c.id == folder_id),
                    extra_invited_vf_conds=invited_perm_cond,
                    extra_vf_user_conds=vf_user_cond,
                    extra_vf_group_conds=vf_group_cond,
                )
                if len(entries) == 0:
                    raise VFolderNotFound(extra_data=folder_id)
            return await handler(request, params, entries[0], *args, **kwargs)

        return _wrapped

    return _wrapper


class CreateRequestModel(BaseModel):
    name: tv.VFolderName = Field(
        description="Name for vfolder.",
    )
    folder_host: str = Field(
        validation_alias=AliasChoices("host", "folder_host"),
        description="Storage host of vfolder.",
    )
    usage_mode: VFolderUsageMode = Field(
        default=VFolderUsageMode.GENERAL,
        description=f"Usage mode that apply to vfolder. One of {[mode.value for mode in VFolderUsageMode]}.",
    )
    permission: VFolderPermission = Field(
        default=VFolderPermission.READ_WRITE,
        validation_alias=AliasChoices("perm", "permission"),
        description=f"Permission that apply to vfolder. One of {[perm.value for perm in VFolderPermission]}.",
    )
    unmanaged_path: str = Field(
        validation_alias=AliasChoices("unmanaged_path", "unmanagedPath"),
        description="Path of vfolder that is not belong to any host. (Admin only)",
    )
    project_id: uuid.UUID | None = Field(
        default=None,
        validation_alias=AliasChoices(
            "project_id",
            "projectId",
        ),
        description="Project ID to which the vfolder belongs.",
    )
    cloneable: bool = Field(default=False, description="Allow clone the vfolder.")


@auth_required
@server_status_required(ALL_ALLOWED)
@pydantic_api_params_handler(CreateRequestModel)
async def create(request: web.Request, params: CreateRequestModel) -> web.Response:
    resp: Dict[str, Any] = {}
    root_ctx: RootContext = request.app["_root.context"]
    access_key = request["keypair"]["access_key"]
    user_role = request["user"]["role"]
    user_uuid: uuid.UUID = request["user"]["uuid"]
    keypair_resource_policy = request["keypair"]["resource_policy"]
    domain_name = request["user"]["domain_name"]
    project_id = params.project_id
    folder_name = params.name
    folder_host = params.folder_host
    unmanaged_path = params.unmanaged_path
    log.info(
        "VFOLDER.CREATE (email:{}, ak:{}, vf:{}, vfh:{}, umod:{}, perm:{})",
        request["user"]["email"],
        access_key,
        folder_name,
        folder_host,
        params.usage_mode.value,
        params.permission.value,
    )
    # Check if user is trying to created unmanaged vFolder
    if unmanaged_path:
        # Approve only if user is Admin or Superadmin
        if user_role not in (UserRole.ADMIN, UserRole.SUPERADMIN):
            raise GenericForbidden("Insufficient permission")
    else:
        # Resolve host for the new virtual folder.
        if not folder_host:
            _folder_host = await root_ctx.shared_config.etcd.get("volumes/default_host")
            if not _folder_host:
                raise InvalidAPIParameters(
                    "You must specify the vfolder host because the default host is not configured."
                )
            folder_host = _folder_host

    allowed_vfolder_types = await root_ctx.shared_config.get_vfolder_types()

    if not verify_vfolder_name(folder_name):
        raise InvalidAPIParameters(f"{folder_name} is reserved for internal operations.")
    if folder_name.startswith(".") and folder_name != ".local":
        if project_id is not None:
            raise InvalidAPIParameters("dot-prefixed vfolders cannot be a group folder.")

    project_type: ProjectType | None = None

    async with root_ctx.db.begin_session() as sess:
        match project_id:
            case uuid.UUID():
                query = (
                    sa.select(GroupRow)
                    .where((GroupRow.domain_name == domain_name) & (GroupRow.id == project_id))
                    .options(selectinload(GroupRow.resource_policy_row))
                )
                project_row = await sess.scalar(query)
                if project_row is None:
                    raise GroupNotFound(extra_data=project_id)
                max_vfolder_count, max_quota_scope_size = (
                    project_row.resource_policy_row.max_vfolder_count,
                    project_row.resource_policy_row.max_quota_scope_size,
                )
                project_type = project_row.type
            case None:
                query = (
                    sa.select(UserRow)
                    .where(UserRow.uuid == user_uuid)
                    .options(selectinload(UserRow.resource_policy_row))
                )
                result = await sess.execute(query)
                user_row = result.scalar()
                max_vfolder_count, max_quota_scope_size = (
                    user_row.resource_policy_row.max_vfolder_count,
                    user_row.resource_policy_row.max_quota_scope_size,
                )

        # Determine the ownership type and the quota scope ID.
        if project_id is not None:
            ownership_type = "group"
            quota_scope_id = QuotaScopeID(QuotaScopeType.PROJECT, project_id)
            if not request["is_admin"] and project_type != ProjectType.MODEL_STORE:
                raise GenericForbidden("no permission")
        else:
            ownership_type = "user"
            quota_scope_id = QuotaScopeID(QuotaScopeType.USER, user_uuid)
        if ownership_type not in allowed_vfolder_types:
            raise InvalidAPIParameters(
                f"{ownership_type}-owned vfolder is not allowed in this cluster"
            )

    if project_type == ProjectType.MODEL_STORE:
        if params.permission != VFolderPermission.READ_WRITE:
            raise InvalidAPIParameters(
                "Setting custom permission is not supported for model store vfolder"
            )
        if params.usage_mode != VFolderUsageMode.MODEL:
            raise InvalidAPIParameters(
                "Only Model VFolder can be created under the model store project"
            )

    async with root_ctx.db.begin() as conn:
        if not unmanaged_path:
            await ensure_host_permission_allowed(
                conn,
                folder_host,
                allowed_vfolder_types=allowed_vfolder_types,
                user_uuid=user_uuid,
                resource_policy=keypair_resource_policy,
                domain_name=domain_name,
                group_id=project_id,
                permission=VFolderHostPermission.CREATE,
            )

        # Check resource policy's max_vfolder_count
        if max_vfolder_count > 0:
            query = (
                sa.select([sa.func.count()])
                .select_from(vfolders)
                .where(
                    (vfolders.c.user == user_uuid)
                    & ~(vfolders.c.status.in_(HARD_DELETED_VFOLDER_STATUSES))
                )
            )
            result = await conn.scalar(query)
            if result >= max_vfolder_count and ownership_type == "user":
                raise InvalidAPIParameters("You cannot create more vfolders.")

        # DEPRECATED: Limit vfolder size quota if it is larger than max_vfolder_size of the resource policy.
        # max_vfolder_size = resource_policy.get("max_vfolder_size", 0)
        # if max_vfolder_size > 0 and (
        #     params["quota"] is None or params["quota"] <= 0 or params["quota"] > max_vfolder_size
        # ):
        #     params["quota"] = max_vfolder_size

        # Prevent creation of vfolder with duplicated name on all hosts.
        extra_vf_conds = [
            (vfolders.c.name == folder_name),
            (vfolders.c.status.not_in(HARD_DELETED_VFOLDER_STATUSES)),
        ]
        entries = await query_accessible_vfolders(
            conn,
            user_uuid,
            user_role=user_role,
            domain_name=domain_name,
            allowed_vfolder_types=allowed_vfolder_types,
            extra_vf_conds=(sa.and_(*extra_vf_conds)),
        )
        if len(entries) > 0:
            raise VFolderAlreadyExists(extra_data=params.name)
        try:
            folder_id = uuid.uuid4()
            vfid = VFolderID(quota_scope_id, folder_id)
            if not unmanaged_path:
                # Create the vfolder only when it is a managed one
                # TODO: Create the quota scope with an unlimited quota config if not exists
                #       The quota may be set later by the admin...
                # TODO: Introduce "default quota config" for users and projects (which cannot be
                #       modified by users)
                # async with root_ctx.storage_manager.request(
                #     folder_host,
                #     "POST",
                #     "quota-scope",
                #     json={
                #         "volume": root_ctx.storage_manager.split_host(folder_host)[1],
                #         "qsid": str(quota_scope_id),
                #         "options": None,
                #     },
                # ):
                #     pass
                options = {}
                if max_quota_scope_size and max_quota_scope_size > 0:
                    options["initial_max_size_for_quota_scope"] = max_quota_scope_size
                async with root_ctx.storage_manager.request(
                    folder_host,
                    "POST",
                    "folder/create",
                    json={
                        "volume": root_ctx.storage_manager.split_host(folder_host)[1],
                        "vfid": str(vfid),
                        "options": options,
                    },
                ):
                    pass
        except aiohttp.ClientResponseError as e:
            raise VFolderCreationFailed from e

        # By default model store VFolder should be considered as read only for every users but without the creator
        if project_type == ProjectType.MODEL_STORE:
            params.permission = VFolderPermission.READ_ONLY

        # TODO: include quota scope ID in the database
        # TODO: include quota scope ID in the API response
        insert_values = {
            "id": vfid.folder_id.hex,
            "name": params.name,
            "quota_scope_id": str(quota_scope_id),
            "usage_mode": params.usage_mode,
            "permission": params.permission,
            "last_used": None,
            "host": folder_host,
            "creator": request["user"]["email"],
            "ownership_type": VFolderOwnershipType(ownership_type),
            "user": user_uuid if ownership_type == "user" else None,
            "group": project_id if ownership_type == "group" else None,
            "unmanaged_path": "",
            "cloneable": params.cloneable,
            "status": VFolderOperationStatus.READY,
        }
        resp = {
            "id": vfid.folder_id.hex,
            "name": params.name,
            "quota_scope_id": str(quota_scope_id),
            "host": folder_host,
            "usage_mode": params.usage_mode.value,
            "permission": params.permission.value,
            "max_size": 0,  # migrated to quota scopes, no longer valid
            "creator": request["user"]["email"],
            "ownership_type": ownership_type,
            "user": str(user_uuid) if ownership_type == "user" else None,
            "group": str(project_id) if ownership_type == "group" else None,
            "cloneable": params.cloneable,
            "status": VFolderOperationStatus.READY,
        }
        if unmanaged_path:
            insert_values.update({
                "host": "",
                "unmanaged_path": unmanaged_path,
            })
            resp["unmanaged_path"] = unmanaged_path
        try:
            query = sa.insert(vfolders, insert_values)
            result = await conn.execute(query)

            # Here we grant creator the permission to alter VFolder contents
            if project_type == ProjectType.MODEL_STORE:
                query = sa.insert(vfolder_permissions).values({
                    "user": request["user"]["uuid"],
                    "vfolder": vfid.folder_id.hex,
                    "permission": VFolderPermission.OWNER_PERM,
                })
                await conn.execute(query)
        except sa.exc.DataError:
            raise InvalidAPIParameters
        assert result.rowcount == 1
    return web.json_response(resp, status=201)


class ListVFolderRequestModel(BaseModel):
    project_id: uuid.UUID | None = Field(
        default=None,
        validation_alias=AliasChoices(
            "project_id",
            "projectId",
        ),
        description="Project ID to which the vfolder belongs.",
    )
    owner_user_email: str | None = Field(
        default=None,
        validation_alias=AliasChoices("owner_user_email", "ownerUserEmail", "email"),
        description="Email of the user to list vfolders.",
    )


@auth_required
@server_status_required(READ_ALLOWED)
@pydantic_api_params_handler(ListVFolderRequestModel)
async def list_folders(request: web.Request, params: ListVFolderRequestModel) -> web.Response:
    resp = []
    root_ctx: RootContext = request.app["_root.context"]
    access_key = request["keypair"]["access_key"]
    domain_name = request["user"]["domain_name"]

    log.info("VFOLDER.LIST (email:{}, ak:{})", request["user"]["email"], access_key)
    entries: List[Mapping[str, Any]] | Sequence[Mapping[str, Any]]
    allowed_vfolder_types = await root_ctx.shared_config.get_vfolder_types()
    async with root_ctx.db.begin_readonly() as conn:
        owner_user_uuid, owner_user_role = await get_user_scopes_by_email(
            request, conn, params.owner_user_email
        )
        extra_vf_conds = None
        if params.project_id is not None:
            # Note: user folders should be returned even when group_id is specified.
            extra_vf_conds = (vfolders.c.group == params.project_id) | (vfolders.c.user.isnot(None))
        entries = await query_accessible_vfolders(
            conn,
            owner_user_uuid,
            user_role=owner_user_role,
            domain_name=domain_name,
            allowed_vfolder_types=allowed_vfolder_types,
            extra_vf_conds=extra_vf_conds,
        )
        for entry in entries:
            resp.append({
                "name": entry["name"],
                "id": entry["id"].hex,
                "quota_scope_id": str(entry["quota_scope_id"]),
                "host": entry["host"],
                "status": entry["status"],
                "usage_mode": entry["usage_mode"].value,
                "created_at": str(entry["created_at"]),
                "is_owner": entry["is_owner"],
                "permission": entry["permission"].value,
                "user": str(entry["user"]) if entry["user"] else None,
                "group": str(entry["group"]) if entry["group"] else None,
                "creator": entry["creator"],
                "user_email": entry["user_email"],
                "group_name": entry["group_name"],
                "ownership_type": entry["ownership_type"].value,
                "type": entry["ownership_type"].value,  # legacy
                "cloneable": entry["cloneable"],
                "max_files": entry["max_files"],
                "max_size": entry["max_size"],
                "cur_size": entry["cur_size"],
            })
    return web.json_response(resp, status=200)


class ExposedVolumeInfoField(StrEnum):
    percentage = "percentage"
    used_bytes = "used_bytes"
    capacity_bytes = "capacity_bytes"


async def fetch_exposed_volume_fields(
    storage_manager: StorageSessionManager,
    redis_connection: RedisConnectionInfo,
    proxy_name: str,
    volume_name: str,
) -> Dict[str, int | float]:
    volume_usage = {}

    show_percentage = ExposedVolumeInfoField.percentage in storage_manager._exposed_volume_info
    show_used = ExposedVolumeInfoField.used_bytes in storage_manager._exposed_volume_info
    show_total = ExposedVolumeInfoField.capacity_bytes in storage_manager._exposed_volume_info

    if show_percentage or show_used or show_total:
        volume_usage_cache = await redis_helper.execute(
            redis_connection,
            lambda r: r.get(f"volume.usage.{proxy_name}.{volume_name}"),
        )

        if volume_usage_cache:
            volume_usage = msgpack.unpackb(volume_usage_cache)
        else:
            async with storage_manager.request(
                proxy_name,
                "GET",
                "folder/fs-usage",
                json={
                    "volume": volume_name,
                },
            ) as (_, storage_resp):
                storage_reply = await storage_resp.json()

                if show_used:
                    volume_usage["used"] = storage_reply[ExposedVolumeInfoField.used_bytes]

                if show_total:
                    volume_usage["total"] = storage_reply[ExposedVolumeInfoField.capacity_bytes]

                if show_percentage:
                    volume_usage["percentage"] = (
                        storage_reply[ExposedVolumeInfoField.used_bytes]
                        / storage_reply[ExposedVolumeInfoField.capacity_bytes]
                    ) * 100

            await redis_helper.execute(
                redis_connection,
                lambda r: r.set(
                    f"volume.usage.{proxy_name}.{volume_name}",
                    msgpack.packb(volume_usage),
                    ex=60,
                ),
            )

    return volume_usage


class ListHostRequestModel(BaseModel):
    project_id: uuid.UUID | None = Field(
        default=None,
        validation_alias=AliasChoices(
            "project_id",
            "projectId",
        ),
        description="Project ID to which the vfolder belongs.",
    )


@auth_required
@server_status_required(READ_ALLOWED)
@pydantic_api_params_handler(ListHostRequestModel)
async def list_hosts(request: web.Request, params: ListHostRequestModel) -> web.Response:
    root_ctx: RootContext = request.app["_root.context"]
    access_key = request["keypair"]["access_key"]
    log.info(
        "VFOLDER.LIST_HOSTS (emai:{}, ak:{})",
        request["user"]["email"],
        access_key,
    )
    domain_name = request["user"]["domain_name"]
    project_id = params.project_id
    domain_admin = request["user"]["role"] == UserRole.ADMIN
    resource_policy = request["keypair"]["resource_policy"]
    allowed_vfolder_types = await root_ctx.shared_config.get_vfolder_types()
    async with root_ctx.db.begin_readonly() as conn:
        allowed_hosts = VFolderHostPermissionMap()
        if "user" in allowed_vfolder_types:
            allowed_hosts_by_user = await get_allowed_vfolder_hosts_by_user(
                conn, resource_policy, domain_name, request["user"]["uuid"], project_id
            )
            allowed_hosts = allowed_hosts | allowed_hosts_by_user
        if "group" in allowed_vfolder_types:
            allowed_hosts_by_group = await get_allowed_vfolder_hosts_by_group(
                conn, resource_policy, domain_name, project_id, domain_admin=domain_admin
            )
            allowed_hosts = allowed_hosts | allowed_hosts_by_group
    all_volumes = await root_ctx.storage_manager.get_all_volumes()
    all_hosts = {f"{proxy_name}:{volume_data['name']}" for proxy_name, volume_data in all_volumes}
    allowed_hosts = VFolderHostPermissionMap({
        host: perms for host, perms in allowed_hosts.items() if host in all_hosts
    })
    default_host = await root_ctx.shared_config.get_raw("volumes/default_host")
    if default_host not in allowed_hosts:
        default_host = None

    volume_info = {
        f"{proxy_name}:{volume_data['name']}": {
            "backend": volume_data["backend"],
            "capabilities": volume_data["capabilities"],
            "usage": await fetch_exposed_volume_fields(
                storage_manager=root_ctx.storage_manager,
                redis_connection=root_ctx.redis_stat,
                proxy_name=proxy_name,
                volume_name=volume_data["name"],
            ),
            "sftp_scaling_groups": await root_ctx.storage_manager.get_sftp_scaling_groups(
                proxy_name
            ),
        }
        for proxy_name, volume_data in all_volumes
        if f"{proxy_name}:{volume_data['name']}" in allowed_hosts
    }

    resp = {
        "default": default_host,
        "allowed": sorted(allowed_hosts),
        "volume_info": volume_info,
    }
    return web.json_response(resp, status=200)


@superadmin_required
@server_status_required(READ_ALLOWED)
async def list_all_hosts(request: web.Request) -> web.Response:
    root_ctx: RootContext = request.app["_root.context"]
    access_key = request["keypair"]["access_key"]
    log.info(
        "VFOLDER.LIST_ALL_HOSTS (email:{}, ak:{})",
        request["user"]["email"],
        access_key,
    )
    all_volumes = await root_ctx.storage_manager.get_all_volumes()
    all_hosts = {f"{proxy_name}:{volume_data['name']}" for proxy_name, volume_data in all_volumes}
    default_host = await root_ctx.shared_config.get_raw("volumes/default_host")
    if default_host not in all_hosts:
        default_host = None
    resp = {
        "default": default_host,
        "allowed": sorted(all_hosts),
    }
    return web.json_response(resp, status=200)


class VolumePerfMetricRequestModel(BaseModel):
    folder_host: str = Field(
        validation_alias=AliasChoices(
            "folder_host",
            "folderHost",
        ),
        description="The name of the storage host from which to import the performance metric.",
    )


@superadmin_required
@server_status_required(READ_ALLOWED)
@pydantic_api_params_handler(VolumePerfMetricRequestModel)
async def get_volume_perf_metric(
    request: web.Request, params: VolumePerfMetricRequestModel
) -> web.Response:
    root_ctx: RootContext = request.app["_root.context"]
    access_key = request["keypair"]["access_key"]
    log.info(
        "VFOLDER.VOLUME_PERF_METRIC (email:{}, ak:{})",
        request["user"]["email"],
        access_key,
    )
    proxy_name, volume_name = root_ctx.storage_manager.split_host(params.folder_host)
    async with root_ctx.storage_manager.request(
        proxy_name,
        "GET",
        "volume/performance-metric",
        json={
            "volume": volume_name,
        },
    ) as (_, storage_resp):
        storage_reply = await storage_resp.json()
    return web.json_response(storage_reply, status=200)


@auth_required
@server_status_required(READ_ALLOWED)
async def list_allowed_types(request: web.Request) -> web.Response:
    root_ctx: RootContext = request.app["_root.context"]
    access_key = request["keypair"]["access_key"]
    log.info(
        "VFOLDER.LIST_ALLOWED_TYPES (email:{}, ak:{})",
        request["user"]["email"],
        access_key,
    )
    allowed_vfolder_types = await root_ctx.shared_config.get_vfolder_types()
    return web.json_response(allowed_vfolder_types, status=200)


@auth_required
@server_status_required(READ_ALLOWED)
@pydantic_api_params_handler(IDBasedRequestModel)
@vfolder_permission_required(VFolderPermission.READ_ONLY)
async def get_info(
    request: web.Request, params: IDBasedRequestModel, row: VFolderRow
) -> web.Response:
    await ensure_vfolder_status(request, VFolderAccessStatus.READABLE, row["id"])
    root_ctx: RootContext = request.app["_root.context"]
    resp: Dict[str, Any] = {}
    folder_name = row["name"]
    access_key = request["keypair"]["access_key"]
    log.info(
        "VFOLDER.GETINFO (email:{}, ak:{}, vf:{})",
        request["user"]["email"],
        access_key,
        folder_name,
    )
    if row["permission"] is None:
        is_owner = True
        permission = VFolderPermission.OWNER_PERM
    else:
        is_owner = row["is_owner"]
        permission = row["permission"]
    proxy_name, volume_name = root_ctx.storage_manager.split_host(row["host"])
    async with root_ctx.storage_manager.request(
        proxy_name,
        "GET",
        "folder/usage",
        json={
            "volume": volume_name,
            "vfid": str(VFolderID.from_row(row)),
        },
    ) as (_, storage_resp):
        usage = await storage_resp.json()
    resp = {
        "name": row["name"],
        "id": row["id"].hex,
        "host": row["host"],
        "quota_scope_id": str(row["quota_scope_id"]),
        "status": row["status"],
        "numFiles": usage["file_count"],  # legacy
        "num_files": usage["file_count"],
        "used_bytes": usage["used_bytes"],  # added in v20.09
        "created": str(row["created_at"]),  # legacy
        "created_at": str(row["created_at"]),
        "last_used": str(row["created_at"]),
        "user": str(row["user"]),
        "group": str(row["group"]),
        "type": "user" if row["user"] is not None else "group",
        "is_owner": is_owner,
        "permission": permission,
        "usage_mode": row["usage_mode"],
        "cloneable": row["cloneable"],
        "max_size": row["max_size"],
        "cur_size": row["cur_size"],
    }
    return web.json_response(resp, status=200)


class UsageRequestModel(IDBasedRequestModel):
    folder_host: str = Field(
        validation_alias=AliasChoices(
            "folder_host",
            "folderHost",
        ),
        description="Storage host of vfolder.",
    )


@superadmin_required
@server_status_required(READ_ALLOWED)
@pydantic_api_params_handler(UsageRequestModel)
async def get_usage(request: web.Request, params: UsageRequestModel) -> web.Response:
    entries = await ensure_vfolder_status(request, VFolderAccessStatus.READABLE, params.vfolder_id)
    root_ctx: RootContext = request.app["_root.context"]
    proxy_name, volume_name = root_ctx.storage_manager.split_host(params.folder_host)
    log.info(
        "VFOLDER.GET_USAGE (email:{}, volume_name:{}, vf:{})",
        request["user"]["email"],
        volume_name,
        params.vfolder_id,
    )
    async with root_ctx.storage_manager.request(
        proxy_name,
        "GET",
        "folder/usage",
        json={
            "volume": volume_name,
            "vfid": str(VFolderID(entries[0]["quota_scope_id"], params.vfolder_id)),
        },
    ) as (_, storage_resp):
        usage = await storage_resp.json()
    return web.json_response(usage, status=200)


@superadmin_required
@server_status_required(READ_ALLOWED)
@pydantic_api_params_handler(UsageRequestModel)
async def get_used_bytes(request: web.Request, params: UsageRequestModel) -> web.Response:
    entries = await ensure_vfolder_status(request, VFolderAccessStatus.READABLE, params.vfolder_id)
    root_ctx: RootContext = request.app["_root.context"]
    proxy_name, volume_name = root_ctx.storage_manager.split_host(params.folder_host)
    log.info("VFOLDER.GET_USED_BYTES (volume_name:{}, vf:{})", volume_name, params.vfolder_id)
    async with root_ctx.storage_manager.request(
        proxy_name,
        "GET",
        "folder/used-bytes",
        json={
            "volume": volume_name,
            "vfid": str(VFolderID(entries[0]["quota_scope_id"], params.vfolder_id)),
        },
    ) as (_, storage_resp):
        usage = await storage_resp.json()
    return web.json_response(usage, status=200)


class RenameRequestModel(IDBasedRequestModel):
    new_name: tv.VFolderName = Field(
        validation_alias=AliasChoices("new", "new_name", "newName"),
        description="New name for vfolder",
    )


@auth_required
@server_status_required(ALL_ALLOWED)
@pydantic_api_params_handler(RenameRequestModel)
@vfolder_permission_required(VFolderPermission.OWNER_PERM)
async def rename_vfolder(
    request: web.Request, params: RenameRequestModel, row: VFolderRow
) -> web.Response:
    await ensure_vfolder_status(request, VFolderAccessStatus.UPDATABLE, row["id"])
    root_ctx: RootContext = request.app["_root.context"]
    old_name = row["name"]
    access_key = request["keypair"]["access_key"]
    domain_name = request["user"]["domain_name"]
    user_role = request["user"]["role"]
    user_uuid = request["user"]["uuid"]
    resource_policy = request["keypair"]["resource_policy"]
    new_name = params.new_name
    allowed_vfolder_types = await root_ctx.shared_config.get_vfolder_types()
    log.info(
        "VFOLDER.RENAME (email:{}, ak:{}, vf.old:{}, vf.new:{})",
        request["user"]["email"],
        access_key,
        old_name,
        new_name,
    )
    async with root_ctx.db.begin() as conn:
        entries = await query_accessible_vfolders(
            conn,
            user_uuid,
            user_role=user_role,
            domain_name=domain_name,
            allowed_vfolder_types=allowed_vfolder_types,
        )
        for entry in entries:
            if entry["name"] == new_name:
                raise InvalidAPIParameters(
                    "One of your accessible vfolders already has the name you requested."
                )
        for entry in entries:
            if entry["name"] == old_name:
                if not entry["is_owner"]:
                    raise InvalidAPIParameters(
                        "Cannot change the name of a vfolder that is not owned by myself."
                    )
                await ensure_host_permission_allowed(
                    conn,
                    entry["host"],
                    allowed_vfolder_types=allowed_vfolder_types,
                    user_uuid=user_uuid,
                    resource_policy=resource_policy,
                    domain_name=domain_name,
                    permission=VFolderHostPermission.MODIFY,
                )
                query = (
                    sa.update(vfolders).values(name=new_name).where(vfolders.c.id == entry["id"])
                )
                await conn.execute(query)
                break
    return web.Response(status=201)


class UpdateRequestModel(IDBasedRequestModel):
    cloneable: bool | None = Field(default=None, description="Allow vfolder be cloned")
    permission: VFolderPermission | None = Field(
        default=None,
        description=f"VFolder permissions. One of {[perm.value for perm in VFolderPermission]}",
    )


@auth_required
@server_status_required(ALL_ALLOWED)
@pydantic_api_params_handler(UpdateRequestModel)
@vfolder_permission_required(VFolderPermission.OWNER_PERM)
async def update_vfolder_options(
    request: web.Request, params: UpdateRequestModel, row: VFolderRow
) -> web.Response:
    await ensure_vfolder_status(request, VFolderAccessStatus.UPDATABLE, row["id"])
    root_ctx: RootContext = request.app["_root.context"]
    user_uuid = request["user"]["uuid"]
    domain_name = request["user"]["domain_name"]
    resource_policy = request["keypair"]["resource_policy"]
    allowed_vfolder_types = await root_ctx.shared_config.get_vfolder_types()
    async with root_ctx.db.begin_readonly() as conn:
        query = sa.select([vfolders.c.host]).select_from(vfolders).where(vfolders.c.id == row["id"])
        folder_host = await conn.scalar(query)
        await ensure_host_permission_allowed(
            conn,
            folder_host,
            allowed_vfolder_types=allowed_vfolder_types,
            user_uuid=user_uuid,
            resource_policy=resource_policy,
            domain_name=domain_name,
            permission=VFolderHostPermission.MODIFY,
        )

    updated_fields: dict[str, Any] = {}
    if params.cloneable is not None and params.cloneable != row["cloneable"]:
        updated_fields["cloneable"] = params.cloneable
    if params.permission is not None and params.permission != row["permission"]:
        updated_fields["permission"] = params.permission
    if not row["is_owner"]:
        raise InvalidAPIParameters(
            "Cannot change the options of a vfolder that is not owned by myself."
        )

    if len(updated_fields) > 0:
        async with root_ctx.db.begin() as conn:
            query = sa.update(vfolders).values(**updated_fields).where(vfolders.c.id == row["id"])
            await conn.execute(query)
    return web.Response(status=201)


class MkdirRequestModel(IDBasedRequestModel):
    path: str = Field(description="Target path to make")
    parents: bool = Field(default=True, description="Make parent's directory if not exists")
    exist_ok: bool = Field(
        default=False, description="Skip error if the target path already exsits."
    )


@auth_required
@server_status_required(READ_ALLOWED)
@pydantic_api_params_handler(MkdirRequestModel)
@vfolder_permission_required(VFolderPermission.READ_WRITE)
<<<<<<< HEAD
async def mkdir(request: web.Request, params: MkdirRequestModel, row: VFolderRow) -> web.Response:
    await ensure_vfolder_status(request, VFolderAccessStatus.UPDATABLE, row["id"])
=======
@check_api_params(
    t.Dict({
        t.Key("path"): t.String | t.List(t.String),
        t.Key("parents", default=True): t.ToBool,
        t.Key("exist_ok", default=False): t.ToBool,
    })
)
async def mkdir(request: web.Request, params: Any, row: VFolderRow) -> web.Response:
    if isinstance(params["path"], list) and len(params["path"]) > 50:
        raise InvalidAPIParameters("Too many directories specified.")
    await ensure_vfolder_status(request, VFolderAccessStatus.UPDATABLE, request.match_info["name"])
>>>>>>> bc7bafb9
    root_ctx: RootContext = request.app["_root.context"]
    folder_name = row["name"]
    access_key = request["keypair"]["access_key"]
    log.info(
        "VFOLDER.MKDIR (email:{}, ak:{}, vf:{}, paths:{})",
        request["user"]["email"],
        access_key,
        folder_name,
        params.path,
    )
    proxy_name, volume_name = root_ctx.storage_manager.split_host(row["host"])
    async with root_ctx.storage_manager.request(
        proxy_name,
        "POST",
        "folder/file/mkdir",
        json={
            "volume": volume_name,
            "vfid": str(VFolderID(row["quota_scope_id"], row["id"])),
            "relpath": params.path,
            "parents": params.parents,
            "exist_ok": params.exist_ok,
        },
    ) as (_, storage_resp):
        storage_reply = await storage_resp.json()
        match storage_resp.status:
            case 200 | 207:
                return web.json_response(storage_reply, status=storage_resp.status)
            # 422 will be wrapped as VFolderOperationFailed by storage_manager
            case _:
                raise RuntimeError("should not reach here")


class CreateDownloadSessionRequestModel(IDBasedRequestModel):
    path: str = Field(
        validation_alias=AliasChoices("path", "file"),
        description="Target path to create download session",
    )


@auth_required
@server_status_required(READ_ALLOWED)
@pydantic_api_params_handler(CreateDownloadSessionRequestModel)
@vfolder_permission_required(VFolderPermission.READ_ONLY)
async def create_download_session(
    request: web.Request, params: CreateDownloadSessionRequestModel, row: VFolderRow
) -> web.Response:
    await ensure_vfolder_status(request, VFolderAccessStatus.UPDATABLE, row["id"])
    root_ctx: RootContext = request.app["_root.context"]
    log_fmt = "VFOLDER.CREATE_DOWNLOAD_SESSION(email:{}, ak:{}, vf:{}, path:{})"
    log_args = (
        request["user"]["email"],
        request["keypair"]["access_key"],
        row["name"],
        params.path,
    )
    log.info(log_fmt, *log_args)
    unmanaged_path = row["unmanaged_path"]
    user_uuid = request["user"]["uuid"]
    folder_host = row["host"]
    domain_name = request["user"]["domain_name"]
    resource_policy = request["keypair"]["resource_policy"]
    allowed_vfolder_types = await root_ctx.shared_config.get_vfolder_types()
    async with root_ctx.db.begin_readonly() as conn:
        await ensure_host_permission_allowed(
            conn,
            folder_host,
            allowed_vfolder_types=allowed_vfolder_types,
            user_uuid=user_uuid,
            resource_policy=resource_policy,
            domain_name=domain_name,
            permission=VFolderHostPermission.DOWNLOAD_FILE,
        )
    proxy_name, volume_name = root_ctx.storage_manager.split_host(folder_host)
    async with root_ctx.storage_manager.request(
        proxy_name,
        "POST",
        "folder/file/download",
        json={
            "volume": volume_name,
            "vfid": str(VFolderID(row["quota_scope_id"], row["id"])),
            "relpath": params.path,
            "unmanaged_path": unmanaged_path if unmanaged_path else None,
        },
    ) as (client_api_url, storage_resp):
        storage_reply = await storage_resp.json()
        resp = {
            "token": storage_reply["token"],
            "url": str(client_api_url / "download"),
        }
    return web.json_response(resp, status=200)


class CreateUploadSessionRequestModel(IDBasedRequestModel):
    path: str = Field(description="Target path to create upload session")
    size: int = Field(description="Size of data to be uploaded")


@auth_required
@server_status_required(READ_ALLOWED)
@pydantic_api_params_handler(CreateUploadSessionRequestModel)
@vfolder_permission_required(VFolderPermission.READ_WRITE)
async def create_upload_session(
    request: web.Request, params: CreateUploadSessionRequestModel, row: VFolderRow
) -> web.Response:
    await ensure_vfolder_status(request, VFolderAccessStatus.UPDATABLE, row["id"])
    root_ctx: RootContext = request.app["_root.context"]
    folder_name = row["name"]
    access_key = request["keypair"]["access_key"]
    log_fmt = "VFOLDER.CREATE_UPLOAD_SESSION (email:{}, ak:{}, vf:{}, path:{})"
    log_args = (request["user"]["email"], access_key, folder_name, params.path)
    log.info(log_fmt, *log_args)
    user_uuid = request["user"]["uuid"]
    domain_name = request["user"]["domain_name"]
    folder_host = row["host"]
    resource_policy = request["keypair"]["resource_policy"]
    allowed_vfolder_types = await root_ctx.shared_config.get_vfolder_types()
    async with root_ctx.db.begin_readonly() as conn:
        await ensure_host_permission_allowed(
            conn,
            folder_host,
            allowed_vfolder_types=allowed_vfolder_types,
            user_uuid=user_uuid,
            resource_policy=resource_policy,
            domain_name=domain_name,
            permission=VFolderHostPermission.UPLOAD_FILE,
        )
    proxy_name, volume_name = root_ctx.storage_manager.split_host(folder_host)
    async with root_ctx.storage_manager.request(
        proxy_name,
        "POST",
        "folder/file/upload",
        json={
            "volume": volume_name,
            "vfid": str(VFolderID(row["quota_scope_id"], row["id"])),
            "relpath": params.path,
            "size": params.size,
        },
    ) as (client_api_url, storage_resp):
        storage_reply = await storage_resp.json()
        resp = {
            "token": storage_reply["token"],
            "url": str(client_api_url / "upload"),
        }
    return web.json_response(resp, status=200)


class RenameFileRequestModel(IDBasedRequestModel):
    target_path: str = Field(description="Target path to rename")
    new_name: str = Field(description="New name of the file")


@auth_required
@server_status_required(READ_ALLOWED)
@pydantic_api_params_handler(RenameFileRequestModel)
@vfolder_permission_required(VFolderPermission.READ_WRITE)
async def rename_file(
    request: web.Request, params: RenameFileRequestModel, row: VFolderRow
) -> web.Response:
    await ensure_vfolder_status(request, VFolderAccessStatus.UPDATABLE, row["id"])
    root_ctx: RootContext = request.app["_root.context"]
    folder_name = row["name"]
    access_key = request["keypair"]["access_key"]
    user_uuid = request["user"]["uuid"]
    domain_name = request["user"]["domain_name"]
    folder_host = row["host"]
    resource_policy = request["keypair"]["resource_policy"]
    allowed_vfolder_types = await root_ctx.shared_config.get_vfolder_types()
    async with root_ctx.db.begin_readonly() as conn:
        await ensure_host_permission_allowed(
            conn,
            folder_host,
            allowed_vfolder_types=allowed_vfolder_types,
            user_uuid=user_uuid,
            resource_policy=resource_policy,
            domain_name=domain_name,
            permission=VFolderHostPermission.MODIFY,
        )
    log.info(
        "VFOLDER.RENAME_FILE (email:{}, ak:{}, vf:{}, target_path:{}, new_name:{})",
        request["user"]["email"],
        access_key,
        folder_name,
        params.target_path,
        params.new_name,
    )
    proxy_name, volume_name = root_ctx.storage_manager.split_host(folder_host)
    async with root_ctx.storage_manager.request(
        proxy_name,
        "POST",
        "folder/file/rename",
        json={
            "volume": volume_name,
            "vfid": str(VFolderID(row["quota_scope_id"], row["id"])),
            "relpath": params.target_path,
            "new_name": params.new_name,
        },
    ):
        pass
    return web.json_response({}, status=200)


class MoveFileRequestModel(IDBasedRequestModel):
    src: str = Field(description="Source file path")
    dst: str = Field(description="Destination path")


@auth_required
@server_status_required(READ_ALLOWED)
@pydantic_api_params_handler(MoveFileRequestModel)
@vfolder_permission_required(VFolderPermission.READ_WRITE)
async def move_file(
    request: web.Request, params: MoveFileRequestModel, row: VFolderRow
) -> web.Response:
    await ensure_vfolder_status(request, VFolderAccessStatus.UPDATABLE, row["id"])
    root_ctx: RootContext = request.app["_root.context"]
    folder_name = row["name"]
    access_key = request["keypair"]["access_key"]
    log.info(
        "VFOLDER.MOVE_FILE (email:{}, ak:{}, vf:{}, src:{}, dst:{})",
        request["user"]["email"],
        access_key,
        folder_name,
        params.src,
        params.dst,
    )
    proxy_name, volume_name = root_ctx.storage_manager.split_host(row["host"])
    async with root_ctx.storage_manager.request(
        proxy_name,
        "POST",
        "folder/file/move",
        json={
            "volume": volume_name,
            "vfid": str(VFolderID(row["quota_scope_id"], row["id"])),
            "src_relpath": params.src,
            "dst_relpath": params.dst,
        },
    ):
        pass
    return web.json_response({}, status=200)


class DeleteFileRequestModel(IDBasedRequestModel):
    files: list[str] = Field(description="Target files")
    recursive: bool = Field(default=False, description="Option to delete recursively")


@auth_required
@server_status_required(READ_ALLOWED)
@pydantic_api_params_handler(DeleteFileRequestModel)
@vfolder_permission_required(VFolderPermission.READ_WRITE)
async def delete_files(
    request: web.Request, params: DeleteFileRequestModel, row: VFolderRow
) -> web.Response:
    await ensure_vfolder_status(request, VFolderAccessStatus.UPDATABLE, row["id"])
    root_ctx: RootContext = request.app["_root.context"]
    folder_name = row["name"]
    access_key = request["keypair"]["access_key"]
    recursive = params.recursive
    log.info(
        "VFOLDER.DELETE_FILES (email:{}, ak:{}, vf:{}, path:{}, recursive:{})",
        request["user"]["email"],
        access_key,
        folder_name,
        params.files,
        recursive,
    )
    proxy_name, volume_name = root_ctx.storage_manager.split_host(row["host"])
    async with root_ctx.storage_manager.request(
        proxy_name,
        "POST",
        "folder/file/delete",
        json={
            "volume": volume_name,
            "vfid": str(VFolderID(row["quota_scope_id"], row["id"])),
            "relpaths": params.files,
            "recursive": recursive,
        },
    ):
        pass
    return web.json_response({}, status=200)


class ListFileRequestModel(IDBasedRequestModel):
    path: str = Field(default="", description="Target path to list files")


@auth_required
@server_status_required(READ_ALLOWED)
@pydantic_api_params_handler(ListFileRequestModel)
@vfolder_permission_required(VFolderPermission.READ_ONLY)
async def list_files(
    request: web.Request, params: ListFileRequestModel, row: VFolderRow
) -> web.Response:
    await ensure_vfolder_status(request, VFolderAccessStatus.READABLE, row["id"])
    root_ctx: RootContext = request.app["_root.context"]
    folder_name = row["name"]
    access_key = request["keypair"]["access_key"]
    log.info(
        "VFOLDER.LIST_FILES (email:{}, ak:{}, vf:{}, path:{})",
        request["user"]["email"],
        access_key,
        folder_name,
        params.path,
    )
    proxy_name, volume_name = root_ctx.storage_manager.split_host(row["host"])
    async with root_ctx.storage_manager.request(
        proxy_name,
        "POST",
        "folder/file/list",
        json={
            "volume": volume_name,
            "vfid": str(VFolderID(row["quota_scope_id"], row["id"])),
            "relpath": params.path,
        },
    ) as (_, storage_resp):
        result = await storage_resp.json()
        resp = {
            "items": [
                {
                    "name": item["name"],
                    "type": item["type"],
                    "size": item["stat"]["size"],  # humanize?
                    "mode": oct(item["stat"]["mode"])[2:][-3:],
                    "created": item["stat"]["created"],
                    "modified": item["stat"]["modified"],
                }
                for item in result["items"]
            ],
            "files": json.dumps([  # for legacy (to be removed in 21.03)
                {
                    "filename": item["name"],
                    "size": item["stat"]["size"],
                    "mode": stat.filemode(item["stat"]["mode"]),
                    "ctime": datetime.fromisoformat(item["stat"]["created"]).timestamp(),
                    "atime": 0,
                    "mtime": datetime.fromisoformat(item["stat"]["modified"]).timestamp(),
                }
                for item in result["items"]
            ]),
        }
    return web.json_response(resp, status=200)


@auth_required
@server_status_required(READ_ALLOWED)
async def list_sent_invitations(request: web.Request) -> web.Response:
    root_ctx: RootContext = request.app["_root.context"]
    access_key = request["keypair"]["access_key"]
    log.info(
        "VFOLDER.LIST_SENT_INVITATIONS (email:{}, ak:{})",
        request["user"]["email"],
        access_key,
    )
    async with root_ctx.db.begin() as conn:
        j = sa.join(vfolders, vfolder_invitations, vfolders.c.id == vfolder_invitations.c.vfolder)
        query = (
            sa.select([vfolder_invitations, vfolders.c.name])
            .select_from(j)
            .where(
                (vfolder_invitations.c.inviter == request["user"]["email"])
                & (vfolder_invitations.c.state == VFolderInvitationState.PENDING),
            )
        )
        result = await conn.execute(query)
        invitations = result.fetchall()
    invs_info = []
    for inv in invitations:
        invs_info.append({
            "id": str(inv.id),
            "inviter": inv.inviter,
            "invitee": inv.invitee,
            "perm": inv.permission,
            "state": inv.state.value,
            "created_at": str(inv.created_at),
            "modified_at": str(inv.modified_at),
            "vfolder_id": str(inv.vfolder),
            "vfolder_name": inv.name,
        })
    resp = {"invitations": invs_info}
    return web.json_response(resp, status=200)


class UpdateInvitationRequestModel(BaseModel):
    permission: VFolderPermission = Field(
        default=None,
        validation_alias=AliasChoices(
            "permission",
            "perm",
        ),
        description=f"VFolder permissions. One of {[perm.value for perm in VFolderPermission]}",
    )


@auth_required
@server_status_required(ALL_ALLOWED)
@pydantic_api_params_handler(UpdateInvitationRequestModel)
async def update_invitation(
    request: web.Request, params: UpdateInvitationRequestModel
) -> web.Response:
    """
    Update sent invitation's permission. Other fields are not allowed to be updated.
    """
    root_ctx: RootContext = request.app["_root.context"]
    access_key = request["keypair"]["access_key"]
    inv_id = request.match_info["inv_id"]
    perm = params.permission
    log.info(
        "VFOLDER.UPDATE_INVITATION (email:{}, ak:{}, inv:{})",
        request["user"]["email"],
        access_key,
        inv_id,
    )
    async with root_ctx.db.begin() as conn:
        query = (
            sa.update(vfolder_invitations)
            .values(permission=perm)
            .where(
                (vfolder_invitations.c.id == inv_id)
                & (vfolder_invitations.c.inviter == request["user"]["email"])
                & (vfolder_invitations.c.state == VFolderInvitationState.PENDING),
            )
        )
        await conn.execute(query)
    resp = {"msg": f"vfolder invitation updated: {inv_id}."}
    return web.json_response(resp, status=200)


class InviteRequestModel(IDBasedRequestModel):
    perm: VFolderPermission = Field(
        validation_alias=AliasChoices("perm", "permission"),
        default=VFolderPermission.READ_WRITE,
        description=f"Permission that apply to vfolder. One of {[perm.value for perm in VFolderPermission]}.",
    )
    emails: list[str] = Field(
        validation_alias=AliasChoices("emails", "user_ids", "userIDs"),
        description="List of user emails to invite",
    )


@auth_required
@server_status_required(ALL_ALLOWED)
@pydantic_api_params_handler(InviteRequestModel)
async def invite(request: web.Request, params: InviteRequestModel) -> web.Response:
    folder_id = params.vfolder_id
    await ensure_vfolder_status(request, VFolderAccessStatus.UPDATABLE, folder_id)
    root_ctx: RootContext = request.app["_root.context"]
    access_key = request["keypair"]["access_key"]
    user_uuid = request["user"]["uuid"]
    perm = params.perm
    invitee_emails = params.emails
    log.info(
        "VFOLDER.INVITE (email:{}, ak:{}, vf:{}, inv.users:{})",
        request["user"]["email"],
        access_key,
        folder_id,
        ",".join(invitee_emails),
    )
    domain_name = request["user"]["domain_name"]
    resource_policy = request["keypair"]["resource_policy"]
    async with root_ctx.db.begin_readonly_session() as db_session:
        query = (
            sa.select(VFolderRecord)
            .select_from(VFolderRecord)
            .where((vfolders.c.user == user_uuid) & (vfolders.c.id == folder_id))
            .options(load_only(VFolderRecord.id, VFolderRecord.name, VFolderRecord.host))
        )
        try:
            target_folder: VFolderRecord | None = await db_session.scalar(query)
        except sa.exc.DataError:
            raise InvalidAPIParameters
        if target_folder is None:
            raise VFolderNotFound()
        if target_folder.name.startswith("."):
            raise GenericForbidden("Cannot share private dot-prefixed vfolders.")
        folder_host = target_folder.host
        allowed_vfolder_types = await root_ctx.shared_config.get_vfolder_types()
        await ensure_host_permission_allowed(
            db_session,
            folder_host,
            allowed_vfolder_types=allowed_vfolder_types,
            user_uuid=user_uuid,
            resource_policy=resource_policy,
            domain_name=domain_name,
            permission=VFolderHostPermission.INVITE_OTHERS,
        )
    async with root_ctx.db.begin() as conn:
        # Get invited user's keypairs except vfolder owner.
        # Add filter on keypair in `ACTIVE` status
        query = (
            sa.select([keypairs.c.user_id, keypairs.c.user])
            .select_from(keypairs)
            .where(
                (keypairs.c.user_id.in_(invitee_emails))
                & (keypairs.c.user_id != request["user"]["email"])
                & (keypairs.c.is_active.is_(True))
            )
        )
        try:
            result = await conn.execute(query)
        except sa.exc.DataError:
            raise InvalidAPIParameters
        kps = result.fetchall()
        if len(kps) < 1:
            raise ObjectNotFound(object_name="invitee keypair")

        # Prevent inviting user who already share the target folder.
        invitee_uuids = [kp.user for kp in kps]
        j = sa.join(vfolders, vfolder_permissions, vfolders.c.id == vfolder_permissions.c.vfolder)
        query = (
            sa.select([sa.func.count()])
            .select_from(j)
            .where(
                (vfolders.c.user.in_(invitee_uuids) | vfolder_permissions.c.user.in_(invitee_uuids))
                & (vfolders.c.id == folder_id),
            )
        )
        result = await conn.execute(query)
        if result.scalar() > 0:
            raise VFolderAlreadyExists

        # Create invitation.
        invitees = [kp.user_id for kp in kps]
        invited_ids = []
        for invitee in set(invitees):
            inviter = request["user"]["id"]
            # Do not create invitation if already exists.
            query = (
                sa.select([sa.func.count()])
                .select_from(vfolder_invitations)
                .where(
                    (vfolder_invitations.c.inviter == inviter)
                    & (vfolder_invitations.c.invitee == invitee)
                    & (vfolder_invitations.c.vfolder == folder_id)
                    & (vfolder_invitations.c.state == VFolderInvitationState.PENDING),
                )
            )
            result = await conn.execute(query)
            if result.scalar() > 0:
                continue

            # TODO: insert multiple values with one query.
            #       insert().values([{}, {}, ...]) does not work:
            #       sqlalchemy.exc.CompileError: The 'default' dialect with current
            #       database version settings does not support in-place multirow
            #       inserts.
            query = sa.insert(
                vfolder_invitations,
                {
                    "id": uuid.uuid4().hex,
                    "permission": perm,
                    "vfolder": folder_id,
                    "inviter": inviter,
                    "invitee": invitee,
                    "state": VFolderInvitationState.PENDING,
                },
            )
            try:
                await conn.execute(query)
                invited_ids.append(invitee)
            except sa.exc.DataError:
                pass
    resp = {"invited_ids": invited_ids}
    return web.json_response(resp, status=201)


@auth_required
@server_status_required(READ_ALLOWED)
async def invitations(request: web.Request) -> web.Response:
    root_ctx: RootContext = request.app["_root.context"]
    access_key = request["keypair"]["access_key"]
    log.info(
        "VFOLDER.INVITATIONS (email:{}, ak:{})",
        request["user"]["email"],
        access_key,
    )
    async with root_ctx.db.begin() as conn:
        j = sa.join(vfolders, vfolder_invitations, vfolders.c.id == vfolder_invitations.c.vfolder)
        query = (
            sa.select([vfolder_invitations, vfolders.c.name])
            .select_from(j)
            .where(
                (vfolder_invitations.c.invitee == request["user"]["id"])
                & (vfolder_invitations.c.state == VFolderInvitationState.PENDING),
            )
        )
        result = await conn.execute(query)
        invitations = result.fetchall()
    invs_info = []
    for inv in invitations:
        invs_info.append({
            "id": str(inv.id),
            "inviter": inv.inviter,
            "invitee": inv.invitee,
            "perm": inv.permission,
            "state": inv.state,
            "created_at": str(inv.created_at),
            "modified_at": str(inv.modified_at),
            "vfolder_id": str(inv.vfolder),
            "vfolder_name": inv.name,
        })
    resp = {"invitations": invs_info}
    return web.json_response(resp, status=200)


class AcceptInvitationRequestModel(BaseModel):
    inv_id: uuid.UUID = Field(
        validation_alias=AliasChoices("inv_id", "invId", "invitation_id", "invitationId"),
        description="VFolder Invitation ID",
    )


@auth_required
@server_status_required(ALL_ALLOWED)
@pydantic_api_params_handler(AcceptInvitationRequestModel)
async def accept_invitation(
    request: web.Request, params: AcceptInvitationRequestModel
) -> web.Response:
    """Accept invitation by invitee.

    * `inv_ak` parameter is removed from 19.06 since virtual folder's ownership is
    moved from keypair to a user or a group.

    :param inv_id: ID of vfolder_invitations row.
    """
    root_ctx: RootContext = request.app["_root.context"]
    access_key = request["keypair"]["access_key"]
    user_uuid = request["user"]["uuid"]
    inv_id = params.inv_id
    log.info(
        "VFOLDER.ACCEPT_INVITATION (email:{}, ak:{}, inv:{})",
        request["user"]["email"],
        access_key,
        inv_id,
    )
    async with root_ctx.db.begin() as conn:
        # Get invitation.
        query = (
            sa.select([vfolder_invitations])
            .select_from(vfolder_invitations)
            .where(
                (vfolder_invitations.c.id == inv_id)
                & (vfolder_invitations.c.state == VFolderInvitationState.PENDING),
            )
        )
        result = await conn.execute(query)
        invitation = result.first()
        if invitation is None:
            raise ObjectNotFound(object_name="vfolder invitation")

        # Get target virtual folder.
        query = (
            sa.select([vfolders.c.name])
            .select_from(vfolders)
            .where(vfolders.c.id == invitation.vfolder)
        )
        result = await conn.execute(query)
        target_vfolder = result.first()
        if target_vfolder is None:
            raise VFolderNotFound

        # Prevent accepting vfolder with duplicated name.
        j = sa.join(
            vfolders,
            vfolder_permissions,
            vfolders.c.id == vfolder_permissions.c.vfolder,
            isouter=True,
        )
        query = (
            sa.select([sa.func.count()])
            .select_from(j)
            .where(
                ((vfolders.c.user == user_uuid) | (vfolder_permissions.c.user == user_uuid))
                & (vfolders.c.name == target_vfolder.name),
            )
        )
        result = await conn.execute(query)
        if result.scalar() > 0:
            raise VFolderAlreadyExists

        # Create permission relation between the vfolder and the invitee.
        query = sa.insert(
            vfolder_permissions,
            {
                "permission": VFolderPermission(invitation.permission),
                "vfolder": invitation.vfolder,
                "user": user_uuid,
            },
        )
        await conn.execute(query)

        # Clear used invitation.
        query = (
            sa.update(vfolder_invitations)
            .where(vfolder_invitations.c.id == inv_id)
            .values(state=VFolderInvitationState.ACCEPTED)
        )
        await conn.execute(query)
    return web.json_response({})


class DeleteInvitationRequestModel(BaseModel):
    inv_id: uuid.UUID = Field(
        validation_alias=AliasChoices("inv_id", "invId", "invitation_id", "invitationId"),
        description="VFolder Invitation ID",
    )


@auth_required
@server_status_required(ALL_ALLOWED)
@pydantic_api_params_handler(DeleteInvitationRequestModel)
async def delete_invitation(
    request: web.Request, params: DeleteInvitationRequestModel
) -> web.Response:
    root_ctx: RootContext = request.app["_root.context"]
    access_key = request["keypair"]["access_key"]
    request_email = request["user"]["email"]
    inv_id = params.inv_id
    log.info(
        "VFOLDER.DELETE_INVITATION (email:{}, ak:{}, inv:{})",
        request["user"]["email"],
        access_key,
        inv_id,
    )
    try:
        async with root_ctx.db.begin() as conn:
            query = (
                sa.select([
                    vfolder_invitations.c.inviter,
                    vfolder_invitations.c.invitee,
                ])
                .select_from(vfolder_invitations)
                .where(
                    (vfolder_invitations.c.id == inv_id)
                    & (vfolder_invitations.c.state == VFolderInvitationState.PENDING),
                )
            )
            result = await conn.execute(query)
            row = result.first()
            if row is None:
                raise ObjectNotFound(object_name="vfolder invitation")
            if request_email == row.inviter:
                state = VFolderInvitationState.CANCELED
            elif request_email == row.invitee:
                state = VFolderInvitationState.REJECTED
            else:
                raise GenericForbidden("Cannot change other user's invitaiton")
            query = (
                sa.update(vfolder_invitations)
                .values(state=state)
                .where(vfolder_invitations.c.id == inv_id)
            )
            await conn.execute(query)
    except sa.exc.IntegrityError as e:
        raise InternalServerError(f"integrity error: {e}")
    except (asyncio.CancelledError, asyncio.TimeoutError):
        raise
    except Exception as e:
        raise InternalServerError(f"unexpected error: {e}")
    return web.json_response({})


class ShareRequestModel(IDBasedRequestModel):
    perm: VFolderPermission = Field(
        validation_alias=AliasChoices("perm", "permission"),
        default=VFolderPermission.READ_WRITE,
        description=f"Permission that apply to vfolder. One of {[perm.value for perm in VFolderPermission]}.",
    )
    emails: list[str] = Field(
        validation_alias=AliasChoices("emails", "user_ids", "userIDs"),
        description="List of user emails to share",
    )


@admin_required
@server_status_required(ALL_ALLOWED)
@pydantic_api_params_handler(ShareRequestModel)
async def share(request: web.Request, params: ShareRequestModel) -> web.Response:
    await ensure_vfolder_status(request, VFolderAccessStatus.UPDATABLE, params.vfolder_id)
    """
    Share a group folder to users with overriding permission.

    This will create vfolder_permission(s) relation directly without
    creating invitation(s). Only group-type vfolders are allowed to
    be shared directly.
    """
    root_ctx: RootContext = request.app["_root.context"]
    access_key = request["keypair"]["access_key"]
    folder_name = request.match_info["name"]
    log.info(
        "VFOLDER.SHARE (email:{}, ak:{}, vf:{}, perm:{}, users:{})",
        request["user"]["email"],
        access_key,
        folder_name,
        params.perm,
        ",".join(params.emails),
    )
    user_uuid = request["user"]["uuid"]
    domain_name = request["user"]["domain_name"]
    resource_policy = request["keypair"]["resource_policy"]
    async with root_ctx.db.begin() as conn:
        from ..models import association_groups_users as agus

        # Get the group-type virtual folder.
        query = (
            sa.select([vfolders.c.id, vfolders.c.host, vfolders.c.ownership_type, vfolders.c.group])
            .select_from(vfolders)
            .where(
                (vfolders.c.ownership_type == VFolderOwnershipType.GROUP)
                & (vfolders.c.name == folder_name),
            )
        )
        result = await conn.execute(query)
        vf_infos = result.fetchall()
        if len(vf_infos) < 1:
            raise VFolderNotFound("Only project folders are directly sharable.")
        if len(vf_infos) > 1:
            raise InternalServerError(f"Multiple project folders found: {folder_name}")
        vf_info = vf_infos[0]
        allowed_vfolder_types = await root_ctx.shared_config.get_vfolder_types()
        await ensure_host_permission_allowed(
            conn,
            vf_info["host"],
            allowed_vfolder_types=allowed_vfolder_types,
            user_uuid=user_uuid,
            resource_policy=resource_policy,
            domain_name=domain_name,
            permission=VFolderHostPermission.SET_USER_PERM,
        )

        # Convert users' emails to uuids and check if user belong to the group of vfolder.
        j = users.join(agus, users.c.uuid == agus.c.user_id)
        query = (
            sa.select([users.c.uuid, users.c.email])
            .select_from(j)
            .where(
                (users.c.email.in_(params.emails))
                & (users.c.email != request["user"]["email"])
                & (agus.c.group_id == vf_info["group"])
                & (users.c.status.in_(ACTIVE_USER_STATUSES)),
            )
        )
        result = await conn.execute(query)
        user_info = result.fetchall()
        users_to_share = [u["uuid"] for u in user_info]
        emails_to_share = [u["email"] for u in user_info]
        if len(user_info) < 1:
            raise ObjectNotFound(object_name="user")
        if len(user_info) < len(params.emails):
            users_not_in_vfolder_group = list(set(params.emails) - set(emails_to_share))
            raise ObjectNotFound(
                "Some users do not belong to folder's group:"
                f" {','.join(users_not_in_vfolder_group)}",
                object_name="user",
            )

        # Do not share to users who have already been shared the folder.
        query = (
            sa.select([vfolder_permissions])
            .select_from(vfolder_permissions)
            .where(
                (vfolder_permissions.c.user.in_(users_to_share))
                & (vfolder_permissions.c.vfolder == vf_info["id"]),
            )
        )
        result = await conn.execute(query)
        users_not_to_share = [u.user for u in result.fetchall()]
        users_to_share = list(set(users_to_share) - set(users_not_to_share))

        # Create vfolder_permission(s).
        for _user in users_to_share:
            query = sa.insert(
                vfolder_permissions,
                {
                    "permission": params.perm,
                    "vfolder": vf_info["id"],
                    "user": _user,
                },
            )
            await conn.execute(query)
        # Update existing vfolder_permission(s).
        for _user in users_not_to_share:
            query = (
                sa.update(vfolder_permissions)
                .values(permission=params.perm)
                .where(vfolder_permissions.c.vfolder == vf_info["id"])
                .where(vfolder_permissions.c.user == _user)
            )
            await conn.execute(query)

        return web.json_response({"shared_emails": emails_to_share}, status=201)


class UnshareRequestModel(IDBasedRequestModel):
    emails: list[str] = Field(
        validation_alias=AliasChoices("emails", "user_ids", "userIDs"),
        description="List of user emails to unshare",
    )


@admin_required
@server_status_required(ALL_ALLOWED)
@pydantic_api_params_handler(UnshareRequestModel)
async def unshare(request: web.Request, params: UnshareRequestModel) -> web.Response:
    """
    Unshare a group folder from users.
    """
    await ensure_vfolder_status(request, VFolderAccessStatus.UPDATABLE, params.vfolder_id)
    root_ctx: RootContext = request.app["_root.context"]
    access_key = request["keypair"]["access_key"]
    folder_name = request.match_info["name"]
    log.info(
        "VFOLDER.UNSHARE (email:{}, ak:{}, vf:{}, users:{})",
        request["user"]["email"],
        access_key,
        folder_name,
        ",".join(params.emails),
    )
    user_uuid = request["user"]["uuid"]
    domain_name = request["user"]["domain_name"]
    resource_policy = request["keypair"]["resource_policy"]
    async with root_ctx.db.begin() as conn:
        # Get the group-type virtual folder.
        query = (
            sa.select([vfolders.c.id, vfolders.c.host])
            .select_from(vfolders)
            .where(
                (vfolders.c.ownership_type == VFolderOwnershipType.GROUP)
                & (vfolders.c.name == folder_name),
            )
        )
        result = await conn.execute(query)
        vf_infos = result.fetchall()
        if len(vf_infos) < 1:
            raise VFolderNotFound("Only project folders are directly unsharable.")
        if len(vf_infos) > 1:
            raise InternalServerError(f"Multiple project folders found: {folder_name}")
        vf_info = vf_infos[0]
        allowed_vfolder_types = await root_ctx.shared_config.get_vfolder_types()
        await ensure_host_permission_allowed(
            conn,
            vf_info["host"],
            allowed_vfolder_types=allowed_vfolder_types,
            user_uuid=user_uuid,
            resource_policy=resource_policy,
            domain_name=domain_name,
            permission=VFolderHostPermission.SET_USER_PERM,
        )

        # Convert users' emails to uuids.
        query = sa.select([users.c.uuid]).select_from(users).where(users.c.email.in_(params.emails))
        result = await conn.execute(query)
        users_to_unshare = [u["uuid"] for u in result.fetchall()]
        if len(users_to_unshare) < 1:
            raise ObjectNotFound(object_name="user(s).")

        # Delete vfolder_permission(s).
        query = sa.delete(vfolder_permissions).where(
            (vfolder_permissions.c.vfolder == vf_info["id"])
            & (vfolder_permissions.c.user.in_(users_to_unshare)),
        )
        await conn.execute(query)
        return web.json_response({"unshared_emails": params.emails}, status=200)


async def _delete(
    root_ctx: RootContext,
    condition: sa.sql.BinaryExpression,
    user_uuid: uuid.UUID,
    user_role: UserRole,
    domain_name: str,
    allowed_vfolder_types: Sequence[str],
    resource_policy: Mapping[str, Any],
) -> None:
    async with root_ctx.db.begin() as conn:
        entries = await query_accessible_vfolders(
            conn,
            user_uuid,
            user_role=user_role,
            domain_name=domain_name,
            allowed_vfolder_types=allowed_vfolder_types,
            extra_vf_conds=condition,
        )
        if len(entries) > 1:
            raise TooManyVFoldersFound(
                extra_msg="Multiple folders with the same name.",
                extra_data=[entry["host"] for entry in entries],
            )
        elif len(entries) == 0:
            raise InvalidAPIParameters("No such vfolder.")
        # query_accesible_vfolders returns list
        entry = entries[0]
        # Folder owner OR user who have DELETE permission can delete folder.
        if not entry["is_owner"] and entry["permission"] != VFolderPermission.RW_DELETE:
            raise InvalidAPIParameters("Cannot delete the vfolder that is not owned by myself.")
        # perform extra check to make sure records of alive model service not removed by foreign key rule
        if entry["usage_mode"] == VFolderUsageMode.MODEL:
            async with root_ctx.db._begin_session(conn) as sess:
                live_endpoints = await EndpointRow.list_by_model(sess, entry["id"])
                if (
                    len([
                        e for e in live_endpoints if e.lifecycle_stage == EndpointLifecycle.CREATED
                    ])
                    > 0
                ):
                    raise ModelServiceDependencyNotCleared
        folder_host = entry["host"]
        await ensure_host_permission_allowed(
            conn,
            folder_host,
            allowed_vfolder_types=allowed_vfolder_types,
            user_uuid=user_uuid,
            resource_policy=resource_policy,
            domain_name=domain_name,
            permission=VFolderHostPermission.DELETE,
        )

    await update_vfolder_status(
        root_ctx.db,
        (entry["id"],),
        VFolderOperationStatus.DELETE_PENDING,
    )


class DeleteRequestModel(BaseModel):
    vfolder_id: uuid.UUID = Field(
        validation_alias=AliasChoices("vfolder_id", "vfolderId", "id"),
        description="Target vfolder id to soft-delete, to go to trash bin",
    )


@auth_required
@server_status_required(ALL_ALLOWED)
@pydantic_api_params_handler(DeleteRequestModel)
async def delete(request: web.Request, params: DeleteRequestModel) -> web.Response:
    root_ctx: RootContext = request.app["_root.context"]

    access_key = request["keypair"]["access_key"]
    user_uuid = request["user"]["uuid"]
    user_role = request["user"]["role"]
    domain_name = request["user"]["domain_name"]
    resource_policy = request["keypair"]["resource_policy"]
    allowed_vfolder_types = await root_ctx.shared_config.get_vfolder_types()
    folder_id = params.vfolder_id
    log.info(
        "VFOLDER.DELETE_BY_ID (email:{}, ak:{}, vf:{})",
        request["user"]["email"],
        access_key,
        folder_id,
    )
    await ensure_vfolder_status(request, VFolderAccessStatus.SOFT_DELETABLE, folder_id)
    try:
        await _delete(
            root_ctx,
            (vfolders.c.id == folder_id),
            user_uuid,
            user_role,
            domain_name,
            allowed_vfolder_types,
            resource_policy,
        )
    except TooManyVFoldersFound as e:
        log.error(
            "VFOLDER.DELETE_BY_ID(email: {}, folder id:{}, hosts:{}",
            request["user"]["email"],
            folder_id,
            e.extra_data,
        )
        raise
    return web.Response(status=204)


class IDRequestModel(BaseModel):
    name: tv.VFolderName = Field(
        validation_alias=AliasChoices("vfolder_name", "vfolderName", "name"),
        description="Target vfolder name to get ID.",
    )


class CompactVFolderInfoModel(BaseResponseModel):
    id: uuid.UUID = Field(description="Unique ID referencing the vfolder.")
    name: str = Field(description="Name of the vfolder.")


@auth_required
@server_status_required(ALL_ALLOWED)
@pydantic_api_params_handler(IDRequestModel)
async def get_id(request: web.Request, params: IDRequestModel) -> CompactVFolderInfoModel:
    root_ctx: RootContext = request.app["_root.context"]

    folder_name = params.name
    access_key = request["keypair"]["access_key"]
    domain_name = request["user"]["domain_name"]
    user_role = request["user"]["role"]
    user_uuid = request["user"]["uuid"]
    allowed_vfolder_types = await root_ctx.shared_config.get_vfolder_types()

    log.info(
        "VFOLDER.GET_ID (email:{}, ak:{}, vf:{})",
        request["user"]["email"],
        access_key,
        folder_name,
    )
    async with root_ctx.db.begin_readonly_session() as db_session:
        entries = await query_accessible_vfolders(
            db_session.bind,
            user_uuid,
            user_role=user_role,
            domain_name=domain_name,
            allowed_vfolder_types=allowed_vfolder_types,
            extra_vf_conds=(vfolders.c.name == folder_name),
        )
        if len(entries) > 1:
            log.error(
                "VFOLDER.GET_ID(folder name:{}, hosts:{}",
                folder_name,
                [entry["host"] for entry in entries],
            )
            raise TooManyVFoldersFound(
                extra_msg="Multiple folders with the same name.",
                extra_data=None,
            )
        elif len(entries) == 0:
            raise InvalidAPIParameters(f"No such vfolder (name: {folder_name})")
        # query_accesible_vfolders returns list
        entry = entries[0]
    return CompactVFolderInfoModel(id=entry["id"], name=folder_name)


class DeleteFromTrashRequestModel(BaseModel):
    vfolder_id: uuid.UUID = Field(
        validation_alias=AliasChoices("vfolder_id", "vfolderId", "id"),
        description="Target vfolder id to hard-delete, permanently remove from storage",
    )


@auth_required
@pydantic_api_params_handler(DeleteFromTrashRequestModel)
async def delete_from_trash_bin(
    request: web.Request, params: DeleteFromTrashRequestModel
) -> SuccessResponseModel:
    """
    Delete `delete-pending` vfolders in storage proxy
    """
    root_ctx: RootContext = request.app["_root.context"]
    app_ctx: PrivateContext = request.app["folders.context"]
    folder_id = params.vfolder_id
    access_key = request["keypair"]["access_key"]
    domain_name = request["user"]["domain_name"]
    user_role = request["user"]["role"]
    user_uuid = request["user"]["uuid"]
    allowed_vfolder_types = await root_ctx.shared_config.get_vfolder_types()
    log.info(
        "VFOLDER.DELETE_FROM_TRASH_BIN (email:{}, ak:{}, vf:{})",
        request["user"]["email"],
        access_key,
        folder_id,
    )
    await ensure_vfolder_status(
        request, VFolderAccessStatus.HARD_DELETABLE, folder_id_or_name=folder_id
    )
    async with root_ctx.db.begin_readonly() as conn:
        entries = await query_accessible_vfolders(
            conn,
            user_uuid,
            user_role=user_role,
            domain_name=domain_name,
            allowed_vfolder_types=allowed_vfolder_types,
            extra_vf_conds=(vfolders.c.id == folder_id),
        )
        # FIXME: For now, deleting multiple VFolders at once will raise an error.
        # This behavior should be fixed in 24.03
        if len(entries) > 1:
            log.error(
                "VFOLDER.DELETE_FROM_TRASH_BIN(folder id:{}, hosts:{}",
                folder_id,
                [entry["host"] for entry in entries],
            )
            raise TooManyVFoldersFound(
                extra_msg="Multiple folders with the same id.",
                extra_data=None,
            )
        elif len(entries) == 0:
            raise InvalidAPIParameters("No such vfolder.")
        # query_accesible_vfolders returns list
        entry = entries[0]

    folder_host = entry["host"]
    # fs-level deletion may fail or take longer time
    await initiate_vfolder_deletion(
        root_ctx.db,
        [VFolderDeletionInfo(VFolderID.from_row(entry), folder_host)],
        root_ctx.storage_manager,
        app_ctx.storage_ptask_group,
    )
    return SuccessResponseModel(status=204)


class PurgeRequestModel(BaseModel):
    vfolder_id: uuid.UUID = Field(
        validation_alias=AliasChoices("vfolder_id", "vfolderId", "id"),
        description="Target vfolder id to purge, permanently remove from DB",
    )


@auth_required
@server_status_required(ALL_ALLOWED)
@pydantic_api_params_handler(PurgeRequestModel)
async def purge(request: web.Request, params: PurgeRequestModel) -> SuccessResponseModel:
    """
    Delete `delete-complete`d vfolder rows in DB
    """
    root_ctx: RootContext = request.app["_root.context"]
    folder_id = params.vfolder_id
    access_key = request["keypair"]["access_key"]
    domain_name = request["user"]["domain_name"]
    user_role = request["user"]["role"]
    user_uuid = request["user"]["uuid"]
    allowed_vfolder_types = await root_ctx.shared_config.get_vfolder_types()
    log.info(
        "VFOLDER.PURGE (email:{}, ak:{}, vf:{})",
        request["user"]["email"],
        access_key,
        folder_id,
    )
    if request["user"]["role"] not in (
        UserRole.ADMIN,
        UserRole.SUPERADMIN,
    ):
        raise InsufficientPrivilege("You are not allowed to purge vfolders")
    await ensure_vfolder_status(request, VFolderAccessStatus.PURGABLE, folder_id_or_name=folder_id)
    async with root_ctx.db.begin() as conn:
        entries = await query_accessible_vfolders(
            conn,
            user_uuid,
            user_role=user_role,
            domain_name=domain_name,
            allowed_vfolder_types=allowed_vfolder_types,
            extra_vf_conds=(vfolders.c.id == folder_id),
        )
        if len(entries) > 1:
            log.error(
                "VFOLDER.PURGE(folder id:{}, hosts:{}",
                folder_id,
                [entry["host"] for entry in entries],
            )
            raise TooManyVFoldersFound(
                extra_msg="Multiple folders with the same id.",
                extra_data=None,
            )
        elif len(entries) == 0:
            raise InvalidAPIParameters("No such vfolder.")
        # query_accesible_vfolders returns list
        entry = entries[0]
        delete_stmt = sa.delete(vfolders).where(vfolders.c.id == entry["id"])
        await conn.execute(delete_stmt)

    return SuccessResponseModel(status=204)


class RestoreRequestModel(BaseModel):
    vfolder_id: uuid.UUID = Field(
        validation_alias=AliasChoices("vfolder_id", "vfolderId", "id"),
        description="Target vfolder id to restore",
    )


@auth_required
@server_status_required(ALL_ALLOWED)
@pydantic_api_params_handler(RestoreRequestModel)
async def restore(request: web.Request, params: RestoreRequestModel) -> SuccessResponseModel:
    """
    Recover vfolder from trash bin, by changing status.
    """
    root_ctx: RootContext = request.app["_root.context"]
    folder_id = params.vfolder_id
    access_key = request["keypair"]["access_key"]
    domain_name = request["user"]["domain_name"]
    user_role = request["user"]["role"]
    user_uuid = request["user"]["uuid"]
    allowed_vfolder_types = await root_ctx.shared_config.get_vfolder_types()
    log.info(
        "VFOLDER.RESTORE (email: {}, ak:{}, vf:{})",
        request["user"]["email"],
        access_key,
        folder_id,
    )
    await ensure_vfolder_status(
        request,
        VFolderAccessStatus.RECOVERABLE,
        folder_id_or_name=folder_id,
    )
    async with root_ctx.db.begin() as conn:
        restore_targets = await query_accessible_vfolders(
            conn,
            user_uuid,
            user_role=user_role,
            domain_name=domain_name,
            allowed_vfolder_types=allowed_vfolder_types,
            extra_vf_conds=(vfolders.c.id == folder_id),
        )
        # FIXME: For now, multiple entries on restore vfolder will raise an error.
        if len(restore_targets) > 1:
            log.error(
                "VFOLDER.RESTORE(email:{}, folder id:{}, hosts:{})",
                request["user"]["email"],
                folder_id,
                [entry["host"] for entry in restore_targets],
            )
            raise TooManyVFoldersFound(
                extra_msg="Multiple folders with the same name.",
                extra_data=None,
            )
        elif len(restore_targets) == 0:
            raise InvalidAPIParameters("No such vfolder.")

        # query_accesible_vfolders returns list
        entry = restore_targets[0]
        # Folder owner OR user who have DELETE permission can restore folder.
        if not entry["is_owner"] and entry["permission"] != VFolderPermission.RW_DELETE:
            raise InvalidAPIParameters("Cannot restore the vfolder that is not owned by myself.")

    # fs-level mv may fail or take longer time
    # but let's complete the db transaction to reflect that it's deleted.
    await update_vfolder_status(root_ctx.db, (entry["id"],), VFolderOperationStatus.READY)
    return SuccessResponseModel(status=204)


class LeaveRequestModel(IDBasedRequestModel):
    shared_user_uuid: str | None = Field(
        default=None,
        validation_alias=AliasChoices("shared_user_uuid", "sharedUserUuid"),
        description="User id to kick out",
    )


@auth_required
@server_status_required(ALL_ALLOWED)
@pydantic_api_params_handler(LeaveRequestModel)
@vfolder_permission_required(VFolderPermission.READ_ONLY)
async def leave(request: web.Request, params: LeaveRequestModel, row: VFolderRow) -> web.Response:
    """
    Leave a shared vfolder.

    Cannot leave a group vfolder or a vfolder that the requesting user owns.
    """
    await ensure_vfolder_status(request, VFolderAccessStatus.UPDATABLE, row["id"])
    if row["ownership_type"] == VFolderOwnershipType.GROUP:
        raise InvalidAPIParameters("Cannot leave a group vfolder.")

    root_ctx: RootContext = request.app["_root.context"]
    access_key = request["keypair"]["access_key"]
    user_role = request["user"]["role"]
    rqst_user_uuid = request["user"]["uuid"]
    shared_user_uuid = params.shared_user_uuid
    vfolder_id = row["id"]
    perm = row["permission"]

    if shared_user_uuid:
        # Allow only superadmin to leave the shared vfolder of others.
        if (rqst_user_uuid != shared_user_uuid) and (user_role != UserRole.SUPERADMIN):
            raise InsufficientPrivilege("Insufficient permission.")
        user_uuid = shared_user_uuid
    else:
        if row["is_owner"]:
            raise InvalidAPIParameters("Cannot leave a vfolder owned by the requesting user.")
        user_uuid = rqst_user_uuid

    log.info(
        "VFOLDER.LEAVE(email:{}, ak:{}, vfid:{}, uid:{}, perm:{})",
        request["user"]["email"],
        access_key,
        vfolder_id,
        user_uuid,
        perm,
    )
    async with root_ctx.db.begin() as conn:
        query = (
            sa.delete(vfolder_permissions)
            .where(vfolder_permissions.c.vfolder == vfolder_id)
            .where(vfolder_permissions.c.user == user_uuid)
        )
        await conn.execute(query)
    resp = {"msg": "left the shared vfolder"}
    return web.json_response(resp, status=200)


class CloneRequestModel(IDBasedRequestModel):
    cloneable: bool = Field(default=False, description="")
    target_name: tv.VFolderName = Field(description="Name of vfolder to clone")
    folder_host: str | None = Field(
        validation_alias=AliasChoices("target_host", "folder_host", "targetHost", "folderHost"),
        description="Target folder host to clone",
    )
    usage_mode: VFolderUsageMode = Field(
        default=VFolderUsageMode.GENERAL,
        description=f"Usage mode that apply to cloned vfolder. One of {[perm.value for perm in VFolderUsageMode]}",
    )
    permission: VFolderPermission = Field(
        default=VFolderPermission.READ_WRITE,
        validation_alias=AliasChoices("perm", "permission"),
        description=f"Permission that apply to cloned vfolder. One of {[perm.value for perm in VFolderPermission]}",
    )


@auth_required
@server_status_required(ALL_ALLOWED)
@pydantic_api_params_handler(CloneRequestModel)
@vfolder_permission_required(VFolderPermission.READ_ONLY)
async def clone(request: web.Request, params: CloneRequestModel, row: VFolderRow) -> web.Response:
    await ensure_vfolder_status(request, VFolderAccessStatus.UPDATABLE, row["id"])
    resp: Dict[str, Any] = {}
    root_ctx: RootContext = request.app["_root.context"]
    access_key = request["keypair"]["access_key"]
    user_role = request["user"]["role"]
    user_uuid = request["user"]["uuid"]
    resource_policy = request["keypair"]["resource_policy"]
    domain_name = request["user"]["domain_name"]
    log.info(
        "VFOLDER.CLONE (email:{}, ak:{}, vf:{}, vft:{}, vfh:{}, umod:{}, perm:{})",
        request["user"]["email"],
        access_key,
        row["name"],
        params.target_name,
        params.folder_host,
        params.usage_mode.value,
        params.permission.value,
    )
    source_folder_host = row["host"]
    source_folder_id = VFolderID(row["quota_scope_id"], row["id"])
    target_folder_host = params.folder_host
    if not target_folder_host:
        target_folder_host = await root_ctx.shared_config.etcd.get("volumes/default_host")
        if not target_folder_host:
            raise InvalidAPIParameters(
                "You must specify the vfolder host because the default host is not configured."
            )
    target_quota_scope_id = "..."  # TODO: implement
    source_proxy_name, source_volume_name = root_ctx.storage_manager.split_host(source_folder_host)
    target_proxy_name, target_volume_name = root_ctx.storage_manager.split_host(target_folder_host)

    # check if the source vfolder is allowed to be cloned
    if not row["cloneable"]:
        raise GenericForbidden("The source vfolder is not permitted to be cloned.")

    allowed_vfolder_types = await root_ctx.shared_config.get_vfolder_types()

    if not verify_vfolder_name(params.target_name):
        raise InvalidAPIParameters(f"{params.target_name} is reserved for internal operations.")

    if source_proxy_name != target_proxy_name:
        raise InvalidAPIParameters("proxy name of source and target vfolders must be equal.")

    async with root_ctx.db.begin_session() as sess:
        if row["group"]:
            log.debug("Cloning VFolder group ID: {}", row["group"])
            query = (
                sa.select(GroupRow)
                .where((GroupRow.domain_name == domain_name) & (GroupRow.id == row["group"]))
                .options(
                    selectinload(GroupRow.resource_policy_row).options(
                        load_only(ProjectResourcePolicyRow.max_vfolder_count)
                    )
                )
            )
            result = await sess.execute(query)
            group_row = result.scalar()
            max_vfolder_count = group_row.resource_policy_row.max_vfolder_count

        else:
            query = (
                sa.select(UserRow)
                .where(UserRow.uuid == user_uuid)
                .options(
                    selectinload(UserRow.resource_policy_row).options(
                        load_only(UserResourcePolicyRow.max_vfolder_count)
                    )
                )
            )
            result = await sess.execute(query)
            user_row = result.scalar()
            max_vfolder_count = user_row.resource_policy_row.max_vfolder_count

    async with root_ctx.db.begin() as conn:
        allowed_hosts = await filter_host_allowed_permission(
            conn,
            allowed_vfolder_types=allowed_vfolder_types,
            user_uuid=user_uuid,
            resource_policy=resource_policy,
            domain_name=domain_name,
        )
        if (
            target_folder_host not in allowed_hosts
            or VFolderHostPermission.CREATE not in allowed_hosts[target_folder_host]
        ):
            raise InvalidAPIParameters(
                f"`{VFolderHostPermission.CREATE}` Not allowed in vfolder"
                f" host(`{target_folder_host}`)"
            )
        # TODO: handle legacy host lists assuming that volume names don't overlap?
        if target_folder_host not in allowed_hosts:
            raise InvalidAPIParameters("You are not allowed to use this vfolder host.")

        # Check resource policy's max_vfolder_count
        if max_vfolder_count > 0:
            query = sa.select([sa.func.count()]).where(
                (vfolders.c.user == user_uuid)
                & ~(vfolders.c.status.in_(HARD_DELETED_VFOLDER_STATUSES))
            )
            result = await conn.scalar(query)
            if result >= max_vfolder_count:
                raise InvalidAPIParameters("You cannot create more vfolders.")

        # Prevent creation of vfolder with duplicated name on all hosts.
        extra_vf_conds = [vfolders.c.name == params.target_name]
        entries = await query_accessible_vfolders(
            conn,
            user_uuid,
            user_role=user_role,
            domain_name=domain_name,
            allowed_vfolder_types=allowed_vfolder_types,
            extra_vf_conds=(sa.and_(*extra_vf_conds)),
        )
        if len(entries) > 0:
            raise VFolderAlreadyExists
        if params.target_name.startswith("."):
            dotfiles, _ = await query_owned_dotfiles(conn, access_key)
            for dotfile in dotfiles:
                if params.target_name == dotfile["path"]:
                    raise InvalidAPIParameters("vFolder name conflicts with your dotfile.")

        if "user" not in allowed_vfolder_types:
            raise InvalidAPIParameters("user vfolder cannot be created in this host")

    task_id, target_folder_id = await initiate_vfolder_clone(
        root_ctx.db,
        VFolderCloneInfo(
            source_folder_id,
            source_folder_host,
            target_quota_scope_id,
            params.target_name,
            target_folder_host,
            params.usage_mode,
            params.permission,
            request["user"]["email"],
            user_uuid,
            params.cloneable,
        ),
        root_ctx.storage_manager,
        root_ctx.background_task_manager,
    )

    # Return the information about the destination vfolder.
    resp = {
        "id": target_folder_id.hex,
        "name": params.target_name,
        "host": target_folder_host,
        "usage_mode": params.usage_mode.value,
        "permission": params.permission.value,
        "creator": request["user"]["email"],
        "ownership_type": "user",
        "user": str(user_uuid),
        "group": None,
        "cloneable": params.cloneable,
        "bgtask_id": str(task_id),
    }
    return web.json_response(resp, status=201)


class ListSharedVFolderRequestModel(BaseModel):
    vfolder_id: uuid.UUID | None = Field(
        default=None,
        validation_alias=AliasChoices("vfolder_id", "vfolderId", "id"),
        description="VFolder ID to be listed",
    )


@auth_required
@server_status_required(READ_ALLOWED)
@pydantic_api_params_handler(ListSharedVFolderRequestModel)
async def list_shared_vfolders(
    request: web.Request, params: ListSharedVFolderRequestModel
) -> web.Response:
    """
    List shared vfolders.

    Not available for group vfolders.
    """
    root_ctx: RootContext = request.app["_root.context"]
    access_key = request["keypair"]["access_key"]
    target_vfid = params.vfolder_id
    log.info(
        "VFOLDER.LIST_SHARED_VFOLDERS (email:{}, ak:{})",
        request["user"]["email"],
        access_key,
    )
    async with root_ctx.db.begin() as conn:
        j = vfolder_permissions.join(vfolders, vfolders.c.id == vfolder_permissions.c.vfolder).join(
            users, users.c.uuid == vfolder_permissions.c.user
        )
        query = sa.select([
            vfolder_permissions,
            vfolders.c.id,
            vfolders.c.name,
            vfolders.c.group,
            vfolders.c.status,
            vfolders.c.user.label("vfolder_user"),
            users.c.email,
        ]).select_from(j)
        if target_vfid is not None:
            query = query.where(vfolders.c.id == target_vfid)
        result = await conn.execute(query)
        shared_list = result.fetchall()
    shared_info = []
    for shared in shared_list:
        owner = shared.group if shared.group else shared.vfolder_user
        folder_type = "project" if shared.group else "user"
        shared_info.append({
            "vfolder_id": str(shared.id),
            "vfolder_name": str(shared.name),
            "status": shared.status.value,
            "owner": str(owner),
            "type": folder_type,
            "shared_to": {
                "uuid": str(shared.user),
                "email": shared.email,
            },
            "perm": shared.permission.value,
        })
    resp = {"shared": shared_info}
    return web.json_response(resp, status=200)


class UpdateSharedVFolderRequestModel(IDBasedRequestModel):
    user: uuid.UUID = Field(
        validation_alias=AliasChoices("user", "user_id", "userId"),
        description="Target user ID to override VFolder permission",
    )
    perm: VFolderPermission = Field(
        validation_alias=AliasChoices("perm", "permission"),
        default=VFolderPermission.READ_WRITE,
        description=f"Permission that apply to vfolder. One of {[perm.value for perm in VFolderPermission]}.",
    )


@auth_required
@server_status_required(ALL_ALLOWED)
@pydantic_api_params_handler(UpdateSharedVFolderRequestModel)
async def update_shared_vfolder(
    request: web.Request, params: UpdateSharedVFolderRequestModel
) -> web.Response:
    """
    Update permission for shared vfolders.

    If params['perm'] is None, remove user's permission for the vfolder.
    """
    root_ctx: RootContext = request.app["_root.context"]
    access_key = request["keypair"]["access_key"]
    vfolder_id = params.vfolder_id
    user_uuid = params.user
    perm = params.perm
    log.info(
        "VFOLDER.UPDATE_SHARED_VFOLDER(email:{}, ak:{}, vfid:{}, uid:{}, perm:{})",
        request["user"]["email"],
        access_key,
        vfolder_id,
        user_uuid,
        perm,
    )
    async with root_ctx.db.begin() as conn:
        if perm is not None:
            query = (
                sa.update(vfolder_permissions)
                .values(permission=perm)
                .where(vfolder_permissions.c.vfolder == vfolder_id)
                .where(vfolder_permissions.c.user == user_uuid)
            )
        else:
            query = (
                sa.delete(vfolder_permissions)
                .where(vfolder_permissions.c.vfolder == vfolder_id)
                .where(vfolder_permissions.c.user == user_uuid)
            )
        await conn.execute(query)
    resp = {"msg": "shared vfolder permission updated"}
    return web.json_response(resp, status=200)


class FsTabContentRequestModel(BaseModel):
    agent_id: str = Field(
        validation_alias=AliasChoices("agent_id", "agentId"),
        description="Target user ID to override VFolder permission",
    )
    fstab_path: str | None = Field(
        default=None,
        validation_alias=AliasChoices("fstab_path", "fstabPath", "fstab"),
        description="fstab file path",
    )


@superadmin_required
@server_status_required(READ_ALLOWED)
@pydantic_api_params_handler(FsTabContentRequestModel)
async def get_fstab_contents(
    request: web.Request, params: FsTabContentRequestModel
) -> web.Response:
    """
    Return the contents of `/etc/fstab` file.
    """
    access_key = request["keypair"]["access_key"]
    log.info(
        "VFOLDER.GET_FSTAB_CONTENTS(email:{}, ak:{}, ag:{})",
        request["user"]["email"],
        access_key,
        params.agent_id,
    )
    fstab_path = params.fstab_path or "/etc/fstab"
    # Return specific agent's fstab.
    watcher_info = await get_watcher_info(request, params.agent_id)
    try:
        client_timeout = aiohttp.ClientTimeout(total=10.0)
        async with aiohttp.ClientSession(timeout=client_timeout) as sess:
            headers = {"X-BackendAI-Watcher-Token": watcher_info["token"]}
            url = watcher_info["addr"] / "fstab"
            async with sess.get(
                url, headers=headers, params={"fstab_path": fstab_path, "agent_id": params.agent_id}
            ) as watcher_resp:
                if watcher_resp.status == 200:
                    content = await watcher_resp.text()
                    resp = {
                        "content": content,
                        "node": "agent",
                        "node_id": params.agent_id,
                    }
                    return web.json_response(resp)
                else:
                    message = await watcher_resp.text()
                    raise BackendAgentError(
                        "FAILURE", f"({watcher_resp.status}: {watcher_resp.reason}) {message}"
                    )
    except asyncio.CancelledError:
        raise
    except asyncio.TimeoutError:
        log.error(
            "VFOLDER.GET_FSTAB_CONTENTS(u:{}): timeout from watcher (agent:{})",
            access_key,
            params.agent_id,
        )
        raise BackendAgentError("TIMEOUT", "Could not fetch fstab data from agent")
    except Exception:
        log.exception(
            "VFOLDER.GET_FSTAB_CONTENTS(u:{}): "
            "unexpected error while reading from watcher (agent:{})",
            access_key,
            params.agent_id,
        )
        raise InternalServerError


@superadmin_required
@server_status_required(READ_ALLOWED)
async def list_mounts(request: web.Request) -> web.Response:
    """
    List all mounted vfolder hosts in vfroot.

    All mounted hosts from connected (ALIVE) agents are also gathered.
    Generally, agents should be configured to have same hosts structure,
    but newly introduced one may not.
    """
    root_ctx: RootContext = request.app["_root.context"]
    access_key = request["keypair"]["access_key"]
    log.info("VFOLDER.LIST_MOUNTS(ak:{})", access_key)
    mount_prefix = await root_ctx.shared_config.get_raw("volumes/_mount")
    if mount_prefix is None:
        mount_prefix = "/mnt"

    # NOTE: Changed in 20.09: the manager instances no longer have mountpoints.
    all_volumes = [*await root_ctx.storage_manager.get_all_volumes()]
    all_mounts = [volume_data["path"] for proxy_name, volume_data in all_volumes]
    all_vfolder_hosts = [
        f"{proxy_name}:{volume_data['name']}" for proxy_name, volume_data in all_volumes
    ]
    resp: MutableMapping[str, Any] = {
        "manager": {
            "success": True,
            "mounts": all_mounts,
            "message": "(legacy)",
        },
        "storage-proxy": {
            "success": True,
            "mounts": [*zip(all_vfolder_hosts, all_mounts)],
            "message": "",
        },
        "agents": {},
    }

    # Scan mounted vfolder hosts for connected agents.
    async def _fetch_mounts(
        sema: asyncio.Semaphore,
        sess: aiohttp.ClientSession,
        agent_id: str,
    ) -> Tuple[str, Mapping]:
        async with sema:
            watcher_info = await get_watcher_info(request, agent_id)
            headers = {"X-BackendAI-Watcher-Token": watcher_info["token"]}
            url = watcher_info["addr"] / "mounts"
            try:
                async with sess.get(url, headers=headers) as watcher_resp:
                    if watcher_resp.status == 200:
                        data = {
                            "success": True,
                            "mounts": await watcher_resp.json(),
                            "message": "",
                        }
                    else:
                        data = {
                            "success": False,
                            "mounts": [],
                            "message": await watcher_resp.text(),
                        }
                    return (agent_id, data)
            except asyncio.CancelledError:
                raise
            except asyncio.TimeoutError:
                log.error(
                    "VFOLDER.LIST_MOUNTS(u:{}): timeout from watcher (agent:{})",
                    access_key,
                    agent_id,
                )
                raise
            except Exception:
                log.exception(
                    "VFOLDER.LIST_MOUNTS(u:{}): "
                    "unexpected error while reading from watcher (agent:{})",
                    access_key,
                    agent_id,
                )
                raise

    async with root_ctx.db.begin() as conn:
        query = (
            sa.select([agents.c.id]).select_from(agents).where(agents.c.status == AgentStatus.ALIVE)
        )
        result = await conn.execute(query)
        rows = result.fetchall()

    client_timeout = aiohttp.ClientTimeout(total=10.0)
    async with aiohttp.ClientSession(timeout=client_timeout) as sess:
        sema = asyncio.Semaphore(8)
        mounts = await asyncio.gather(
            *[_fetch_mounts(sema, sess, row.id) for row in rows], return_exceptions=True
        )
        for mount in mounts:
            match mount:
                case BaseException():
                    continue
                case _:
                    resp["agents"][mount[0]] = mount[1]

    return web.json_response(resp, status=200)


class MountHostRequestModel(BaseModel):
    fs_location: str = Field(
        validation_alias=AliasChoices("fs_location", "fsLocation"),
        description="fs_location to mount.",
    )
    name: str = Field(
        description="destination of mount.",
    )
    fs_type: str = Field(
        default="nfs",
        validation_alias=AliasChoices("fs_type", "fsType"),
        description="fs_type of mount",
    )
    options: str | None = Field(
        default=None,
        description="Mount command options.",
    )
    scaling_group: str | None = Field(
        default=None,
        validation_alias=AliasChoices("scaling_group", "scalingGroup"),
        description="Scaling group to which the agent to be mounted belongs.",
    )
    fstab_path: str | None = Field(
        default=None,
        validation_alias=AliasChoices("fstab_path", "fstabPath"),
        description="fstab file path.",
    )
    edit_fstab: bool = Field(
        default=False,
        validation_alias=AliasChoices("edit_fstab", "editFstab"),
        description="Flag to edit fstab file.",
    )


@superadmin_required
@server_status_required(ALL_ALLOWED)
@pydantic_api_params_handler(MountHostRequestModel)
async def mount_host(request: web.Request, params: MountHostRequestModel) -> web.Response:
    """
    Mount device into vfolder host.

    Mount a device (eg: nfs) located at `fs_location` into `<vfroot>/name` in the
    host machines (manager and all agents). `fs_type` can be specified by requester,
    which fallbaks to 'nfs'.

    If `scaling_group` is specified, try to mount for agents in the scaling group.
    """
    root_ctx: RootContext = request.app["_root.context"]
    access_key = request["keypair"]["access_key"]
    log_fmt = "VFOLDER.MOUNT_HOST(ak:{}, name:{}, fs:{}, sg:{})"
    log_args = (access_key, params.name, params.fs_location, params.scaling_group)
    log.info(log_fmt, *log_args)
    mount_prefix = await root_ctx.shared_config.get_raw("volumes/_mount")
    if mount_prefix is None:
        mount_prefix = "/mnt"

    # NOTE: Changed in 20.09: the manager instances no longer have mountpoints.
    resp: MutableMapping[str, Any] = {
        "manager": {
            "success": True,
            "message": "Managers do not have mountpoints since v20.09.",
        },
        "agents": {},
    }

    # Mount on running agents.
    async with root_ctx.db.begin() as conn:
        query = (
            sa.select([agents.c.id]).select_from(agents).where(agents.c.status == AgentStatus.ALIVE)
        )
        if params.scaling_group is not None:
            query = query.where(agents.c.scaling == params.scaling_group)
        result = await conn.execute(query)
        rows = result.fetchall()

    async def _mount(
        sema: asyncio.Semaphore,
        sess: aiohttp.ClientSession,
        agent_id: str,
    ) -> Tuple[str, Mapping]:
        async with sema:
            watcher_info = await get_watcher_info(request, agent_id)
            try:
                headers = {"X-BackendAI-Watcher-Token": watcher_info["token"]}
                url = watcher_info["addr"] / "mounts"
                async with sess.post(
                    url, json=params.model_dump(mode="json"), headers=headers
                ) as resp:
                    if resp.status == 200:
                        data = {
                            "success": True,
                            "message": await resp.text(),
                        }
                    else:
                        data = {
                            "success": False,
                            "message": await resp.text(),
                        }
                    return (agent_id, data)
            except asyncio.CancelledError:
                raise
            except asyncio.TimeoutError:
                log.error(
                    log_fmt + ": timeout from watcher (ag:{})",
                    *log_args,
                    agent_id,
                )
                raise
            except Exception:
                log.exception(
                    log_fmt + ": unexpected error while reading from watcher (ag:{})",
                    *log_args,
                    agent_id,
                )
                raise

    client_timeout = aiohttp.ClientTimeout(total=10)
    async with aiohttp.ClientSession(timeout=client_timeout) as sess:
        sema = asyncio.Semaphore(8)
        results = await asyncio.gather(
            *[_mount(sema, sess, row.id) for row in rows], return_exceptions=True
        )
        for result in results:
            if isinstance(result, Exception):
                # exceptions are already logged.
                continue
            resp["agents"][result[0]] = result[1]

    return web.json_response(resp, status=200)


class UmountHostRequestModel(BaseModel):
    name: str = Field(
        description="Target mount path to umount.",
    )
    scaling_group: str | None = Field(
        default=None,
        validation_alias=AliasChoices("scaling_group", "scalingGroup"),
        description="Scaling group to which the agent to be mounted belongs.",
    )
    fstab_path: str | None = Field(
        default=None,
        validation_alias=AliasChoices("fstab_path", "fstabPath"),
        description="fstab file path.",
    )
    edit_fstab: bool = Field(
        default=False,
        validation_alias=AliasChoices("edit_fstab", "editFstab"),
        description="Flag to edit fstab file.",
    )


@superadmin_required
@server_status_required(ALL_ALLOWED)
@pydantic_api_params_handler(UmountHostRequestModel)
async def umount_host(request: web.Request, params: UmountHostRequestModel) -> web.Response:
    """
    Unmount device from vfolder host.

    Unmount a device (eg: nfs) located at `<vfroot>/name` from the host machines
    (manager and all agents).

    If `scaling_group` is specified, try to unmount for agents in the scaling group.
    """
    root_ctx: RootContext = request.app["_root.context"]
    access_key = request["keypair"]["access_key"]
    log_fmt = "VFOLDER.UMOUNT_HOST(ak:{}, name:{}, sg:{})"
    log_args = (access_key, params.name, params.scaling_group)
    log.info(log_fmt, *log_args)
    mount_prefix = await root_ctx.shared_config.get_raw("volumes/_mount")
    if mount_prefix is None:
        mount_prefix = "/mnt"
    mountpoint = Path(mount_prefix) / params.name
    assert Path(mount_prefix) != mountpoint

    async with root_ctx.db.begin() as conn, conn.begin():
        # Prevent unmount if target host is mounted to running kernels.
        query = (
            sa.select([kernels.c.mounts])
            .select_from(kernels)
            .where(kernels.c.status != KernelStatus.TERMINATED)
        )
        result = await conn.execute(query)
        _kernels = result.fetchall()
        _mounted = set()
        for kern in _kernels:
            if kern.mounts:
                _mounted.update([m[1] for m in kern.mounts])
        if params.name in _mounted:
            return web.json_response(
                {
                    "title": "Target host is used in sessions",
                    "message": "Target host is used in sessions",
                },
                status=409,
            )

        query = (
            sa.select([agents.c.id]).select_from(agents).where(agents.c.status == AgentStatus.ALIVE)
        )
        if params.scaling_group is not None:
            query = query.where(agents.c.scaling == params.scaling_group)
        result = await conn.execute(query)
        _agents = result.fetchall()

    # Unmount from manager.
    # NOTE: Changed in 20.09: the manager instances no longer have mountpoints.
    resp: MutableMapping[str, Any] = {
        "manager": {
            "success": True,
            "message": "Managers do not have mountpoints since v20.09.",
        },
        "agents": {},
    }

    # Unmount from running agents.
    async def _umount(
        sema: asyncio.Semaphore,
        sess: aiohttp.ClientSession,
        agent_id: str,
    ) -> Tuple[str, Mapping]:
        async with sema:
            watcher_info = await get_watcher_info(request, agent_id)
            try:
                headers = {"X-BackendAI-Watcher-Token": watcher_info["token"]}
                url = watcher_info["addr"] / "mounts"
                async with sess.delete(
                    url, json=params.model_dump(mode="json"), headers=headers
                ) as resp:
                    if resp.status == 200:
                        data = {
                            "success": True,
                            "message": await resp.text(),
                        }
                    else:
                        data = {
                            "success": False,
                            "message": await resp.text(),
                        }
                    return (agent_id, data)
            except asyncio.CancelledError:
                raise
            except asyncio.TimeoutError:
                log.error(
                    log_fmt + ": timeout from watcher (agent:{})",
                    *log_args,
                    agent_id,
                )
                raise
            except Exception:
                log.exception(
                    log_fmt + ": unexpected error while reading from watcher (agent:{})",
                    *log_args,
                    agent_id,
                )
                raise

    client_timeout = aiohttp.ClientTimeout(total=10.0)
    async with aiohttp.ClientSession(timeout=client_timeout) as sess:
        sema = asyncio.Semaphore(8)
        results = await asyncio.gather(
            *[_umount(sema, sess, _agent.id) for _agent in _agents], return_exceptions=True
        )
        for result in results:
            if isinstance(result, Exception):
                # exceptions are already logged.
                continue
            resp["agents"][result[0]] = result[1]

    return web.json_response(resp, status=200)


async def storage_task_exception_handler(
    exc_type: type[Exception],
    exc_obj: Exception,
    tb: TracebackType,
):
    log.exception("Error while removing vFolder", exc_info=exc_obj)


class ChangeVFolderOwnershipRequestModel(IDBasedRequestModel):
    user_email: str = Field(
        default=None,
        validation_alias=AliasChoices("user_email", "userEmail", "email"),
        description="Email of the user to list vfolders.",
    )


@superadmin_required
@server_status_required(ALL_ALLOWED)
@pydantic_api_params_handler(ChangeVFolderOwnershipRequestModel)
async def change_vfolder_ownership(
    request: web.Request, params: ChangeVFolderOwnershipRequestModel
) -> web.Response:
    """
    Change the ownership of vfolder
    For now, we only provide changing the ownership of user-folder
    """
    vfolder_id = params.vfolder_id
    user_email = params.user_email
    root_ctx: RootContext = request.app["_root.context"]

    allowed_hosts_by_user = VFolderHostPermissionMap()
    async with root_ctx.db.begin_readonly() as conn:
        j = sa.join(users, keypairs, users.c.email == keypairs.c.user_id)
        query = (
            sa.select([users.c.uuid, users.c.domain_name, keypairs.c.resource_policy])
            .select_from(j)
            .where((users.c.email == user_email) & (users.c.status == UserStatus.ACTIVE))
        )
        try:
            result = await conn.execute(query)
        except sa.exc.DataError:
            raise InvalidAPIParameters
        user_info = result.first()
        if user_info is None:
            raise ObjectNotFound(object_name="user")
        resource_policy_name = user_info.resource_policy
        result = await conn.execute(
            sa.select([keypair_resource_policies.c.allowed_vfolder_hosts]).where(
                keypair_resource_policies.c.name == resource_policy_name
            )
        )
        resource_policy = result.first()
        allowed_hosts_by_user = await get_allowed_vfolder_hosts_by_user(
            conn=conn,
            resource_policy=resource_policy,
            domain_name=user_info.domain_name,
            user_uuid=user_info.uuid,
        )
    log.info(
        "VFOLDER.CHANGE_VFOLDER_OWNERSHIP(email:{}, ak:{}, vfid:{}, uid:{})",
        request["user"]["email"],
        request["keypair"]["access_key"],
        vfolder_id,
        user_info.uuid,
    )
    async with root_ctx.db.begin_readonly() as conn:
        query = (
            sa.select([vfolders.c.host])
            .select_from(vfolders)
            .where(
                (vfolders.c.id == vfolder_id)
                & (vfolders.c.ownership_type == VFolderOwnershipType.USER)
            )
        )
        folder_host = await conn.scalar(query)
    if folder_host not in allowed_hosts_by_user:
        raise VFolderOperationFailed("User to migrate vfolder needs an access to the storage host.")

    async def _update() -> None:
        async with root_ctx.db.begin() as conn:
            # TODO: we need to implement migration from project to other project
            #       for now we only support migration btw user folder only
            # TODO: implement quota-scope migration and progress checks
            query = (
                sa.update(vfolders)
                .values(user=user_info.uuid)
                .where(
                    (vfolders.c.id == vfolder_id)
                    & (vfolders.c.ownership_type == VFolderOwnershipType.USER)
                )
            )
            await conn.execute(query)

    await execute_with_retry(_update)

    async def _delete_vfolder_related_rows() -> None:
        async with root_ctx.db.begin() as conn:
            # delete vfolder_invitation if the new owner user has already been shared with the vfolder
            query = sa.delete(vfolder_invitations).where(
                (vfolder_invitations.c.invitee == user_email)
                & (vfolder_invitations.c.vfolder == vfolder_id)
            )
            await conn.execute(query)
            # delete vfolder_permission if the new owner user has already been shared with the vfolder
            query = sa.delete(vfolder_permissions).where(
                (vfolder_permissions.c.vfolder == vfolder_id)
                & (vfolder_permissions.c.user == user_info.uuid)
            )
            await conn.execute(query)

    await execute_with_retry(_delete_vfolder_related_rows)

    return web.json_response({}, status=200)


@attrs.define(slots=True, auto_attribs=True, init=False)
class PrivateContext:
    database_ptask_group: aiotools.PersistentTaskGroup
    storage_ptask_group: aiotools.PersistentTaskGroup


async def init(app: web.Application) -> None:
    app_ctx: PrivateContext = app["folders.context"]
    app_ctx.database_ptask_group = aiotools.PersistentTaskGroup()
    app_ctx.storage_ptask_group = aiotools.PersistentTaskGroup(
        exception_handler=storage_task_exception_handler
    )


async def shutdown(app: web.Application) -> None:
    app_ctx: PrivateContext = app["folders.context"]
    await app_ctx.database_ptask_group.shutdown()
    await app_ctx.storage_ptask_group.shutdown()


def create_app(default_cors_options):
    app = web.Application()
    app["prefix"] = "vfolders"
    app["api_versions"] = (2, 3, 4)
    app.on_startup.append(init)
    app.on_shutdown.append(shutdown)
    app["folders.context"] = PrivateContext()
    cors = aiohttp_cors.setup(app, defaults=default_cors_options)
    add_route = app.router.add_route
    root_resource = cors.add(app.router.add_resource(r""))
    cors.add(root_resource.add_route("POST", create))
    cors.add(root_resource.add_route("GET", list_folders))
    cors.add(root_resource.add_route("DELETE", delete))
    cors.add(add_route("GET", "/info", get_info))
    cors.add(add_route("GET", "/id", get_id))
    cors.add(add_route("GET", "/hosts", list_hosts))
    cors.add(add_route("GET", "/all-hosts", list_all_hosts))
    cors.add(add_route("GET", "/allowed-types", list_allowed_types))
    cors.add(add_route("GET", "/perf-metric", get_volume_perf_metric))
    cors.add(add_route("POST", "/rename", rename_vfolder))
    cors.add(add_route("POST", "/update-options", update_vfolder_options))
    cors.add(add_route("POST", "/mkdir", mkdir))
    cors.add(add_route("POST", "/request-upload", create_upload_session))
    cors.add(add_route("POST", "/request-download", create_download_session))
    cors.add(add_route("POST", "/move-file", move_file))
    cors.add(add_route("POST", "/rename-file", rename_file))
    cors.add(add_route("DELETE", "/delete-files", delete_files))
    cors.add(add_route("GET", "/files", list_files))
    cors.add(add_route("POST", "/invite", invite))
    cors.add(add_route("POST", "/leave", leave))
    cors.add(add_route("POST", "/share", share))
    cors.add(add_route("DELETE", "/unshare", unshare))
    cors.add(add_route("POST", "/clone", clone))
    cors.add(add_route("POST", "/purge", purge))
    cors.add(add_route("POST", "/restore-from-trash-bin", restore))
    cors.add(add_route("POST", "/delete-from-trash-bin", delete_from_trash_bin))
    cors.add(add_route("GET", "/invitations/list-sent", list_sent_invitations))
    cors.add(add_route("POST", r"/invitations/update/{inv_id}", update_invitation))
    cors.add(add_route("GET", "/invitations/list", invitations))
    cors.add(add_route("POST", "/invitations/accept", accept_invitation))
    cors.add(add_route("DELETE", "/invitations/delete", delete_invitation))
    cors.add(add_route("GET", "/shared", list_shared_vfolders))
    cors.add(add_route("POST", "/shared", update_shared_vfolder))
    cors.add(add_route("GET", "/fstab", get_fstab_contents))
    cors.add(add_route("GET", "/mounts", list_mounts))
    cors.add(add_route("POST", "/mounts", mount_host))
    cors.add(add_route("DELETE", "/mounts", umount_host))
    cors.add(add_route("POST", "/change-ownership", change_vfolder_ownership))
    cors.add(add_route("GET", "/usage", get_usage))
    cors.add(add_route("GET", "/used-bytes", get_used_bytes))
    return app, []<|MERGE_RESOLUTION|>--- conflicted
+++ resolved
@@ -117,15 +117,11 @@
 from .manager import ALL_ALLOWED, READ_ALLOWED, server_status_required
 from .resource import get_watcher_info
 from .utils import (
-<<<<<<< HEAD
+    BaseResponseModel,
     get_user_scopes_by_email,
+    # check_api_params,
+    # get_user_scopes,
     pydantic_api_params_handler,
-=======
-    BaseResponseModel,
-    check_api_params,
-    get_user_scopes,
-    pydantic_params_api_handler,
->>>>>>> bc7bafb9
 )
 
 if TYPE_CHECKING:
@@ -1114,7 +1110,7 @@
 
 
 class MkdirRequestModel(IDBasedRequestModel):
-    path: str = Field(description="Target path to make")
+    path: list[str] = Field(description="Target path to make")
     parents: bool = Field(default=True, description="Make parent's directory if not exists")
     exist_ok: bool = Field(
         default=False, description="Skip error if the target path already exsits."
@@ -1125,22 +1121,10 @@
 @server_status_required(READ_ALLOWED)
 @pydantic_api_params_handler(MkdirRequestModel)
 @vfolder_permission_required(VFolderPermission.READ_WRITE)
-<<<<<<< HEAD
 async def mkdir(request: web.Request, params: MkdirRequestModel, row: VFolderRow) -> web.Response:
+    if len(params.path) > 50:
+        raise InvalidAPIParameters("Too many directories specified.")
     await ensure_vfolder_status(request, VFolderAccessStatus.UPDATABLE, row["id"])
-=======
-@check_api_params(
-    t.Dict({
-        t.Key("path"): t.String | t.List(t.String),
-        t.Key("parents", default=True): t.ToBool,
-        t.Key("exist_ok", default=False): t.ToBool,
-    })
-)
-async def mkdir(request: web.Request, params: Any, row: VFolderRow) -> web.Response:
-    if isinstance(params["path"], list) and len(params["path"]) > 50:
-        raise InvalidAPIParameters("Too many directories specified.")
-    await ensure_vfolder_status(request, VFolderAccessStatus.UPDATABLE, request.match_info["name"])
->>>>>>> bc7bafb9
     root_ctx: RootContext = request.app["_root.context"]
     folder_name = row["name"]
     access_key = request["keypair"]["access_key"]
