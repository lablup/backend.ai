from __future__ import annotations

import asyncio
import functools
import json
import logging
import math
import stat
import uuid
from datetime import datetime
from enum import StrEnum
from pathlib import Path
from types import TracebackType
from typing import (
    TYPE_CHECKING,
    Any,
    Awaitable,
    Callable,
    Concatenate,
    Dict,
    List,
    Mapping,
    MutableMapping,
    ParamSpec,
    Sequence,
    Tuple,
    TypeAlias,
)

import aiohttp
import aiohttp_cors
import aiotools
import attrs
import sqlalchemy as sa
import trafaret as t
from aiohttp import web
from pydantic import (
    AliasChoices,
    BaseModel,
    Field,
)
from sqlalchemy.orm import load_only, selectinload

from ai.backend.common import msgpack, redis_helper
from ai.backend.common import validators as tx
from ai.backend.common.logging import BraceStyleAdapter
from ai.backend.common.types import (
    QuotaScopeID,
    QuotaScopeType,
    RedisConnectionInfo,
    VFolderHostPermission,
    VFolderHostPermissionMap,
    VFolderID,
    VFolderUsageMode,
)
from ai.backend.manager.audit_log_util import (
    audit_log_middleware,
    empty_after_data,
    update_after_data,
    update_before_data,
)
from ai.backend.manager.models.storage import StorageSessionManager

from ..models import (
    ACTIVE_USER_STATUSES,
    AgentStatus,
    EndpointLifecycle,
    EndpointRow,
    GroupRow,
    KernelStatus,
    ProjectResourcePolicyRow,
    ProjectType,
    UserResourcePolicyRow,
    UserRole,
    UserRow,
    UserStatus,
    VFolderAccessStatus,
    VFolderCloneInfo,
    VFolderDeletionInfo,
    VFolderInvitationState,
    VFolderOperationStatus,
    VFolderOwnershipType,
    VFolderPermission,
    VFolderPermissionValidator,
    agents,
    ensure_host_permission_allowed,
    filter_host_allowed_permission,
    get_allowed_vfolder_hosts_by_group,
    get_allowed_vfolder_hosts_by_user,
    initiate_vfolder_clone,
    initiate_vfolder_deletion,
    kernels,
    keypair_resource_policies,
    keypairs,
    query_accessible_vfolders,
    query_owned_dotfiles,
    update_vfolder_status,
    users,
    verify_vfolder_name,
    vfolder_invitations,
    vfolder_permissions,
    vfolders,
)
from ..models.audit_logs import AuditLogAction, AuditLogTargetType
from ..models.utils import execute_with_retry
from ..models.vfolder import HARD_DELETED_VFOLDER_STATUSES
from .auth import admin_required, auth_required, superadmin_required
from .exceptions import (
    BackendAgentError,
    GenericForbidden,
    GroupNotFound,
    InsufficientPrivilege,
    InternalServerError,
    InvalidAPIParameters,
    ModelServiceDependencyNotCleared,
    ObjectNotFound,
    TooManyVFoldersFound,
    VFolderAlreadyExists,
    VFolderCreationFailed,
    VFolderFilterStatusFailed,
    VFolderFilterStatusNotAvailable,
    VFolderNotFound,
    VFolderOperationFailed,
)
from .manager import ALL_ALLOWED, READ_ALLOWED, server_status_required
from .resource import get_watcher_info
from .utils import (
<<<<<<< HEAD
    ArgNameEnum,
    check_api_params,
    get_user_scopes,
    set_audit_log_action_target_decorator,
=======
    BaseResponseModel,
    check_api_params,
    get_user_scopes,
    pydantic_params_api_handler,
>>>>>>> 059c31d8
)

if TYPE_CHECKING:
    from .context import RootContext

log = BraceStyleAdapter(logging.getLogger(__spec__.name))  # type: ignore[name-defined]

VFolderRow: TypeAlias = Mapping[str, Any]
P = ParamSpec("P")


class SuccessResponseModel(BaseResponseModel):
    success: bool = Field(default=True)


async def ensure_vfolder_status(
    request: web.Request,
    perm: VFolderAccessStatus,
    folder_id_or_name: uuid.UUID | str,
) -> Sequence[VFolderRow]:
    """
    Checks if the target vfolder status is READY.
    This function should prevent user access
    while storage-proxy operations such as vfolder clone, deletion is handling.
    """

    root_ctx: RootContext = request.app["_root.context"]
    domain_name = request["user"]["domain_name"]
    user_role = request["user"]["role"]
    user_uuid = request["user"]["uuid"]

    allowed_vfolder_types = await root_ctx.shared_config.get_vfolder_types()
    match folder_id_or_name:
        case uuid.UUID():
            vf_name_conds = vfolders.c.id == folder_id_or_name
        case str():
            vf_name_conds = vfolders.c.name == folder_id_or_name

    match perm:
        case VFolderAccessStatus.READABLE:
            available_vf_statuses = {
                VFolderOperationStatus.READY,
                VFolderOperationStatus.PERFORMING,
                VFolderOperationStatus.CLONING,
                VFolderOperationStatus.MOUNTED,
                VFolderOperationStatus.ERROR,
                VFolderOperationStatus.DELETE_PENDING,
            }
        case VFolderAccessStatus.UPDATABLE:
            # if UPDATABLE access status is requested, READY and MOUNTED operation statuses are accepted.
            available_vf_statuses = {
                VFolderOperationStatus.READY,
                VFolderOperationStatus.MOUNTED,
            }
        case VFolderAccessStatus.SOFT_DELETABLE:
            # if SOFT_DELETABLE access status is requested, only READY operation status is accepted.
            available_vf_statuses = {
                VFolderOperationStatus.READY,
            }
        case VFolderAccessStatus.HARD_DELETABLE:
            # if DELETABLE access status is requested, only DELETE_PENDING operation status is accepted.
            available_vf_statuses = {
                VFolderOperationStatus.DELETE_PENDING,
            }
        case VFolderAccessStatus.RECOVERABLE:
            available_vf_statuses = {
                VFolderOperationStatus.DELETE_PENDING,
            }
        case VFolderAccessStatus.PURGABLE:
            available_vf_statuses = {
                VFolderOperationStatus.DELETE_COMPLETE,
            }
        case _:
            raise VFolderFilterStatusNotAvailable()
    async with root_ctx.db.begin_readonly() as conn:
        entries = await query_accessible_vfolders(
            conn,
            user_uuid,
            user_role=user_role,
            domain_name=domain_name,
            allowed_vfolder_types=allowed_vfolder_types,
            extra_vf_conds=vf_name_conds,
            allow_privileged_access=True,
        )
        if len(entries) == 0:
            raise VFolderNotFound(extra_data=str(folder_id_or_name))
        for entry in entries:
            if entry["status"] not in available_vf_statuses:
                raise VFolderFilterStatusFailed()
        return entries


def vfolder_permission_required(
    perm: VFolderPermission,
) -> Callable[
    [Callable[Concatenate[web.Request, VFolderRow, P], Awaitable[web.Response]]],
    Callable[Concatenate[web.Request, P], Awaitable[web.Response]],
]:
    """
    Checks if the target vfolder exists and is either:
    - owned by the current access key, or
    - allowed accesses by the access key under the specified permission.

    The decorated handler should accept an extra argument
    which contains a dict object describing the matched VirtualFolder table row.
    """

    def _wrapper(
        handler: Callable[Concatenate[web.Request, VFolderRow, P], Awaitable[web.Response]],
    ) -> Callable[Concatenate[web.Request, P], Awaitable[web.Response]]:
        @functools.wraps(handler)
        async def _wrapped(request: web.Request, *args: P.args, **kwargs: P.kwargs) -> web.Response:
            root_ctx: RootContext = request.app["_root.context"]
            domain_name = request["user"]["domain_name"]
            user_role = request["user"]["role"]
            user_uuid = request["user"]["uuid"]
            folder_name = request.match_info["name"]
            allowed_vfolder_types = await root_ctx.shared_config.get_vfolder_types()
            vf_user_cond = None
            vf_group_cond = None
            if perm == VFolderPermission.READ_ONLY:
                # if READ_ONLY is requested, any permission accepts.
                invited_perm_cond = vfolder_permissions.c.permission.in_([
                    VFolderPermission.READ_ONLY,
                    VFolderPermission.READ_WRITE,
                    VFolderPermission.RW_DELETE,
                ])
                if not request["is_admin"]:
                    vf_group_cond = vfolders.c.permission.in_([
                        VFolderPermission.READ_ONLY,
                        VFolderPermission.READ_WRITE,
                        VFolderPermission.RW_DELETE,
                    ])
            elif perm == VFolderPermission.READ_WRITE:
                invited_perm_cond = vfolder_permissions.c.permission.in_([
                    VFolderPermission.READ_WRITE,
                    VFolderPermission.RW_DELETE,
                ])
                if not request["is_admin"]:
                    vf_group_cond = vfolders.c.permission.in_([
                        VFolderPermission.READ_WRITE,
                        VFolderPermission.RW_DELETE,
                    ])
            elif perm == VFolderPermission.RW_DELETE:
                # If RW_DELETE is requested, only RW_DELETE accepts.
                invited_perm_cond = vfolder_permissions.c.permission == VFolderPermission.RW_DELETE
                if not request["is_admin"]:
                    vf_group_cond = vfolders.c.permission == VFolderPermission.RW_DELETE
            else:
                # Otherwise, just compare it as-is (for future compatibility).
                invited_perm_cond = vfolder_permissions.c.permission == perm
                if not request["is_admin"]:
                    vf_group_cond = vfolders.c.permission == perm
            async with root_ctx.db.begin_readonly() as conn:
                entries = await query_accessible_vfolders(
                    conn,
                    user_uuid,
                    user_role=user_role,
                    domain_name=domain_name,
                    allowed_vfolder_types=allowed_vfolder_types,
                    extra_vf_conds=(vfolders.c.name == folder_name),
                    extra_invited_vf_conds=invited_perm_cond,
                    extra_vf_user_conds=vf_user_cond,
                    extra_vf_group_conds=vf_group_cond,
                )
                if len(entries) == 0:
                    raise VFolderNotFound(extra_data=folder_name)
            return await handler(request, entries[0], *args, **kwargs)

        return _wrapped

    return _wrapper


def vfolder_check_exists(
    handler: Callable[Concatenate[web.Request, VFolderRow, P], Awaitable[web.Response]],
) -> Callable[Concatenate[web.Request, P], Awaitable[web.Response]]:
    """
    Checks if the target vfolder exists and is owned by the current user.

    The decorated handler should accept an extra "row" argument
    which contains the matched VirtualFolder table row.
    """

    @functools.wraps(handler)
    async def _wrapped(request: web.Request, *args: P.args, **kwargs: P.kwargs) -> web.Response:
        root_ctx: RootContext = request.app["_root.context"]
        user_uuid = request["user"]["uuid"]
        folder_name = request.match_info["name"]
        async with root_ctx.db.begin() as conn:
            j = sa.join(
                vfolders,
                vfolder_permissions,
                vfolders.c.id == vfolder_permissions.c.vfolder,
                isouter=True,
            )
            query = (
                sa.select("*")
                .select_from(j)
                .where(
                    ((vfolders.c.user == user_uuid) | (vfolder_permissions.c.user == user_uuid))
                    & (vfolders.c.name == folder_name)
                )
            )
            try:
                result = await conn.execute(query)
            except sa.exc.DataError:
                raise InvalidAPIParameters
            row = result.first()
            if row is None:
                raise VFolderNotFound()
        return await handler(request, row, *args, **kwargs)

    return _wrapped


@auth_required
@server_status_required(ALL_ALLOWED)
@check_api_params(
    t.Dict({
        t.Key("name"): tx.Slug(allow_dot=True),
        t.Key("host", default=None) >> "folder_host": t.String | t.Null,
        t.Key("usage_mode", default="general"): tx.Enum(VFolderUsageMode) | t.Null,
        t.Key("permission", default="rw"): tx.Enum(VFolderPermission) | t.Null,
        tx.AliasedKey(["unmanaged_path", "unmanagedPath"], default=None): t.String | t.Null,
        tx.AliasedKey(["group", "groupId", "group_id"], default=None): tx.UUID | t.String | t.Null,
        t.Key("cloneable", default=False): t.Bool,
    }),
)
@set_audit_log_action_target_decorator(
    action=AuditLogAction.CREATE,
    target_type=AuditLogTargetType.VFOLDER,
    arg_name_enum=ArgNameEnum.PARAMS,
    target_path=["name"],
)
async def create(request: web.Request, params: Any) -> web.Response:
    resp: Dict[str, Any] = {}
    root_ctx: RootContext = request.app["_root.context"]
    access_key = request["keypair"]["access_key"]
    user_role = request["user"]["role"]
    user_uuid: uuid.UUID = request["user"]["uuid"]
    keypair_resource_policy = request["keypair"]["resource_policy"]
    domain_name = request["user"]["domain_name"]
    group_id_or_name = params["group"]
    vfolder_name = params["name"]

    log.info(
        "VFOLDER.CREATE (email:{}, ak:{}, vf:{}, vfh:{}, umod:{}, perm:{})",
        request["user"]["email"],
        access_key,
        vfolder_name,
        params["folder_host"],
        params["usage_mode"].value,
        params["permission"].value,
    )
    folder_host = params["folder_host"]
    unmanaged_path = params["unmanaged_path"]

    # Check if user is trying to created unmanaged vFolder
    if unmanaged_path:
        # Approve only if user is Admin or Superadmin
        if user_role not in (UserRole.ADMIN, UserRole.SUPERADMIN):
            raise GenericForbidden("Insufficient permission")
    else:
        # Resolve host for the new virtual folder.
        if not folder_host:
            folder_host = await root_ctx.shared_config.etcd.get("volumes/default_host")
            if not folder_host:
                raise InvalidAPIParameters(
                    "You must specify the vfolder host because the default host is not configured."
                )

    allowed_vfolder_types = await root_ctx.shared_config.get_vfolder_types()

    if not verify_vfolder_name(vfolder_name):
        raise InvalidAPIParameters(f"{vfolder_name} is reserved for internal operations.")
    if vfolder_name.startswith(".") and vfolder_name != ".local":
        if params["group"] is not None:
            raise InvalidAPIParameters("dot-prefixed vfolders cannot be a group folder.")

    group_uuid: uuid.UUID | None = None
    group_type: ProjectType | None = None

    async with root_ctx.db.begin_session() as sess:
        match group_id_or_name:
            case str():
                # Convert the group name to group uuid.
                log.debug("group_id_or_name(str):{}", group_id_or_name)
                query = (
                    sa.select(GroupRow)
                    .where(
                        (GroupRow.domain_name == domain_name) & (GroupRow.name == group_id_or_name)
                    )
                    .options(selectinload(GroupRow.resource_policy_row))
                )
                result = await sess.execute(query)
                group_row = result.scalar()
                _gid, max_vfolder_count, max_quota_scope_size = (
                    group_row.id,
                    group_row.resource_policy_row.max_vfolder_count,
                    group_row.resource_policy_row.max_quota_scope_size,
                )
                if _gid is None:
                    raise GroupNotFound(extra_data=group_id_or_name)
                group_uuid = _gid
                group_type = group_row.type
            case uuid.UUID():
                # Check if the group belongs to the current domain.
                log.debug("group_id_or_name(uuid):{}", group_id_or_name)
                query = (
                    sa.select(GroupRow)
                    .where(
                        (GroupRow.domain_name == domain_name) & (GroupRow.id == group_id_or_name)
                    )
                    .options(selectinload(GroupRow.resource_policy_row))
                )
                result = await sess.execute(query)
                group_row = result.scalar()
                _gid, max_vfolder_count, max_quota_scope_size = (
                    group_row.id,
                    group_row.resource_policy_row.max_vfolder_count,
                    group_row.resource_policy_row.max_quota_scope_size,
                )
                if _gid is None:
                    raise GroupNotFound(extra_data=group_id_or_name)
                group_uuid = group_id_or_name
                group_type = group_row.type
            case None:
                query = (
                    sa.select(UserRow)
                    .where(UserRow.uuid == user_uuid)
                    .options(selectinload(UserRow.resource_policy_row))
                )
                result = await sess.execute(query)
                user_row = result.scalar()
                max_vfolder_count, max_quota_scope_size = (
                    user_row.resource_policy_row.max_vfolder_count,
                    user_row.resource_policy_row.max_quota_scope_size,
                )
            case _:
                raise GroupNotFound(
                    extra_data=group_id_or_name,
                )

        # Check if group exists when it's given a non-empty value.
        if group_id_or_name and group_uuid is None:
            raise GroupNotFound(extra_data=group_id_or_name)

        # Determine the ownership type and the quota scope ID.
        if group_uuid is not None:
            ownership_type = "group"
            quota_scope_id = QuotaScopeID(QuotaScopeType.PROJECT, group_uuid)
            if not request["is_admin"] and group_type != ProjectType.MODEL_STORE:
                raise GenericForbidden("no permission")
        else:
            ownership_type = "user"
            quota_scope_id = QuotaScopeID(QuotaScopeType.USER, user_uuid)
        if ownership_type not in allowed_vfolder_types:
            raise InvalidAPIParameters(
                f"{ownership_type}-owned vfolder is not allowed in this cluster"
            )

    if group_type == ProjectType.MODEL_STORE:
        if params["permission"] != VFolderPermission.READ_WRITE:
            raise InvalidAPIParameters(
                "Setting custom permission is not supported for model store vfolder",
            )
        if params["usage_mode"] != VFolderUsageMode.MODEL:
            raise InvalidAPIParameters(
                "Only Model VFolder can be created under the model store project",
            )

    async with root_ctx.db.begin() as conn:
        if not unmanaged_path:
            await ensure_host_permission_allowed(
                conn,
                folder_host,
                allowed_vfolder_types=allowed_vfolder_types,
                user_uuid=user_uuid,
                resource_policy=keypair_resource_policy,
                domain_name=domain_name,
                group_id=group_uuid,
                permission=VFolderHostPermission.CREATE,
            )

        # Check resource policy's max_vfolder_count
        if max_vfolder_count > 0:
            query = (
                sa.select([sa.func.count()])
                .select_from(vfolders)
                .where(
                    (vfolders.c.user == user_uuid)
                    & ~(vfolders.c.status.in_(HARD_DELETED_VFOLDER_STATUSES))
                )
            )
            result = await conn.scalar(query)
            if result >= max_vfolder_count and ownership_type == "user":
                raise InvalidAPIParameters(
                    "You cannot create more vfolders.",
                )

        # DEPRECATED: Limit vfolder size quota if it is larger than max_vfolder_size of the resource policy.
        # max_vfolder_size = resource_policy.get("max_vfolder_size", 0)
        # if max_vfolder_size > 0 and (
        #     params["quota"] is None or params["quota"] <= 0 or params["quota"] > max_vfolder_size
        # ):
        #     params["quota"] = max_vfolder_size

        # Prevent creation of vfolder with duplicated name on all hosts.
<<<<<<< HEAD
        extra_vf_conds = [vfolders.c.name == vfolder_name]
=======
        extra_vf_conds = [
            (vfolders.c.name == params["name"]),
            (vfolders.c.status.not_in(HARD_DELETED_VFOLDER_STATUSES)),
        ]
>>>>>>> 059c31d8
        entries = await query_accessible_vfolders(
            conn,
            user_uuid,
            user_role=user_role,
            domain_name=domain_name,
            allowed_vfolder_types=allowed_vfolder_types,
            extra_vf_conds=(sa.and_(*extra_vf_conds)),
        )
        if len(entries) > 0:
            raise VFolderAlreadyExists(extra_data=vfolder_name)
        try:
            folder_id = uuid.uuid4()
            vfid = VFolderID(quota_scope_id, folder_id)
            if not unmanaged_path:
                # Create the vfolder only when it is a managed one
                # TODO: Create the quota scope with an unlimited quota config if not exists
                #       The quota may be set later by the admin...
                # TODO: Introduce "default quota config" for users and projects (which cannot be
                #       modified by users)
                # async with root_ctx.storage_manager.request(
                #     folder_host,
                #     "POST",
                #     "quota-scope",
                #     json={
                #         "volume": root_ctx.storage_manager.split_host(folder_host)[1],
                #         "qsid": str(quota_scope_id),
                #         "options": None,
                #     },
                # ):
                #     pass
                options = {}
                if max_quota_scope_size and max_quota_scope_size > 0:
                    options["initial_max_size_for_quota_scope"] = max_quota_scope_size
                async with root_ctx.storage_manager.request(
                    folder_host,
                    "POST",
                    "folder/create",
                    json={
                        "volume": root_ctx.storage_manager.split_host(folder_host)[1],
                        "vfid": str(vfid),
                        "options": options,
                    },
                ):
                    pass
        except aiohttp.ClientResponseError as e:
            raise VFolderCreationFailed from e

        # By default model store VFolder should be considered as read only for every users but without the creator
        if group_type == ProjectType.MODEL_STORE:
            params["permission"] = VFolderPermission.READ_ONLY

        # TODO: include quota scope ID in the database
        # TODO: include quota scope ID in the API response
        insert_values = {
            "id": vfid.folder_id.hex,
            "name": params["name"],
            "quota_scope_id": str(quota_scope_id),
            "usage_mode": params["usage_mode"],
            "permission": params["permission"],
            "last_used": None,
            "host": folder_host,
            "creator": request["user"]["email"],
            "ownership_type": VFolderOwnershipType(ownership_type),
            "user": user_uuid if ownership_type == "user" else None,
            "group": group_uuid if ownership_type == "group" else None,
            "unmanaged_path": "",
            "cloneable": params["cloneable"],
            "status": VFolderOperationStatus.READY,
        }
        resp = {
            "id": vfid.folder_id.hex,
            "name": params["name"],
            "quota_scope_id": str(quota_scope_id),
            "host": folder_host,
            "usage_mode": params["usage_mode"].value,
            "permission": params["permission"].value,
            "max_size": 0,  # migrated to quota scopes, no longer valid
            "creator": request["user"]["email"],
            "ownership_type": ownership_type,
            "user": str(user_uuid) if ownership_type == "user" else None,
            "group": str(group_uuid) if ownership_type == "group" else None,
            "cloneable": params["cloneable"],
            "status": VFolderOperationStatus.READY,
        }
        if unmanaged_path:
            insert_values.update({
                "host": "",
                "unmanaged_path": unmanaged_path,
            })
            resp["unmanaged_path"] = unmanaged_path
        try:
            query = sa.insert(vfolders, insert_values).returning(*vfolders.c)
            result = await conn.execute(query)
            data_to_insert = result.one()

            update_after_data(data_to_insert=data_to_insert)
            # Here we grant creator the permission to alter VFolder contents
            if group_type == ProjectType.MODEL_STORE:
                query = sa.insert(vfolder_permissions).values({
                    "user": request["user"]["uuid"],
                    "vfolder": vfid.folder_id.hex,
                    "permission": VFolderPermission.OWNER_PERM,
                })
                await conn.execute(query)
        except sa.exc.DataError:
            raise InvalidAPIParameters
        assert result.rowcount == 1

    return web.json_response(resp, status=201)


@auth_required
@server_status_required(READ_ALLOWED)
@check_api_params(
    t.Dict({
        t.Key("all", default=False): t.ToBool,
        tx.AliasedKey(["group_id", "groupId"], default=None): tx.UUID | t.String | t.Null,
        tx.AliasedKey(["owner_user_email", "ownerUserEmail"], default=None): t.Email | t.Null,
    }),
)
async def list_folders(request: web.Request, params: Any) -> web.Response:
    resp = []
    root_ctx: RootContext = request.app["_root.context"]
    access_key = request["keypair"]["access_key"]
    domain_name = request["user"]["domain_name"]

    log.info("VFOLDER.LIST (email:{}, ak:{})", request["user"]["email"], access_key)
    entries: List[Mapping[str, Any]] | Sequence[Mapping[str, Any]]
    owner_user_uuid, owner_user_role = await get_user_scopes(request, params)
    async with root_ctx.db.begin_readonly() as conn:
        allowed_vfolder_types = await root_ctx.shared_config.get_vfolder_types()
        if params["all"]:
            raise InvalidAPIParameters("Deprecated use of 'all' option")
        else:
            extra_vf_conds = None
            if params["group_id"] is not None:
                # Note: user folders should be returned even when group_id is specified.
                extra_vf_conds = (vfolders.c.group == params["group_id"]) | (
                    vfolders.c.user.isnot(None)
                )
            entries = await query_accessible_vfolders(
                conn,
                owner_user_uuid,
                user_role=owner_user_role,
                domain_name=domain_name,
                allowed_vfolder_types=allowed_vfolder_types,
                extra_vf_conds=extra_vf_conds,
            )
        for entry in entries:
            resp.append({
                "name": entry["name"],
                "id": entry["id"].hex,
                "quota_scope_id": str(entry["quota_scope_id"]),
                "host": entry["host"],
                "status": entry["status"],
                "usage_mode": entry["usage_mode"].value,
                "created_at": str(entry["created_at"]),
                "is_owner": entry["is_owner"],
                "permission": entry["permission"].value,
                "user": str(entry["user"]) if entry["user"] else None,
                "group": str(entry["group"]) if entry["group"] else None,
                "creator": entry["creator"],
                "user_email": entry["user_email"],
                "group_name": entry["group_name"],
                "ownership_type": entry["ownership_type"].value,
                "type": entry["ownership_type"].value,  # legacy
                "cloneable": entry["cloneable"],
                "max_files": entry["max_files"],
                "max_size": entry["max_size"],
                "cur_size": entry["cur_size"],
            })
    return web.json_response(resp, status=200)


class ExposedVolumeInfoField(StrEnum):
    percentage = "percentage"
    used_bytes = "used_bytes"
    capacity_bytes = "capacity_bytes"


async def fetch_exposed_volume_fields(
    storage_manager: StorageSessionManager,
    redis_connection: RedisConnectionInfo,
    proxy_name: str,
    volume_name: str,
) -> Dict[str, int | float]:
    volume_usage = {}

    show_percentage = ExposedVolumeInfoField.percentage in storage_manager._exposed_volume_info
    show_used = ExposedVolumeInfoField.used_bytes in storage_manager._exposed_volume_info
    show_total = ExposedVolumeInfoField.capacity_bytes in storage_manager._exposed_volume_info

    if show_percentage or show_used or show_total:
        volume_usage_cache = await redis_helper.execute(
            redis_connection,
            lambda r: r.get(f"volume.usage.{proxy_name}.{volume_name}"),
        )

        if volume_usage_cache:
            volume_usage = msgpack.unpackb(volume_usage_cache)
        else:
            async with storage_manager.request(
                proxy_name,
                "GET",
                "folder/fs-usage",
                json={
                    "volume": volume_name,
                },
            ) as (_, storage_resp):
                storage_reply = await storage_resp.json()

                if show_used:
                    volume_usage["used"] = storage_reply[ExposedVolumeInfoField.used_bytes]

                if show_total:
                    volume_usage["total"] = storage_reply[ExposedVolumeInfoField.capacity_bytes]

                if show_percentage:
                    volume_usage["percentage"] = (
                        storage_reply[ExposedVolumeInfoField.used_bytes]
                        / storage_reply[ExposedVolumeInfoField.capacity_bytes]
                    ) * 100

            await redis_helper.execute(
                redis_connection,
                lambda r: r.set(
                    f"volume.usage.{proxy_name}.{volume_name}",
                    msgpack.packb(volume_usage),
                    ex=60,
                ),
            )

    return volume_usage


@auth_required
@server_status_required(READ_ALLOWED)
@check_api_params(
    t.Dict({
        tx.AliasedKey(["group_id", "groupId"], default=None): tx.UUID | t.String | t.Null,
    }),
)
async def list_hosts(request: web.Request, params: Any) -> web.Response:
    root_ctx: RootContext = request.app["_root.context"]
    access_key = request["keypair"]["access_key"]
    log.info(
        "VFOLDER.LIST_HOSTS (emai:{}, ak:{})",
        request["user"]["email"],
        access_key,
    )
    domain_name = request["user"]["domain_name"]
    group_id = params["group_id"]
    domain_admin = request["user"]["role"] == UserRole.ADMIN
    resource_policy = request["keypair"]["resource_policy"]
    allowed_vfolder_types = await root_ctx.shared_config.get_vfolder_types()
    async with root_ctx.db.begin() as conn:
        allowed_hosts = VFolderHostPermissionMap()
        if "user" in allowed_vfolder_types:
            allowed_hosts_by_user = await get_allowed_vfolder_hosts_by_user(
                conn, resource_policy, domain_name, request["user"]["uuid"], group_id
            )
            allowed_hosts = allowed_hosts | allowed_hosts_by_user
        if "group" in allowed_vfolder_types:
            allowed_hosts_by_group = await get_allowed_vfolder_hosts_by_group(
                conn, resource_policy, domain_name, group_id, domain_admin=domain_admin
            )
            allowed_hosts = allowed_hosts | allowed_hosts_by_group
    all_volumes = await root_ctx.storage_manager.get_all_volumes()
    all_hosts = {f"{proxy_name}:{volume_data['name']}" for proxy_name, volume_data in all_volumes}
    allowed_hosts = VFolderHostPermissionMap({
        host: perms for host, perms in allowed_hosts.items() if host in all_hosts
    })
    default_host = await root_ctx.shared_config.get_raw("volumes/default_host")
    if default_host not in allowed_hosts:
        default_host = None

    volume_info = {
        f"{proxy_name}:{volume_data['name']}": {
            "backend": volume_data["backend"],
            "capabilities": volume_data["capabilities"],
            "usage": await fetch_exposed_volume_fields(
                storage_manager=root_ctx.storage_manager,
                redis_connection=root_ctx.redis_stat,
                proxy_name=proxy_name,
                volume_name=volume_data["name"],
            ),
            "sftp_scaling_groups": await root_ctx.storage_manager.get_sftp_scaling_groups(
                proxy_name
            ),
        }
        for proxy_name, volume_data in all_volumes
        if f"{proxy_name}:{volume_data['name']}" in allowed_hosts
    }

    resp = {
        "default": default_host,
        "allowed": sorted(allowed_hosts),
        "volume_info": volume_info,
    }
    return web.json_response(resp, status=200)


@superadmin_required
@server_status_required(READ_ALLOWED)
async def list_all_hosts(request: web.Request) -> web.Response:
    root_ctx: RootContext = request.app["_root.context"]
    access_key = request["keypair"]["access_key"]
    log.info(
        "VFOLDER.LIST_ALL_HOSTS (email:{}, ak:{})",
        request["user"]["email"],
        access_key,
    )
    all_volumes = await root_ctx.storage_manager.get_all_volumes()
    all_hosts = {f"{proxy_name}:{volume_data['name']}" for proxy_name, volume_data in all_volumes}
    default_host = await root_ctx.shared_config.get_raw("volumes/default_host")
    if default_host not in all_hosts:
        default_host = None
    resp = {
        "default": default_host,
        "allowed": sorted(all_hosts),
    }
    return web.json_response(resp, status=200)


@superadmin_required
@server_status_required(READ_ALLOWED)
@check_api_params(
    t.Dict({
        t.Key("folder_host"): t.String,
    })
)
async def get_volume_perf_metric(request: web.Request, params: Any) -> web.Response:
    root_ctx: RootContext = request.app["_root.context"]
    access_key = request["keypair"]["access_key"]
    log.info(
        "VFOLDER.VOLUME_PERF_METRIC (email:{}, ak:{})",
        request["user"]["email"],
        access_key,
    )
    proxy_name, volume_name = root_ctx.storage_manager.split_host(params["folder_host"])
    async with root_ctx.storage_manager.request(
        proxy_name,
        "GET",
        "volume/performance-metric",
        json={
            "volume": volume_name,
        },
    ) as (_, storage_resp):
        storage_reply = await storage_resp.json()
    return web.json_response(storage_reply, status=200)


@auth_required
@server_status_required(READ_ALLOWED)
async def list_allowed_types(request: web.Request) -> web.Response:
    root_ctx: RootContext = request.app["_root.context"]
    access_key = request["keypair"]["access_key"]
    log.info(
        "VFOLDER.LIST_ALLOWED_TYPES (email:{}, ak:{})",
        request["user"]["email"],
        access_key,
    )
    allowed_vfolder_types = await root_ctx.shared_config.get_vfolder_types()
    return web.json_response(allowed_vfolder_types, status=200)


@auth_required
@server_status_required(READ_ALLOWED)
@vfolder_permission_required(VFolderPermission.READ_ONLY)
async def get_info(request: web.Request, row: VFolderRow) -> web.Response:
    await ensure_vfolder_status(request, VFolderAccessStatus.READABLE, request.match_info["name"])
    root_ctx: RootContext = request.app["_root.context"]
    resp: Dict[str, Any] = {}
    folder_name = request.match_info["name"]
    access_key = request["keypair"]["access_key"]
    log.info(
        "VFOLDER.GETINFO (email:{}, ak:{}, vf:{})",
        request["user"]["email"],
        access_key,
        folder_name,
    )
    if row["permission"] is None:
        is_owner = True
        permission = VFolderPermission.OWNER_PERM
    else:
        is_owner = row["is_owner"]
        permission = row["permission"]
    proxy_name, volume_name = root_ctx.storage_manager.split_host(row["host"])
    async with root_ctx.storage_manager.request(
        proxy_name,
        "GET",
        "folder/usage",
        json={
            "volume": volume_name,
            "vfid": str(VFolderID.from_row(row)),
        },
    ) as (_, storage_resp):
        usage = await storage_resp.json()
    resp = {
        "name": row["name"],
        "id": row["id"].hex,
        "host": row["host"],
        "quota_scope_id": str(row["quota_scope_id"]),
        "status": row["status"],
        "numFiles": usage["file_count"],  # legacy
        "num_files": usage["file_count"],
        "used_bytes": usage["used_bytes"],  # added in v20.09
        "created": str(row["created_at"]),  # legacy
        "created_at": str(row["created_at"]),
        "last_used": str(row["created_at"]),
        "user": str(row["user"]),
        "group": str(row["group"]),
        "type": "user" if row["user"] is not None else "group",
        "is_owner": is_owner,
        "permission": permission,
        "usage_mode": row["usage_mode"],
        "cloneable": row["cloneable"],
        "max_size": row["max_size"],
        "cur_size": row["cur_size"],
    }
    return web.json_response(resp, status=200)


@auth_required
@server_status_required(READ_ALLOWED)
@check_api_params(
    t.Dict({
        t.Key("folder_host"): t.String,
        t.Key("id"): tx.UUID,
    })
)
async def get_quota(request: web.Request, params: Any) -> web.Response:
    vfolder_row = await ensure_vfolder_status(request, VFolderAccessStatus.READABLE, params["id"])
    root_ctx: RootContext = request.app["_root.context"]
    proxy_name, volume_name = root_ctx.storage_manager.split_host(params["folder_host"])
    log.info(
        "VFOLDER.GET_QUOTA (email:{}, volume_name:{}, vf:{})",
        request["user"]["email"],
        volume_name,
        params["id"],
    )

    # Permission check for the requested vfolder.
    user_role = request["user"]["role"]
    user_uuid = request["user"]["uuid"]
    domain_name = request["user"]["domain_name"]
    if user_role == UserRole.SUPERADMIN:
        pass
    else:
        allowed_vfolder_types = await root_ctx.shared_config.get_vfolder_types()
        async with root_ctx.db.begin_readonly() as conn:
            extra_vf_conds = [vfolders.c.id == params["id"]]
            entries = await query_accessible_vfolders(
                conn,
                user_uuid,
                user_role=user_role,
                domain_name=domain_name,
                allowed_vfolder_types=allowed_vfolder_types,
                extra_vf_conds=(sa.and_(*extra_vf_conds)),
            )
        if len(entries) == 0:
            raise VFolderNotFound(extra_data=params["id"])

    async with root_ctx.storage_manager.request(
        proxy_name,
        "GET",
        "volume/quota",
        json={
            "volume": volume_name,
            "vfid": str(VFolderID.from_row(vfolder_row)),
        },
    ) as (_, storage_resp):
        storage_reply = await storage_resp.json()
    return web.json_response(storage_reply, status=200)


@auth_required
@server_status_required(ALL_ALLOWED)
@check_api_params(
    t.Dict({
        t.Key("folder_host"): t.String,
        t.Key("id"): tx.UUID,
        t.Key("input"): t.Mapping(t.String, t.Any),
    }),
)
@set_audit_log_action_target_decorator(
    action=AuditLogAction.CHANGE,
    target_type=AuditLogTargetType.VFOLDER,
    arg_name_enum=ArgNameEnum.PARAMS,
    target_path=["id"],
)
async def update_quota(request: web.Request, params: Any) -> web.Response:
    vfolder_row = await ensure_vfolder_status(request, VFolderAccessStatus.UPDATABLE, params["id"])
    root_ctx: RootContext = request.app["_root.context"]
    folder_host = params["folder_host"]
    proxy_name, volume_name = root_ctx.storage_manager.split_host(folder_host)
    quota = int(params["input"]["size_bytes"])
    log.info(
        "VFOLDER.UPDATE_QUOTA (email:{}, volume_name:{}, quota:{}, vf:{})",
        request["user"]["email"],
        volume_name,
        quota,
        params["id"],
    )

    # Permission check for the requested vfolder.
    user_role = request["user"]["role"]
    user_uuid = request["user"]["uuid"]
    domain_name = request["user"]["domain_name"]
    resource_policy = request["keypair"]["resource_policy"]

    if user_role == UserRole.SUPERADMIN:
        pass
    else:
        allowed_vfolder_types = await root_ctx.shared_config.get_vfolder_types()
        async with root_ctx.db.begin_readonly() as conn:
            await ensure_host_permission_allowed(
                conn,
                folder_host,
                allowed_vfolder_types=allowed_vfolder_types,
                user_uuid=user_uuid,
                resource_policy=resource_policy,
                domain_name=domain_name,
                permission=VFolderHostPermission.MODIFY,
            )
            extra_vf_conds = [vfolders.c.id == params["id"]]
            entries = await query_accessible_vfolders(
                conn,
                user_uuid,
                user_role=user_role,
                domain_name=domain_name,
                allowed_vfolder_types=allowed_vfolder_types,
                extra_vf_conds=(sa.and_(*extra_vf_conds)),
            )
        if len(entries) == 0:
            raise VFolderNotFound(extra_data=params["id"])

    # Limit vfolder size quota if it is larger than max_quota_scope_size of the resource policy.
    max_quota_scope_size = resource_policy.get("max_quota_scope_size", 0)
    if max_quota_scope_size > 0 and (quota <= 0 or quota > max_quota_scope_size):
        quota = max_quota_scope_size

    async with root_ctx.storage_manager.request(
        proxy_name,
        "PATCH",
        "volume/quota",
        json={
            "volume": volume_name,
            "vfid": str(VFolderID.from_row(vfolder_row)),
            "size_bytes": quota,
        },
    ):
        pass

    # Update the quota for the vfolder in DB.
    async with root_ctx.db.begin() as conn:
        query = (
            sa.update(vfolders)
            .values(max_size=math.ceil(quota / 2**20))  # in Mbytes
            .where(vfolders.c.id == params["id"])
        )
        result = await conn.execute(query)
        assert result.rowcount == 1

    return web.json_response({"size_bytes": quota}, status=200)


@superadmin_required
@server_status_required(READ_ALLOWED)
@check_api_params(
    t.Dict({
        t.Key("folder_host"): t.String,
        t.Key("id"): tx.UUID,
    })
)
async def get_usage(request: web.Request, params: Any) -> web.Response:
    entries = await ensure_vfolder_status(request, VFolderAccessStatus.READABLE, params["id"])
    root_ctx: RootContext = request.app["_root.context"]
    proxy_name, volume_name = root_ctx.storage_manager.split_host(params["folder_host"])
    log.info(
        "VFOLDER.GET_USAGE (email:{}, volume_name:{}, vf:{})",
        request["user"]["email"],
        volume_name,
        params["id"],
    )
    async with root_ctx.storage_manager.request(
        proxy_name,
        "GET",
        "folder/usage",
        json={
            "volume": volume_name,
            "vfid": str(VFolderID(entries[0]["quota_scope_id"], params["id"])),
        },
    ) as (_, storage_resp):
        usage = await storage_resp.json()
    return web.json_response(usage, status=200)


@superadmin_required
@server_status_required(READ_ALLOWED)
@check_api_params(
    t.Dict({
        t.Key("folder_host"): t.String,
        t.Key("id"): tx.UUID,
    })
)
async def get_used_bytes(request: web.Request, params: Any) -> web.Response:
    entries = await ensure_vfolder_status(request, VFolderAccessStatus.READABLE, params["id"])
    root_ctx: RootContext = request.app["_root.context"]
    proxy_name, volume_name = root_ctx.storage_manager.split_host(params["folder_host"])
    log.info("VFOLDER.GET_USED_BYTES (volume_name:{}, vf:{})", volume_name, params["id"])
    async with root_ctx.storage_manager.request(
        proxy_name,
        "GET",
        "folder/used-bytes",
        json={
            "volume": volume_name,
            "vfid": str(VFolderID(entries[0]["quota_scope_id"], params["id"])),
        },
    ) as (_, storage_resp):
        usage = await storage_resp.json()
    return web.json_response(usage, status=200)


@auth_required
@server_status_required(ALL_ALLOWED)
@vfolder_permission_required(VFolderPermission.OWNER_PERM)
@check_api_params(
    t.Dict({
        t.Key("new_name"): tx.Slug(allow_dot=True),
    })
)
@set_audit_log_action_target_decorator(
    action=AuditLogAction.CHANGE,
    target_type=AuditLogTargetType.VFOLDER,
    arg_name_enum=ArgNameEnum.REQUEST_MATCH_INFO,
    target_path=["name"],
)
async def rename_vfolder(request: web.Request, params: Any, row: VFolderRow) -> web.Response:
    root_ctx: RootContext = request.app["_root.context"]
    old_name = request.match_info["name"]
    access_key = request["keypair"]["access_key"]
    domain_name = request["user"]["domain_name"]
    user_role = request["user"]["role"]
    user_uuid = request["user"]["uuid"]
    resource_policy = request["keypair"]["resource_policy"]
    new_name = params["new_name"]

    await ensure_vfolder_status(request, VFolderAccessStatus.UPDATABLE, request.match_info["name"])
    allowed_vfolder_types = await root_ctx.shared_config.get_vfolder_types()
    log.info(
        "VFOLDER.RENAME (email:{}, ak:{}, vf.old:{}, vf.new:{})",
        request["user"]["email"],
        access_key,
        old_name,
        new_name,
    )

    async with root_ctx.db.begin() as conn:
        entries = await query_accessible_vfolders(
            conn,
            user_uuid,
            user_role=user_role,
            domain_name=domain_name,
            allowed_vfolder_types=allowed_vfolder_types,
        )

        entries_filtered = [entry for entry in entries if entry["name"] == old_name]
        update_before_data(data_to_insert=entries_filtered)

        for entry in entries:
            if entry["name"] == new_name:
                raise InvalidAPIParameters(
                    "One of your accessible vfolders already has the name you requested."
                )

        for entry in entries:
            if entry["name"] == old_name:
                if not entry["is_owner"]:
                    raise InvalidAPIParameters(
                        "Cannot change the name of a vfolder that is not owned by myself."
                    )
                await ensure_host_permission_allowed(
                    conn,
                    entry["host"],
                    allowed_vfolder_types=allowed_vfolder_types,
                    user_uuid=user_uuid,
                    resource_policy=resource_policy,
                    domain_name=domain_name,
                    permission=VFolderHostPermission.MODIFY,
                )
                query = (
                    sa.update(vfolders).values(name=new_name).where(vfolders.c.id == entry["id"])
                )
                await conn.execute(query)
                break

        updated_ids = [entry["id"] for entry in entries if entry["name"] == old_name]
        find_updated_row_queries = sa.select([vfolders]).where(vfolders.c.id.in_(updated_ids))

        updated_rows = await conn.execute(find_updated_row_queries)
        updated_rows_list = [row for row in updated_rows.all()]

        update_after_data(data_to_insert=updated_rows_list)

    return web.Response(status=201)


@auth_required
@server_status_required(ALL_ALLOWED)
@vfolder_permission_required(VFolderPermission.OWNER_PERM)
@check_api_params(
    t.Dict({
        t.Key("cloneable", default=None): t.Bool | t.Null,
        t.Key("permission", default=None): tx.Enum(VFolderPermission) | t.Null,
    })
)
@set_audit_log_action_target_decorator(
    action=AuditLogAction.CHANGE,
    target_type=AuditLogTargetType.VFOLDER,
    arg_name_enum=ArgNameEnum.REQUEST_MATCH_INFO,
    target_path=["name"],
)
async def update_vfolder_options(
    request: web.Request, params: Any, row: VFolderRow
) -> web.Response:
    await ensure_vfolder_status(request, VFolderAccessStatus.UPDATABLE, request.match_info["name"])
    root_ctx: RootContext = request.app["_root.context"]
    user_uuid = request["user"]["uuid"]
    domain_name = request["user"]["domain_name"]
    resource_policy = request["keypair"]["resource_policy"]
    allowed_vfolder_types = await root_ctx.shared_config.get_vfolder_types()
    async with root_ctx.db.begin_readonly() as conn:
        # change to bring all columns due to
        query = sa.select([vfolders]).select_from(vfolders).where(vfolders.c.id == row["id"])

        result = await conn.execute(query)
        db_row_to_update = result.one()
        update_before_data(data_to_insert=[db_row_to_update])

        folder_host = db_row_to_update._mapping["host"]
        await ensure_host_permission_allowed(
            conn,
            folder_host,
            allowed_vfolder_types=allowed_vfolder_types,
            user_uuid=user_uuid,
            resource_policy=resource_policy,
            domain_name=domain_name,
            permission=VFolderHostPermission.MODIFY,
        )

    updated_fields = {}
    if params["cloneable"] is not None and params["cloneable"] != row["cloneable"]:
        updated_fields["cloneable"] = params["cloneable"]
    if params["permission"] is not None and params["permission"] != row["permission"]:
        updated_fields["permission"] = params["permission"]
    if not row["is_owner"]:
        raise InvalidAPIParameters(
            "Cannot change the options of a vfolder that is not owned by myself."
        )

    after_data_to_insert = db_row_to_update

    if len(updated_fields) > 0:
        async with root_ctx.db.begin() as conn:
            query = (
                sa.update(vfolders)
                .values(**updated_fields)
                .where(vfolders.c.id == row["id"])
                .returning(vfolders)
            )
            result = await conn.execute(query)
            updated_result = result.one()
            after_data_to_insert = updated_result

    update_after_data(data_to_insert=[after_data_to_insert])
    return web.Response(status=201)


@auth_required
@server_status_required(READ_ALLOWED)
@vfolder_permission_required(VFolderPermission.READ_WRITE)
@check_api_params(
    t.Dict({
        t.Key("path"): t.String | t.List(t.String),
        t.Key("parents", default=True): t.ToBool,
        t.Key("exist_ok", default=False): t.ToBool,
    })
)
@set_audit_log_action_target_decorator(
    action=AuditLogAction.CREATE,
    target_type=AuditLogTargetType.VFOLDER,
    arg_name_enum=ArgNameEnum.REQUEST_MATCH_INFO,
    target_path=["name"],
)
async def mkdir(request: web.Request, params: Any, row: VFolderRow) -> web.Response:
    if isinstance(params["path"], list) and len(params["path"]) > 50:
        raise InvalidAPIParameters("Too many directories specified.")
    await ensure_vfolder_status(request, VFolderAccessStatus.UPDATABLE, request.match_info["name"])
    root_ctx: RootContext = request.app["_root.context"]
    folder_name = request.match_info["name"]
    access_key = request["keypair"]["access_key"]
    log.info(
        "VFOLDER.MKDIR (email:{}, ak:{}, vf:{}, paths:{})",
        request["user"]["email"],
        access_key,
        folder_name,
        params["path"],
    )
    proxy_name, volume_name = root_ctx.storage_manager.split_host(row["host"])
    async with root_ctx.storage_manager.request(
        proxy_name,
        "POST",
        "folder/file/mkdir",
        json={
            "volume": volume_name,
            "vfid": str(VFolderID(row["quota_scope_id"], row["id"])),
            "relpath": params["path"],
            "parents": params["parents"],
            "exist_ok": params["exist_ok"],
        },
    ) as (_, storage_resp):
        storage_reply = await storage_resp.json()
        match storage_resp.status:
            case 200 | 207:
                return web.json_response(storage_reply, status=storage_resp.status)
            # 422 will be wrapped as VFolderOperationFailed by storage_manager
            case _:
                raise RuntimeError("should not reach here")


@auth_required
@server_status_required(READ_ALLOWED)
@vfolder_permission_required(VFolderPermission.READ_ONLY)
@check_api_params(
    t.Dict({
        tx.AliasedKey(["path", "file"]): t.String,
        t.Key("archive", default=False): t.ToBool,
    })
)
@set_audit_log_action_target_decorator(
    action=AuditLogAction.CREATE,
    target_type=AuditLogTargetType.VFOLDER,
    arg_name_enum=ArgNameEnum.REQUEST_MATCH_INFO,
    target_path=["name"],
)
async def create_download_session(
    request: web.Request, params: Any, row: VFolderRow
) -> web.Response:
    await ensure_vfolder_status(request, VFolderAccessStatus.UPDATABLE, request.match_info["name"])
    root_ctx: RootContext = request.app["_root.context"]
    log_fmt = "VFOLDER.CREATE_DOWNLOAD_SESSION(email:{}, ak:{}, vf:{}, path:{})"
    log_args = (
        request["user"]["email"],
        request["keypair"]["access_key"],
        row["name"],
        params["path"],
    )
    log.info(log_fmt, *log_args)
    unmanaged_path = row["unmanaged_path"]
    user_uuid = request["user"]["uuid"]
    folder_host = row["host"]
    domain_name = request["user"]["domain_name"]
    resource_policy = request["keypair"]["resource_policy"]
    allowed_vfolder_types = await root_ctx.shared_config.get_vfolder_types()
    async with root_ctx.db.begin_readonly() as conn:
        await ensure_host_permission_allowed(
            conn,
            folder_host,
            allowed_vfolder_types=allowed_vfolder_types,
            user_uuid=user_uuid,
            resource_policy=resource_policy,
            domain_name=domain_name,
            permission=VFolderHostPermission.DOWNLOAD_FILE,
        )
    proxy_name, volume_name = root_ctx.storage_manager.split_host(folder_host)
    async with root_ctx.storage_manager.request(
        proxy_name,
        "POST",
        "folder/file/download",
        json={
            "volume": volume_name,
            "vfid": str(VFolderID(row["quota_scope_id"], row["id"])),
            "relpath": params["path"],
            "archive": params["archive"],
            "unmanaged_path": unmanaged_path if unmanaged_path else None,
        },
    ) as (client_api_url, storage_resp):
        storage_reply = await storage_resp.json()
        resp = {
            "token": storage_reply["token"],
            "url": str(client_api_url / "download"),
        }

    return web.json_response(resp, status=200)


@auth_required
@server_status_required(READ_ALLOWED)
@vfolder_permission_required(VFolderPermission.READ_WRITE)
@check_api_params(
    t.Dict({
        t.Key("path"): t.String,
        t.Key("size"): t.ToInt,
    })
)
@set_audit_log_action_target_decorator(
    action=AuditLogAction.CREATE,
    target_type=AuditLogTargetType.VFOLDER,
    arg_name_enum=ArgNameEnum.REQUEST_MATCH_INFO,
    target_path=["name"],
)
async def create_upload_session(request: web.Request, params: Any, row: VFolderRow) -> web.Response:
    await ensure_vfolder_status(request, VFolderAccessStatus.UPDATABLE, request.match_info["name"])
    root_ctx: RootContext = request.app["_root.context"]
    folder_name = request.match_info["name"]
    access_key = request["keypair"]["access_key"]
    log_fmt = "VFOLDER.CREATE_UPLOAD_SESSION (email:{}, ak:{}, vf:{}, path:{})"
    log_args = (request["user"]["email"], access_key, folder_name, params["path"])
    log.info(log_fmt, *log_args)
    user_uuid = request["user"]["uuid"]
    domain_name = request["user"]["domain_name"]
    folder_host = row["host"]
    resource_policy = request["keypair"]["resource_policy"]
    allowed_vfolder_types = await root_ctx.shared_config.get_vfolder_types()
    async with root_ctx.db.begin_readonly() as conn:
        await ensure_host_permission_allowed(
            conn,
            folder_host,
            allowed_vfolder_types=allowed_vfolder_types,
            user_uuid=user_uuid,
            resource_policy=resource_policy,
            domain_name=domain_name,
            permission=VFolderHostPermission.UPLOAD_FILE,
        )
    proxy_name, volume_name = root_ctx.storage_manager.split_host(folder_host)
    async with root_ctx.storage_manager.request(
        proxy_name,
        "POST",
        "folder/file/upload",
        json={
            "volume": volume_name,
            "vfid": str(VFolderID(row["quota_scope_id"], row["id"])),
            "relpath": params["path"],
            "size": params["size"],
        },
    ) as (client_api_url, storage_resp):
        storage_reply = await storage_resp.json()
        resp = {
            "token": storage_reply["token"],
            "url": str(client_api_url / "upload"),
        }

    return web.json_response(resp, status=200)


@auth_required
@server_status_required(READ_ALLOWED)
@vfolder_permission_required(VFolderPermission.READ_WRITE)
@check_api_params(
    t.Dict({
        t.Key("target_path"): t.String,
        t.Key("new_name"): t.String,
        t.Key("is_dir", default=False): t.ToBool,  # ignored since 22.03
    })
)
@set_audit_log_action_target_decorator(
    action=AuditLogAction.CHANGE,
    target_type=AuditLogTargetType.VFOLDER,
    arg_name_enum=ArgNameEnum.REQUEST_MATCH_INFO,
    target_path=["name"],
)
async def rename_file(request: web.Request, params: Any, row: VFolderRow) -> web.Response:
    await ensure_vfolder_status(request, VFolderAccessStatus.UPDATABLE, request.match_info["name"])
    root_ctx: RootContext = request.app["_root.context"]
    folder_name = request.match_info["name"]
    access_key = request["keypair"]["access_key"]
    user_uuid = request["user"]["uuid"]
    domain_name = request["user"]["domain_name"]
    folder_host = row["host"]
    resource_policy = request["keypair"]["resource_policy"]
    allowed_vfolder_types = await root_ctx.shared_config.get_vfolder_types()
    async with root_ctx.db.begin_readonly() as conn:
        await ensure_host_permission_allowed(
            conn,
            folder_host,
            allowed_vfolder_types=allowed_vfolder_types,
            user_uuid=user_uuid,
            resource_policy=resource_policy,
            domain_name=domain_name,
            permission=VFolderHostPermission.MODIFY,
        )
    log.info(
        "VFOLDER.RENAME_FILE (email:{}, ak:{}, vf:{}, target_path:{}, new_name:{})",
        request["user"]["email"],
        access_key,
        folder_name,
        params["target_path"],
        params["new_name"],
    )
    proxy_name, volume_name = root_ctx.storage_manager.split_host(folder_host)
    async with root_ctx.storage_manager.request(
        proxy_name,
        "POST",
        "folder/file/rename",
        json={
            "volume": volume_name,
            "vfid": str(VFolderID(row["quota_scope_id"], row["id"])),
            "relpath": params["target_path"],
            "new_name": params["new_name"],
        },
    ):
        pass
    return web.json_response({}, status=200)


@auth_required
@server_status_required(READ_ALLOWED)
@vfolder_permission_required(VFolderPermission.READ_WRITE)
@check_api_params(
    t.Dict({
        t.Key("src"): t.String,
        t.Key("dst"): t.String,
    })
)
@set_audit_log_action_target_decorator(
    action=AuditLogAction.CHANGE,
    target_type=AuditLogTargetType.VFOLDER,
    arg_name_enum=ArgNameEnum.REQUEST_MATCH_INFO,
    target_path=["name"],
)
async def move_file(request: web.Request, params: Any, row: VFolderRow) -> web.Response:
    await ensure_vfolder_status(request, VFolderAccessStatus.UPDATABLE, request.match_info["name"])
    root_ctx: RootContext = request.app["_root.context"]
    folder_name = request.match_info["name"]
    access_key = request["keypair"]["access_key"]
    log.info(
        "VFOLDER.MOVE_FILE (email:{}, ak:{}, vf:{}, src:{}, dst:{})",
        request["user"]["email"],
        access_key,
        folder_name,
        params["src"],
        params["dst"],
    )
    proxy_name, volume_name = root_ctx.storage_manager.split_host(row["host"])
    async with root_ctx.storage_manager.request(
        proxy_name,
        "POST",
        "folder/file/move",
        json={
            "volume": volume_name,
            "vfid": str(VFolderID(row["quota_scope_id"], row["id"])),
            "src_relpath": params["src"],
            "dst_relpath": params["dst"],
        },
    ):
        pass
    return web.json_response({}, status=200)


@auth_required
@server_status_required(READ_ALLOWED)
@vfolder_permission_required(VFolderPermission.READ_WRITE)
@check_api_params(
    t.Dict({
        t.Key("files"): t.List(t.String),
        t.Key("recursive", default=False): t.ToBool,
    })
)
@set_audit_log_action_target_decorator(
    action=AuditLogAction.DELETE,
    target_type=AuditLogTargetType.VFOLDER,
    arg_name_enum=ArgNameEnum.REQUEST_MATCH_INFO,
    target_path=["name"],
)
async def delete_files(request: web.Request, params: Any, row: VFolderRow) -> web.Response:
    await ensure_vfolder_status(request, VFolderAccessStatus.UPDATABLE, request.match_info["name"])
    root_ctx: RootContext = request.app["_root.context"]
    folder_name = request.match_info["name"]
    access_key = request["keypair"]["access_key"]
    recursive = params["recursive"]
    log.info(
        "VFOLDER.DELETE_FILES (email:{}, ak:{}, vf:{}, path:{}, recursive:{})",
        request["user"]["email"],
        access_key,
        folder_name,
        params["files"],
        recursive,
    )
    proxy_name, volume_name = root_ctx.storage_manager.split_host(row["host"])
    async with root_ctx.storage_manager.request(
        proxy_name,
        "POST",
        "folder/file/delete",
        json={
            "volume": volume_name,
            "vfid": str(VFolderID(row["quota_scope_id"], row["id"])),
            "relpaths": params["files"],
            "recursive": recursive,
        },
    ):
        pass
    return web.json_response({}, status=200)


@auth_required
@server_status_required(READ_ALLOWED)
@vfolder_permission_required(VFolderPermission.READ_ONLY)
@check_api_params(
    t.Dict({
        t.Key("path", default=""): t.String(allow_blank=True),
    })
)
async def list_files(request: web.Request, params: Any, row: VFolderRow) -> web.Response:
    await ensure_vfolder_status(request, VFolderAccessStatus.READABLE, request.match_info["name"])
    root_ctx: RootContext = request.app["_root.context"]
    folder_name = request.match_info["name"]
    access_key = request["keypair"]["access_key"]
    log.info(
        "VFOLDER.LIST_FILES (email:{}, ak:{}, vf:{}, path:{})",
        request["user"]["email"],
        access_key,
        folder_name,
        params["path"],
    )
    proxy_name, volume_name = root_ctx.storage_manager.split_host(row["host"])
    async with root_ctx.storage_manager.request(
        proxy_name,
        "POST",
        "folder/file/list",
        json={
            "volume": volume_name,
            "vfid": str(VFolderID(row["quota_scope_id"], row["id"])),
            "relpath": params["path"],
        },
    ) as (_, storage_resp):
        result = await storage_resp.json()
        resp = {
            "items": [
                {
                    "name": item["name"],
                    "type": item["type"],
                    "size": item["stat"]["size"],  # humanize?
                    "mode": oct(item["stat"]["mode"])[2:][-3:],
                    "created": item["stat"]["created"],
                    "modified": item["stat"]["modified"],
                }
                for item in result["items"]
            ],
            "files": json.dumps([  # for legacy (to be removed in 21.03)
                {
                    "filename": item["name"],
                    "size": item["stat"]["size"],
                    "mode": stat.filemode(item["stat"]["mode"]),
                    "ctime": datetime.fromisoformat(item["stat"]["created"]).timestamp(),
                    "atime": 0,
                    "mtime": datetime.fromisoformat(item["stat"]["modified"]).timestamp(),
                }
                for item in result["items"]
            ]),
        }
    return web.json_response(resp, status=200)


@auth_required
@server_status_required(READ_ALLOWED)
async def list_sent_invitations(request: web.Request) -> web.Response:
    root_ctx: RootContext = request.app["_root.context"]
    access_key = request["keypair"]["access_key"]
    log.info(
        "VFOLDER.LIST_SENT_INVITATIONS (email:{}, ak:{})",
        request["user"]["email"],
        access_key,
    )
    async with root_ctx.db.begin() as conn:
        j = sa.join(vfolders, vfolder_invitations, vfolders.c.id == vfolder_invitations.c.vfolder)
        query = (
            sa.select([vfolder_invitations, vfolders.c.name])
            .select_from(j)
            .where(
                (vfolder_invitations.c.inviter == request["user"]["email"])
                & (vfolder_invitations.c.state == VFolderInvitationState.PENDING),
            )
        )
        result = await conn.execute(query)
        invitations = result.fetchall()
    invs_info = []
    for inv in invitations:
        invs_info.append({
            "id": str(inv.id),
            "inviter": inv.inviter,
            "invitee": inv.invitee,
            "perm": inv.permission,
            "state": inv.state.value,
            "created_at": str(inv.created_at),
            "modified_at": str(inv.modified_at),
            "vfolder_id": str(inv.vfolder),
            "vfolder_name": inv.name,
        })
    resp = {"invitations": invs_info}
    return web.json_response(resp, status=200)


@auth_required
@server_status_required(ALL_ALLOWED)
@check_api_params(
    t.Dict({
        tx.AliasedKey(["perm", "permission"]): VFolderPermissionValidator,
    }),
)
@set_audit_log_action_target_decorator(
    action=AuditLogAction.CHANGE,
    target_type=AuditLogTargetType.VFOLDER,
    arg_name_enum=ArgNameEnum.REQUEST_MATCH_INFO,
    target_path=["inv_id"],
)
async def update_invitation(request: web.Request, params: Any) -> web.Response:
    """
    Update sent invitation's permission. Other fields are not allowed to be updated.
    """
    root_ctx: RootContext = request.app["_root.context"]
    access_key = request["keypair"]["access_key"]
    inv_id = request.match_info["inv_id"]
    perm = params["perm"]
    log.info(
        "VFOLDER.UPDATE_INVITATION (email:{}, ak:{}, inv:{})",
        request["user"]["email"],
        access_key,
        inv_id,
    )
    async with root_ctx.db.begin() as conn:
        query = (
            sa.update(vfolder_invitations)
            .values(permission=perm)
            .where(
                (vfolder_invitations.c.id == inv_id)
                & (vfolder_invitations.c.inviter == request["user"]["email"])
                & (vfolder_invitations.c.state == VFolderInvitationState.PENDING),
            )
        )
        await conn.execute(query)
    resp = {"msg": f"vfolder invitation updated: {inv_id}."}
    return web.json_response(resp, status=200)


@auth_required
@server_status_required(ALL_ALLOWED)
@check_api_params(
    t.Dict({
        tx.AliasedKey(["perm", "permission"], default="rw"): VFolderPermissionValidator,
        tx.AliasedKey(["emails", "user_ids", "userIDs"]): t.List(t.String),
    }),
)
@set_audit_log_action_target_decorator(
    action=AuditLogAction.CREATE,
    target_type=AuditLogTargetType.VFOLDER,
    arg_name_enum=ArgNameEnum.REQUEST_MATCH_INFO,
    target_path=["name"],
)
async def invite(request: web.Request, params: Any) -> web.Response:
    await ensure_vfolder_status(request, VFolderAccessStatus.UPDATABLE, request.match_info["name"])
    root_ctx: RootContext = request.app["_root.context"]
    folder_name = request.match_info["name"]
    access_key = request["keypair"]["access_key"]
    user_uuid = request["user"]["uuid"]
    perm = params["perm"]
    invitee_emails = params["emails"]
    log.info(
        "VFOLDER.INVITE (email:{}, ak:{}, vf:{}, inv.users:{})",
        request["user"]["email"],
        access_key,
        folder_name,
        ",".join(invitee_emails),
    )
    domain_name = request["user"]["domain_name"]
    resource_policy = request["keypair"]["resource_policy"]
    if folder_name.startswith("."):
        raise GenericForbidden("Cannot share private dot-prefixed vfolders.")
    async with root_ctx.db.begin_readonly() as conn:
        # Get virtual folder.
        query = (
            sa.select("*")
            .select_from(vfolders)
            .where((vfolders.c.user == user_uuid) & (vfolders.c.name == folder_name))
        )
        try:
            result = await conn.execute(query)
        except sa.exc.DataError:
            raise InvalidAPIParameters
        vf = result.first()
        if vf is None:
            raise VFolderNotFound()
        folder_host = vf.host
        allowed_vfolder_types = await root_ctx.shared_config.get_vfolder_types()
        await ensure_host_permission_allowed(
            conn,
            folder_host,
            allowed_vfolder_types=allowed_vfolder_types,
            user_uuid=user_uuid,
            resource_policy=resource_policy,
            domain_name=domain_name,
            permission=VFolderHostPermission.INVITE_OTHERS,
        )
    async with root_ctx.db.begin() as conn:
        # Get invited user's keypairs except vfolder owner.
        # Add filter on keypair in `ACTIVE` status
        query = (
            sa.select([keypairs.c.user_id, keypairs.c.user])
            .select_from(keypairs)
            .where(
                (keypairs.c.user_id.in_(invitee_emails))
                & (keypairs.c.user_id != request["user"]["email"])
                & (keypairs.c.is_active.is_(True))
            )
        )
        try:
            result = await conn.execute(query)
        except sa.exc.DataError:
            raise InvalidAPIParameters
        kps = result.fetchall()
        if len(kps) < 1:
            raise ObjectNotFound(object_name="vfolder invitation")

        # Prevent inviting user who already share the target folder.
        invitee_uuids = [kp.user for kp in kps]
        j = sa.join(vfolders, vfolder_permissions, vfolders.c.id == vfolder_permissions.c.vfolder)
        query = (
            sa.select([sa.func.count()])
            .select_from(j)
            .where(
                (vfolders.c.user.in_(invitee_uuids) | vfolder_permissions.c.user.in_(invitee_uuids))
                & (vfolders.c.name == folder_name),
            )
        )
        result = await conn.execute(query)
        if result.scalar() > 0:
            raise VFolderAlreadyExists

        # Create invitation.
        invitees = [kp.user_id for kp in kps]
        invited_ids = []
        for invitee in set(invitees):
            inviter = request["user"]["id"]
            # Do not create invitation if already exists.
            query = (
                sa.select([sa.func.count()])
                .select_from(vfolder_invitations)
                .where(
                    (vfolder_invitations.c.inviter == inviter)
                    & (vfolder_invitations.c.invitee == invitee)
                    & (vfolder_invitations.c.vfolder == vf.id)
                    & (vfolder_invitations.c.state == VFolderInvitationState.PENDING),
                )
            )
            result = await conn.execute(query)
            if result.scalar() > 0:
                continue

            # TODO: insert multiple values with one query.
            #       insert().values([{}, {}, ...]) does not work:
            #       sqlalchemy.exc.CompileError: The 'default' dialect with current
            #       database version settings does not support in-place multirow
            #       inserts.
            query = sa.insert(
                vfolder_invitations,
                {
                    "id": uuid.uuid4().hex,
                    "permission": perm,
                    "vfolder": vf.id,
                    "inviter": inviter,
                    "invitee": invitee,
                    "state": VFolderInvitationState.PENDING,
                },
            )
            try:
                await conn.execute(query)
                invited_ids.append(invitee)
            except sa.exc.DataError:
                pass
    resp = {"invited_ids": invited_ids}
    return web.json_response(resp, status=201)


@auth_required
@server_status_required(READ_ALLOWED)
async def invitations(request: web.Request) -> web.Response:
    root_ctx: RootContext = request.app["_root.context"]
    access_key = request["keypair"]["access_key"]
    log.info(
        "VFOLDER.INVITATIONS (email:{}, ak:{})",
        request["user"]["email"],
        access_key,
    )
    async with root_ctx.db.begin() as conn:
        j = sa.join(vfolders, vfolder_invitations, vfolders.c.id == vfolder_invitations.c.vfolder)
        query = (
            sa.select([vfolder_invitations, vfolders.c.name])
            .select_from(j)
            .where(
                (vfolder_invitations.c.invitee == request["user"]["id"])
                & (vfolder_invitations.c.state == VFolderInvitationState.PENDING),
            )
        )
        result = await conn.execute(query)
        invitations = result.fetchall()
    invs_info = []
    for inv in invitations:
        invs_info.append({
            "id": str(inv.id),
            "inviter": inv.inviter,
            "invitee": inv.invitee,
            "perm": inv.permission,
            "state": inv.state,
            "created_at": str(inv.created_at),
            "modified_at": str(inv.modified_at),
            "vfolder_id": str(inv.vfolder),
            "vfolder_name": inv.name,
        })
    resp = {"invitations": invs_info}
    return web.json_response(resp, status=200)


@auth_required
@server_status_required(ALL_ALLOWED)
@check_api_params(
    t.Dict({
        t.Key("inv_id"): t.String,
    }),
)
@set_audit_log_action_target_decorator(
    action=AuditLogAction.CREATE,
    target_type=AuditLogTargetType.VFOLDER,
    arg_name_enum=ArgNameEnum.PARAMS,
    target_path=["inv_id"],
)
async def accept_invitation(request: web.Request, params: Any) -> web.Response:
    """Accept invitation by invitee.

    * `inv_ak` parameter is removed from 19.06 since virtual folder's ownership is
    moved from keypair to a user or a group.

    :param inv_id: ID of vfolder_invitations row.
    """
    root_ctx: RootContext = request.app["_root.context"]
    access_key = request["keypair"]["access_key"]
    user_uuid = request["user"]["uuid"]
    inv_id = params["inv_id"]
    log.info(
        "VFOLDER.ACCEPT_INVITATION (email:{}, ak:{}, inv:{})",
        request["user"]["email"],
        access_key,
        inv_id,
    )
    async with root_ctx.db.begin() as conn:
        # Get invitation.
        query = (
            sa.select([vfolder_invitations])
            .select_from(vfolder_invitations)
            .where(
                (vfolder_invitations.c.id == inv_id)
                & (vfolder_invitations.c.state == VFolderInvitationState.PENDING),
            )
        )
        result = await conn.execute(query)
        invitation = result.first()
        if invitation is None:
            raise ObjectNotFound(object_name="vfolder invitation")

        # Get target virtual folder.
        query = (
            sa.select([vfolders.c.name])
            .select_from(vfolders)
            .where(vfolders.c.id == invitation.vfolder)
        )
        result = await conn.execute(query)
        target_vfolder = result.first()
        if target_vfolder is None:
            raise VFolderNotFound

        # Prevent accepting vfolder with duplicated name.
        j = sa.join(
            vfolders,
            vfolder_permissions,
            vfolders.c.id == vfolder_permissions.c.vfolder,
            isouter=True,
        )
        query = (
            sa.select([sa.func.count()])
            .select_from(j)
            .where(
                ((vfolders.c.user == user_uuid) | (vfolder_permissions.c.user == user_uuid))
                & (vfolders.c.name == target_vfolder.name),
            )
        )
        result = await conn.execute(query)
        if result.scalar() > 0:
            raise VFolderAlreadyExists

        # Create permission relation between the vfolder and the invitee.
        query = sa.insert(
            vfolder_permissions,
            {
                "permission": VFolderPermission(invitation.permission),
                "vfolder": invitation.vfolder,
                "user": user_uuid,
            },
        )
        await conn.execute(query)

        # Clear used invitation.
        query = (
            sa.update(vfolder_invitations)
            .where(vfolder_invitations.c.id == inv_id)
            .values(state=VFolderInvitationState.ACCEPTED)
        )
        await conn.execute(query)
    return web.json_response({})


@auth_required
@server_status_required(ALL_ALLOWED)
@check_api_params(
    t.Dict({
        t.Key("inv_id"): t.String,
    })
)
@set_audit_log_action_target_decorator(
    action=AuditLogAction.DELETE,
    target_type=AuditLogTargetType.VFOLDER,
    arg_name_enum=ArgNameEnum.PARAMS,
    target_path=["inv_id"],
)
async def delete_invitation(request: web.Request, params: Any) -> web.Response:
    root_ctx: RootContext = request.app["_root.context"]
    access_key = request["keypair"]["access_key"]
    request_email = request["user"]["email"]
    inv_id = params["inv_id"]
    log.info(
        "VFOLDER.DELETE_INVITATION (email:{}, ak:{}, inv:{})",
        request["user"]["email"],
        access_key,
        inv_id,
    )
    try:
        async with root_ctx.db.begin() as conn:
            query = (
                sa.select([
                    vfolder_invitations.c.inviter,
                    vfolder_invitations.c.invitee,
                ])
                .select_from(vfolder_invitations)
                .where(
                    (vfolder_invitations.c.id == inv_id)
                    & (vfolder_invitations.c.state == VFolderInvitationState.PENDING),
                )
            )
            result = await conn.execute(query)
            row = result.first()
            if row is None:
                raise ObjectNotFound(object_name="vfolder invitation")
            if request_email == row.inviter:
                state = VFolderInvitationState.CANCELED
            elif request_email == row.invitee:
                state = VFolderInvitationState.REJECTED
            else:
                raise GenericForbidden("Cannot change other user's invitaiton")
            query = (
                sa.update(vfolder_invitations)
                .values(state=state)
                .where(vfolder_invitations.c.id == inv_id)
            )
            await conn.execute(query)
    except sa.exc.IntegrityError as e:
        raise InternalServerError(f"integrity error: {e}")
    except (asyncio.CancelledError, asyncio.TimeoutError):
        raise
    except Exception as e:
        raise InternalServerError(f"unexpected error: {e}")
    return web.json_response({})


@admin_required
@server_status_required(ALL_ALLOWED)
@check_api_params(
    t.Dict({
        t.Key("permission", default="rw"): VFolderPermissionValidator,
        t.Key("emails"): t.List(t.String),
    }),
)
@set_audit_log_action_target_decorator(
    action=AuditLogAction.CREATE,
    target_type=AuditLogTargetType.VFOLDER,
    arg_name_enum=ArgNameEnum.REQUEST_MATCH_INFO,
    target_path=["name"],
)
async def share(request: web.Request, params: Any) -> web.Response:
    await ensure_vfolder_status(request, VFolderAccessStatus.UPDATABLE, request.match_info["name"])
    """
    Share a group folder to users with overriding permission.

    This will create vfolder_permission(s) relation directly without
    creating invitation(s). Only group-type vfolders are allowed to
    be shared directly.
    """
    root_ctx: RootContext = request.app["_root.context"]
    access_key = request["keypair"]["access_key"]
    folder_name = request.match_info["name"]
    log.info(
        "VFOLDER.SHARE (email:{}, ak:{}, vf:{}, perm:{}, users:{})",
        request["user"]["email"],
        access_key,
        folder_name,
        params["permission"],
        ",".join(params["emails"]),
    )
    user_uuid = request["user"]["uuid"]
    domain_name = request["user"]["domain_name"]
    resource_policy = request["keypair"]["resource_policy"]
    async with root_ctx.db.begin() as conn:
        from ..models import association_groups_users as agus

        # Get the group-type virtual folder.
        query = (
            sa.select([vfolders.c.id, vfolders.c.host, vfolders.c.ownership_type, vfolders.c.group])
            .select_from(vfolders)
            .where(
                (vfolders.c.ownership_type == VFolderOwnershipType.GROUP)
                & (vfolders.c.name == folder_name),
            )
        )
        result = await conn.execute(query)
        vf_infos = result.fetchall()
        if len(vf_infos) < 1:
            raise VFolderNotFound("Only project folders are directly sharable.")
        if len(vf_infos) > 1:
            raise InternalServerError(f"Multiple project folders found: {folder_name}")
        vf_info = vf_infos[0]
        allowed_vfolder_types = await root_ctx.shared_config.get_vfolder_types()
        await ensure_host_permission_allowed(
            conn,
            vf_info["host"],
            allowed_vfolder_types=allowed_vfolder_types,
            user_uuid=user_uuid,
            resource_policy=resource_policy,
            domain_name=domain_name,
            permission=VFolderHostPermission.SET_USER_PERM,
        )

        # Convert users' emails to uuids and check if user belong to the group of vfolder.
        j = users.join(agus, users.c.uuid == agus.c.user_id)

        query = (
            sa.select([users.c.uuid, users.c.email])
            .select_from(j)
            .where(
                (users.c.email.in_(params["emails"]))
                & (users.c.email != request["user"]["email"])
                & (agus.c.group_id == vf_info["group"])
                & (users.c.status.in_(ACTIVE_USER_STATUSES)),
            )
        )
        result = await conn.execute(query)
        user_info = result.fetchall()
        users_to_share = [u["uuid"] for u in user_info]
        emails_to_share = [u["email"] for u in user_info]
        if len(user_info) < 1:
            raise ObjectNotFound(object_name="user")
        if len(user_info) < len(params["emails"]):
            users_not_in_vfolder_group = list(set(params["emails"]) - set(emails_to_share))
            raise ObjectNotFound(
                "Some users do not belong to folder's group:"
                f" {','.join(users_not_in_vfolder_group)}",
                object_name="user",
            )

        # Do not share to users who have already been shared the folder.
        query = (
            sa.select([vfolder_permissions])
            .select_from(vfolder_permissions)
            .where(
                (vfolder_permissions.c.user.in_(users_to_share))
                & (vfolder_permissions.c.vfolder == vf_info["id"]),
            )
        )
        result = await conn.execute(query)
        users_not_to_share = [u.user for u in result.fetchall()]
        users_to_share = list(set(users_to_share) - set(users_not_to_share))

        # Create vfolder_permission(s).
        for _user in users_to_share:
            query = sa.insert(
                vfolder_permissions,
                {
                    "permission": params["permission"],
                    "vfolder": vf_info["id"],
                    "user": _user,
                },
            )
            await conn.execute(query)
        # Update existing vfolder_permission(s).
        for _user in users_not_to_share:
            query = (
                sa.update(vfolder_permissions)
                .values(permission=params["permission"])
                .where(vfolder_permissions.c.vfolder == vf_info["id"])
                .where(vfolder_permissions.c.user == _user)
            )
            await conn.execute(query)

        return web.json_response({"shared_emails": emails_to_share}, status=201)


@admin_required
@server_status_required(ALL_ALLOWED)
@check_api_params(
    t.Dict({
        t.Key("emails"): t.List(t.String),
    }),
)
@set_audit_log_action_target_decorator(
    action=AuditLogAction.DELETE,
    target_type=AuditLogTargetType.VFOLDER,
    arg_name_enum=ArgNameEnum.REQUEST_MATCH_INFO,
    target_path=["name"],
)
async def unshare(request: web.Request, params: Any) -> web.Response:
    """
    Unshare a group folder from users.
    """
    await ensure_vfolder_status(request, VFolderAccessStatus.UPDATABLE, request.match_info["name"])
    root_ctx: RootContext = request.app["_root.context"]
    access_key = request["keypair"]["access_key"]
    folder_name = request.match_info["name"]
    log.info(
        "VFOLDER.UNSHARE (email:{}, ak:{}, vf:{}, users:{})",
        request["user"]["email"],
        access_key,
        folder_name,
        ",".join(params["emails"]),
    )
    user_uuid = request["user"]["uuid"]
    domain_name = request["user"]["domain_name"]
    resource_policy = request["keypair"]["resource_policy"]
    async with root_ctx.db.begin() as conn:
        # Get the group-type virtual folder.
        query = (
            sa.select([vfolders.c.id, vfolders.c.host])
            .select_from(vfolders)
            .where(
                (vfolders.c.ownership_type == VFolderOwnershipType.GROUP)
                & (vfolders.c.name == folder_name),
            )
        )
        result = await conn.execute(query)
        vf_infos = result.fetchall()
        if len(vf_infos) < 1:
            raise VFolderNotFound("Only project folders are directly unsharable.")
        if len(vf_infos) > 1:
            raise InternalServerError(f"Multiple project folders found: {folder_name}")
        vf_info = vf_infos[0]
        allowed_vfolder_types = await root_ctx.shared_config.get_vfolder_types()
        await ensure_host_permission_allowed(
            conn,
            vf_info["host"],
            allowed_vfolder_types=allowed_vfolder_types,
            user_uuid=user_uuid,
            resource_policy=resource_policy,
            domain_name=domain_name,
            permission=VFolderHostPermission.SET_USER_PERM,
        )

        # Convert users' emails to uuids.
        query = (
            sa.select([users.c.uuid]).select_from(users).where(users.c.email.in_(params["emails"]))
        )
        result = await conn.execute(query)
        users_to_unshare = [u["uuid"] for u in result.fetchall()]
        if len(users_to_unshare) < 1:
            raise ObjectNotFound(object_name="user(s).")

        query = sa.select(vfolder_permissions).where(
            (vfolder_permissions.c.vfolder == vf_info["id"])
            & (vfolder_permissions.c.user.in_(users_to_unshare)),
        )
        result = await conn.execute(query)
        row_to_delete = result.fetchall()

        if row_to_delete:
            update_before_data(row_to_delete)

        # Delete vfolder_permission(s).
        query = sa.delete(vfolder_permissions).where(
            (vfolder_permissions.c.vfolder == vf_info["id"])
            & (vfolder_permissions.c.user.in_(users_to_unshare)),
        )
        await conn.execute(query)
        empty_after_data()

        return web.json_response({"unshared_emails": params["emails"]}, status=200)


async def _delete(
    root_ctx: RootContext,
    condition: sa.sql.BinaryExpression,
    user_uuid: uuid.UUID,
    user_role: UserRole,
    domain_name: str,
    allowed_vfolder_types: Sequence[str],
    resource_policy: Mapping[str, Any],
) -> None:
    async with root_ctx.db.begin() as conn:
        entries = await query_accessible_vfolders(
            conn,
            user_uuid,
            user_role=user_role,
            domain_name=domain_name,
            allowed_vfolder_types=allowed_vfolder_types,
            extra_vf_conds=condition,
        )
        if len(entries) > 1:
            raise TooManyVFoldersFound(
                extra_msg="Multiple folders with the same name.",
                extra_data=[entry["host"] for entry in entries],
            )
        elif len(entries) == 0:
            raise InvalidAPIParameters("No such vfolder.")
        # query_accesible_vfolders returns list
        entry = entries[0]

        update_before_data(entry)
        # Folder owner OR user who have DELETE permission can delete folder.
        if not entry["is_owner"] and entry["permission"] != VFolderPermission.RW_DELETE:
            raise InvalidAPIParameters("Cannot delete the vfolder that is not owned by myself.")
        # perform extra check to make sure records of alive model service not removed by foreign key rule
        if entry["usage_mode"] == VFolderUsageMode.MODEL:
            async with root_ctx.db._begin_session(conn) as sess:
                live_endpoints = await EndpointRow.list_by_model(sess, entry["id"])
                if (
                    len([
                        e for e in live_endpoints if e.lifecycle_stage == EndpointLifecycle.CREATED
                    ])
                    > 0
                ):
                    raise ModelServiceDependencyNotCleared
        folder_host = entry["host"]
        await ensure_host_permission_allowed(
            conn,
            folder_host,
            allowed_vfolder_types=allowed_vfolder_types,
            user_uuid=user_uuid,
            resource_policy=resource_policy,
            domain_name=domain_name,
            permission=VFolderHostPermission.DELETE,
        )

    await update_vfolder_status(
        root_ctx.db,
        (entry["id"],),
        VFolderOperationStatus.DELETE_PENDING,
    )


class DeleteRequestModel(BaseModel):
    vfolder_id: uuid.UUID = Field(
        validation_alias=AliasChoices("vfolder_id", "vfolderId", "id"),
        description="Target vfolder id to soft-delete, to go to trash bin",
    )


@auth_required
@server_status_required(ALL_ALLOWED)
<<<<<<< HEAD
@check_api_params(
    t.Dict({
        t.Key("id"): tx.UUID,
    }),
)
@set_audit_log_action_target_decorator(
    action=AuditLogAction.DELETE,
    target_type=AuditLogTargetType.VFOLDER,
    arg_name_enum=ArgNameEnum.PARAMS,
    target_path=["id"],
)
async def delete_by_id(request: web.Request, params: Any) -> web.Response:
    await ensure_vfolder_status(request, VFolderAccessStatus.DELETABLE, params["id"])
=======
@pydantic_params_api_handler(DeleteRequestModel)
async def delete_by_id(request: web.Request, params: DeleteRequestModel) -> web.Response:
>>>>>>> 059c31d8
    root_ctx: RootContext = request.app["_root.context"]
    access_key = request["keypair"]["access_key"]
    user_uuid = request["user"]["uuid"]
    user_role = request["user"]["role"]
    domain_name = request["user"]["domain_name"]
    resource_policy = request["keypair"]["resource_policy"]
    allowed_vfolder_types = await root_ctx.shared_config.get_vfolder_types()
    folder_id = params.vfolder_id
    log.info(
        "VFOLDER.DELETE_BY_ID (email:{}, ak:{}, vf:{})",
        request["user"]["email"],
        access_key,
        folder_id,
    )
<<<<<<< HEAD

=======
    await ensure_vfolder_status(request, VFolderAccessStatus.SOFT_DELETABLE, folder_id)
>>>>>>> 059c31d8
    try:
        await _delete(
            root_ctx,
            (vfolders.c.id == folder_id),
            user_uuid,
            user_role,
            domain_name,
            allowed_vfolder_types,
            resource_policy,
        )
    except TooManyVFoldersFound as e:
        log.error(
            "VFOLDER.DELETE_BY_ID(email: {}, folder id:{}, hosts:{}",
            request["user"]["email"],
            folder_id,
            e.extra_data,
        )
        raise
    return web.Response(status=204)


@auth_required
@server_status_required(ALL_ALLOWED)
@set_audit_log_action_target_decorator(
    action=AuditLogAction.DELETE,
    target_type=AuditLogTargetType.VFOLDER,
    arg_name_enum=ArgNameEnum.REQUEST_MATCH_INFO,
    target_path=["name"],
)
async def delete_by_name(request: web.Request) -> web.Response:
<<<<<<< HEAD
    await ensure_vfolder_status(request, VFolderAccessStatus.DELETABLE, request.match_info["name"])
=======
    root_ctx: RootContext = request.app["_root.context"]
>>>>>>> 059c31d8

    root_ctx: RootContext = request.app["_root.context"]
    folder_name = request.match_info["name"]
    access_key = request["keypair"]["access_key"]
    domain_name = request["user"]["domain_name"]
    user_role = request["user"]["role"]
    user_uuid = request["user"]["uuid"]
    resource_policy = request["keypair"]["resource_policy"]

    log.info(
        "VFOLDER.DELETE (email:{}, ak:{}, vf:{})",
        request["user"]["email"],
        access_key,
        folder_name,
    )
<<<<<<< HEAD

    allowed_vfolder_types = await root_ctx.shared_config.get_vfolder_types()

=======
    await ensure_vfolder_status(
        request, VFolderAccessStatus.SOFT_DELETABLE, request.match_info["name"]
    )
>>>>>>> 059c31d8
    try:
        await _delete(
            root_ctx,
            (vfolders.c.name == folder_name),
            user_uuid,
            user_role,
            domain_name,
            allowed_vfolder_types,
            resource_policy,
        )
    except TooManyVFoldersFound as e:
        log.error(
            "VFOLDER.DELETE(email:{}, folder name:{}, hosts:{}",
            request["user"]["email"],
            folder_name,
            e.extra_data,
        )
        raise
    return web.Response(status=204)


class IDRequestModel(BaseModel):
    name: str = Field(
        validation_alias=AliasChoices("vfolder_name", "vfolderName", "name"),
        description="Target vfolder name",
    )


class CompactVFolderInfoModel(BaseResponseModel):
    id: uuid.UUID = Field(description="Unique ID referencing the vfolder.")
    name: str = Field(description="Name of the vfolder.")


@auth_required
@server_status_required(ALL_ALLOWED)
<<<<<<< HEAD
@set_audit_log_action_target_decorator(
    action=AuditLogAction.PURGE,
    target_type=AuditLogTargetType.VFOLDER,
    arg_name_enum=ArgNameEnum.REQUEST_MATCH_INFO,
    target_path=["name"],
)
async def purge(request: web.Request) -> web.Response:
    await ensure_vfolder_status(
        request, VFolderAccessStatus.PURGABLE, folder_id_or_name=request.match_info["name"]
    )
=======
@pydantic_params_api_handler(IDRequestModel)
async def get_vfolder_id(request: web.Request, params: IDRequestModel) -> CompactVFolderInfoModel:
>>>>>>> 059c31d8
    root_ctx: RootContext = request.app["_root.context"]

    folder_name = params.name
    access_key = request["keypair"]["access_key"]
    domain_name = request["user"]["domain_name"]
    user_role = request["user"]["role"]
    user_uuid = request["user"]["uuid"]

    allowed_vfolder_types = await root_ctx.shared_config.get_vfolder_types()

    log.info(
        "VFOLDER.GET_ID (email:{}, ak:{}, vf:{})",
        request["user"]["email"],
        access_key,
        folder_name,
    )
<<<<<<< HEAD

    async with root_ctx.db.begin() as conn:
=======
    async with root_ctx.db.begin_readonly_session() as db_session:
>>>>>>> 059c31d8
        entries = await query_accessible_vfolders(
            db_session.bind,
            user_uuid,
            user_role=user_role,
            domain_name=domain_name,
            allowed_vfolder_types=allowed_vfolder_types,
            extra_vf_conds=(vfolders.c.name == folder_name),
        )
        if len(entries) > 1:
            log.error(
                "VFOLDER.GET_ID(folder name:{}, hosts:{}",
                folder_name,
                [entry["host"] for entry in entries],
            )
            raise TooManyVFoldersFound(
                extra_msg="Multiple folders with the same name.",
                extra_data=None,
            )
        elif len(entries) == 0:
            raise InvalidAPIParameters(f"No such vfolder (name: {folder_name})")
        # query_accesible_vfolders returns list
        entry = entries[0]
    return CompactVFolderInfoModel(id=entry["id"], name=folder_name)


class DeleteFromTrashRequestModel(BaseModel):
    vfolder_id: uuid.UUID = Field(
        validation_alias=AliasChoices("vfolder_id", "vfolderId", "id"),
        description="Target vfolder id to hard-delete, permanently remove from storage",
    )


@auth_required
@pydantic_params_api_handler(DeleteFromTrashRequestModel)
async def delete_from_trash_bin(
    request: web.Request, params: DeleteFromTrashRequestModel
) -> SuccessResponseModel:
    """
    Delete `delete-pending` vfolders in storage proxy
    """
    root_ctx: RootContext = request.app["_root.context"]
    app_ctx: PrivateContext = request.app["folders.context"]
    folder_id = params.vfolder_id
    access_key = request["keypair"]["access_key"]
    domain_name = request["user"]["domain_name"]
    user_role = request["user"]["role"]
    user_uuid = request["user"]["uuid"]
    allowed_vfolder_types = await root_ctx.shared_config.get_vfolder_types()
    log.info(
        "VFOLDER.DELETE_FROM_TRASH_BIN (email:{}, ak:{}, vf:{})",
        request["user"]["email"],
        access_key,
        folder_id,
    )
    await ensure_vfolder_status(
        request, VFolderAccessStatus.HARD_DELETABLE, folder_id_or_name=folder_id
    )
    async with root_ctx.db.begin_readonly() as conn:
        entries = await query_accessible_vfolders(
            conn,
            user_uuid,
            user_role=user_role,
            domain_name=domain_name,
            allowed_vfolder_types=allowed_vfolder_types,
            extra_vf_conds=(vfolders.c.id == folder_id),
        )
        # FIXME: For now, deleting multiple VFolders at once will raise an error.
        # This behavior should be fixed in 24.03
        if len(entries) > 1:
            log.error(
                "VFOLDER.DELETE_FROM_TRASH_BIN(folder id:{}, hosts:{}",
                folder_id,
                [entry["host"] for entry in entries],
            )
            raise TooManyVFoldersFound(
                extra_msg="Multiple folders with the same id.",
                extra_data=None,
            )
        elif len(entries) == 0:
            raise InvalidAPIParameters("No such vfolder.")
        # query_accesible_vfolders returns list
        entry = entries[0]
<<<<<<< HEAD
        # Folder owner OR user who have DELETE permission can delete folder.
        update_before_data(entry)

        if not entry["is_owner"] and entry["permission"] != VFolderPermission.RW_DELETE:
            raise InvalidAPIParameters("Cannot purge the vfolder that is not owned by myself.")
=======
>>>>>>> 059c31d8

    folder_host = entry["host"]
    # fs-level deletion may fail or take longer time
    await initiate_vfolder_deletion(
        root_ctx.db,
        [VFolderDeletionInfo(VFolderID.from_row(entry), folder_host)],
        root_ctx.storage_manager,
        app_ctx.storage_ptask_group,
    )
<<<<<<< HEAD

    empty_after_data()

    return web.Response(status=204)
=======
    return SuccessResponseModel(status=204)


class PurgeRequestModel(BaseModel):
    vfolder_id: uuid.UUID = Field(
        validation_alias=AliasChoices("vfolder_id", "vfolderId", "id"),
        description="Target vfolder id to purge, permanently remove from DB",
    )
>>>>>>> 059c31d8


@auth_required
@server_status_required(ALL_ALLOWED)
<<<<<<< HEAD
async def recover(request: web.Request) -> web.Response:
    # TODO: audit log
=======
@pydantic_params_api_handler(PurgeRequestModel)
async def purge(request: web.Request, params: PurgeRequestModel) -> SuccessResponseModel:
>>>>>>> 059c31d8
    """
    Delete `delete-complete`d vfolder rows in DB
    """
    root_ctx: RootContext = request.app["_root.context"]
    folder_id = params.vfolder_id
    access_key = request["keypair"]["access_key"]
    domain_name = request["user"]["domain_name"]
    user_role = request["user"]["role"]
    user_uuid = request["user"]["uuid"]
    allowed_vfolder_types = await root_ctx.shared_config.get_vfolder_types()
    log.info(
        "VFOLDER.PURGE (email:{}, ak:{}, vf:{})",
        request["user"]["email"],
        access_key,
        folder_id,
    )
    if request["user"]["role"] not in (
        UserRole.ADMIN,
        UserRole.SUPERADMIN,
    ):
        raise InsufficientPrivilege("You are not allowed to purge vfolders")
    await ensure_vfolder_status(request, VFolderAccessStatus.PURGABLE, folder_id_or_name=folder_id)
    async with root_ctx.db.begin() as conn:
        entries = await query_accessible_vfolders(
            conn,
            user_uuid,
            user_role=user_role,
            domain_name=domain_name,
            allowed_vfolder_types=allowed_vfolder_types,
            extra_vf_conds=(vfolders.c.id == folder_id),
        )
        if len(entries) > 1:
            log.error(
                "VFOLDER.PURGE(folder id:{}, hosts:{}",
                folder_id,
                [entry["host"] for entry in entries],
            )
            raise TooManyVFoldersFound(
                extra_msg="Multiple folders with the same id.",
                extra_data=None,
            )
        elif len(entries) == 0:
            raise InvalidAPIParameters("No such vfolder.")
        # query_accesible_vfolders returns list
        entry = entries[0]
        delete_stmt = sa.delete(vfolders).where(vfolders.c.id == entry["id"])
        await conn.execute(delete_stmt)

    return SuccessResponseModel(status=204)


class RestoreRequestModel(BaseModel):
    vfolder_id: uuid.UUID = Field(
        validation_alias=AliasChoices("vfolder_id", "vfolderId", "id"),
        description="Target vfolder id to restore",
    )


@auth_required
@server_status_required(ALL_ALLOWED)
@pydantic_params_api_handler(RestoreRequestModel)
async def restore(request: web.Request, params: RestoreRequestModel) -> SuccessResponseModel:
    """
    Recover vfolder from trash bin, by changing status.
    """
    root_ctx: RootContext = request.app["_root.context"]
<<<<<<< HEAD
    folder_name = request.match_info["name"]
    # resource_policy = request["keypair"]["resource_policy"]
=======
    folder_id = params.vfolder_id
>>>>>>> 059c31d8
    access_key = request["keypair"]["access_key"]
    domain_name = request["user"]["domain_name"]
    user_role = request["user"]["role"]
    user_uuid = request["user"]["uuid"]
    allowed_vfolder_types = await root_ctx.shared_config.get_vfolder_types()
    log.info(
        "VFOLDER.RESTORE (email: {}, ak:{}, vf:{})",
        request["user"]["email"],
        access_key,
        folder_id,
    )
    await ensure_vfolder_status(
        request,
        VFolderAccessStatus.RECOVERABLE,
        folder_id_or_name=folder_id,
    )
    async with root_ctx.db.begin() as conn:
        restore_targets = await query_accessible_vfolders(
            conn,
            user_uuid,
            user_role=user_role,
            domain_name=domain_name,
            allowed_vfolder_types=allowed_vfolder_types,
            extra_vf_conds=(vfolders.c.id == folder_id),
        )
        # FIXME: For now, multiple entries on restore vfolder will raise an error.
        if len(restore_targets) > 1:
            log.error(
                "VFOLDER.RESTORE(email:{}, folder id:{}, hosts:{})",
                request["user"]["email"],
                folder_id,
                [entry["host"] for entry in restore_targets],
            )
            raise TooManyVFoldersFound(
                extra_msg="Multiple folders with the same name.",
                extra_data=None,
            )
        elif len(restore_targets) == 0:
            raise InvalidAPIParameters("No such vfolder.")

<<<<<<< HEAD
        # Check resource policy's max_vfolder_count
        # if resource_policy["max_vfolder_count"] > 0:
        #     query = sa.select([sa.func.count()]).where(
        #         (vfolders.c.user == user_uuid) & ~(vfolders.c.status.in_(DEAD_VFOLDER_STATUSES))
        #     )
        #     result = await conn.scalar(query)
        #     if result + len(recover_targets) > resource_policy["max_vfolder_count"]:
        #         raise InvalidAPIParameters("You cannot create (or recover) more vfolders.")

=======
>>>>>>> 059c31d8
        # query_accesible_vfolders returns list
        entry = restore_targets[0]
        # Folder owner OR user who have DELETE permission can restore folder.
        if not entry["is_owner"] and entry["permission"] != VFolderPermission.RW_DELETE:
            raise InvalidAPIParameters("Cannot restore the vfolder that is not owned by myself.")

    # fs-level mv may fail or take longer time
    # but let's complete the db transaction to reflect that it's deleted.
    await update_vfolder_status(root_ctx.db, (entry["id"],), VFolderOperationStatus.READY)
    return SuccessResponseModel(status=204)


@auth_required
@server_status_required(ALL_ALLOWED)
@vfolder_permission_required(VFolderPermission.READ_ONLY)
@check_api_params(
    t.Dict({
        tx.AliasedKey(["shared_user_uuid", "sharedUserUuid"], default=None): t.String | t.Null,
    }),
)
@set_audit_log_action_target_decorator(
    action=AuditLogAction.DELETE,
    target_type=AuditLogTargetType.VFOLDER,
    arg_name_enum=ArgNameEnum.REQUEST_MATCH_INFO,
    target_path=["name"],
)
async def leave(request: web.Request, params: Any, row: VFolderRow) -> web.Response:
    """
    Leave a shared vfolder.

    Cannot leave a group vfolder or a vfolder that the requesting user owns.
    """
    await ensure_vfolder_status(request, VFolderAccessStatus.UPDATABLE, request.match_info["name"])
    if row["ownership_type"] == VFolderOwnershipType.GROUP:
        raise InvalidAPIParameters("Cannot leave a group vfolder.")

    root_ctx: RootContext = request.app["_root.context"]
    access_key = request["keypair"]["access_key"]
    user_role = request["user"]["role"]
    rqst_user_uuid = request["user"]["uuid"]
    shared_user_uuid = params["shared_user_uuid"]
    vfolder_id = row["id"]
    perm = row["permission"]

    if shared_user_uuid:
        # Allow only superadmin to leave the shared vfolder of others.
        if (rqst_user_uuid != shared_user_uuid) and (user_role != UserRole.SUPERADMIN):
            raise InsufficientPrivilege("Insufficient permission.")
        user_uuid = shared_user_uuid
    else:
        if row["is_owner"]:
            raise InvalidAPIParameters("Cannot leave a vfolder owned by the requesting user.")
        user_uuid = rqst_user_uuid

    log.info(
        "VFOLDER.LEAVE(email:{}, ak:{}, vfid:{}, uid:{}, perm:{})",
        request["user"]["email"],
        access_key,
        vfolder_id,
        user_uuid,
        perm,
    )
    async with root_ctx.db.begin() as conn:
        query = (
            sa.delete(vfolder_permissions)
            .where(vfolder_permissions.c.vfolder == vfolder_id)
            .where(vfolder_permissions.c.user == user_uuid)
        )
        await conn.execute(query)
    resp = {"msg": "left the shared vfolder"}
    return web.json_response(resp, status=200)


@auth_required
@server_status_required(ALL_ALLOWED)
@vfolder_permission_required(VFolderPermission.READ_ONLY)
@check_api_params(
    t.Dict({
        t.Key("cloneable", default=False): t.Bool,
        t.Key("target_name"): tx.Slug(allow_dot=True),
        t.Key("target_host", default=None) >> "folder_host": t.String | t.Null,
        t.Key("usage_mode", default="general"): tx.Enum(VFolderUsageMode) | t.Null,
        t.Key("permission", default="rw"): tx.Enum(VFolderPermission) | t.Null,
    }),
)
@set_audit_log_action_target_decorator(
    action=AuditLogAction.CREATE,
    target_type=AuditLogTargetType.VFOLDER,
    arg_name_enum=ArgNameEnum.REQUEST_MATCH_INFO,
    target_path=["name"],
)
async def clone(request: web.Request, params: Any, row: VFolderRow) -> web.Response:
    await ensure_vfolder_status(request, VFolderAccessStatus.UPDATABLE, request.match_info["name"])
    resp: Dict[str, Any] = {}
    root_ctx: RootContext = request.app["_root.context"]
    access_key = request["keypair"]["access_key"]
    user_role = request["user"]["role"]
    user_uuid = request["user"]["uuid"]
    resource_policy = request["keypair"]["resource_policy"]
    domain_name = request["user"]["domain_name"]
    log.info(
        "VFOLDER.CLONE (email:{}, ak:{}, vf:{}, vft:{}, vfh:{}, umod:{}, perm:{})",
        request["user"]["email"],
        access_key,
        row["name"],
        params["target_name"],
        params["folder_host"],
        params["usage_mode"].value,
        params["permission"].value,
    )
    source_folder_host = row["host"]
    source_folder_id = VFolderID(row["quota_scope_id"], row["id"])
    target_folder_host = params["folder_host"]
    target_quota_scope_id = "..."  # TODO: implement
    source_proxy_name, source_volume_name = root_ctx.storage_manager.split_host(source_folder_host)
    target_proxy_name, target_volume_name = root_ctx.storage_manager.split_host(target_folder_host)

    # check if the source vfolder is allowed to be cloned
    if not row["cloneable"]:
        raise GenericForbidden("The source vfolder is not permitted to be cloned.")

    if not target_folder_host:
        target_folder_host = await root_ctx.shared_config.etcd.get("volumes/default_host")
        if not target_folder_host:
            raise InvalidAPIParameters(
                "You must specify the vfolder host because the default host is not configured."
            )

    allowed_vfolder_types = await root_ctx.shared_config.get_vfolder_types()

    if not verify_vfolder_name(params["target_name"]):
        raise InvalidAPIParameters(f'{params["target_name"]} is reserved for internal operations.')

    if source_proxy_name != target_proxy_name:
        raise InvalidAPIParameters("proxy name of source and target vfolders must be equal.")

    async with root_ctx.db.begin_session() as sess:
        if row["group"]:
            log.debug("Cloning VFolder group ID: {}", row["group"])
            query = (
                sa.select(GroupRow)
                .where((GroupRow.domain_name == domain_name) & (GroupRow.id == row["group"]))
                .options(
                    selectinload(GroupRow.resource_policy_row).options(
                        load_only(ProjectResourcePolicyRow.max_vfolder_count)
                    )
                )
            )
            result = await sess.execute(query)
            group_row = result.scalar()
            max_vfolder_count = group_row.resource_policy_row.max_vfolder_count

        else:
            query = (
                sa.select(UserRow)
                .where(UserRow.uuid == user_uuid)
                .options(
                    selectinload(UserRow.resource_policy_row).options(
                        load_only(UserResourcePolicyRow.max_vfolder_count)
                    )
                )
            )
            result = await sess.execute(query)
            user_row = result.scalar()
            max_vfolder_count = user_row.resource_policy_row.max_vfolder_count

    async with root_ctx.db.begin() as conn:
        allowed_hosts = await filter_host_allowed_permission(
            conn,
            allowed_vfolder_types=allowed_vfolder_types,
            user_uuid=user_uuid,
            resource_policy=resource_policy,
            domain_name=domain_name,
        )
        if (
            target_folder_host not in allowed_hosts
            or VFolderHostPermission.CREATE not in allowed_hosts[target_folder_host]
        ):
            raise InvalidAPIParameters(
                f"`{VFolderHostPermission.CREATE}` Not allowed in vfolder"
                f" host(`{target_folder_host}`)"
            )
        # TODO: handle legacy host lists assuming that volume names don't overlap?
        if target_folder_host not in allowed_hosts:
            raise InvalidAPIParameters("You are not allowed to use this vfolder host.")

        # Check resource policy's max_vfolder_count
        if max_vfolder_count > 0:
            query = sa.select([sa.func.count()]).where(
                (vfolders.c.user == user_uuid)
                & ~(vfolders.c.status.in_(HARD_DELETED_VFOLDER_STATUSES))
            )
            result = await conn.scalar(query)
            if result >= max_vfolder_count:
                raise InvalidAPIParameters("You cannot create more vfolders.")

        # Prevent creation of vfolder with duplicated name on all hosts.
        extra_vf_conds = [vfolders.c.name == params["target_name"]]
        entries = await query_accessible_vfolders(
            conn,
            user_uuid,
            user_role=user_role,
            domain_name=domain_name,
            allowed_vfolder_types=allowed_vfolder_types,
            extra_vf_conds=(sa.and_(*extra_vf_conds)),
        )
        if len(entries) > 0:
            raise VFolderAlreadyExists
        if params["target_name"].startswith("."):
            dotfiles, _ = await query_owned_dotfiles(conn, access_key)
            for dotfile in dotfiles:
                if params["target_name"] == dotfile["path"]:
                    raise InvalidAPIParameters("vFolder name conflicts with your dotfile.")

        if "user" not in allowed_vfolder_types:
            raise InvalidAPIParameters("user vfolder cannot be created in this host")

    task_id, target_folder_id = await initiate_vfolder_clone(
        root_ctx.db,
        VFolderCloneInfo(
            source_folder_id,
            source_folder_host,
            target_quota_scope_id,
            params["target_name"],
            target_folder_host,
            params["usage_mode"],
            params["permission"],
            request["user"]["email"],
            user_uuid,
            params["cloneable"],
        ),
        root_ctx.storage_manager,
        root_ctx.background_task_manager,
    )

    # Return the information about the destination vfolder.
    resp = {
        "id": target_folder_id.hex,
        "name": params["target_name"],
        "host": target_folder_host,
        "usage_mode": params["usage_mode"].value,
        "permission": params["permission"].value,
        "creator": request["user"]["email"],
        "ownership_type": "user",
        "user": str(user_uuid),
        "group": None,
        "cloneable": params["cloneable"],
        "bgtask_id": str(task_id),
    }
    return web.json_response(resp, status=201)


@auth_required
@server_status_required(READ_ALLOWED)
@check_api_params(
    t.Dict({
        tx.AliasedKey(["vfolder_id", "vfolderId"], default=None): tx.UUID | t.Null,
    }),
)
async def list_shared_vfolders(request: web.Request, params: Any) -> web.Response:
    """
    List shared vfolders.

    Not available for group vfolders.
    """
    root_ctx: RootContext = request.app["_root.context"]
    access_key = request["keypair"]["access_key"]
    target_vfid = params["vfolder_id"]
    log.info(
        "VFOLDER.LIST_SHARED_VFOLDERS (email:{}, ak:{})",
        request["user"]["email"],
        access_key,
    )
    async with root_ctx.db.begin() as conn:
        j = vfolder_permissions.join(vfolders, vfolders.c.id == vfolder_permissions.c.vfolder).join(
            users, users.c.uuid == vfolder_permissions.c.user
        )
        query = sa.select([
            vfolder_permissions,
            vfolders.c.id,
            vfolders.c.name,
            vfolders.c.group,
            vfolders.c.status,
            vfolders.c.user.label("vfolder_user"),
            users.c.email,
        ]).select_from(j)
        if target_vfid is not None:
            query = query.where(vfolders.c.id == target_vfid)
        result = await conn.execute(query)
        shared_list = result.fetchall()
    shared_info = []
    for shared in shared_list:
        owner = shared.group if shared.group else shared.vfolder_user
        folder_type = "project" if shared.group else "user"
        shared_info.append({
            "vfolder_id": str(shared.id),
            "vfolder_name": str(shared.name),
            "status": shared.status.value,
            "owner": str(owner),
            "type": folder_type,
            "shared_to": {
                "uuid": str(shared.user),
                "email": shared.email,
            },
            "perm": shared.permission.value,
        })
    resp = {"shared": shared_info}
    return web.json_response(resp, status=200)


@auth_required
@server_status_required(ALL_ALLOWED)
@check_api_params(
    t.Dict({
        t.Key("vfolder"): tx.UUID,
        t.Key("user"): tx.UUID,
        tx.AliasedKey(["perm", "permission"]): VFolderPermissionValidator | t.Null,
    }),
)
@set_audit_log_action_target_decorator(
    action=AuditLogAction.CHANGE,
    target_type=AuditLogTargetType.VFOLDER,
    arg_name_enum=ArgNameEnum.PARAMS,
    target_path=["vfolder"],
)
async def update_shared_vfolder(request: web.Request, params: Any) -> web.Response:
    """
    Update permission for shared vfolders.

    If params['perm'] is None, remove user's permission for the vfolder.
    """
    root_ctx: RootContext = request.app["_root.context"]
    access_key = request["keypair"]["access_key"]
    vfolder_id = params["vfolder"]
    user_uuid = params["user"]
    perm = params["perm"]
    log.info(
        "VFOLDER.UPDATE_SHARED_VFOLDER(email:{}, ak:{}, vfid:{}, uid:{}, perm:{})",
        request["user"]["email"],
        access_key,
        vfolder_id,
        user_uuid,
        perm,
    )

    async with root_ctx.db.begin() as conn:
        query = (
            sa.select(vfolder_permissions)
            .where(vfolder_permissions.c.vfolder == vfolder_id)
            .where(vfolder_permissions.c.user == user_uuid)
        )

        result = await conn.execute(query)
        if (row_to_update := result.first()) is None:
            raise ObjectNotFound("vfolder_permissions")

        update_before_data(row_to_update)

        if perm is not None:
            query = (
                sa.update(vfolder_permissions)
                .values(permission=perm)
                .where(vfolder_permissions.c.vfolder == vfolder_id)
                .where(vfolder_permissions.c.user == user_uuid)
                .returning(vfolder_permissions)
            )
        else:
            query = (
                sa.delete(vfolder_permissions)
                .where(vfolder_permissions.c.vfolder == vfolder_id)
                .where(vfolder_permissions.c.user == user_uuid)
            )

        result = await conn.execute(query)

        if (perm is not None) and (updated_row := result.first()) is None:
            raise ObjectNotFound("vfolder_permissions")

        update_after_data(updated_row if (perm is not None) else {})

    resp = {"msg": "shared vfolder permission updated"}
    return web.json_response(resp, status=200)


@superadmin_required
@server_status_required(READ_ALLOWED)
@check_api_params(
    t.Dict({
        t.Key("fstab_path", default=None): t.String | t.Null,
        t.Key("agent_id", default=None): t.String | t.Null,
    }),
)
async def get_fstab_contents(request: web.Request, params: Any) -> web.Response:
    """
    Return the contents of `/etc/fstab` file.
    """
    access_key = request["keypair"]["access_key"]
    log.info(
        "VFOLDER.GET_FSTAB_CONTENTS(email:{}, ak:{}, ag:{})",
        request["user"]["email"],
        access_key,
        params["agent_id"],
    )
    if params["fstab_path"] is None:
        params["fstab_path"] = "/etc/fstab"
    if params["agent_id"] is not None:
        # Return specific agent's fstab.
        watcher_info = await get_watcher_info(request, params["agent_id"])
        try:
            client_timeout = aiohttp.ClientTimeout(total=10.0)
            async with aiohttp.ClientSession(timeout=client_timeout) as sess:
                headers = {"X-BackendAI-Watcher-Token": watcher_info["token"]}
                url = watcher_info["addr"] / "fstab"
                async with sess.get(url, headers=headers, params=params) as watcher_resp:
                    if watcher_resp.status == 200:
                        content = await watcher_resp.text()
                        resp = {
                            "content": content,
                            "node": "agent",
                            "node_id": params["agent_id"],
                        }
                        return web.json_response(resp)
                    else:
                        message = await watcher_resp.text()
                        raise BackendAgentError(
                            "FAILURE", f"({watcher_resp.status}: {watcher_resp.reason}) {message}"
                        )
        except asyncio.CancelledError:
            raise
        except asyncio.TimeoutError:
            log.error(
                "VFOLDER.GET_FSTAB_CONTENTS(u:{}): timeout from watcher (agent:{})",
                access_key,
                params["agent_id"],
            )
            raise BackendAgentError("TIMEOUT", "Could not fetch fstab data from agent")
        except Exception:
            log.exception(
                "VFOLDER.GET_FSTAB_CONTENTS(u:{}): "
                "unexpected error while reading from watcher (agent:{})",
                access_key,
                params["agent_id"],
            )
            raise InternalServerError
    else:
        resp = {
            "content": (
                "# Since Backend.AI 20.09, reading the manager fstab is no longer supported."
            ),
            "node": "manager",
            "node_id": "manager",
        }
        return web.json_response(resp)


@superadmin_required
@server_status_required(READ_ALLOWED)
async def list_mounts(request: web.Request) -> web.Response:
    """
    List all mounted vfolder hosts in vfroot.

    All mounted hosts from connected (ALIVE) agents are also gathered.
    Generally, agents should be configured to have same hosts structure,
    but newly introduced one may not.
    """
    root_ctx: RootContext = request.app["_root.context"]
    access_key = request["keypair"]["access_key"]
    log.info("VFOLDER.LIST_MOUNTS(ak:{})", access_key)
    mount_prefix = await root_ctx.shared_config.get_raw("volumes/_mount")
    if mount_prefix is None:
        mount_prefix = "/mnt"

    # NOTE: Changed in 20.09: the manager instances no longer have mountpoints.
    all_volumes = [*await root_ctx.storage_manager.get_all_volumes()]
    all_mounts = [volume_data["path"] for proxy_name, volume_data in all_volumes]
    all_vfolder_hosts = [
        f"{proxy_name}:{volume_data['name']}" for proxy_name, volume_data in all_volumes
    ]
    resp: MutableMapping[str, Any] = {
        "manager": {
            "success": True,
            "mounts": all_mounts,
            "message": "(legacy)",
        },
        "storage-proxy": {
            "success": True,
            "mounts": [*zip(all_vfolder_hosts, all_mounts)],
            "message": "",
        },
        "agents": {},
    }

    # Scan mounted vfolder hosts for connected agents.
    async def _fetch_mounts(
        sema: asyncio.Semaphore,
        sess: aiohttp.ClientSession,
        agent_id: str,
    ) -> Tuple[str, Mapping]:
        async with sema:
            watcher_info = await get_watcher_info(request, agent_id)
            headers = {"X-BackendAI-Watcher-Token": watcher_info["token"]}
            url = watcher_info["addr"] / "mounts"
            try:
                async with sess.get(url, headers=headers) as watcher_resp:
                    if watcher_resp.status == 200:
                        data = {
                            "success": True,
                            "mounts": await watcher_resp.json(),
                            "message": "",
                        }
                    else:
                        data = {
                            "success": False,
                            "mounts": [],
                            "message": await watcher_resp.text(),
                        }
                    return (agent_id, data)
            except asyncio.CancelledError:
                raise
            except asyncio.TimeoutError:
                log.error(
                    "VFOLDER.LIST_MOUNTS(u:{}): timeout from watcher (agent:{})",
                    access_key,
                    agent_id,
                )
                raise
            except Exception:
                log.exception(
                    "VFOLDER.LIST_MOUNTS(u:{}): "
                    "unexpected error while reading from watcher (agent:{})",
                    access_key,
                    agent_id,
                )
                raise

    async with root_ctx.db.begin() as conn:
        query = (
            sa.select([agents.c.id]).select_from(agents).where(agents.c.status == AgentStatus.ALIVE)
        )
        result = await conn.execute(query)
        rows = result.fetchall()

    client_timeout = aiohttp.ClientTimeout(total=10.0)
    async with aiohttp.ClientSession(timeout=client_timeout) as sess:
        sema = asyncio.Semaphore(8)
        mounts = await asyncio.gather(
            *[_fetch_mounts(sema, sess, row.id) for row in rows], return_exceptions=True
        )
        for mount in mounts:
            match mount:
                case BaseException():
                    continue
                case _:
                    resp["agents"][mount[0]] = mount[1]

    return web.json_response(resp, status=200)


@superadmin_required
@server_status_required(ALL_ALLOWED)
@check_api_params(
    t.Dict({
        t.Key("fs_location"): t.String,
        t.Key("name"): t.String,
        t.Key("fs_type", default="nfs"): t.String,
        t.Key("options", default=None): t.String | t.Null,
        t.Key("scaling_group", default=None): t.String | t.Null,
        t.Key("fstab_path", default=None): t.String | t.Null,
        t.Key("edit_fstab", default=False): t.ToBool,
    }),
)
@set_audit_log_action_target_decorator(
    action=AuditLogAction.CREATE,
    target_type=AuditLogTargetType.VFOLDER,
    arg_name_enum=ArgNameEnum.PARAMS,
    target_path=["name"],
)
async def mount_host(request: web.Request, params: Any) -> web.Response:
    """
    Mount device into vfolder host.

    Mount a device (eg: nfs) located at `fs_location` into `<vfroot>/name` in the
    host machines (manager and all agents). `fs_type` can be specified by requester,
    which fallbaks to 'nfs'.

    If `scaling_group` is specified, try to mount for agents in the scaling group.
    """
    root_ctx: RootContext = request.app["_root.context"]
    access_key = request["keypair"]["access_key"]
    log_fmt = "VFOLDER.MOUNT_HOST(ak:{}, name:{}, fs:{}, sg:{})"
    log_args = (access_key, params["name"], params["fs_location"], params["scaling_group"])
    log.info(log_fmt, *log_args)
    mount_prefix = await root_ctx.shared_config.get_raw("volumes/_mount")
    if mount_prefix is None:
        mount_prefix = "/mnt"

    # NOTE: Changed in 20.09: the manager instances no longer have mountpoints.
    resp: MutableMapping[str, Any] = {
        "manager": {
            "success": True,
            "message": "Managers do not have mountpoints since v20.09.",
        },
        "agents": {},
    }

    # Mount on running agents.
    async with root_ctx.db.begin() as conn:
        query = (
            sa.select([agents.c.id]).select_from(agents).where(agents.c.status == AgentStatus.ALIVE)
        )
        if params["scaling_group"] is not None:
            query = query.where(agents.c.scaling == params["scaling_group"])
        result = await conn.execute(query)
        rows = result.fetchall()

    async def _mount(
        sema: asyncio.Semaphore,
        sess: aiohttp.ClientSession,
        agent_id: str,
    ) -> Tuple[str, Mapping]:
        async with sema:
            watcher_info = await get_watcher_info(request, agent_id)
            try:
                headers = {"X-BackendAI-Watcher-Token": watcher_info["token"]}
                url = watcher_info["addr"] / "mounts"
                async with sess.post(url, json=params, headers=headers) as resp:
                    if resp.status == 200:
                        data = {
                            "success": True,
                            "message": await resp.text(),
                        }
                    else:
                        data = {
                            "success": False,
                            "message": await resp.text(),
                        }
                    return (agent_id, data)
            except asyncio.CancelledError:
                raise
            except asyncio.TimeoutError:
                log.error(
                    log_fmt + ": timeout from watcher (ag:{})",
                    *log_args,
                    agent_id,
                )
                raise
            except Exception:
                log.exception(
                    log_fmt + ": unexpected error while reading from watcher (ag:{})",
                    *log_args,
                    agent_id,
                )
                raise

    client_timeout = aiohttp.ClientTimeout(total=10)
    async with aiohttp.ClientSession(timeout=client_timeout) as sess:
        sema = asyncio.Semaphore(8)
        results = await asyncio.gather(
            *[_mount(sema, sess, row.id) for row in rows], return_exceptions=True
        )
        for result in results:
            if isinstance(result, Exception):
                # exceptions are already logged.
                continue
            resp["agents"][result[0]] = result[1]

    return web.json_response(resp, status=200)


@superadmin_required
@server_status_required(ALL_ALLOWED)
@check_api_params(
    t.Dict({
        t.Key("name"): t.String,
        t.Key("scaling_group", default=None): t.String | t.Null,
        t.Key("fstab_path", default=None): t.String | t.Null,
        t.Key("edit_fstab", default=False): t.ToBool,
    }),
)
@set_audit_log_action_target_decorator(
    action=AuditLogAction.DELETE,
    target_type=AuditLogTargetType.VFOLDER,
    arg_name_enum=ArgNameEnum.PARAMS,
    target_path=["name"],
)
async def umount_host(request: web.Request, params: Any) -> web.Response:
    """
    Unmount device from vfolder host.

    Unmount a device (eg: nfs) located at `<vfroot>/name` from the host machines
    (manager and all agents).

    If `scaling_group` is specified, try to unmount for agents in the scaling group.
    """
    root_ctx: RootContext = request.app["_root.context"]
    access_key = request["keypair"]["access_key"]
    log_fmt = "VFOLDER.UMOUNT_HOST(ak:{}, name:{}, sg:{})"
    log_args = (access_key, params["name"], params["scaling_group"])
    log.info(log_fmt, *log_args)
    mount_prefix = await root_ctx.shared_config.get_raw("volumes/_mount")
    if mount_prefix is None:
        mount_prefix = "/mnt"
    mountpoint = Path(mount_prefix) / params["name"]
    assert Path(mount_prefix) != mountpoint

    async with root_ctx.db.begin() as conn, conn.begin():
        # Prevent unmount if target host is mounted to running kernels.
        query = (
            sa.select([kernels.c.mounts])
            .select_from(kernels)
            .where(kernels.c.status != KernelStatus.TERMINATED)
        )
        result = await conn.execute(query)
        _kernels = result.fetchall()
        _mounted = set()
        for kern in _kernels:
            if kern.mounts:
                _mounted.update([m[1] for m in kern.mounts])
        if params["name"] in _mounted:
            return web.json_response(
                {
                    "title": "Target host is used in sessions",
                    "message": "Target host is used in sessions",
                },
                status=409,
            )

        query = (
            sa.select([agents.c.id]).select_from(agents).where(agents.c.status == AgentStatus.ALIVE)
        )
        if params["scaling_group"] is not None:
            query = query.where(agents.c.scaling == params["scaling_group"])
        result = await conn.execute(query)
        _agents = result.fetchall()

    # Unmount from manager.
    # NOTE: Changed in 20.09: the manager instances no longer have mountpoints.
    resp: MutableMapping[str, Any] = {
        "manager": {
            "success": True,
            "message": "Managers do not have mountpoints since v20.09.",
        },
        "agents": {},
    }

    # Unmount from running agents.
    async def _umount(
        sema: asyncio.Semaphore,
        sess: aiohttp.ClientSession,
        agent_id: str,
    ) -> Tuple[str, Mapping]:
        async with sema:
            watcher_info = await get_watcher_info(request, agent_id)
            try:
                headers = {"X-BackendAI-Watcher-Token": watcher_info["token"]}
                url = watcher_info["addr"] / "mounts"
                async with sess.delete(url, json=params, headers=headers) as resp:
                    if resp.status == 200:
                        data = {
                            "success": True,
                            "message": await resp.text(),
                        }
                    else:
                        data = {
                            "success": False,
                            "message": await resp.text(),
                        }
                    return (agent_id, data)
            except asyncio.CancelledError:
                raise
            except asyncio.TimeoutError:
                log.error(
                    log_fmt + ": timeout from watcher (agent:{})",
                    *log_args,
                    agent_id,
                )
                raise
            except Exception:
                log.exception(
                    log_fmt + ": unexpected error while reading from watcher (agent:{})",
                    *log_args,
                    agent_id,
                )
                raise

    client_timeout = aiohttp.ClientTimeout(total=10.0)
    async with aiohttp.ClientSession(timeout=client_timeout) as sess:
        sema = asyncio.Semaphore(8)
        results = await asyncio.gather(
            *[_umount(sema, sess, _agent.id) for _agent in _agents], return_exceptions=True
        )
        for result in results:
            if isinstance(result, Exception):
                # exceptions are already logged.
                continue
            resp["agents"][result[0]] = result[1]

    return web.json_response(resp, status=200)


async def storage_task_exception_handler(
    exc_type: type[Exception],
    exc_obj: Exception,
    tb: TracebackType,
):
    log.exception("Error while removing vFolder", exc_info=exc_obj)


@superadmin_required
@server_status_required(ALL_ALLOWED)
@check_api_params(
    t.Dict({
        t.Key("vfolder"): tx.UUID,
        t.Key("user_email"): t.String,
    }),
)
@set_audit_log_action_target_decorator(
    action=AuditLogAction.CHANGE,
    target_type=AuditLogTargetType.VFOLDER,
    arg_name_enum=ArgNameEnum.PARAMS,
    target_path=["vfolder"],
)
async def change_vfolder_ownership(request: web.Request, params: Any) -> web.Response:
    """
    Change the ownership of vfolder
    For now, we only provide changing the ownership of user-folder
    """
    vfolder_id = params["vfolder"]
    user_email = params["user_email"]
    root_ctx: RootContext = request.app["_root.context"]

    allowed_hosts_by_user = VFolderHostPermissionMap()
    async with root_ctx.db.begin_readonly() as conn:
        j = sa.join(users, keypairs, users.c.email == keypairs.c.user_id)
        query = (
            sa.select([users.c.uuid, users.c.domain_name, keypairs.c.resource_policy])
            .select_from(j)
            .where((users.c.email == user_email) & (users.c.status == UserStatus.ACTIVE))
        )
        try:
            result = await conn.execute(query)
        except sa.exc.DataError:
            raise InvalidAPIParameters
        user_info = result.first()
        if user_info is None:
            raise ObjectNotFound(object_name="user")
        resource_policy_name = user_info.resource_policy
        result = await conn.execute(
            sa.select([keypair_resource_policies.c.allowed_vfolder_hosts]).where(
                keypair_resource_policies.c.name == resource_policy_name
            )
        )
        resource_policy = result.first()
        allowed_hosts_by_user = await get_allowed_vfolder_hosts_by_user(
            conn=conn,
            resource_policy=resource_policy,
            domain_name=user_info.domain_name,
            user_uuid=user_info.uuid,
        )
    log.info(
        "VFOLDER.CHANGE_VFOLDER_OWNERSHIP(email:{}, ak:{}, vfid:{}, uid:{})",
        request["user"]["email"],
        request["keypair"]["access_key"],
        vfolder_id,
        user_info.uuid,
    )
    async with root_ctx.db.begin_readonly() as conn:
<<<<<<< HEAD
        query = sa.select([vfolders]).where(
            (vfolders.c.id == vfolder_id) & (vfolders.c.ownership_type == VFolderOwnershipType.USER)
=======
        query = (
            sa.select([vfolders.c.host])
            .select_from(vfolders)
            .where(
                (vfolders.c.id == vfolder_id)
                & (vfolders.c.ownership_type == VFolderOwnershipType.USER)
            )
>>>>>>> 059c31d8
        )
        # get host
        result = await conn.execute(query)

        if (row_to_update := result.first()) is None:
            raise ObjectNotFound(object_name="vfolders")

        update_before_data(row_to_update)

        folder_host = row_to_update._mapping["host"]
    if folder_host not in allowed_hosts_by_user:
        raise VFolderOperationFailed("User to migrate vfolder needs an access to the storage host.")

    async def _update() -> None:
        async with root_ctx.db.begin() as conn:
            # TODO: we need to implement migration from project to other project
            #       for now we only support migration btw user folder only
            # TODO: implement quota-scope migration and progress checks
            query = (
                sa.update(vfolders)
                .values(user=user_info.uuid)
                .where(
                    (vfolders.c.id == vfolder_id)
                    & (vfolders.c.ownership_type == VFolderOwnershipType.USER)
                )
                .returning(vfolders)
            )
            result = await conn.execute(query)

            if (updated_row := result.one()) is None:
                raise ObjectNotFound(object_name="vfolders")

            update_after_data(updated_row)

    await execute_with_retry(_update)

    async def _delete_vfolder_related_rows() -> None:
        async with root_ctx.db.begin() as conn:
            # delete vfolder_invitation if the new owner user has already been shared with the vfolder
            query = sa.delete(vfolder_invitations).where(
                (vfolder_invitations.c.invitee == user_email)
                & (vfolder_invitations.c.vfolder == vfolder_id)
            )
            await conn.execute(query)
            # delete vfolder_permission if the new owner user has already been shared with the vfolder
            query = sa.delete(vfolder_permissions).where(
                (vfolder_permissions.c.vfolder == vfolder_id)
                & (vfolder_permissions.c.user == user_info.uuid)
            )
            await conn.execute(query)

    await execute_with_retry(_delete_vfolder_related_rows)

    return web.json_response({}, status=200)


@attrs.define(slots=True, auto_attribs=True, init=False)
class PrivateContext:
    database_ptask_group: aiotools.PersistentTaskGroup
    storage_ptask_group: aiotools.PersistentTaskGroup


async def init(app: web.Application) -> None:
    app_ctx: PrivateContext = app["folders.context"]
    app_ctx.database_ptask_group = aiotools.PersistentTaskGroup()
    app_ctx.storage_ptask_group = aiotools.PersistentTaskGroup(
        exception_handler=storage_task_exception_handler
    )


async def shutdown(app: web.Application) -> None:
    app_ctx: PrivateContext = app["folders.context"]
    await app_ctx.database_ptask_group.shutdown()
    await app_ctx.storage_ptask_group.shutdown()


def create_app(default_cors_options):
    app = web.Application()
    app["prefix"] = "folders"
    app["api_versions"] = (2, 3, 4)
    app.on_startup.append(init)
    app.on_shutdown.append(shutdown)
    app["folders.context"] = PrivateContext()
    app.middlewares.append(audit_log_middleware)
    cors = aiohttp_cors.setup(app, defaults=default_cors_options)
    add_route = app.router.add_route
    root_resource = cors.add(app.router.add_resource(r""))
    cors.add(root_resource.add_route("POST", create))
    cors.add(root_resource.add_route("GET", list_folders))
    cors.add(root_resource.add_route("DELETE", delete_by_id))
    vfolder_resource = cors.add(app.router.add_resource(r"/{name}"))
    cors.add(vfolder_resource.add_route("GET", get_info))
    cors.add(vfolder_resource.add_route("DELETE", delete_by_name))
    cors.add(add_route("GET", r"/_/id", get_vfolder_id))
    cors.add(add_route("GET", r"/_/hosts", list_hosts))
    cors.add(add_route("GET", r"/_/all-hosts", list_all_hosts))
    cors.add(add_route("GET", r"/_/allowed-types", list_allowed_types))
    cors.add(add_route("GET", r"/_/all_hosts", list_all_hosts))  # legacy underbar
    cors.add(add_route("GET", r"/_/allowed_types", list_allowed_types))  # legacy underbar
    cors.add(add_route("GET", r"/_/perf-metric", get_volume_perf_metric))
    cors.add(add_route("POST", r"/{name}/rename", rename_vfolder))
    cors.add(add_route("POST", r"/{name}/update-options", update_vfolder_options))
    cors.add(add_route("POST", r"/{name}/mkdir", mkdir))
    cors.add(add_route("POST", r"/{name}/request-upload", create_upload_session))
    cors.add(add_route("POST", r"/{name}/request-download", create_download_session))
    cors.add(add_route("POST", r"/{name}/move-file", move_file))
    cors.add(add_route("POST", r"/{name}/rename-file", rename_file))
    cors.add(add_route("DELETE", r"/{name}/delete-files", delete_files))
    cors.add(add_route("POST", r"/{name}/rename_file", rename_file))  # legacy underbar
    cors.add(add_route("DELETE", r"/{name}/delete_files", delete_files))  # legacy underbar
    cors.add(add_route("GET", r"/{name}/files", list_files))
    cors.add(add_route("POST", r"/{name}/invite", invite))
    cors.add(add_route("POST", r"/{name}/leave", leave))
    cors.add(add_route("POST", r"/{name}/share", share))
    cors.add(add_route("DELETE", r"/{name}/unshare", unshare))
    cors.add(add_route("POST", r"/{name}/clone", clone))
    cors.add(add_route("POST", r"/purge", purge))
    cors.add(add_route("POST", r"/restore-from-trash-bin", restore))
    cors.add(add_route("POST", r"/delete-from-trash-bin", delete_from_trash_bin))
    cors.add(add_route("GET", r"/invitations/list-sent", list_sent_invitations))
    cors.add(add_route("GET", r"/invitations/list_sent", list_sent_invitations))  # legacy underbar
    cors.add(add_route("POST", r"/invitations/update/{inv_id}", update_invitation))
    cors.add(add_route("GET", r"/invitations/list", invitations))
    cors.add(add_route("POST", r"/invitations/accept", accept_invitation))
    cors.add(add_route("DELETE", r"/invitations/delete", delete_invitation))
    cors.add(add_route("GET", r"/_/shared", list_shared_vfolders))
    cors.add(add_route("POST", r"/_/shared", update_shared_vfolder))
    cors.add(add_route("GET", r"/_/fstab", get_fstab_contents))
    cors.add(add_route("GET", r"/_/mounts", list_mounts))
    cors.add(add_route("POST", r"/_/mounts", mount_host))
    cors.add(add_route("DELETE", r"/_/mounts", umount_host))
    cors.add(add_route("POST", r"/_/change-ownership", change_vfolder_ownership))
    cors.add(add_route("GET", r"/_/quota", get_quota))
    cors.add(add_route("POST", r"/_/quota", update_quota))
    cors.add(add_route("GET", r"/_/usage", get_usage))
    cors.add(add_route("GET", r"/_/used-bytes", get_used_bytes))
    return app, []<|MERGE_RESOLUTION|>--- conflicted
+++ resolved
@@ -125,17 +125,12 @@
 from .manager import ALL_ALLOWED, READ_ALLOWED, server_status_required
 from .resource import get_watcher_info
 from .utils import (
-<<<<<<< HEAD
     ArgNameEnum,
-    check_api_params,
-    get_user_scopes,
-    set_audit_log_action_target_decorator,
-=======
     BaseResponseModel,
     check_api_params,
     get_user_scopes,
     pydantic_params_api_handler,
->>>>>>> 059c31d8
+    set_audit_log_action_target_decorator,
 )
 
 if TYPE_CHECKING:
@@ -545,14 +540,10 @@
         #     params["quota"] = max_vfolder_size
 
         # Prevent creation of vfolder with duplicated name on all hosts.
-<<<<<<< HEAD
-        extra_vf_conds = [vfolders.c.name == vfolder_name]
-=======
         extra_vf_conds = [
-            (vfolders.c.name == params["name"]),
+            (vfolders.c.name == vfolder_name),
             (vfolders.c.status.not_in(HARD_DELETED_VFOLDER_STATUSES)),
         ]
->>>>>>> 059c31d8
         entries = await query_accessible_vfolders(
             conn,
             user_uuid,
@@ -2424,24 +2415,14 @@
 
 @auth_required
 @server_status_required(ALL_ALLOWED)
-<<<<<<< HEAD
-@check_api_params(
-    t.Dict({
-        t.Key("id"): tx.UUID,
-    }),
-)
+@pydantic_params_api_handler(DeleteRequestModel)
 @set_audit_log_action_target_decorator(
     action=AuditLogAction.DELETE,
     target_type=AuditLogTargetType.VFOLDER,
     arg_name_enum=ArgNameEnum.PARAMS,
     target_path=["id"],
 )
-async def delete_by_id(request: web.Request, params: Any) -> web.Response:
-    await ensure_vfolder_status(request, VFolderAccessStatus.DELETABLE, params["id"])
-=======
-@pydantic_params_api_handler(DeleteRequestModel)
 async def delete_by_id(request: web.Request, params: DeleteRequestModel) -> web.Response:
->>>>>>> 059c31d8
     root_ctx: RootContext = request.app["_root.context"]
     access_key = request["keypair"]["access_key"]
     user_uuid = request["user"]["uuid"]
@@ -2456,11 +2437,7 @@
         access_key,
         folder_id,
     )
-<<<<<<< HEAD
-
-=======
     await ensure_vfolder_status(request, VFolderAccessStatus.SOFT_DELETABLE, folder_id)
->>>>>>> 059c31d8
     try:
         await _delete(
             root_ctx,
@@ -2491,12 +2468,6 @@
     target_path=["name"],
 )
 async def delete_by_name(request: web.Request) -> web.Response:
-<<<<<<< HEAD
-    await ensure_vfolder_status(request, VFolderAccessStatus.DELETABLE, request.match_info["name"])
-=======
-    root_ctx: RootContext = request.app["_root.context"]
->>>>>>> 059c31d8
-
     root_ctx: RootContext = request.app["_root.context"]
     folder_name = request.match_info["name"]
     access_key = request["keypair"]["access_key"]
@@ -2511,15 +2482,12 @@
         access_key,
         folder_name,
     )
-<<<<<<< HEAD
 
     allowed_vfolder_types = await root_ctx.shared_config.get_vfolder_types()
 
-=======
     await ensure_vfolder_status(
         request, VFolderAccessStatus.SOFT_DELETABLE, request.match_info["name"]
     )
->>>>>>> 059c31d8
     try:
         await _delete(
             root_ctx,
@@ -2555,21 +2523,8 @@
 
 @auth_required
 @server_status_required(ALL_ALLOWED)
-<<<<<<< HEAD
-@set_audit_log_action_target_decorator(
-    action=AuditLogAction.PURGE,
-    target_type=AuditLogTargetType.VFOLDER,
-    arg_name_enum=ArgNameEnum.REQUEST_MATCH_INFO,
-    target_path=["name"],
-)
-async def purge(request: web.Request) -> web.Response:
-    await ensure_vfolder_status(
-        request, VFolderAccessStatus.PURGABLE, folder_id_or_name=request.match_info["name"]
-    )
-=======
 @pydantic_params_api_handler(IDRequestModel)
 async def get_vfolder_id(request: web.Request, params: IDRequestModel) -> CompactVFolderInfoModel:
->>>>>>> 059c31d8
     root_ctx: RootContext = request.app["_root.context"]
 
     folder_name = params.name
@@ -2577,7 +2532,6 @@
     domain_name = request["user"]["domain_name"]
     user_role = request["user"]["role"]
     user_uuid = request["user"]["uuid"]
-
     allowed_vfolder_types = await root_ctx.shared_config.get_vfolder_types()
 
     log.info(
@@ -2586,12 +2540,7 @@
         access_key,
         folder_name,
     )
-<<<<<<< HEAD
-
-    async with root_ctx.db.begin() as conn:
-=======
     async with root_ctx.db.begin_readonly_session() as db_session:
->>>>>>> 059c31d8
         entries = await query_accessible_vfolders(
             db_session.bind,
             user_uuid,
@@ -2674,14 +2623,6 @@
             raise InvalidAPIParameters("No such vfolder.")
         # query_accesible_vfolders returns list
         entry = entries[0]
-<<<<<<< HEAD
-        # Folder owner OR user who have DELETE permission can delete folder.
-        update_before_data(entry)
-
-        if not entry["is_owner"] and entry["permission"] != VFolderPermission.RW_DELETE:
-            raise InvalidAPIParameters("Cannot purge the vfolder that is not owned by myself.")
-=======
->>>>>>> 059c31d8
 
     folder_host = entry["host"]
     # fs-level deletion may fail or take longer time
@@ -2691,12 +2632,6 @@
         root_ctx.storage_manager,
         app_ctx.storage_ptask_group,
     )
-<<<<<<< HEAD
-
-    empty_after_data()
-
-    return web.Response(status=204)
-=======
     return SuccessResponseModel(status=204)
 
 
@@ -2705,18 +2640,18 @@
         validation_alias=AliasChoices("vfolder_id", "vfolderId", "id"),
         description="Target vfolder id to purge, permanently remove from DB",
     )
->>>>>>> 059c31d8
 
 
 @auth_required
 @server_status_required(ALL_ALLOWED)
-<<<<<<< HEAD
-async def recover(request: web.Request) -> web.Response:
-    # TODO: audit log
-=======
 @pydantic_params_api_handler(PurgeRequestModel)
+@set_audit_log_action_target_decorator(
+    action=AuditLogAction.PURGE,
+    target_type=AuditLogTargetType.VFOLDER,
+    arg_name_enum=ArgNameEnum.REQUEST_MATCH_INFO,
+    target_path=["name"],
+)
 async def purge(request: web.Request, params: PurgeRequestModel) -> SuccessResponseModel:
->>>>>>> 059c31d8
     """
     Delete `delete-complete`d vfolder rows in DB
     """
@@ -2726,6 +2661,7 @@
     domain_name = request["user"]["domain_name"]
     user_role = request["user"]["role"]
     user_uuid = request["user"]["uuid"]
+
     allowed_vfolder_types = await root_ctx.shared_config.get_vfolder_types()
     log.info(
         "VFOLDER.PURGE (email:{}, ak:{}, vf:{})",
@@ -2762,6 +2698,11 @@
             raise InvalidAPIParameters("No such vfolder.")
         # query_accesible_vfolders returns list
         entry = entries[0]
+        # Folder owner OR user who have DELETE permission can delete folder.
+        update_before_data(entry)
+
+        if not entry["is_owner"] and entry["permission"] != VFolderPermission.RW_DELETE:
+            raise InvalidAPIParameters("Cannot purge the vfolder that is not owned by myself.")
         delete_stmt = sa.delete(vfolders).where(vfolders.c.id == entry["id"])
         await conn.execute(delete_stmt)
 
@@ -2783,12 +2724,7 @@
     Recover vfolder from trash bin, by changing status.
     """
     root_ctx: RootContext = request.app["_root.context"]
-<<<<<<< HEAD
-    folder_name = request.match_info["name"]
-    # resource_policy = request["keypair"]["resource_policy"]
-=======
     folder_id = params.vfolder_id
->>>>>>> 059c31d8
     access_key = request["keypair"]["access_key"]
     domain_name = request["user"]["domain_name"]
     user_role = request["user"]["role"]
@@ -2829,18 +2765,6 @@
         elif len(restore_targets) == 0:
             raise InvalidAPIParameters("No such vfolder.")
 
-<<<<<<< HEAD
-        # Check resource policy's max_vfolder_count
-        # if resource_policy["max_vfolder_count"] > 0:
-        #     query = sa.select([sa.func.count()]).where(
-        #         (vfolders.c.user == user_uuid) & ~(vfolders.c.status.in_(DEAD_VFOLDER_STATUSES))
-        #     )
-        #     result = await conn.scalar(query)
-        #     if result + len(recover_targets) > resource_policy["max_vfolder_count"]:
-        #         raise InvalidAPIParameters("You cannot create (or recover) more vfolders.")
-
-=======
->>>>>>> 059c31d8
         # query_accesible_vfolders returns list
         entry = restore_targets[0]
         # Folder owner OR user who have DELETE permission can restore folder.
@@ -3708,18 +3632,8 @@
         user_info.uuid,
     )
     async with root_ctx.db.begin_readonly() as conn:
-<<<<<<< HEAD
         query = sa.select([vfolders]).where(
             (vfolders.c.id == vfolder_id) & (vfolders.c.ownership_type == VFolderOwnershipType.USER)
-=======
-        query = (
-            sa.select([vfolders.c.host])
-            .select_from(vfolders)
-            .where(
-                (vfolders.c.id == vfolder_id)
-                & (vfolders.c.ownership_type == VFolderOwnershipType.USER)
-            )
->>>>>>> 059c31d8
         )
         # get host
         result = await conn.execute(query)
