--- conflicted
+++ resolved
@@ -2331,13 +2331,8 @@
 
 @auth_required
 @server_status_required(ALL_ALLOWED)
-<<<<<<< HEAD
 @pydantic_api_params_handler(PurgeRequestModel)
-async def purge(request: web.Request, params: PurgeRequestModel) -> SuccessResponseModel:
-=======
-@pydantic_params_api_handler(PurgeRequestModel)
 async def purge(request: web.Request, params: PurgeRequestModel) -> web.Response:
->>>>>>> 4f390482
     """
     Delete `delete-complete`d vfolder rows in DB
     """
@@ -2398,13 +2393,8 @@
 
 @auth_required
 @server_status_required(ALL_ALLOWED)
-<<<<<<< HEAD
 @pydantic_api_params_handler(RestoreRequestModel)
-async def restore(request: web.Request, params: RestoreRequestModel) -> SuccessResponseModel:
-=======
-@pydantic_params_api_handler(RestoreRequestModel)
 async def restore(request: web.Request, params: RestoreRequestModel) -> web.Response:
->>>>>>> 4f390482
     """
     Recover vfolder from trash bin, by changing status.
     """
