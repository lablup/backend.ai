--- conflicted
+++ resolved
@@ -474,13 +474,7 @@
             )
 
         # Check resource policy's max_vfolder_count
-<<<<<<< HEAD
         if max_vfolder_count > 0:
-            query = sa.select([sa.func.count()]).where(vfolders.c.user == user_uuid)
-            result = await conn.scalar(query)
-            if result >= max_vfolder_count:
-=======
-        if keypair_resource_policy["max_vfolder_count"] > 0:
             query = (
                 sa.select([sa.func.count()])
                 .select_from(vfolders)
@@ -489,8 +483,7 @@
                 )
             )
             result = await conn.scalar(query)
-            if result >= keypair_resource_policy["max_vfolder_count"] and ownership_type == "user":
->>>>>>> b3417cc0
+            if result >= max_vfolder_count and ownership_type == "user":
                 raise InvalidAPIParameters("You cannot create more vfolders.")
 
         # DEPRECATED: Limit vfolder size quota if it is larger than max_vfolder_size of the resource policy.
@@ -2631,15 +2624,10 @@
             raise InvalidAPIParameters("You are not allowed to use this vfolder host.")
 
         # Check resource policy's max_vfolder_count
-<<<<<<< HEAD
         if max_vfolder_count > 0:
-            query = sa.select([sa.func.count()]).where(vfolders.c.user == user_uuid)
-=======
-        if resource_policy["max_vfolder_count"] > 0:
             query = sa.select([sa.func.count()]).where(
                 (vfolders.c.user == user_uuid) & ~(vfolders.c.status.in_(DEAD_VFOLDER_STATUSES))
             )
->>>>>>> b3417cc0
             result = await conn.scalar(query)
             if result >= max_vfolder_count:
                 raise InvalidAPIParameters("You cannot create more vfolders.")
