--- conflicted
+++ resolved
@@ -67,11 +67,8 @@
     metrics: CommonMetricRegistry
     processors: Processors
     event_hub: EventHub
-<<<<<<< HEAD
     message_queue: AbstractMessageQueue
-=======
     service_discovery: ServiceDiscovery
->>>>>>> 9f17d938
 
     def __init__(self, *, metrics: CommonMetricRegistry = CommonMetricRegistry(), **kwargs) -> None:
         super().__init__(**kwargs)
