schema {
  query: Queries
  mutation: Mutations
}

"""All available GraphQL queries."""
type Queries {
  node(
    """The ID of the object"""
    id: ID!
  ): Node
  agent(agent_id: String!): Agent
  agent_list(limit: Int!, offset: Int!, filter: String, order: String, scaling_group: String, status: String): AgentList
  agents(scaling_group: String, status: String): [Agent]
  agent_summary(agent_id: String!): AgentSummary
  agent_summary_list(limit: Int!, offset: Int!, filter: String, order: String, scaling_group: String, status: String): AgentSummaryList
  domain(name: String): Domain
  domains(is_active: Boolean): [Domain]

  """Added in 24.03.0."""
  group_node(id: String!): GroupNode

  """Added in 24.03.0."""
  group_nodes(filter: String, order: String, offset: Int, before: String, after: String, first: Int, last: Int): GroupConnection
  group(
    id: UUID!
    domain_name: String

    """Added in 24.03.0."""
    type: [String] = ["GENERAL"]
  ): Group
  groups_by_name(name: String!, domain_name: String): [Group]
  groups(
    domain_name: String
    is_active: Boolean

    """Added in 24.03.0. Available values: GENERAL, MODEL_STORE"""
    type: [String] = ["GENERAL"]
  ): [Group]
  image(
    """Added in 24.03.1"""
    id: String
    reference: String
    architecture: String = "x86_64"
  ): Image
  images(
    is_installed: Boolean @deprecated(reason: "Deprecated since 24.03.4. This field is ignored if `image_filters` is specified and is not null.")
    is_operation: Boolean @deprecated(reason: "Deprecated since 24.03.4. This field is ignored if `image_filters` is specified and is not null.")

    """Added in 24.03.4."""
    image_filters: [String] = null
  ): [Image]

  """Added in 24.03.1"""
  customized_images: [ImageNode]
  user(domain_name: String, email: String): User
  user_from_uuid(domain_name: String, user_id: ID): User
  users(domain_name: String, group_id: UUID, is_active: Boolean, status: String): [User]
  user_list(limit: Int!, offset: Int!, filter: String, order: String, domain_name: String, group_id: UUID, is_active: Boolean, status: String): UserList

  """Added in 24.03.0."""
  user_node(id: String!): UserNode

  """Added in 24.03.0."""
  user_nodes(filter: String, order: String, offset: Int, before: String, after: String, first: Int, last: Int): UserConnection
  keypair(domain_name: String, access_key: String): KeyPair
  keypairs(domain_name: String, email: String, is_active: Boolean): [KeyPair]
  keypair_list(limit: Int!, offset: Int!, filter: String, order: String, domain_name: String, email: String, is_active: Boolean): KeyPairList
  keypair_resource_policy(name: String): KeyPairResourcePolicy
  user_resource_policy(name: String): UserResourcePolicy
  project_resource_policy(name: String!): ProjectResourcePolicy
  keypair_resource_policies: [KeyPairResourcePolicy]
  user_resource_policies: [UserResourcePolicy]
  project_resource_policies: [ProjectResourcePolicy]
  resource_preset(name: String): ResourcePreset
  resource_presets: [ResourcePreset]
  scaling_group(name: String): ScalingGroup
  scaling_groups(name: String, is_active: Boolean): [ScalingGroup]
  scaling_groups_for_domain(domain: String!, is_active: Boolean): [ScalingGroup]
  scaling_groups_for_user_group(user_group: String!, is_active: Boolean): [ScalingGroup]
  scaling_groups_for_keypair(access_key: String!, is_active: Boolean): [ScalingGroup]
  storage_volume(id: String): StorageVolume
  storage_volume_list(limit: Int!, offset: Int!, filter: String, order: String): StorageVolumeList
  vfolder(id: String): VirtualFolder

  """Added in 24.03.4."""
  vfolder_node(id: String!): VirtualFolderNode

  """Added in 24.03.4."""
  vfolder_nodes(filter: String, order: String, offset: Int, before: String, after: String, first: Int, last: Int): VirtualFolderConnection
  vfolder_list(limit: Int!, offset: Int!, filter: String, order: String, domain_name: String, group_id: UUID, access_key: String): VirtualFolderList
  vfolder_permission_list(limit: Int!, offset: Int!, filter: String, order: String): VirtualFolderPermissionList
  vfolder_own_list(limit: Int!, offset: Int!, filter: String, order: String, domain_name: String, access_key: String): VirtualFolderList
  vfolder_invited_list(limit: Int!, offset: Int!, filter: String, order: String, domain_name: String, access_key: String): VirtualFolderList
  vfolder_project_list(limit: Int!, offset: Int!, filter: String, order: String, domain_name: String, access_key: String): VirtualFolderList
  vfolders(domain_name: String, group_id: String, access_key: String): [VirtualFolder]
  compute_session(id: UUID!): ComputeSession
  compute_container(id: UUID!): ComputeContainer
  compute_session_list(limit: Int!, offset: Int!, filter: String, order: String, domain_name: String, group_id: String, access_key: String, status: String): ComputeSessionList
  compute_container_list(limit: Int!, offset: Int!, filter: String, order: String, session_id: ID!, role: String): ComputeContainerList
  legacy_compute_session_list(limit: Int!, offset: Int!, order_key: String, order_asc: Boolean, domain_name: String, group_id: String, access_key: String, status: String): LegacyComputeSessionList
  legacy_compute_session(sess_id: String!, domain_name: String, access_key: String): LegacyComputeSession
  vfolder_host_permissions: PredefinedAtomicPermission
  endpoint(endpoint_id: UUID!): Endpoint
  endpoint_list(limit: Int!, offset: Int!, filter: String, order: String, domain_name: String, group_id: String, access_key: String, project: UUID): EndpointList
  routing(routing_id: UUID!): Routing
  routing_list(limit: Int!, offset: Int!, filter: String, order: String, endpoint_id: UUID): RoutingList
  endpoint_token(token: String!): EndpointToken
  endpoint_token_list(limit: Int!, offset: Int!, filter: String, order: String, endpoint_id: UUID): EndpointTokenList
  quota_scope(storage_host_name: String!, quota_scope_id: String!): QuotaScope
  container_registry(hostname: String!): ContainerRegistry
  container_registries: [ContainerRegistry]

  """Added in 24.03.0."""
  model_card(id: String!): ModelCard

  """Added in 24.03.0."""
  model_cards(filter: String, order: String, offset: Int, before: String, after: String, first: Int, last: Int): ModelCardConnection
}

"""
This GraphQL Relay Node extension is for running asynchronous resolvers and fine-grained handling of global id.
Refer to: https://github.com/graphql-python/graphene/blob/master/graphene/relay/node.py
"""
interface Node {
  """The ID of the object"""
  id: ID!
}

type Agent implements Item {
  id: ID
  status: String
  status_changed: DateTime
  region: String
  scaling_group: String
  schedulable: Boolean
  available_slots: JSONString
  occupied_slots: JSONString
  addr: String
  architecture: String
  first_contact: DateTime
  lost_at: DateTime
  live_stat: JSONString
  version: String
  compute_plugins: JSONString
  hardware_metadata: JSONString
  auto_terminate_abusing_kernel: Boolean
  local_config: JSONString
  container_count: Int
  mem_slots: Int
  cpu_slots: Float
  gpu_slots: Float
  tpu_slots: Float
  used_mem_slots: Int
  used_cpu_slots: Float
  used_gpu_slots: Float
  used_tpu_slots: Float
  cpu_cur_pct: Float
  mem_cur_bytes: Float
  compute_containers(status: String): [ComputeContainer]
}

interface Item {
  id: ID
}

"""
The `DateTime` scalar type represents a DateTime
value as specified by
[iso8601](https://en.wikipedia.org/wiki/ISO_8601).
"""
scalar DateTime

"""
Allows use of a JSON String for input / output from the GraphQL schema.

Use of this type is *not recommended* as you lose the benefits of having a defined, static
schema (one of the key benefits of GraphQL).
"""
scalar JSONString

type ComputeContainer implements Item {
  id: ID
  idx: Int
  role: String
  hostname: String

  """Added in 24.03.1."""
  kernel_id: UUID
  cluster_idx: Int
  local_rank: Int
  cluster_role: String
  cluster_hostname: String
  session_id: UUID

  """Deprecated since 24.03.0; use image_object.name"""
  image: String

  """Added in 24.03.0."""
  image_object: ImageNode
  architecture: String
  registry: String
  status: String
  status_changed: DateTime
  status_info: String
  status_data: JSONString
  created_at: DateTime
  terminated_at: DateTime
  starts_at: DateTime
  scheduled_at: DateTime
  abusing_report: JSONString
  agent: String
  agent_addr: String
  container_id: String
  resource_opts: JSONString
  occupied_slots: JSONString
  live_stat: JSONString
  last_stat: JSONString
  preopen_ports: [Int]
}

"""
Leverages the internal Python implementation of UUID (uuid.UUID) to provide native UUID objects
in fields, resolvers and input.
"""
scalar UUID

type ImageNode implements Node {
  """The ID of the object"""
  id: ID!

  """Added in 24.03.4. The undecoded id value stored in DB."""
  row_id: UUID
  name: String
  humanized_name: String
  tag: String
  registry: String
  architecture: String
  is_local: Boolean
  digest: String
  labels: [KVPair]
  size_bytes: BigInt
  resource_limits: [ResourceLimit]
  supported_accelerators: [String]

  """Added in 24.03.4. The array of image aliases."""
  aliases: [String]
}

type KVPair {
  key: String
  value: String
}

"""
BigInt is an extension of the regular graphene.Int scalar type
to support integers outside the range of a signed 32-bit integer.
"""
scalar BigInt

type ResourceLimit {
  key: String
  min: String
  max: String
}

type AgentList implements PaginatedList {
  items: [Agent]!
  total_count: Int!
}

interface PaginatedList {
  items: [Item]!
  total_count: Int!
}

"""A schema for normal users."""
type AgentSummary implements Item {
  id: ID
  status: String
  scaling_group: String
  schedulable: Boolean
  available_slots: JSONString
  occupied_slots: JSONString
  architecture: String
}

type AgentSummaryList implements PaginatedList {
  items: [AgentSummary]!
  total_count: Int!
}

type Domain {
  name: String
  description: String
  is_active: Boolean
  created_at: DateTime
  modified_at: DateTime
  total_resource_slots: JSONString
  allowed_vfolder_hosts: JSONString
  allowed_docker_registries: [String]
  integration_id: String
  scaling_groups: [String]
}

type GroupNode implements Node {
  """The ID of the object"""
  id: ID!
  name: String
  description: String
  is_active: Boolean
  created_at: DateTime
  modified_at: DateTime
  domain_name: String
  total_resource_slots: JSONString
  allowed_vfolder_hosts: JSONString
  integration_id: String
  resource_policy: String
  scaling_groups: [String]
  user_nodes(filter: String, order: String, offset: Int, before: String, after: String, first: Int, last: Int): UserConnection
}

type UserConnection {
  """Pagination data for this connection."""
  pageInfo: PageInfo!

  """Contains the nodes in this connection."""
  edges: [UserEdge]!

  """Total count of the GQL nodes of the query."""
  count: Int
}

"""
The Relay compliant `PageInfo` type, containing data necessary to paginate this connection.
"""
type PageInfo {
  """When paginating forwards, are there more items?"""
  hasNextPage: Boolean!

  """When paginating backwards, are there more items?"""
  hasPreviousPage: Boolean!

  """When paginating backwards, the cursor to continue."""
  startCursor: String

  """When paginating forwards, the cursor to continue."""
  endCursor: String
}

"""A Relay edge containing a `User` and its cursor."""
type UserEdge {
  """The item at the end of the edge"""
  node: UserNode

  """A cursor for use in pagination"""
  cursor: String!
}

type UserNode implements Node {
  """The ID of the object"""
  id: ID!

  """Unique username of the user."""
  username: String

  """Unique email of the user."""
  email: String
  need_password_change: Boolean
  full_name: String
  description: String
  is_active: Boolean @deprecated(reason: "Deprecated since 24.03.0. Recommend to use `status` field.")

  """
  The status is one of `active`, `inactive`, `deleted` or `before-verification`.
  """
  status: String

  """Additional information of user status."""
  status_info: String
  created_at: DateTime
  modified_at: DateTime
  domain_name: String

  """The role is one of `user`, `admin`, `superadmin` or `monitor`."""
  role: String
  resource_policy: String
  allowed_client_ip: [String]
  totp_activated: Boolean
  totp_activated_at: DateTime
  sudo_session_enabled: Boolean
}

type GroupConnection {
  """Pagination data for this connection."""
  pageInfo: PageInfo!

  """Contains the nodes in this connection."""
  edges: [GroupEdge]!

  """Total count of the GQL nodes of the query."""
  count: Int
}

"""A Relay edge containing a `Group` and its cursor."""
type GroupEdge {
  """The item at the end of the edge"""
  node: GroupNode

  """A cursor for use in pagination"""
  cursor: String!
}

type Group {
  id: UUID
  name: String
  description: String
  is_active: Boolean
  created_at: DateTime
  modified_at: DateTime
  domain_name: String
  total_resource_slots: JSONString
  allowed_vfolder_hosts: JSONString
  integration_id: String
  resource_policy: String

  """Added in 24.03.0."""
  type: String

  """Added in 24.03.0."""
  container_registry: JSONString
  scaling_groups: [String]
}

type Image {
  id: UUID
  name: String
  humanized_name: String
  tag: String
  registry: String
  architecture: String
  is_local: Boolean
  digest: String
  labels: [KVPair]
  aliases: [String]
  size_bytes: BigInt
  resource_limits: [ResourceLimit]
  supported_accelerators: [String]
  installed: Boolean
  installed_agents: [String]
  hash: String
}

type User implements Item {
  id: ID
  uuid: UUID
  username: String
  email: String
  need_password_change: Boolean
  full_name: String
  description: String
  is_active: Boolean
  status: String
  status_info: String
  created_at: DateTime
  modified_at: DateTime
  domain_name: String
  role: String
  resource_policy: String
  allowed_client_ip: [String]
  totp_activated: Boolean
  totp_activated_at: DateTime
  sudo_session_enabled: Boolean

  """
  Added in 24.03.0. Used as the default authentication credential for password-based logins and sets the user's total resource usage limit. User's main_access_key cannot be deleted, and only super-admin can replace main_access_key.
  """
  main_access_key: String
  groups: [UserGroup]
}

type UserGroup {
  id: UUID
  name: String
}

type UserList implements PaginatedList {
  items: [User]!
  total_count: Int!
}

type KeyPair implements Item {
  id: ID
  user_id: String
  full_name: String
  access_key: String
  secret_key: String
  is_active: Boolean
  is_admin: Boolean
  resource_policy: String
  created_at: DateTime
  last_used: DateTime
  rate_limit: Int
  num_queries: Int
  user: UUID
  projects: [String]
  ssh_public_key: String
  vfolders: [VirtualFolder]
  compute_sessions(status: String): [ComputeSession]
  concurrency_used: Int
  user_info: UserInfo
  concurrency_limit: Int @deprecated(reason: "Moved to KeyPairResourcePolicy object as the max_concurrent_sessions field.")
}

type VirtualFolder implements Item {
  id: ID
  host: String
  quota_scope_id: String
  name: String
  user: UUID
  user_email: String
  group: UUID
  group_name: String
  creator: String
  unmanaged_path: String
  usage_mode: String
  permission: String
  ownership_type: String
  max_files: Int
  max_size: BigInt
  created_at: DateTime
  last_used: DateTime
  num_files: Int
  cur_size: BigInt
  cloneable: Boolean
  status: String
}

type ComputeSession implements Item {
  id: ID
  session_id: UUID
  main_kernel_id: UUID
  tag: String
  name: String
  type: String
  main_kernel_role: String
  image: String
  architecture: String
  registry: String
  cluster_template: String
  cluster_mode: String
  cluster_size: Int
  domain_name: String
  group_name: String
  group_id: UUID
  user_email: String
  full_name: String
  user_id: UUID
  access_key: String
  created_user_email: String
  created_user_id: UUID
  status: String
  status_changed: DateTime
  status_info: String
  status_data: JSONString
  status_history: JSONString
  created_at: DateTime
  terminated_at: DateTime
  starts_at: DateTime
  scheduled_at: DateTime
  startup_command: String
  result: String
  commit_status: String
  abusing_reports: [JSONString]
  idle_checks: JSONString
  agent_ids: [String]
  agents: [String]
  resource_opts: JSONString
  scaling_group: String
  service_ports: JSONString
  mounts: [String]
  vfolder_mounts: [String]
  occupying_slots: JSONString
  occupied_slots: JSONString

  """Added in 24.03.0."""
  requested_slots: JSONString
  num_queries: BigInt
  containers: [ComputeContainer]
  dependencies: [ComputeSession]
  inference_metrics: JSONString
}

type UserInfo {
  email: String
  full_name: String
}

type KeyPairList implements PaginatedList {
  items: [KeyPair]!
  total_count: Int!
}

type KeyPairResourcePolicy {
  name: String
  created_at: DateTime
  default_for_unspecified: String
  total_resource_slots: JSONString
  max_session_lifetime: Int
  max_concurrent_sessions: Int
  max_containers_per_session: Int
  idle_timeout: BigInt
  allowed_vfolder_hosts: JSONString
  max_vfolder_count: Int @deprecated(reason: "Deprecated since 23.09.4.")
  max_vfolder_size: BigInt @deprecated(reason: "Deprecated since 23.09.4.")
  max_quota_scope_size: BigInt @deprecated(reason: "Deprecated since 23.09.6.")

  """Added in 24.03.4."""
  max_pending_session_count: Int

  """Added in 24.03.4."""
  max_pending_session_resource_slots: JSONString
}

type UserResourcePolicy {
  id: ID!
  name: String!
  created_at: DateTime!

<<<<<<< HEAD
  """Added in 24.03.1. Limitation of the number of user vfolders."""
  max_vfolder_count: Int

  """Added in 24.03.1. Limitation of the quota size of user vfolders."""
=======
  """
  Added in 24.03.1 and 23.09.6. Limitation of the number of user vfolders.
  """
  max_vfolder_count: Int

  """
  Added in 24.03.1 and 23.09.2. Limitation of the quota size of user vfolders.
  """
>>>>>>> be3a3056
  max_quota_scope_size: BigInt
  max_vfolder_size: BigInt @deprecated(reason: "Deprecated since 23.09.2.")

  """
  Added in 24.03.1 and 23.09.10. Maximum available number of sessions per single model service which the user is in charge of.
  """
  max_session_count_per_model_session: Int

  """
  Added in 24.03.0. Maximum available number of customized images one can publish to.
  """
  max_customized_image_count: Int
}

type ProjectResourcePolicy {
  id: ID!
  name: String!
  created_at: DateTime!

<<<<<<< HEAD
  """Added in 24.03.1. Limitation of the number of project vfolders."""
  max_vfolder_count: Int

  """Added in 24.03.1. Limitation of the quota size of project vfolders."""
=======
  """
  Added in 24.03.1 and 23.09.6. Limitation of the number of project vfolders.
  """
  max_vfolder_count: Int

  """
  Added in 24.03.1 and 23.09.2. Limitation of the quota size of project vfolders.
  """
>>>>>>> be3a3056
  max_quota_scope_size: BigInt
  max_vfolder_size: BigInt @deprecated(reason: "Deprecated since 23.09.2.")
}

type ResourcePreset {
  name: String
  resource_slots: JSONString
  shared_memory: BigInt
}

type ScalingGroup {
  name: String
  description: String
  is_active: Boolean
  is_public: Boolean
  created_at: DateTime
  wsproxy_addr: String
  wsproxy_api_token: String
  driver: String
  driver_opts: JSONString
  scheduler: String
  scheduler_opts: JSONString
  use_host_network: Boolean
}

type StorageVolume implements Item {
  id: ID
  backend: String
  fsprefix: String
  path: String
  capabilities: [String]
  hardware_metadata: JSONString
  performance_metric: JSONString
  usage: JSONString

  """Added in 24.03.0. Name of the proxy which this volume belongs to."""
  proxy: String

  """Added in 24.03.0. Name of the storage."""
  name: String
}

type StorageVolumeList implements PaginatedList {
  items: [StorageVolume]!
  total_count: Int!
}

type VirtualFolderNode implements Node {
  """The ID of the object"""
  id: ID!
  host: String
  quota_scope_id: String
  name: String
  user: UUID
  user_email: String
  group: UUID
  group_name: String
  creator: String
  unmanaged_path: String
  usage_mode: String
  permission: String
  ownership_type: String
  max_files: Int
  max_size: BigInt
  created_at: DateTime
  modified_at: DateTime
  last_used: DateTime
  num_files: Int
  cur_size: BigInt
  cloneable: Boolean
  status: String
}

type VirtualFolderConnection {
  """Pagination data for this connection."""
  pageInfo: PageInfo!

  """Contains the nodes in this connection."""
  edges: [VirtualFolderEdge]!

  """Total count of the GQL nodes of the query."""
  count: Int
}

"""A Relay edge containing a `VirtualFolder` and its cursor."""
type VirtualFolderEdge {
  """The item at the end of the edge"""
  node: VirtualFolderNode

  """A cursor for use in pagination"""
  cursor: String!
}

type VirtualFolderList implements PaginatedList {
  items: [VirtualFolder]!
  total_count: Int!
}

type VirtualFolderPermissionList implements PaginatedList {
  items: [VirtualFolderPermission]!
  total_count: Int!
}

type VirtualFolderPermission implements Item {
  id: ID
  permission: String
  vfolder: UUID
  vfolder_name: String
  user: UUID
  user_email: String
}

type ComputeSessionList implements PaginatedList {
  items: [ComputeSession]!
  total_count: Int!
}

type ComputeContainerList implements PaginatedList {
  items: [ComputeContainer]!
  total_count: Int!
}

type LegacyComputeSessionList implements PaginatedList {
  items: [LegacyComputeSession]!
  total_count: Int!
}

"""Represents a main session."""
type LegacyComputeSession implements Item {
  id: ID
  tag: String
  sess_id: String
  sess_type: String
  session_name: String
  session_type: String
  role: String
  image: String
  architecture: String
  registry: String
  domain_name: String
  group_name: String
  group_id: UUID
  scaling_group: String
  user_uuid: UUID
  access_key: String
  status: String
  status_changed: DateTime
  status_info: String
  created_at: DateTime
  terminated_at: DateTime
  startup_command: String
  result: String
  agent: String
  container_id: String
  service_ports: JSONString
  occupied_slots: JSONString
  occupied_shares: JSONString
  mounts: [[String]]
  resource_opts: JSONString
  num_queries: BigInt
  live_stat: JSONString
  last_stat: JSONString
  user_email: String
  lang: String
  mem_slot: Int
  cpu_slot: Float
  gpu_slot: Float
  tpu_slot: Float
  cpu_used: BigInt
  cpu_using: Float
  mem_max_bytes: BigInt
  mem_cur_bytes: BigInt
  net_rx_bytes: BigInt
  net_tx_bytes: BigInt
  io_read_bytes: BigInt
  io_write_bytes: BigInt
  io_max_scratch_size: BigInt
  io_cur_scratch_size: BigInt
}

type PredefinedAtomicPermission {
  vfolder_host_permission_list: [String]
}

type Endpoint implements Item {
  id: ID
  endpoint_id: UUID
  image: String @deprecated(reason: "Deprecated since 23.09.9. use `image_object`")

  """Added in 23.09.9."""
  image_object: ImageNode
  domain: String
  project: String
  resource_group: String
  resource_slots: JSONString
  url: String
  model: UUID
  model_mount_destiation: String @deprecated(reason: "Deprecated since 24.03.4; use `model_mount_destination` instead")

  """Added in 24.03.4."""
  model_mount_destination: String

  """Added in 24.03.4."""
  extra_mounts: [VirtualFolderNode]
  created_user: UUID @deprecated(reason: "Deprecated since 23.09.8. use `created_user_id`")

  """Added in 23.09.8."""
  created_user_email: String

  """Added in 23.09.8."""
  created_user_id: UUID
  session_owner: UUID @deprecated(reason: "Deprecated since 23.09.8. use `session_owner_id`")

  """Added in 23.09.8."""
  session_owner_email: String

  """Added in 23.09.8."""
  session_owner_id: UUID
  tag: String
  startup_command: String
  bootstrap_script: String
  callback_url: String
  environ: JSONString
  name: String
  resource_opts: JSONString
  desired_session_count: Int
  cluster_mode: String
  cluster_size: Int
  open_to_public: Boolean
  created_at: DateTime!
  destroyed_at: DateTime
  routings: [Routing]
  retries: Int
  status: String
  lifecycle_stage: String
  errors: [InferenceSessionError!]!
}

type Routing implements Item {
  id: ID
  routing_id: UUID
  endpoint: String
  session: UUID
  status: String
  traffic_ratio: Float
  created_at: DateTime
  error_data: JSONString
}

type InferenceSessionError {
  session_id: UUID
  errors: [InferenceSessionErrorInfo!]!
}

type InferenceSessionErrorInfo {
  src: String!
  name: String!
  repr: String!
}

type EndpointList implements PaginatedList {
  items: [Endpoint]!
  total_count: Int!
}

type RoutingList implements PaginatedList {
  items: [Routing]!
  total_count: Int!
}

type EndpointToken implements Item {
  id: ID
  token: String!
  endpoint_id: UUID!
  domain: String!
  project: String!
  session_owner: UUID!
  created_at: DateTime!
  valid_until: DateTime
}

type EndpointTokenList implements PaginatedList {
  items: [EndpointToken]!
  total_count: Int!
}

type QuotaScope implements Item {
  id: ID!
  quota_scope_id: String!
  storage_host_name: String!
  details: QuotaDetails!
}

type QuotaDetails {
  usage_bytes: BigInt
  usage_count: BigInt
  hard_limit_bytes: BigInt
}

type ContainerRegistry implements Node {
  """The ID of the object"""
  id: ID!
  hostname: String
  config: ContainerRegistryConfig
}

type ContainerRegistryConfig {
  url: String!
  type: String!
  project: [String]
  username: String
  password: String
  ssl_verify: Boolean
}

type ModelCard implements Node {
  """The ID of the object"""
  id: ID!
  name: String
  vfolder: VirtualFolder
  author: String

  """Human readable name of the model."""
  title: String
  version: String

  """The time the model was created."""
  created_at: DateTime

  """The last time the model was modified."""
  modified_at: DateTime
  description: String
  task: String
  category: String
  architecture: String
  framework: [String]
  label: [String]
  license: String
  min_resource: JSONString
  readme: String

  """
  Type (mostly extension of the filename) of the README file. e.g. md, rst, txt, ...
  """
  readme_filetype: String
}

type ModelCardConnection {
  """Pagination data for this connection."""
  pageInfo: PageInfo!

  """Contains the nodes in this connection."""
  edges: [ModelCardEdge]!

  """Total count of the GQL nodes of the query."""
  count: Int
}

"""A Relay edge containing a `ModelCard` and its cursor."""
type ModelCardEdge {
  """The item at the end of the edge"""
  node: ModelCard

  """A cursor for use in pagination"""
  cursor: String!
}

"""All available GraphQL mutations."""
type Mutations {
  modify_agent(id: String!, props: ModifyAgentInput!): ModifyAgent
  create_domain(name: String!, props: DomainInput!): CreateDomain
  modify_domain(name: String!, props: ModifyDomainInput!): ModifyDomain

  """Instead of deleting the domain, just mark it as inactive."""
  delete_domain(name: String!): DeleteDomain

  """
  Completely delete domain from DB.
  
  Domain-bound kernels will also be all deleted.
  To purge domain, there should be no users and groups in the target domain.
  """
  purge_domain(name: String!): PurgeDomain
  create_group(name: String!, props: GroupInput!): CreateGroup
  modify_group(gid: UUID!, props: ModifyGroupInput!): ModifyGroup

  """Instead of deleting the group, just mark it as inactive."""
  delete_group(gid: UUID!): DeleteGroup

  """
  Completely deletes a group from DB.
  
  Group's vfolders and their data will also be lost
  as well as the kernels run from the group.
  There is no migration of the ownership for group folders.
  """
  purge_group(gid: UUID!): PurgeGroup
  create_user(email: String!, props: UserInput!): CreateUser
  modify_user(email: String!, props: ModifyUserInput!): ModifyUser

  """
  Instead of really deleting user, just mark the account as deleted status.
  
  All related keypairs will also be inactivated.
  """
  delete_user(email: String!): DeleteUser

  """
  Delete user as well as all user-related DB informations such as keypairs, kernels, etc.
  
  If target user has virtual folders, they can be purged together or migrated to the superadmin.
  
  vFolder treatment policy:
    User-type:
    - vfolder is not shared: delete
    - vfolder is shared:
      + if purge_shared_vfolder is True: delete
      + else: change vfolder's owner to requested admin
  
  This action cannot be undone.
  """
  purge_user(email: String!, props: PurgeUserInput!): PurgeUser
  create_keypair(props: KeyPairInput!, user_id: String!): CreateKeyPair
  modify_keypair(access_key: String!, props: ModifyKeyPairInput!): ModifyKeyPair
  delete_keypair(access_key: String!): DeleteKeyPair
  rescan_images(registry: String): RescanImages
  preload_image(references: [String]!, target_agents: [String]!): PreloadImage
  unload_image(references: [String]!, target_agents: [String]!): UnloadImage
  modify_image(architecture: String = "x86_64", props: ModifyImageInput!, target: String!): ModifyImage

  """Added in 24.03.0"""
  forget_image_by_id(image_id: String!): ForgetImageById
  forget_image(architecture: String = "x86_64", reference: String!): ForgetImage

  """Added in 24.03.1"""
  untag_image_from_registry(image_id: String!): UntagImageFromRegistry
  alias_image(alias: String!, architecture: String = "x86_64", target: String!): AliasImage
  dealias_image(alias: String!): DealiasImage
  clear_images(registry: String): ClearImages
  create_keypair_resource_policy(name: String!, props: CreateKeyPairResourcePolicyInput!): CreateKeyPairResourcePolicy
  modify_keypair_resource_policy(name: String!, props: ModifyKeyPairResourcePolicyInput!): ModifyKeyPairResourcePolicy
  delete_keypair_resource_policy(name: String!): DeleteKeyPairResourcePolicy
  create_user_resource_policy(name: String!, props: CreateUserResourcePolicyInput!): CreateUserResourcePolicy
  modify_user_resource_policy(name: String!, props: ModifyUserResourcePolicyInput!): ModifyUserResourcePolicy
  delete_user_resource_policy(name: String!): DeleteUserResourcePolicy
  create_project_resource_policy(name: String!, props: CreateProjectResourcePolicyInput!): CreateProjectResourcePolicy
  modify_project_resource_policy(name: String!, props: ModifyProjectResourcePolicyInput!): ModifyProjectResourcePolicy
  delete_project_resource_policy(name: String!): DeleteProjectResourcePolicy
  create_resource_preset(name: String!, props: CreateResourcePresetInput!): CreateResourcePreset
  modify_resource_preset(name: String!, props: ModifyResourcePresetInput!): ModifyResourcePreset
  delete_resource_preset(name: String!): DeleteResourcePreset
  create_scaling_group(name: String!, props: CreateScalingGroupInput!): CreateScalingGroup
  modify_scaling_group(name: String!, props: ModifyScalingGroupInput!): ModifyScalingGroup
  delete_scaling_group(name: String!): DeleteScalingGroup
  associate_scaling_group_with_domain(domain: String!, scaling_group: String!): AssociateScalingGroupWithDomain
  associate_scaling_group_with_user_group(scaling_group: String!, user_group: UUID!): AssociateScalingGroupWithUserGroup
  associate_scaling_group_with_keypair(access_key: String!, scaling_group: String!): AssociateScalingGroupWithKeyPair
  disassociate_scaling_group_with_domain(domain: String!, scaling_group: String!): DisassociateScalingGroupWithDomain
  disassociate_scaling_group_with_user_group(scaling_group: String!, user_group: UUID!): DisassociateScalingGroupWithUserGroup
  disassociate_scaling_group_with_keypair(access_key: String!, scaling_group: String!): DisassociateScalingGroupWithKeyPair
  disassociate_all_scaling_groups_with_domain(domain: String!): DisassociateAllScalingGroupsWithDomain
  disassociate_all_scaling_groups_with_group(user_group: UUID!): DisassociateAllScalingGroupsWithGroup
  set_quota_scope(props: QuotaScopeInput!, quota_scope_id: String!, storage_host_name: String!): SetQuotaScope
  unset_quota_scope(quota_scope_id: String!, storage_host_name: String!): UnsetQuotaScope
  create_container_registry(hostname: String!, props: CreateContainerRegistryInput!): CreateContainerRegistry
  modify_container_registry(hostname: String!, props: ModifyContainerRegistryInput!): ModifyContainerRegistry
  delete_container_registry(hostname: String!): DeleteContainerRegistry
  modify_endpoint(endpoint_id: UUID!, props: ModifyEndpointInput!): ModifyEndpoint
}

type ModifyAgent {
  ok: Boolean
  msg: String
}

input ModifyAgentInput {
  schedulable: Boolean
  scaling_group: String
}

type CreateDomain {
  ok: Boolean
  msg: String
  domain: Domain
}

input DomainInput {
  description: String = ""
  is_active: Boolean = true
  total_resource_slots: JSONString = "{}"
  allowed_vfolder_hosts: JSONString = "{}"
  allowed_docker_registries: [String] = []
  integration_id: String = null
}

type ModifyDomain {
  ok: Boolean
  msg: String
  domain: Domain
}

input ModifyDomainInput {
  name: String
  description: String
  is_active: Boolean
  total_resource_slots: JSONString
  allowed_vfolder_hosts: JSONString
  allowed_docker_registries: [String]
  integration_id: String
}

"""Instead of deleting the domain, just mark it as inactive."""
type DeleteDomain {
  ok: Boolean
  msg: String
}

"""
Completely delete domain from DB.

Domain-bound kernels will also be all deleted.
To purge domain, there should be no users and groups in the target domain.
"""
type PurgeDomain {
  ok: Boolean
  msg: String
}

type CreateGroup {
  ok: Boolean
  msg: String
  group: Group
}

input GroupInput {
  """Added in 24.03.0. Available values: GENERAL, MODEL_STORE"""
  type: String = "GENERAL"
  description: String = ""
  is_active: Boolean = true
  domain_name: String!
  total_resource_slots: JSONString = "{}"
  allowed_vfolder_hosts: JSONString = "{}"
  integration_id: String = ""
  resource_policy: String = "default"

  """Added in 24.03.0"""
  container_registry: JSONString = "{}"
}

type ModifyGroup {
  ok: Boolean
  msg: String
  group: Group
}

input ModifyGroupInput {
  name: String
  description: String
  is_active: Boolean
  domain_name: String
  total_resource_slots: JSONString
  user_update_mode: String
  user_uuids: [String]
  allowed_vfolder_hosts: JSONString
  integration_id: String
  resource_policy: String

  """Added in 24.03.0"""
  container_registry: JSONString = "{}"
}

"""Instead of deleting the group, just mark it as inactive."""
type DeleteGroup {
  ok: Boolean
  msg: String
}

"""
Completely deletes a group from DB.

Group's vfolders and their data will also be lost
as well as the kernels run from the group.
There is no migration of the ownership for group folders.
"""
type PurgeGroup {
  ok: Boolean
  msg: String
}

type CreateUser {
  ok: Boolean
  msg: String
  user: User
}

input UserInput {
  username: String!
  password: String!
  need_password_change: Boolean!
  full_name: String = ""
  description: String = ""
  is_active: Boolean = true
  status: String = "active"
  domain_name: String! = "default"
  role: String = "user"
  group_ids: [String]
  allowed_client_ip: [String] = null
  totp_activated: Boolean = false
  resource_policy: String = "default"
  sudo_session_enabled: Boolean = false
}

type ModifyUser {
  ok: Boolean
  msg: String
  user: User
}

input ModifyUserInput {
  username: String
  password: String
  need_password_change: Boolean
  full_name: String
  description: String
  is_active: Boolean
  status: String
  domain_name: String
  role: String
  group_ids: [String]
  allowed_client_ip: [String]
  totp_activated: Boolean
  resource_policy: String
  sudo_session_enabled: Boolean
  main_access_key: String
}

"""
Instead of really deleting user, just mark the account as deleted status.

All related keypairs will also be inactivated.
"""
type DeleteUser {
  ok: Boolean
  msg: String
}

"""
Delete user as well as all user-related DB informations such as keypairs, kernels, etc.

If target user has virtual folders, they can be purged together or migrated to the superadmin.

vFolder treatment policy:
  User-type:
  - vfolder is not shared: delete
  - vfolder is shared:
    + if purge_shared_vfolder is True: delete
    + else: change vfolder's owner to requested admin

This action cannot be undone.
"""
type PurgeUser {
  ok: Boolean
  msg: String
}

input PurgeUserInput {
  purge_shared_vfolders: Boolean
}

type CreateKeyPair {
  ok: Boolean
  msg: String
  keypair: KeyPair
}

input KeyPairInput {
  is_active: Boolean = true
  is_admin: Boolean = false
  resource_policy: String!
  concurrency_limit: Int
  rate_limit: Int!
}

type ModifyKeyPair {
  ok: Boolean
  msg: String
}

input ModifyKeyPairInput {
  is_active: Boolean
  is_admin: Boolean
  resource_policy: String
  concurrency_limit: Int
  rate_limit: Int
}

type DeleteKeyPair {
  ok: Boolean
  msg: String
}

type RescanImages {
  ok: Boolean
  msg: String
  task_id: UUID
}

type PreloadImage {
  ok: Boolean
  msg: String
  task_id: String
}

type UnloadImage {
  ok: Boolean
  msg: String
  task_id: String
}

type ModifyImage {
  ok: Boolean
  msg: String
}

input ModifyImageInput {
  name: String
  registry: String
  image: String
  tag: String
  architecture: String
  is_local: Boolean
  size_bytes: Int
  type: String
  digest: String
  labels: [KVPairInput]
  supported_accelerators: [String]
  resource_limits: [ResourceLimitInput]
}

input KVPairInput {
  key: String
  value: String
}

input ResourceLimitInput {
  key: String
  min: String
  max: String
}

"""Added in 24.03.0."""
type ForgetImageById {
  ok: Boolean
  msg: String

  """Added since 24.03.1."""
  image: ImageNode
}

type ForgetImage {
  ok: Boolean
  msg: String

  """Added since 24.03.1."""
  image: ImageNode
}

"""Added in 24.03.1"""
type UntagImageFromRegistry {
  ok: Boolean
  msg: String

  """Added since 24.03.1."""
  image: ImageNode
}

type AliasImage {
  ok: Boolean
  msg: String
}

type DealiasImage {
  ok: Boolean
  msg: String
}

type ClearImages {
  ok: Boolean
  msg: String
}

type CreateKeyPairResourcePolicy {
  ok: Boolean
  msg: String
  resource_policy: KeyPairResourcePolicy
}

input CreateKeyPairResourcePolicyInput {
  default_for_unspecified: String!
  total_resource_slots: JSONString = "{}"
  max_session_lifetime: Int = 0
  max_concurrent_sessions: Int!
  max_concurrent_sftp_sessions: Int = 1
  max_containers_per_session: Int!
  idle_timeout: BigInt!
  allowed_vfolder_hosts: JSONString
  max_vfolder_count: Int @deprecated(reason: "Deprecated since 23.09.4.")
  max_vfolder_size: BigInt @deprecated(reason: "Deprecated since 23.09.4.")
  max_quota_scope_size: BigInt @deprecated(reason: "Deprecated since 23.09.6.")

  """Added in 24.03.4."""
  max_pending_session_count: Int

  """Added in 24.03.4."""
  max_pending_session_resource_slots: JSONString
}

type ModifyKeyPairResourcePolicy {
  ok: Boolean
  msg: String
}

input ModifyKeyPairResourcePolicyInput {
  default_for_unspecified: String
  total_resource_slots: JSONString
  max_session_lifetime: Int
  max_concurrent_sessions: Int
  max_concurrent_sftp_sessions: Int
  max_containers_per_session: Int
  idle_timeout: BigInt
  allowed_vfolder_hosts: JSONString
  max_vfolder_count: Int @deprecated(reason: "Deprecated since 23.09.4.")
  max_vfolder_size: BigInt @deprecated(reason: "Deprecated since 23.09.4.")
  max_quota_scope_size: BigInt @deprecated(reason: "Deprecated since 23.09.6.")

  """Added in 24.03.4."""
  max_pending_session_count: Int

  """Added in 24.03.4."""
  max_pending_session_resource_slots: JSONString
}

type DeleteKeyPairResourcePolicy {
  ok: Boolean
  msg: String
}

type CreateUserResourcePolicy {
  ok: Boolean
  msg: String
  resource_policy: UserResourcePolicy
}

input CreateUserResourcePolicyInput {
<<<<<<< HEAD
  """Added in 24.03.1. Limitation of the number of user vfolders."""
  max_vfolder_count: Int

  """Added in 24.03.1. Limitation of the quota size of user vfolders."""
  max_quota_scope_size: BigInt

  """
  Added in 23.09.10. Maximum available number of sessions per single model service which the user is in charge of.
=======
  """
  Added in 24.03.1 and 23.09.6. Limitation of the number of user vfolders.
  """
  max_vfolder_count: Int

  """
  Added in 24.03.1 and 23.09.2. Limitation of the quota size of user vfolders.
  """
  max_quota_scope_size: BigInt

  """
  Added in 24.03.1 and 23.09.10. Maximum available number of sessions per single model service which the user is in charge of.
>>>>>>> be3a3056
  """
  max_session_count_per_model_session: Int
  max_vfolder_size: BigInt @deprecated(reason: "Deprecated since 23.09.2.")

  """
  Added in 24.03.0. Maximum available number of customized images one can publish to.
  """
  max_customized_image_count: Int
}

type ModifyUserResourcePolicy {
  ok: Boolean
  msg: String
}

input ModifyUserResourcePolicyInput {
<<<<<<< HEAD
  """Added in 24.03.1. Limitation of the number of user vfolders."""
  max_vfolder_count: Int

  """Added in 24.03.1. Limitation of the quota size of user vfolders."""
  max_quota_scope_size: BigInt

  """
  Added in 23.09.10. Maximum available number of sessions per single model service which the user is in charge of.
=======
  """
  Added in 24.03.1 and 23.09.6. Limitation of the number of user vfolders.
  """
  max_vfolder_count: Int

  """
  Added in 24.03.1 and 23.09.2. Limitation of the quota size of user vfolders.
  """
  max_quota_scope_size: BigInt

  """
  Added in 24.03.1 and 23.09.10. Maximum available number of sessions per single model service which the user is in charge of.
>>>>>>> be3a3056
  """
  max_session_count_per_model_session: Int

  """
  Added in 24.03.0. Maximum available number of customized images one can publish to.
  """
  max_customized_image_count: Int
}

type DeleteUserResourcePolicy {
  ok: Boolean
  msg: String
}

type CreateProjectResourcePolicy {
  ok: Boolean
  msg: String
  resource_policy: ProjectResourcePolicy
}

input CreateProjectResourcePolicyInput {
<<<<<<< HEAD
  """Added in 24.03.1. Limitation of the number of project vfolders."""
  max_vfolder_count: Int

  """Added in 24.03.1. Limitation of the quota size of project vfolders."""
=======
  """
  Added in 24.03.1 and 23.09.6. Limitation of the number of project vfolders.
  """
  max_vfolder_count: Int

  """
  Added in 24.03.1 and 23.09.2. Limitation of the quota size of project vfolders.
  """
>>>>>>> be3a3056
  max_quota_scope_size: BigInt
  max_vfolder_size: BigInt @deprecated(reason: "Deprecated since 23.09.2.")
}

type ModifyProjectResourcePolicy {
  ok: Boolean
  msg: String
}

input ModifyProjectResourcePolicyInput {
<<<<<<< HEAD
  """Added in 24.03.1. Limitation of the number of project vfolders."""
  max_vfolder_count: Int

  """Added in 24.03.1. Limitation of the quota size of project vfolders."""
=======
  """
  Added in 24.03.1 and 23.09.6. Limitation of the number of project vfolders.
  """
  max_vfolder_count: Int

  """
  Added in 24.03.1 and 23.09.2. Limitation of the quota size of project vfolders.
  """
>>>>>>> be3a3056
  max_quota_scope_size: BigInt
  max_vfolder_size: BigInt @deprecated(reason: "Deprecated since 23.09.2.")
}

type DeleteProjectResourcePolicy {
  ok: Boolean
  msg: String
}

type CreateResourcePreset {
  ok: Boolean
  msg: String
  resource_preset: ResourcePreset
}

input CreateResourcePresetInput {
  resource_slots: JSONString!
  shared_memory: String
}

type ModifyResourcePreset {
  ok: Boolean
  msg: String
}

input ModifyResourcePresetInput {
  resource_slots: JSONString
  shared_memory: String
}

type DeleteResourcePreset {
  ok: Boolean
  msg: String
}

type CreateScalingGroup {
  ok: Boolean
  msg: String
  scaling_group: ScalingGroup
}

input CreateScalingGroupInput {
  description: String = ""
  is_active: Boolean = true
  is_public: Boolean = true
  wsproxy_addr: String = null
  wsproxy_api_token: String = null
  driver: String!
  driver_opts: JSONString = "{}"
  scheduler: String!
  scheduler_opts: JSONString = "{}"
  use_host_network: Boolean = false
}

type ModifyScalingGroup {
  ok: Boolean
  msg: String
}

input ModifyScalingGroupInput {
  description: String
  is_active: Boolean
  is_public: Boolean
  wsproxy_addr: String
  wsproxy_api_token: String
  driver: String
  driver_opts: JSONString
  scheduler: String
  scheduler_opts: JSONString
  use_host_network: Boolean
}

type DeleteScalingGroup {
  ok: Boolean
  msg: String
}

type AssociateScalingGroupWithDomain {
  ok: Boolean
  msg: String
}

type AssociateScalingGroupWithUserGroup {
  ok: Boolean
  msg: String
}

type AssociateScalingGroupWithKeyPair {
  ok: Boolean
  msg: String
}

type DisassociateScalingGroupWithDomain {
  ok: Boolean
  msg: String
}

type DisassociateScalingGroupWithUserGroup {
  ok: Boolean
  msg: String
}

type DisassociateScalingGroupWithKeyPair {
  ok: Boolean
  msg: String
}

type DisassociateAllScalingGroupsWithDomain {
  ok: Boolean
  msg: String
}

type DisassociateAllScalingGroupsWithGroup {
  ok: Boolean
  msg: String
}

type SetQuotaScope {
  quota_scope: QuotaScope
}

input QuotaScopeInput {
  hard_limit_bytes: BigInt
}

type UnsetQuotaScope {
  quota_scope: QuotaScope
}

type CreateContainerRegistry {
  container_registry: ContainerRegistry
}

input CreateContainerRegistryInput {
  url: String!
  type: String!
  project: [String]
  username: String
  password: String
  ssl_verify: Boolean
}

type ModifyContainerRegistry {
  container_registry: ContainerRegistry
}

input ModifyContainerRegistryInput {
  url: String
  type: String
  project: [String]
  username: String
  password: String
  ssl_verify: Boolean
}

type DeleteContainerRegistry {
  container_registry: ContainerRegistry
}

type ModifyEndpoint {
  ok: Boolean
  msg: String

  """Added in 23.09.8."""
  endpoint: Endpoint
}

input ModifyEndpointInput {
  resource_slots: JSONString
  resource_opts: JSONString
  cluster_mode: String
  cluster_size: Int
  desired_session_count: Int
  image: ImageRefType
  name: String
  resource_group: String
  open_to_public: Boolean

  """Added in 24.03.4."""
  extra_mounts: [ExtraMountInput]
}

input ImageRefType {
  name: String!
  registry: String
  architecture: String
}

"""Added in 24.03.4."""
input ExtraMountInput {
  vfolder_id: String
  mount_destination: String
}<|MERGE_RESOLUTION|>--- conflicted
+++ resolved
@@ -627,21 +627,14 @@
   name: String!
   created_at: DateTime!
 
-<<<<<<< HEAD
-  """Added in 24.03.1. Limitation of the number of user vfolders."""
+  """
+  Added in 24.03.1 and 23.09.6. Limitation of the number of user vfolders.
+  """
   max_vfolder_count: Int
 
-  """Added in 24.03.1. Limitation of the quota size of user vfolders."""
-=======
-  """
-  Added in 24.03.1 and 23.09.6. Limitation of the number of user vfolders.
-  """
-  max_vfolder_count: Int
-
   """
   Added in 24.03.1 and 23.09.2. Limitation of the quota size of user vfolders.
   """
->>>>>>> be3a3056
   max_quota_scope_size: BigInt
   max_vfolder_size: BigInt @deprecated(reason: "Deprecated since 23.09.2.")
 
@@ -661,21 +654,14 @@
   name: String!
   created_at: DateTime!
 
-<<<<<<< HEAD
-  """Added in 24.03.1. Limitation of the number of project vfolders."""
+  """
+  Added in 24.03.1 and 23.09.6. Limitation of the number of project vfolders.
+  """
   max_vfolder_count: Int
 
-  """Added in 24.03.1. Limitation of the quota size of project vfolders."""
-=======
-  """
-  Added in 24.03.1 and 23.09.6. Limitation of the number of project vfolders.
-  """
-  max_vfolder_count: Int
-
   """
   Added in 24.03.1 and 23.09.2. Limitation of the quota size of project vfolders.
   """
->>>>>>> be3a3056
   max_quota_scope_size: BigInt
   max_vfolder_size: BigInt @deprecated(reason: "Deprecated since 23.09.2.")
 }
@@ -1530,29 +1516,18 @@
 }
 
 input CreateUserResourcePolicyInput {
-<<<<<<< HEAD
-  """Added in 24.03.1. Limitation of the number of user vfolders."""
+  """
+  Added in 24.03.1 and 23.09.6. Limitation of the number of user vfolders.
+  """
   max_vfolder_count: Int
 
-  """Added in 24.03.1. Limitation of the quota size of user vfolders."""
+  """
+  Added in 24.03.1 and 23.09.2. Limitation of the quota size of user vfolders.
+  """
   max_quota_scope_size: BigInt
 
   """
-  Added in 23.09.10. Maximum available number of sessions per single model service which the user is in charge of.
-=======
-  """
-  Added in 24.03.1 and 23.09.6. Limitation of the number of user vfolders.
-  """
-  max_vfolder_count: Int
-
-  """
-  Added in 24.03.1 and 23.09.2. Limitation of the quota size of user vfolders.
-  """
-  max_quota_scope_size: BigInt
-
-  """
   Added in 24.03.1 and 23.09.10. Maximum available number of sessions per single model service which the user is in charge of.
->>>>>>> be3a3056
   """
   max_session_count_per_model_session: Int
   max_vfolder_size: BigInt @deprecated(reason: "Deprecated since 23.09.2.")
@@ -1569,65 +1544,47 @@
 }
 
 input ModifyUserResourcePolicyInput {
-<<<<<<< HEAD
-  """Added in 24.03.1. Limitation of the number of user vfolders."""
+  """
+  Added in 24.03.1 and 23.09.6. Limitation of the number of user vfolders.
+  """
   max_vfolder_count: Int
 
-  """Added in 24.03.1. Limitation of the quota size of user vfolders."""
+  """
+  Added in 24.03.1 and 23.09.2. Limitation of the quota size of user vfolders.
+  """
   max_quota_scope_size: BigInt
 
   """
-  Added in 23.09.10. Maximum available number of sessions per single model service which the user is in charge of.
-=======
-  """
-  Added in 24.03.1 and 23.09.6. Limitation of the number of user vfolders.
+  Added in 24.03.1 and 23.09.10. Maximum available number of sessions per single model service which the user is in charge of.
+  """
+  max_session_count_per_model_session: Int
+
+  """
+  Added in 24.03.0. Maximum available number of customized images one can publish to.
+  """
+  max_customized_image_count: Int
+}
+
+type DeleteUserResourcePolicy {
+  ok: Boolean
+  msg: String
+}
+
+type CreateProjectResourcePolicy {
+  ok: Boolean
+  msg: String
+  resource_policy: ProjectResourcePolicy
+}
+
+input CreateProjectResourcePolicyInput {
+  """
+  Added in 24.03.1 and 23.09.6. Limitation of the number of project vfolders.
   """
   max_vfolder_count: Int
 
   """
-  Added in 24.03.1 and 23.09.2. Limitation of the quota size of user vfolders.
-  """
-  max_quota_scope_size: BigInt
-
-  """
-  Added in 24.03.1 and 23.09.10. Maximum available number of sessions per single model service which the user is in charge of.
->>>>>>> be3a3056
-  """
-  max_session_count_per_model_session: Int
-
-  """
-  Added in 24.03.0. Maximum available number of customized images one can publish to.
-  """
-  max_customized_image_count: Int
-}
-
-type DeleteUserResourcePolicy {
-  ok: Boolean
-  msg: String
-}
-
-type CreateProjectResourcePolicy {
-  ok: Boolean
-  msg: String
-  resource_policy: ProjectResourcePolicy
-}
-
-input CreateProjectResourcePolicyInput {
-<<<<<<< HEAD
-  """Added in 24.03.1. Limitation of the number of project vfolders."""
-  max_vfolder_count: Int
-
-  """Added in 24.03.1. Limitation of the quota size of project vfolders."""
-=======
-  """
-  Added in 24.03.1 and 23.09.6. Limitation of the number of project vfolders.
-  """
-  max_vfolder_count: Int
-
-  """
   Added in 24.03.1 and 23.09.2. Limitation of the quota size of project vfolders.
   """
->>>>>>> be3a3056
   max_quota_scope_size: BigInt
   max_vfolder_size: BigInt @deprecated(reason: "Deprecated since 23.09.2.")
 }
@@ -1638,21 +1595,14 @@
 }
 
 input ModifyProjectResourcePolicyInput {
-<<<<<<< HEAD
-  """Added in 24.03.1. Limitation of the number of project vfolders."""
+  """
+  Added in 24.03.1 and 23.09.6. Limitation of the number of project vfolders.
+  """
   max_vfolder_count: Int
 
-  """Added in 24.03.1. Limitation of the quota size of project vfolders."""
-=======
-  """
-  Added in 24.03.1 and 23.09.6. Limitation of the number of project vfolders.
-  """
-  max_vfolder_count: Int
-
   """
   Added in 24.03.1 and 23.09.2. Limitation of the quota size of project vfolders.
   """
->>>>>>> be3a3056
   max_quota_scope_size: BigInt
   max_vfolder_size: BigInt @deprecated(reason: "Deprecated since 23.09.2.")
 }
