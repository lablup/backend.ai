--- conflicted
+++ resolved
@@ -715,10 +715,6 @@
   max_files: Int
   max_size: BigInt
   created_at: DateTime
-<<<<<<< HEAD
-=======
-  modified_at: DateTime
->>>>>>> 13156db3
   last_used: DateTime
   num_files: Int
   cur_size: BigInt
