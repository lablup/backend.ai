schema {
  query: Queries
  mutation: Mutations
}

"""All available GraphQL queries."""
type Queries {
  node(
    """The ID of the object"""
    id: ID!
  ): Node
  agent(agent_id: String!): Agent
  agent_list(limit: Int!, offset: Int!, filter: String, order: String, scaling_group: String, status: String): AgentList
  agents(scaling_group: String, status: String): [Agent]
  agent_summary(agent_id: String!): AgentSummary
  agent_summary_list(limit: Int!, offset: Int!, filter: String, order: String, scaling_group: String, status: String): AgentSummaryList
  domain(name: String): Domain
  domains(is_active: Boolean): [Domain]

  """Added in 24.03.0."""
  group_node(id: String!): GroupNode

  """Added in 24.03.0."""
  group_nodes(filter: String, order: String, offset: Int, before: String, after: String, first: Int, last: Int): GroupConnection
  group(
    id: UUID!
    domain_name: String

    """Added in 24.03.0."""
    type: [String] = ["GENERAL"]
  ): Group
  groups_by_name(name: String!, domain_name: String): [Group]
  groups(
    domain_name: String
    is_active: Boolean

    """Added in 24.03.0. Available values: GENERAL, MODEL_STORE"""
    type: [String] = ["GENERAL"]
  ): [Group]
  image(
    """Added in 24.03.1"""
    id: String
    reference: String
    architecture: String = "x86_64"
  ): Image
  images(
    """
    Added in 19.09.0. If it is specified, fetch images installed on at least one agent.
    """
    is_installed: Boolean
    is_operation: Boolean @deprecated(reason: "Deprecated since 24.03.4. This field is ignored if `load_filters` is specified and is not null.")

    """
    Added in 24.03.8. Allowed values are: [general, operational, customized]. When superuser queries with `customized` option set the resolver will return every customized images (including those not owned by callee). To resolve images owned by user only call `customized_images`.
    """
    load_filters: [String] = null

    """
    Added in 24.03.4. Allowed values are: [general, operational, customized]. When superuser queries with `customized` option set the resolver will return every customized images (including those not owned by caller). To list the owned images only call `customized_images`.
    """
    image_filters: [String] = null @deprecated(reason: "Deprecated since 24.03.8. Use `load_filters` instead.")
  ): [Image]

  """Added in 24.03.1"""
  customized_images: [ImageNode]
  user(domain_name: String, email: String): User
  user_from_uuid(domain_name: String, user_id: ID): User
  users(domain_name: String, group_id: UUID, is_active: Boolean, status: String): [User]
  user_list(limit: Int!, offset: Int!, filter: String, order: String, domain_name: String, group_id: UUID, is_active: Boolean, status: String): UserList

  """Added in 24.03.0."""
  user_node(id: String!): UserNode

  """Added in 24.03.0."""
  user_nodes(filter: String, order: String, offset: Int, before: String, after: String, first: Int, last: Int): UserConnection
  keypair(domain_name: String, access_key: String): KeyPair
  keypairs(domain_name: String, email: String, is_active: Boolean): [KeyPair]
  keypair_list(limit: Int!, offset: Int!, filter: String, order: String, domain_name: String, email: String, is_active: Boolean): KeyPairList
  keypair_resource_policy(name: String): KeyPairResourcePolicy
  user_resource_policy(name: String): UserResourcePolicy
  project_resource_policy(name: String!): ProjectResourcePolicy
  keypair_resource_policies: [KeyPairResourcePolicy]
  user_resource_policies: [UserResourcePolicy]
  project_resource_policies: [ProjectResourcePolicy]
  resource_preset(name: String): ResourcePreset
  resource_presets: [ResourcePreset]
  scaling_group(name: String): ScalingGroup
  scaling_groups(name: String, is_active: Boolean): [ScalingGroup]
  scaling_groups_for_domain(domain: String!, is_active: Boolean): [ScalingGroup]
  scaling_groups_for_user_group(user_group: String!, is_active: Boolean): [ScalingGroup]
  scaling_groups_for_keypair(access_key: String!, is_active: Boolean): [ScalingGroup]
  storage_volume(id: String): StorageVolume
  storage_volume_list(limit: Int!, offset: Int!, filter: String, order: String): StorageVolumeList
  vfolder(id: String): VirtualFolder

  """Added in 24.03.4."""
  vfolder_node(id: String!): VirtualFolderNode

  """Added in 24.03.4."""
  vfolder_nodes(
    """Added in 24.09.0."""
    project_id: UUID!

    """Added in 24.09.0."""
    permission: VFolderPermissionValueField
    filter: String
    order: String
    offset: Int
    before: String
    after: String
    first: Int
    last: Int
  ): VirtualFolderConnection
  vfolder_list(limit: Int!, offset: Int!, filter: String, order: String, domain_name: String, group_id: UUID, access_key: String): VirtualFolderList
  vfolder_permission_list(limit: Int!, offset: Int!, filter: String, order: String): VirtualFolderPermissionList
  vfolder_own_list(limit: Int!, offset: Int!, filter: String, order: String, domain_name: String, access_key: String): VirtualFolderList
  vfolder_invited_list(limit: Int!, offset: Int!, filter: String, order: String, domain_name: String, access_key: String): VirtualFolderList
  vfolder_project_list(limit: Int!, offset: Int!, filter: String, order: String, domain_name: String, access_key: String): VirtualFolderList
  vfolders(domain_name: String, group_id: String, access_key: String): [VirtualFolder]
  compute_session(id: UUID!): ComputeSession
  compute_container(id: UUID!): ComputeContainer
  compute_session_list(limit: Int!, offset: Int!, filter: String, order: String, domain_name: String, group_id: String, access_key: String, status: String): ComputeSessionList
  compute_container_list(limit: Int!, offset: Int!, filter: String, order: String, session_id: ID!, role: String): ComputeContainerList
  legacy_compute_session_list(limit: Int!, offset: Int!, order_key: String, order_asc: Boolean, domain_name: String, group_id: String, access_key: String, status: String): LegacyComputeSessionList
  legacy_compute_session(sess_id: String!, domain_name: String, access_key: String): LegacyComputeSession
  vfolder_host_permissions: PredefinedAtomicPermission
  endpoint(endpoint_id: UUID!): Endpoint
  endpoint_list(limit: Int!, offset: Int!, filter: String, order: String, domain_name: String, group_id: String, user_uuid: String, project: UUID): EndpointList
  routing(routing_id: UUID!): Routing
  routing_list(limit: Int!, offset: Int!, filter: String, order: String, endpoint_id: UUID): RoutingList
  endpoint_token(token: String!): EndpointToken
  endpoint_token_list(limit: Int!, offset: Int!, filter: String, order: String, endpoint_id: UUID): EndpointTokenList
  quota_scope(storage_host_name: String!, quota_scope_id: String!): QuotaScope
  container_registry(hostname: String!): ContainerRegistry
  container_registries: [ContainerRegistry]

  """Added in 24.03.0."""
  model_card(id: String!): ModelCard

  """Added in 24.03.0."""
  model_cards(filter: String, order: String, offset: Int, before: String, after: String, first: Int, last: Int): ModelCardConnection
}

"""
This GraphQL Relay Node extension is for running asynchronous resolvers and fine-grained handling of global id.
Refer to: https://github.com/graphql-python/graphene/blob/master/graphene/relay/node.py
"""
interface Node {
  """The ID of the object"""
  id: ID!
}

type Agent implements Item {
  id: ID
  status: String
  status_changed: DateTime
  region: String
  scaling_group: String
  schedulable: Boolean
  available_slots: JSONString
  occupied_slots: JSONString
  addr: String
  architecture: String
  first_contact: DateTime
  lost_at: DateTime
  live_stat: JSONString
  version: String
  compute_plugins: JSONString
  hardware_metadata: JSONString
  auto_terminate_abusing_kernel: Boolean
  local_config: JSONString
  container_count: Int
  mem_slots: Int
  cpu_slots: Float
  gpu_slots: Float
  tpu_slots: Float
  used_mem_slots: Int
  used_cpu_slots: Float
  used_gpu_slots: Float
  used_tpu_slots: Float
  cpu_cur_pct: Float
  mem_cur_bytes: Float
  compute_containers(status: String): [ComputeContainer]
}

interface Item {
  id: ID
}

"""
The `DateTime` scalar type represents a DateTime
value as specified by
[iso8601](https://en.wikipedia.org/wiki/ISO_8601).
"""
scalar DateTime

"""
Allows use of a JSON String for input / output from the GraphQL schema.

Use of this type is *not recommended* as you lose the benefits of having a defined, static
schema (one of the key benefits of GraphQL).
"""
scalar JSONString

type ComputeContainer implements Item {
  id: ID
  idx: Int
  role: String
  hostname: String

  """Added in 24.03.1."""
  kernel_id: UUID
  cluster_idx: Int
  local_rank: Int
  cluster_role: String
  cluster_hostname: String
  session_id: UUID

  """Deprecated since 24.03.0; use image_object.name"""
  image: String

  """Added in 24.03.0."""
  image_object: ImageNode
  architecture: String
  registry: String
  status: String
  status_changed: DateTime
  status_info: String
  status_data: JSONString
  created_at: DateTime
  terminated_at: DateTime
  starts_at: DateTime
  scheduled_at: DateTime
  abusing_report: JSONString
  agent: String
  agent_addr: String
  container_id: String
  resource_opts: JSONString
  occupied_slots: JSONString
  live_stat: JSONString
  last_stat: JSONString
  preopen_ports: [Int]
}

"""
Leverages the internal Python implementation of UUID (uuid.UUID) to provide native UUID objects
in fields, resolvers and input.
"""
scalar UUID

type ImageNode implements Node {
  """The ID of the object"""
  id: ID!

  """Added in 24.03.4. The undecoded id value stored in DB."""
  row_id: UUID
  name: String
  humanized_name: String
  tag: String
  registry: String
  architecture: String
  is_local: Boolean
  digest: String
  labels: [KVPair]
  size_bytes: BigInt
  resource_limits: [ResourceLimit]
  supported_accelerators: [String]

  """Added in 24.03.4. The array of image aliases."""
  aliases: [String]
}

type KVPair {
  key: String
  value: String
}

"""
BigInt is an extension of the regular graphene.Int scalar type
to support integers outside the range of a signed 32-bit integer.
"""
scalar BigInt

type ResourceLimit {
  key: String
  min: String
  max: String
}

type AgentList implements PaginatedList {
  items: [Agent]!
  total_count: Int!
}

interface PaginatedList {
  items: [Item]!
  total_count: Int!
}

"""A schema for normal users."""
type AgentSummary implements Item {
  id: ID
  status: String
  scaling_group: String
  schedulable: Boolean
  available_slots: JSONString
  occupied_slots: JSONString
  architecture: String
}

type AgentSummaryList implements PaginatedList {
  items: [AgentSummary]!
  total_count: Int!
}

type Domain {
  name: String
  description: String
  is_active: Boolean
  created_at: DateTime
  modified_at: DateTime
  total_resource_slots: JSONString
  allowed_vfolder_hosts: JSONString
  allowed_docker_registries: [String]
  integration_id: String
  scaling_groups: [String]
}

type GroupNode implements Node {
  """The ID of the object"""
  id: ID!

  """Added in 24.03.7. The undecoded id value stored in DB."""
  row_id: UUID
  name: String
  description: String
  is_active: Boolean
  created_at: DateTime
  modified_at: DateTime
  domain_name: String
  total_resource_slots: JSONString
  allowed_vfolder_hosts: JSONString
  integration_id: String
  resource_policy: String

  """Added in 24.03.7. One of ['GENERAL', 'MODEL_STORE']."""
  type: String

  """Added in 24.03.7."""
  container_registry: JSONString
  scaling_groups: [String]
  user_nodes(filter: String, order: String, offset: Int, before: String, after: String, first: Int, last: Int): UserConnection
}

"""Added in 24.03.0"""
type UserConnection {
  """Pagination data for this connection."""
  pageInfo: PageInfo!

  """Contains the nodes in this connection."""
  edges: [UserEdge]!

  """Total count of the GQL nodes of the query."""
  count: Int
}

"""
The Relay compliant `PageInfo` type, containing data necessary to paginate this connection.
"""
type PageInfo {
  """When paginating forwards, are there more items?"""
  hasNextPage: Boolean!

  """When paginating backwards, are there more items?"""
  hasPreviousPage: Boolean!

  """When paginating backwards, the cursor to continue."""
  startCursor: String

  """When paginating forwards, the cursor to continue."""
  endCursor: String
}

"""A Relay edge containing a `User` and its cursor."""
type UserEdge {
  """The item at the end of the edge"""
  node: UserNode

  """A cursor for use in pagination"""
  cursor: String!
}

type UserNode implements Node {
  """The ID of the object"""
  id: ID!

  """Unique username of the user."""
  username: String

  """Unique email of the user."""
  email: String
  need_password_change: Boolean
  full_name: String
  description: String
  is_active: Boolean @deprecated(reason: "Deprecated since 24.03.0. Recommend to use `status` field.")

  """
  The status is one of `active`, `inactive`, `deleted` or `before-verification`.
  """
  status: String

  """Additional information of user status."""
  status_info: String
  created_at: DateTime
  modified_at: DateTime
  domain_name: String

  """The role is one of `user`, `admin`, `superadmin` or `monitor`."""
  role: String
  resource_policy: String
  allowed_client_ip: [String]
  totp_activated: Boolean
  totp_activated_at: DateTime
  sudo_session_enabled: Boolean
}

"""Added in 24.03.0"""
type GroupConnection {
  """Pagination data for this connection."""
  pageInfo: PageInfo!

  """Contains the nodes in this connection."""
  edges: [GroupEdge]!

  """Total count of the GQL nodes of the query."""
  count: Int
}

"""A Relay edge containing a `Group` and its cursor."""
type GroupEdge {
  """The item at the end of the edge"""
  node: GroupNode

  """A cursor for use in pagination"""
  cursor: String!
}

type Group {
  id: UUID
  name: String
  description: String
  is_active: Boolean
  created_at: DateTime
  modified_at: DateTime
  domain_name: String
  total_resource_slots: JSONString
  allowed_vfolder_hosts: JSONString
  integration_id: String
  resource_policy: String

  """Added in 24.03.0."""
  type: String

  """Added in 24.03.0."""
  container_registry: JSONString
  scaling_groups: [String]
}

type Image {
  id: UUID
  name: String
  humanized_name: String
  tag: String
  registry: String
  architecture: String
  is_local: Boolean
  digest: String
  labels: [KVPair]
  aliases: [String]
  size_bytes: BigInt
  resource_limits: [ResourceLimit]
  supported_accelerators: [String]
  installed: Boolean
  installed_agents: [String]
  hash: String
}

type User implements Item {
  id: ID
  uuid: UUID
  username: String
  email: String
  need_password_change: Boolean
  full_name: String
  description: String
  is_active: Boolean
  status: String
  status_info: String
  created_at: DateTime
  modified_at: DateTime
  domain_name: String
  role: String
  resource_policy: String
  allowed_client_ip: [String]
  totp_activated: Boolean
  totp_activated_at: DateTime
  sudo_session_enabled: Boolean

  """
  Added in 24.03.0. Used as the default authentication credential for password-based logins and sets the user's total resource usage limit. User's main_access_key cannot be deleted, and only super-admin can replace main_access_key.
  """
  main_access_key: String
  groups: [UserGroup]
}

type UserGroup {
  id: UUID
  name: String
}

type UserList implements PaginatedList {
  items: [User]!
  total_count: Int!
}

type KeyPair implements Item {
  id: ID
  user_id: String
  full_name: String
  access_key: String
  secret_key: String
  is_active: Boolean
  is_admin: Boolean
  resource_policy: String
  created_at: DateTime
  last_used: DateTime
  rate_limit: Int
  num_queries: Int

  """Added in 24.09.0."""
  rolling_count: Int
  user: UUID
  projects: [String]
  ssh_public_key: String
  vfolders: [VirtualFolder]
  compute_sessions(status: String): [ComputeSession]
  concurrency_used: Int
  user_info: UserInfo
  concurrency_limit: Int @deprecated(reason: "Moved to KeyPairResourcePolicy object as the max_concurrent_sessions field.")
}

type VirtualFolder implements Item {
  id: ID
  host: String
  quota_scope_id: String
  name: String
  user: UUID
  user_email: String
  group: UUID
  group_name: String
  creator: String

  """Added in 24.09.0."""
  domain_name: String
  unmanaged_path: String
  usage_mode: String
  permission: String
  ownership_type: String
  max_files: Int
  max_size: BigInt
  created_at: DateTime
  last_used: DateTime
  num_files: Int
  cur_size: BigInt
  cloneable: Boolean
  status: String
}

type ComputeSession implements Item {
  id: ID
  session_id: UUID
  main_kernel_id: UUID
  tag: String
  name: String
  type: String
  main_kernel_role: String
  image: String
  architecture: String
  registry: String
  cluster_template: String
  cluster_mode: String
  cluster_size: Int
  domain_name: String
  group_name: String
  group_id: UUID
  user_email: String
  full_name: String
  user_id: UUID
  access_key: String
  created_user_email: String
  created_user_id: UUID
  status: String
  status_changed: DateTime
  status_info: String
  status_data: JSONString
  status_history: JSONString
  created_at: DateTime
  terminated_at: DateTime
  starts_at: DateTime
  scheduled_at: DateTime
  startup_command: String
  result: String
  commit_status: String
  abusing_reports: [JSONString]
  idle_checks: JSONString
  agent_ids: [String]
  agents: [String]
  resource_opts: JSONString
  scaling_group: String
  service_ports: JSONString
  mounts: [String]
  vfolder_mounts: [String]
  occupying_slots: JSONString
  occupied_slots: JSONString

  """Added in 24.03.0."""
  requested_slots: JSONString
  num_queries: BigInt
  containers: [ComputeContainer]
  dependencies: [ComputeSession]
  inference_metrics: JSONString
}

type UserInfo {
  email: String
  full_name: String
}

type KeyPairList implements PaginatedList {
  items: [KeyPair]!
  total_count: Int!
}

type KeyPairResourcePolicy {
  name: String
  created_at: DateTime
  default_for_unspecified: String
  total_resource_slots: JSONString
  max_session_lifetime: Int
  max_concurrent_sessions: Int
  max_containers_per_session: Int
  idle_timeout: BigInt
  allowed_vfolder_hosts: JSONString
  max_vfolder_count: Int @deprecated(reason: "Deprecated since 23.09.4.")
  max_vfolder_size: BigInt @deprecated(reason: "Deprecated since 23.09.4.")
  max_quota_scope_size: BigInt @deprecated(reason: "Deprecated since 23.09.6.")

  """Added in 23.03.3."""
  max_concurrent_sftp_sessions: Int

  """Added in 24.03.4."""
  max_pending_session_count: Int

  """Added in 24.03.4."""
  max_pending_session_resource_slots: JSONString
}

type UserResourcePolicy {
  id: ID!
  name: String!
  created_at: DateTime!

  """
  Added in 24.03.1 and 23.09.6. Limitation of the number of user vfolders.
  """
  max_vfolder_count: Int

  """
  Added in 24.03.1 and 23.09.2. Limitation of the quota size of user vfolders.
  """
  max_quota_scope_size: BigInt
  max_vfolder_size: BigInt @deprecated(reason: "Deprecated since 23.09.2.")

  """
  Added in 24.03.1 and 23.09.10. Maximum available number of sessions per single model service which the user is in charge of.
  """
  max_session_count_per_model_session: Int

  """
  Added in 24.03.0. Maximum available number of customized images one can publish to.
  """
  max_customized_image_count: Int
}

type ProjectResourcePolicy {
  id: ID!
  name: String!
  created_at: DateTime!

  """
  Added in 24.03.1 and 23.09.6. Limitation of the number of project vfolders.
  """
  max_vfolder_count: Int

  """
  Added in 24.03.1 and 23.09.2. Limitation of the quota size of project vfolders.
  """
  max_quota_scope_size: BigInt
  max_vfolder_size: BigInt @deprecated(reason: "Deprecated since 23.09.2.")
}

type ResourcePreset {
  name: String
  resource_slots: JSONString
  shared_memory: BigInt
}

type ScalingGroup {
  name: String
  description: String
  is_active: Boolean
  is_public: Boolean
  created_at: DateTime
  wsproxy_addr: String
  wsproxy_api_token: String
  driver: String
  driver_opts: JSONString
  scheduler: String
  scheduler_opts: JSONString
  use_host_network: Boolean

  """Added in 24.03.7."""
  agent_count_by_status(
    """
    Possible states of an agent. Should be one of ['ALIVE', 'LOST', 'RESTARTING', 'TERMINATED']. Default is 'ALIVE'.
    """
    status: String = "ALIVE"
  ): Int

  """Added in 24.03.7."""
  agent_total_resource_slots_by_status(
    """
    Possible states of an agent. Should be one of ['ALIVE', 'LOST', 'RESTARTING', 'TERMINATED']. Default is 'ALIVE'.
    """
    status: String = "ALIVE"
  ): JSONString
}

type StorageVolume implements Item {
  id: ID
  backend: String
  fsprefix: String
  path: String
  capabilities: [String]
  hardware_metadata: JSONString
  performance_metric: JSONString
  usage: JSONString

  """Added in 24.03.0. Name of the proxy which this volume belongs to."""
  proxy: String

  """Added in 24.03.0. Name of the storage."""
  name: String
}

type StorageVolumeList implements PaginatedList {
  items: [StorageVolume]!
  total_count: Int!
}

"""Added in 24.03.4."""
type VirtualFolderNode implements Node {
  """The ID of the object"""
  id: ID!

  """Added in 24.03.4. ID of VFolder."""
  row_id: UUID
  host: String
  quota_scope_id: String
  name: String
  user: UUID
  user_email: String
  group: UUID
  group_name: String
  creator: String
  unmanaged_path: String
  usage_mode: String
  permission: String
  ownership_type: String
  max_files: Int
  max_size: BigInt
  created_at: DateTime
  last_used: DateTime
  num_files: Int
  cur_size: BigInt
  cloneable: Boolean
  status: String

  """
  Added in 24.09.0. One of ['clone', 'assign_permission_to_others', 'read_attribute', 'update_attribute', 'delete_vfolder', 'read_content', 'write_content', 'delete_content', 'mount_ro', 'mount_rw', 'mount_wd'].
  """
  permissions: [VFolderPermissionValueField]
}

<<<<<<< HEAD
"""Added in 24.03.4."""
=======
"""
Added in 24.09.0. One of ['clone', 'assign_permission_to_others', 'read_attribute', 'update_attribute', 'delete_vfolder', 'read_content', 'write_content', 'delete_content', 'mount_ro', 'mount_rw', 'mount_wd'].
"""
scalar VFolderPermissionValueField

>>>>>>> 909a0ffb
type VirtualFolderConnection {
  """Pagination data for this connection."""
  pageInfo: PageInfo!

  """Contains the nodes in this connection."""
  edges: [VirtualFolderEdge]!

  """Total count of the GQL nodes of the query."""
  count: Int
}

"""A Relay edge containing a `VirtualFolder` and its cursor."""
type VirtualFolderEdge {
  """The item at the end of the edge"""
  node: VirtualFolderNode

  """A cursor for use in pagination"""
  cursor: String!
}

type VirtualFolderList implements PaginatedList {
  items: [VirtualFolder]!
  total_count: Int!
}

type VirtualFolderPermissionList implements PaginatedList {
  items: [VirtualFolderPermission]!
  total_count: Int!
}

type VirtualFolderPermission implements Item {
  id: ID
  permission: String
  vfolder: UUID
  vfolder_name: String
  user: UUID
  user_email: String
}

type ComputeSessionList implements PaginatedList {
  items: [ComputeSession]!
  total_count: Int!
}

type ComputeContainerList implements PaginatedList {
  items: [ComputeContainer]!
  total_count: Int!
}

type LegacyComputeSessionList implements PaginatedList {
  items: [LegacyComputeSession]!
  total_count: Int!
}

"""Represents a main session."""
type LegacyComputeSession implements Item {
  id: ID
  tag: String
  sess_id: String
  sess_type: String
  session_name: String
  session_type: String
  role: String
  image: String
  architecture: String
  registry: String
  domain_name: String
  group_name: String
  group_id: UUID
  scaling_group: String
  user_uuid: UUID
  access_key: String
  status: String
  status_changed: DateTime
  status_info: String
  created_at: DateTime
  terminated_at: DateTime
  startup_command: String
  result: String
  agent: String
  container_id: String
  service_ports: JSONString
  occupied_slots: JSONString
  occupied_shares: JSONString
  mounts: [[String]]
  resource_opts: JSONString
  num_queries: BigInt
  live_stat: JSONString
  last_stat: JSONString
  user_email: String
  lang: String
  mem_slot: Int
  cpu_slot: Float
  gpu_slot: Float
  tpu_slot: Float
  cpu_used: BigInt
  cpu_using: Float
  mem_max_bytes: BigInt
  mem_cur_bytes: BigInt
  net_rx_bytes: BigInt
  net_tx_bytes: BigInt
  io_read_bytes: BigInt
  io_write_bytes: BigInt
  io_max_scratch_size: BigInt
  io_cur_scratch_size: BigInt
}

type PredefinedAtomicPermission {
  vfolder_host_permission_list: [String]
}

type Endpoint implements Item {
  id: ID
  endpoint_id: UUID
  image: String @deprecated(reason: "Deprecated since 23.09.9. use `image_object`")

  """Added in 23.09.9."""
  image_object: ImageNode
  domain: String
  project: String
  resource_group: String
  resource_slots: JSONString
  url: String
  model: UUID

  """Added in 24.03.4."""
  model_definition_path: String
  model_mount_destiation: String @deprecated(reason: "Deprecated since 24.03.4; use `model_mount_destination` instead")

  """Added in 24.03.4."""
  model_mount_destination: String

  """Added in 24.03.4."""
  extra_mounts: [VirtualFolderNode]
  created_user: UUID @deprecated(reason: "Deprecated since 23.09.8. use `created_user_id`")

  """Added in 23.09.8."""
  created_user_email: String

  """Added in 23.09.8."""
  created_user_id: UUID
  session_owner: UUID @deprecated(reason: "Deprecated since 23.09.8. use `session_owner_id`")

  """Added in 23.09.8."""
  session_owner_email: String

  """Added in 23.09.8."""
  session_owner_id: UUID
  tag: String
  startup_command: String
  bootstrap_script: String
  callback_url: String
  environ: JSONString
  name: String
  resource_opts: JSONString
  desired_session_count: Int
  cluster_mode: String
  cluster_size: Int
  open_to_public: Boolean

  """Added in 24.03.5."""
  runtime_variant: RuntimeVariantInfo
  created_at: DateTime!
  destroyed_at: DateTime
  routings: [Routing]
  retries: Int
  status: String
  lifecycle_stage: String
  errors: [InferenceSessionError!]!
}

"""Added in 24.03.5."""
type RuntimeVariantInfo {
  name: String
  human_readable_name: String
}

type Routing implements Item {
  id: ID
  routing_id: UUID
  endpoint: String
  session: UUID
  status: String
  traffic_ratio: Float
  created_at: DateTime
  error_data: JSONString
}

type InferenceSessionError {
  session_id: UUID
  errors: [InferenceSessionErrorInfo!]!
}

type InferenceSessionErrorInfo {
  src: String!
  name: String!
  repr: String!
}

type EndpointList implements PaginatedList {
  items: [Endpoint]!
  total_count: Int!
}

type RoutingList implements PaginatedList {
  items: [Routing]!
  total_count: Int!
}

type EndpointToken implements Item {
  id: ID
  token: String!
  endpoint_id: UUID!
  domain: String!
  project: String!
  session_owner: UUID!
  created_at: DateTime!
  valid_until: DateTime
}

type EndpointTokenList implements PaginatedList {
  items: [EndpointToken]!
  total_count: Int!
}

type QuotaScope implements Item {
  id: ID!
  quota_scope_id: String!
  storage_host_name: String!
  details: QuotaDetails!
}

type QuotaDetails {
  usage_bytes: BigInt
  usage_count: BigInt
  hard_limit_bytes: BigInt
}

type ContainerRegistry implements Node {
  """The ID of the object"""
  id: ID!
  hostname: String
  config: ContainerRegistryConfig
}

type ContainerRegistryConfig {
  url: String!
  type: String!
  project: [String]
  username: String
  password: String
  ssl_verify: Boolean
}

type ModelCard implements Node {
  """The ID of the object"""
  id: ID!
  name: String

  """Added in 24.03.8. ID of VFolder."""
  row_id: UUID
  vfolder: VirtualFolder

  """Added in 24.09.0."""
  vfolder_node: VirtualFolderNode
  author: String

  """Human readable name of the model."""
  title: String
  version: String

  """The time the model was created."""
  created_at: DateTime

  """The last time the model was modified."""
  modified_at: DateTime
  description: String
  task: String
  category: String
  architecture: String
  framework: [String]
  label: [String]
  license: String
  min_resource: JSONString
  readme: String

  """
  Type (mostly extension of the filename) of the README file. e.g. md, rst, txt, ...
  """
  readme_filetype: String

  """Added in 24.03.8."""
  error_msg: String
}

"""Added in 24.03.4."""
type ModelCardConnection {
  """Pagination data for this connection."""
  pageInfo: PageInfo!

  """Contains the nodes in this connection."""
  edges: [ModelCardEdge]!

  """Total count of the GQL nodes of the query."""
  count: Int
}

"""A Relay edge containing a `ModelCard` and its cursor."""
type ModelCardEdge {
  """The item at the end of the edge"""
  node: ModelCard

  """A cursor for use in pagination"""
  cursor: String!
}

"""All available GraphQL mutations."""
type Mutations {
  modify_agent(id: String!, props: ModifyAgentInput!): ModifyAgent
  create_domain(name: String!, props: DomainInput!): CreateDomain
  modify_domain(name: String!, props: ModifyDomainInput!): ModifyDomain

  """Instead of deleting the domain, just mark it as inactive."""
  delete_domain(name: String!): DeleteDomain

  """
  Completely delete domain from DB.
  
  Domain-bound kernels will also be all deleted.
  To purge domain, there should be no users and groups in the target domain.
  """
  purge_domain(name: String!): PurgeDomain
  create_group(name: String!, props: GroupInput!): CreateGroup
  modify_group(gid: UUID!, props: ModifyGroupInput!): ModifyGroup

  """Instead of deleting the group, just mark it as inactive."""
  delete_group(gid: UUID!): DeleteGroup

  """
  Completely deletes a group from DB.
  
  Group's vfolders and their data will also be lost
  as well as the kernels run from the group.
  There is no migration of the ownership for group folders.
  """
  purge_group(gid: UUID!): PurgeGroup
  create_user(email: String!, props: UserInput!): CreateUser
  modify_user(email: String!, props: ModifyUserInput!): ModifyUser

  """
  Instead of really deleting user, just mark the account as deleted status.
  
  All related keypairs will also be inactivated.
  """
  delete_user(email: String!): DeleteUser

  """
  Delete user as well as all user-related DB informations such as keypairs, kernels, etc.
  
  If target user has virtual folders, they can be purged together or migrated to the superadmin.
  
  vFolder treatment policy:
    User-type:
    - vfolder is not shared: delete
    - vfolder is shared:
      + if purge_shared_vfolder is True: delete
      + else: change vfolder's owner to requested admin
  
  This action cannot be undone.
  """
  purge_user(email: String!, props: PurgeUserInput!): PurgeUser
  create_keypair(props: KeyPairInput!, user_id: String!): CreateKeyPair
  modify_keypair(access_key: String!, props: ModifyKeyPairInput!): ModifyKeyPair
  delete_keypair(access_key: String!): DeleteKeyPair
  rescan_images(registry: String): RescanImages
  preload_image(references: [String]!, target_agents: [String]!): PreloadImage
  unload_image(references: [String]!, target_agents: [String]!): UnloadImage
  modify_image(architecture: String = "x86_64", props: ModifyImageInput!, target: String!): ModifyImage

  """Added in 24.03.0"""
  forget_image_by_id(image_id: String!): ForgetImageById
  forget_image(architecture: String = "x86_64", reference: String!): ForgetImage

  """Added in 24.03.1"""
  untag_image_from_registry(image_id: String!): UntagImageFromRegistry
  alias_image(alias: String!, architecture: String = "x86_64", target: String!): AliasImage
  dealias_image(alias: String!): DealiasImage
  clear_images(registry: String): ClearImages
  create_keypair_resource_policy(name: String!, props: CreateKeyPairResourcePolicyInput!): CreateKeyPairResourcePolicy
  modify_keypair_resource_policy(name: String!, props: ModifyKeyPairResourcePolicyInput!): ModifyKeyPairResourcePolicy
  delete_keypair_resource_policy(name: String!): DeleteKeyPairResourcePolicy
  create_user_resource_policy(name: String!, props: CreateUserResourcePolicyInput!): CreateUserResourcePolicy
  modify_user_resource_policy(name: String!, props: ModifyUserResourcePolicyInput!): ModifyUserResourcePolicy
  delete_user_resource_policy(name: String!): DeleteUserResourcePolicy
  create_project_resource_policy(name: String!, props: CreateProjectResourcePolicyInput!): CreateProjectResourcePolicy
  modify_project_resource_policy(name: String!, props: ModifyProjectResourcePolicyInput!): ModifyProjectResourcePolicy
  delete_project_resource_policy(name: String!): DeleteProjectResourcePolicy
  create_resource_preset(name: String!, props: CreateResourcePresetInput!): CreateResourcePreset
  modify_resource_preset(name: String!, props: ModifyResourcePresetInput!): ModifyResourcePreset
  delete_resource_preset(name: String!): DeleteResourcePreset
  create_scaling_group(name: String!, props: CreateScalingGroupInput!): CreateScalingGroup
  modify_scaling_group(name: String!, props: ModifyScalingGroupInput!): ModifyScalingGroup
  delete_scaling_group(name: String!): DeleteScalingGroup
  associate_scaling_group_with_domain(domain: String!, scaling_group: String!): AssociateScalingGroupWithDomain
  associate_scaling_group_with_user_group(scaling_group: String!, user_group: UUID!): AssociateScalingGroupWithUserGroup
  associate_scaling_group_with_keypair(access_key: String!, scaling_group: String!): AssociateScalingGroupWithKeyPair
  disassociate_scaling_group_with_domain(domain: String!, scaling_group: String!): DisassociateScalingGroupWithDomain
  disassociate_scaling_group_with_user_group(scaling_group: String!, user_group: UUID!): DisassociateScalingGroupWithUserGroup
  disassociate_scaling_group_with_keypair(access_key: String!, scaling_group: String!): DisassociateScalingGroupWithKeyPair
  disassociate_all_scaling_groups_with_domain(domain: String!): DisassociateAllScalingGroupsWithDomain
  disassociate_all_scaling_groups_with_group(user_group: UUID!): DisassociateAllScalingGroupsWithGroup
  set_quota_scope(props: QuotaScopeInput!, quota_scope_id: String!, storage_host_name: String!): SetQuotaScope
  unset_quota_scope(quota_scope_id: String!, storage_host_name: String!): UnsetQuotaScope
  create_container_registry(hostname: String!, props: CreateContainerRegistryInput!): CreateContainerRegistry
  modify_container_registry(hostname: String!, props: ModifyContainerRegistryInput!): ModifyContainerRegistry
  delete_container_registry(hostname: String!): DeleteContainerRegistry
  modify_endpoint(endpoint_id: UUID!, props: ModifyEndpointInput!): ModifyEndpoint
}

type ModifyAgent {
  ok: Boolean
  msg: String
}

input ModifyAgentInput {
  schedulable: Boolean
  scaling_group: String
}

type CreateDomain {
  ok: Boolean
  msg: String
  domain: Domain
}

input DomainInput {
  description: String = ""
  is_active: Boolean = true
  total_resource_slots: JSONString = "{}"
  allowed_vfolder_hosts: JSONString = "{}"
  allowed_docker_registries: [String] = []
  integration_id: String = null
}

type ModifyDomain {
  ok: Boolean
  msg: String
  domain: Domain
}

input ModifyDomainInput {
  name: String
  description: String
  is_active: Boolean
  total_resource_slots: JSONString
  allowed_vfolder_hosts: JSONString
  allowed_docker_registries: [String]
  integration_id: String
}

"""Instead of deleting the domain, just mark it as inactive."""
type DeleteDomain {
  ok: Boolean
  msg: String
}

"""
Completely delete domain from DB.

Domain-bound kernels will also be all deleted.
To purge domain, there should be no users and groups in the target domain.
"""
type PurgeDomain {
  ok: Boolean
  msg: String
}

type CreateGroup {
  ok: Boolean
  msg: String
  group: Group
}

input GroupInput {
  """Added in 24.03.0. Available values: GENERAL, MODEL_STORE"""
  type: String = "GENERAL"
  description: String = ""
  is_active: Boolean = true
  domain_name: String!
  total_resource_slots: JSONString = "{}"
  allowed_vfolder_hosts: JSONString = "{}"
  integration_id: String = ""
  resource_policy: String = "default"

  """Added in 24.03.0"""
  container_registry: JSONString = "{}"
}

type ModifyGroup {
  ok: Boolean
  msg: String
  group: Group
}

input ModifyGroupInput {
  name: String
  description: String
  is_active: Boolean
  domain_name: String
  total_resource_slots: JSONString
  user_update_mode: String
  user_uuids: [String]
  allowed_vfolder_hosts: JSONString
  integration_id: String
  resource_policy: String

  """Added in 24.03.0"""
  container_registry: JSONString = "{}"
}

"""Instead of deleting the group, just mark it as inactive."""
type DeleteGroup {
  ok: Boolean
  msg: String
}

"""
Completely deletes a group from DB.

Group's vfolders and their data will also be lost
as well as the kernels run from the group.
There is no migration of the ownership for group folders.
"""
type PurgeGroup {
  ok: Boolean
  msg: String
}

type CreateUser {
  ok: Boolean
  msg: String
  user: User
}

input UserInput {
  username: String!
  password: String!
  need_password_change: Boolean!
  full_name: String = ""
  description: String = ""
  is_active: Boolean = true
  status: String = "active"
  domain_name: String! = "default"
  role: String = "user"
  group_ids: [String]
  allowed_client_ip: [String] = null
  totp_activated: Boolean = false
  resource_policy: String = "default"
  sudo_session_enabled: Boolean = false
}

type ModifyUser {
  ok: Boolean
  msg: String
  user: User
}

input ModifyUserInput {
  username: String
  password: String
  need_password_change: Boolean
  full_name: String
  description: String
  is_active: Boolean
  status: String
  domain_name: String
  role: String
  group_ids: [String]
  allowed_client_ip: [String]
  totp_activated: Boolean
  resource_policy: String
  sudo_session_enabled: Boolean
  main_access_key: String
}

"""
Instead of really deleting user, just mark the account as deleted status.

All related keypairs will also be inactivated.
"""
type DeleteUser {
  ok: Boolean
  msg: String
}

"""
Delete user as well as all user-related DB informations such as keypairs, kernels, etc.

If target user has virtual folders, they can be purged together or migrated to the superadmin.

vFolder treatment policy:
  User-type:
  - vfolder is not shared: delete
  - vfolder is shared:
    + if purge_shared_vfolder is True: delete
    + else: change vfolder's owner to requested admin

This action cannot be undone.
"""
type PurgeUser {
  ok: Boolean
  msg: String
}

input PurgeUserInput {
  purge_shared_vfolders: Boolean
}

type CreateKeyPair {
  ok: Boolean
  msg: String
  keypair: KeyPair
}

input KeyPairInput {
  is_active: Boolean = true
  is_admin: Boolean = false
  resource_policy: String!
  concurrency_limit: Int
  rate_limit: Int!
}

type ModifyKeyPair {
  ok: Boolean
  msg: String
}

input ModifyKeyPairInput {
  is_active: Boolean
  is_admin: Boolean
  resource_policy: String
  concurrency_limit: Int
  rate_limit: Int
}

type DeleteKeyPair {
  ok: Boolean
  msg: String
}

type RescanImages {
  ok: Boolean
  msg: String
  task_id: UUID
}

type PreloadImage {
  ok: Boolean
  msg: String
  task_id: String
}

type UnloadImage {
  ok: Boolean
  msg: String
  task_id: String
}

type ModifyImage {
  ok: Boolean
  msg: String
}

input ModifyImageInput {
  name: String
  registry: String
  image: String
  tag: String
  architecture: String
  is_local: Boolean
  size_bytes: Int
  type: String
  digest: String
  labels: [KVPairInput]
  supported_accelerators: [String]
  resource_limits: [ResourceLimitInput]
}

input KVPairInput {
  key: String
  value: String
}

input ResourceLimitInput {
  key: String
  min: String
  max: String
}

"""Added in 24.03.0."""
type ForgetImageById {
  ok: Boolean
  msg: String

  """Added since 24.03.1."""
  image: ImageNode
}

type ForgetImage {
  ok: Boolean
  msg: String

  """Added since 24.03.1."""
  image: ImageNode
}

"""Added in 24.03.1"""
type UntagImageFromRegistry {
  ok: Boolean
  msg: String

  """Added since 24.03.1."""
  image: ImageNode
}

type AliasImage {
  ok: Boolean
  msg: String
}

type DealiasImage {
  ok: Boolean
  msg: String
}

type ClearImages {
  ok: Boolean
  msg: String
}

type CreateKeyPairResourcePolicy {
  ok: Boolean
  msg: String
  resource_policy: KeyPairResourcePolicy
}

input CreateKeyPairResourcePolicyInput {
  default_for_unspecified: String!
  total_resource_slots: JSONString = "{}"
  max_session_lifetime: Int = 0
  max_concurrent_sessions: Int!
  max_concurrent_sftp_sessions: Int = 1
  max_containers_per_session: Int!
  idle_timeout: BigInt!
  allowed_vfolder_hosts: JSONString
  max_vfolder_count: Int @deprecated(reason: "Deprecated since 23.09.4.")
  max_vfolder_size: BigInt @deprecated(reason: "Deprecated since 23.09.4.")
  max_quota_scope_size: BigInt @deprecated(reason: "Deprecated since 23.09.6.")

  """Added in 24.03.4."""
  max_pending_session_count: Int

  """Added in 24.03.4."""
  max_pending_session_resource_slots: JSONString
}

type ModifyKeyPairResourcePolicy {
  ok: Boolean
  msg: String
}

input ModifyKeyPairResourcePolicyInput {
  default_for_unspecified: String
  total_resource_slots: JSONString
  max_session_lifetime: Int
  max_concurrent_sessions: Int
  max_concurrent_sftp_sessions: Int
  max_containers_per_session: Int
  idle_timeout: BigInt
  allowed_vfolder_hosts: JSONString
  max_vfolder_count: Int @deprecated(reason: "Deprecated since 23.09.4.")
  max_vfolder_size: BigInt @deprecated(reason: "Deprecated since 23.09.4.")
  max_quota_scope_size: BigInt @deprecated(reason: "Deprecated since 23.09.6.")

  """Added in 24.03.4."""
  max_pending_session_count: Int

  """Added in 24.03.4."""
  max_pending_session_resource_slots: JSONString
}

type DeleteKeyPairResourcePolicy {
  ok: Boolean
  msg: String
}

type CreateUserResourcePolicy {
  ok: Boolean
  msg: String
  resource_policy: UserResourcePolicy
}

input CreateUserResourcePolicyInput {
  """
  Added in 24.03.1 and 23.09.6. Limitation of the number of user vfolders.
  """
  max_vfolder_count: Int

  """
  Added in 24.03.1 and 23.09.2. Limitation of the quota size of user vfolders.
  """
  max_quota_scope_size: BigInt

  """
  Added in 24.03.1 and 23.09.10. Maximum available number of sessions per single model service which the user is in charge of.
  """
  max_session_count_per_model_session: Int
  max_vfolder_size: BigInt @deprecated(reason: "Deprecated since 23.09.2.")

  """
  Added in 24.03.0. Maximum available number of customized images one can publish to.
  """
  max_customized_image_count: Int
}

type ModifyUserResourcePolicy {
  ok: Boolean
  msg: String
}

input ModifyUserResourcePolicyInput {
  """
  Added in 24.03.1 and 23.09.6. Limitation of the number of user vfolders.
  """
  max_vfolder_count: Int

  """
  Added in 24.03.1 and 23.09.2. Limitation of the quota size of user vfolders.
  """
  max_quota_scope_size: BigInt

  """
  Added in 24.03.1 and 23.09.10. Maximum available number of sessions per single model service which the user is in charge of.
  """
  max_session_count_per_model_session: Int

  """
  Added in 24.03.0. Maximum available number of customized images one can publish to.
  """
  max_customized_image_count: Int
}

type DeleteUserResourcePolicy {
  ok: Boolean
  msg: String
}

type CreateProjectResourcePolicy {
  ok: Boolean
  msg: String
  resource_policy: ProjectResourcePolicy
}

input CreateProjectResourcePolicyInput {
  """
  Added in 24.03.1 and 23.09.6. Limitation of the number of project vfolders.
  """
  max_vfolder_count: Int

  """
  Added in 24.03.1 and 23.09.2. Limitation of the quota size of project vfolders.
  """
  max_quota_scope_size: BigInt
  max_vfolder_size: BigInt @deprecated(reason: "Deprecated since 23.09.2.")
}

type ModifyProjectResourcePolicy {
  ok: Boolean
  msg: String
}

input ModifyProjectResourcePolicyInput {
  """
  Added in 24.03.1 and 23.09.6. Limitation of the number of project vfolders.
  """
  max_vfolder_count: Int

  """
  Added in 24.03.1 and 23.09.2. Limitation of the quota size of project vfolders.
  """
  max_quota_scope_size: BigInt
  max_vfolder_size: BigInt @deprecated(reason: "Deprecated since 23.09.2.")
}

type DeleteProjectResourcePolicy {
  ok: Boolean
  msg: String
}

type CreateResourcePreset {
  ok: Boolean
  msg: String
  resource_preset: ResourcePreset
}

input CreateResourcePresetInput {
  resource_slots: JSONString!
  shared_memory: String
}

type ModifyResourcePreset {
  ok: Boolean
  msg: String
}

input ModifyResourcePresetInput {
  resource_slots: JSONString
  shared_memory: String
}

type DeleteResourcePreset {
  ok: Boolean
  msg: String
}

type CreateScalingGroup {
  ok: Boolean
  msg: String
  scaling_group: ScalingGroup
}

input CreateScalingGroupInput {
  description: String = ""
  is_active: Boolean = true
  is_public: Boolean = true
  wsproxy_addr: String = null
  wsproxy_api_token: String = null
  driver: String!
  driver_opts: JSONString = "{}"
  scheduler: String!
  scheduler_opts: JSONString = "{}"
  use_host_network: Boolean = false
}

type ModifyScalingGroup {
  ok: Boolean
  msg: String
}

input ModifyScalingGroupInput {
  description: String
  is_active: Boolean
  is_public: Boolean
  wsproxy_addr: String
  wsproxy_api_token: String
  driver: String
  driver_opts: JSONString
  scheduler: String
  scheduler_opts: JSONString
  use_host_network: Boolean
}

type DeleteScalingGroup {
  ok: Boolean
  msg: String
}

type AssociateScalingGroupWithDomain {
  ok: Boolean
  msg: String
}

type AssociateScalingGroupWithUserGroup {
  ok: Boolean
  msg: String
}

type AssociateScalingGroupWithKeyPair {
  ok: Boolean
  msg: String
}

type DisassociateScalingGroupWithDomain {
  ok: Boolean
  msg: String
}

type DisassociateScalingGroupWithUserGroup {
  ok: Boolean
  msg: String
}

type DisassociateScalingGroupWithKeyPair {
  ok: Boolean
  msg: String
}

type DisassociateAllScalingGroupsWithDomain {
  ok: Boolean
  msg: String
}

type DisassociateAllScalingGroupsWithGroup {
  ok: Boolean
  msg: String
}

type SetQuotaScope {
  quota_scope: QuotaScope
}

input QuotaScopeInput {
  hard_limit_bytes: BigInt
}

type UnsetQuotaScope {
  quota_scope: QuotaScope
}

type CreateContainerRegistry {
  container_registry: ContainerRegistry
}

input CreateContainerRegistryInput {
  url: String!
  type: String!
  project: [String]
  username: String
  password: String
  ssl_verify: Boolean
}

type ModifyContainerRegistry {
  container_registry: ContainerRegistry
}

input ModifyContainerRegistryInput {
  url: String
  type: String
  project: [String]
  username: String
  password: String
  ssl_verify: Boolean
}

type DeleteContainerRegistry {
  container_registry: ContainerRegistry
}

type ModifyEndpoint {
  ok: Boolean
  msg: String

  """Added in 23.09.8."""
  endpoint: Endpoint
}

input ModifyEndpointInput {
  resource_slots: JSONString
  resource_opts: JSONString
  cluster_mode: String
  cluster_size: Int
  desired_session_count: Int
  image: ImageRefType
  name: String
  resource_group: String

  """
  Added in 24.03.4. Must be set to `/models` when choosing `runtime_variant` other than `CUSTOM` or `CMD`.
  """
  model_definition_path: String
  open_to_public: Boolean

  """
  Added in 24.03.4. MODEL type VFolders are not allowed to be attached to model service session with this option.
  """
  extra_mounts: [ExtraMountInput]

  """Added in 24.03.5."""
  environ: JSONString

  """Added in 24.03.5."""
  runtime_variant: String
}

input ImageRefType {
  name: String!
  registry: String
  architecture: String
}

"""Added in 24.03.4."""
input ExtraMountInput {
  vfolder_id: String
  mount_destination: String

  """
  Added in 24.03.4. Set bind type of this mount. Shoud be one of (volume,bind,tmpfs,k8s-generic,k8s-hostpath). Default is 'bind'.
  """
  type: String

  """
  Added in 24.03.4. Set permission of this mount. Should be one of (ro,rw,wd). Default is null
  """
  permission: String
}<|MERGE_RESOLUTION|>--- conflicted
+++ resolved
@@ -802,15 +802,11 @@
   permissions: [VFolderPermissionValueField]
 }
 
-<<<<<<< HEAD
-"""Added in 24.03.4."""
-=======
 """
 Added in 24.09.0. One of ['clone', 'assign_permission_to_others', 'read_attribute', 'update_attribute', 'delete_vfolder', 'read_content', 'write_content', 'delete_content', 'mount_ro', 'mount_rw', 'mount_wd'].
 """
 scalar VFolderPermissionValueField
 
->>>>>>> 909a0ffb
 type VirtualFolderConnection {
   """Pagination data for this connection."""
   pageInfo: PageInfo!
