schema {
  query: Queries
  mutation: Mutations
}

"""All available GraphQL queries."""
type Queries {
  node(
    """The ID of the object"""
    id: ID!
  ): Node
  agent(agent_id: String!): Agent
  agent_list(limit: Int!, offset: Int!, filter: String, order: String, scaling_group: String, status: String): AgentList
  agents(scaling_group: String, status: String): [Agent]
  agent_summary(agent_id: String!): AgentSummary
  agent_summary_list(limit: Int!, offset: Int!, filter: String, order: String, scaling_group: String, status: String): AgentSummaryList
  domain(name: String): Domain
  domains(is_active: Boolean): [Domain]

  """Added in 24.03.0."""
  group_node(id: String!): GroupNode

  """Added in 24.03.0."""
  group_nodes(filter: String, order: String, offset: Int, before: String, after: String, first: Int, last: Int): GroupConnection
  group(
    id: UUID!
    domain_name: String

    """Added in 24.03.0."""
    type: [String] = ["GENERAL"]
  ): Group
  groups_by_name(name: String!, domain_name: String): [Group]
  groups(
    domain_name: String
    is_active: Boolean

    """Added in 24.03.0. Available values: GENERAL, MODEL_STORE"""
    type: [String] = ["GENERAL"]
  ): [Group]
  image(
    """Added in 24.03.1"""
    id: String
    reference: String
    architecture: String = "x86_64"
  ): Image
  images(
    """
    Added in 19.09.0. If it is specified, fetch images installed on at least one agent.
    """
    is_installed: Boolean
    is_operation: Boolean @deprecated(reason: "Deprecated since 24.03.4. This field is ignored if `image_filters` is specified and is not null.")

    """
    Added in 24.03.4. Allowed values are: [operational, customized]. When superuser queries with `customized` option set the resolver will return every customized images (including those not owned by callee). To resolve images owned by user only call `customized_images`.
    """
    image_filters: [String] = null
  ): [Image]

  """Added in 24.03.1"""
  customized_images: [ImageNode]
  user(domain_name: String, email: String): User
  user_from_uuid(domain_name: String, user_id: ID): User
  users(domain_name: String, group_id: UUID, is_active: Boolean, status: String): [User]
  user_list(limit: Int!, offset: Int!, filter: String, order: String, domain_name: String, group_id: UUID, is_active: Boolean, status: String): UserList

  """Added in 24.03.0."""
  user_node(id: String!): UserNode

  """Added in 24.03.0."""
  user_nodes(filter: String, order: String, offset: Int, before: String, after: String, first: Int, last: Int): UserConnection
  keypair(domain_name: String, access_key: String): KeyPair
  keypairs(domain_name: String, email: String, is_active: Boolean): [KeyPair]
  keypair_list(limit: Int!, offset: Int!, filter: String, order: String, domain_name: String, email: String, is_active: Boolean): KeyPairList
  keypair_resource_policy(name: String): KeyPairResourcePolicy
  user_resource_policy(name: String): UserResourcePolicy
  project_resource_policy(name: String!): ProjectResourcePolicy
  keypair_resource_policies: [KeyPairResourcePolicy]
  user_resource_policies: [UserResourcePolicy]
  project_resource_policies: [ProjectResourcePolicy]
  resource_preset(name: String): ResourcePreset
  resource_presets: [ResourcePreset]
  scaling_group(name: String): ScalingGroup
  scaling_groups(name: String, is_active: Boolean): [ScalingGroup]
  scaling_groups_for_domain(domain: String!, is_active: Boolean): [ScalingGroup]
  scaling_groups_for_user_group(user_group: String!, is_active: Boolean): [ScalingGroup]
  scaling_groups_for_keypair(access_key: String!, is_active: Boolean): [ScalingGroup]
  storage_volume(id: String): StorageVolume
  storage_volume_list(limit: Int!, offset: Int!, filter: String, order: String): StorageVolumeList
  vfolder(id: String): VirtualFolder

  """Added in 24.03.4."""
  vfolder_node(id: String!): VirtualFolderNode

  """Added in 24.03.4."""
  vfolder_nodes(filter: String, order: String, offset: Int, before: String, after: String, first: Int, last: Int): VirtualFolderConnection
  vfolder_list(limit: Int!, offset: Int!, filter: String, order: String, domain_name: String, group_id: UUID, access_key: String): VirtualFolderList
  vfolder_permission_list(limit: Int!, offset: Int!, filter: String, order: String): VirtualFolderPermissionList
  vfolder_own_list(limit: Int!, offset: Int!, filter: String, order: String, domain_name: String, access_key: String): VirtualFolderList
  vfolder_invited_list(limit: Int!, offset: Int!, filter: String, order: String, domain_name: String, access_key: String): VirtualFolderList
  vfolder_project_list(limit: Int!, offset: Int!, filter: String, order: String, domain_name: String, access_key: String): VirtualFolderList
  vfolders(domain_name: String, group_id: String, access_key: String): [VirtualFolder]
  compute_session(id: UUID!): ComputeSession
  compute_container(id: UUID!): ComputeContainer
  compute_session_list(limit: Int!, offset: Int!, filter: String, order: String, domain_name: String, group_id: String, access_key: String, status: String): ComputeSessionList
  compute_container_list(limit: Int!, offset: Int!, filter: String, order: String, session_id: ID!, role: String): ComputeContainerList
  legacy_compute_session_list(limit: Int!, offset: Int!, order_key: String, order_asc: Boolean, domain_name: String, group_id: String, access_key: String, status: String): LegacyComputeSessionList
  legacy_compute_session(sess_id: String!, domain_name: String, access_key: String): LegacyComputeSession
  vfolder_host_permissions: PredefinedAtomicPermission
  endpoint(endpoint_id: UUID!): Endpoint
  endpoint_list(limit: Int!, offset: Int!, filter: String, order: String, domain_name: String, group_id: String, user_uuid: String, project: UUID): EndpointList
  routing(routing_id: UUID!): Routing
  routing_list(limit: Int!, offset: Int!, filter: String, order: String, endpoint_id: UUID): RoutingList
  endpoint_token(token: String!): EndpointToken
  endpoint_token_list(limit: Int!, offset: Int!, filter: String, order: String, endpoint_id: UUID): EndpointTokenList
  quota_scope(storage_host_name: String!, quota_scope_id: String!): QuotaScope
  container_registry(hostname: String!): ContainerRegistry
  container_registries: [ContainerRegistry]

  """Added in 24.03.0."""
  model_card(id: String!): ModelCard

  """Added in 24.03.0."""
  model_cards(filter: String, order: String, offset: Int, before: String, after: String, first: Int, last: Int): ModelCardConnection
}

"""
This GraphQL Relay Node extension is for running asynchronous resolvers and fine-grained handling of global id.
Refer to: https://github.com/graphql-python/graphene/blob/master/graphene/relay/node.py
"""
interface Node {
  """The ID of the object"""
  id: ID!
}

type Agent implements Item {
  id: ID
  status: String
  status_changed: DateTime
  region: String
  scaling_group: String
  schedulable: Boolean
  available_slots: JSONString
  occupied_slots: JSONString
  addr: String
  architecture: String
  first_contact: DateTime
  lost_at: DateTime
  live_stat: JSONString
  version: String
  compute_plugins: JSONString
  hardware_metadata: JSONString
  auto_terminate_abusing_kernel: Boolean
  local_config: JSONString
  container_count: Int
  mem_slots: Int
  cpu_slots: Float
  gpu_slots: Float
  tpu_slots: Float
  used_mem_slots: Int
  used_cpu_slots: Float
  used_gpu_slots: Float
  used_tpu_slots: Float
  cpu_cur_pct: Float
  mem_cur_bytes: Float
  compute_containers(status: String): [ComputeContainer]
}

interface Item {
  id: ID
}

"""
The `DateTime` scalar type represents a DateTime
value as specified by
[iso8601](https://en.wikipedia.org/wiki/ISO_8601).
"""
scalar DateTime

"""
Allows use of a JSON String for input / output from the GraphQL schema.

Use of this type is *not recommended* as you lose the benefits of having a defined, static
schema (one of the key benefits of GraphQL).
"""
scalar JSONString

type ComputeContainer implements Item {
  id: ID
  idx: Int
  role: String
  hostname: String

  """Added in 24.03.1."""
  kernel_id: UUID
  cluster_idx: Int
  local_rank: Int
  cluster_role: String
  cluster_hostname: String
  session_id: UUID

  """Deprecated since 24.03.0; use image_object.name"""
  image: String

  """Added in 24.03.0."""
  image_object: ImageNode
  architecture: String
  registry: String
  status: String
  status_changed: DateTime
  status_info: String
  status_data: JSONString
  created_at: DateTime
  terminated_at: DateTime
  starts_at: DateTime
  scheduled_at: DateTime
  abusing_report: JSONString
  agent: String
  agent_addr: String
  container_id: String
  resource_opts: JSONString
  occupied_slots: JSONString
  live_stat: JSONString
  last_stat: JSONString
  preopen_ports: [Int]
}

"""
Leverages the internal Python implementation of UUID (uuid.UUID) to provide native UUID objects
in fields, resolvers and input.
"""
scalar UUID

type ImageNode implements Node {
  """The ID of the object"""
  id: ID!

  """Added in 24.03.4. The undecoded id value stored in DB."""
  row_id: UUID
  name: String
  humanized_name: String
  tag: String
  registry: String
  architecture: String
  is_local: Boolean
  digest: String
  labels: [KVPair]
  size_bytes: BigInt
  resource_limits: [ResourceLimit]
  supported_accelerators: [String]

  """Added in 24.03.4. The array of image aliases."""
  aliases: [String]
}

type KVPair {
  key: String
  value: String
}

"""
BigInt is an extension of the regular graphene.Int scalar type
to support integers outside the range of a signed 32-bit integer.
"""
scalar BigInt

type ResourceLimit {
  key: String
  min: String
  max: String
}

type AgentList implements PaginatedList {
  items: [Agent]!
  total_count: Int!
}

interface PaginatedList {
  items: [Item]!
  total_count: Int!
}

"""A schema for normal users."""
type AgentSummary implements Item {
  id: ID
  status: String
  scaling_group: String
  schedulable: Boolean
  available_slots: JSONString
  occupied_slots: JSONString
  architecture: String
}

type AgentSummaryList implements PaginatedList {
  items: [AgentSummary]!
  total_count: Int!
}

type Domain {
  name: String
  description: String
  is_active: Boolean
  created_at: DateTime
  modified_at: DateTime
  total_resource_slots: JSONString
  allowed_vfolder_hosts: JSONString
  allowed_docker_registries: [String]
  integration_id: String
  scaling_groups: [String]
}

type GroupNode implements Node {
  """The ID of the object"""
  id: ID!
  name: String
  description: String
  is_active: Boolean
  created_at: DateTime
  modified_at: DateTime
  domain_name: String
  total_resource_slots: JSONString
  allowed_vfolder_hosts: JSONString
  integration_id: String
  resource_policy: String
  scaling_groups: [String]
  user_nodes(filter: String, order: String, offset: Int, before: String, after: String, first: Int, last: Int): UserConnection
}

type UserConnection {
  """Pagination data for this connection."""
  pageInfo: PageInfo!

  """Contains the nodes in this connection."""
  edges: [UserEdge]!

  """Total count of the GQL nodes of the query."""
  count: Int
}

"""
The Relay compliant `PageInfo` type, containing data necessary to paginate this connection.
"""
type PageInfo {
  """When paginating forwards, are there more items?"""
  hasNextPage: Boolean!

  """When paginating backwards, are there more items?"""
  hasPreviousPage: Boolean!

  """When paginating backwards, the cursor to continue."""
  startCursor: String

  """When paginating forwards, the cursor to continue."""
  endCursor: String
}

"""A Relay edge containing a `User` and its cursor."""
type UserEdge {
  """The item at the end of the edge"""
  node: UserNode

  """A cursor for use in pagination"""
  cursor: String!
}

type UserNode implements Node {
  """The ID of the object"""
  id: ID!

  """Unique username of the user."""
  username: String

  """Unique email of the user."""
  email: String
  need_password_change: Boolean
  full_name: String
  description: String
  is_active: Boolean @deprecated(reason: "Deprecated since 24.03.0. Recommend to use `status` field.")

  """
  The status is one of `active`, `inactive`, `deleted` or `before-verification`.
  """
  status: String

  """Additional information of user status."""
  status_info: String
  created_at: DateTime
  modified_at: DateTime
  domain_name: String

  """The role is one of `user`, `admin`, `superadmin` or `monitor`."""
  role: String
  resource_policy: String
  allowed_client_ip: [String]
  totp_activated: Boolean
  totp_activated_at: DateTime
  sudo_session_enabled: Boolean
}

type GroupConnection {
  """Pagination data for this connection."""
  pageInfo: PageInfo!

  """Contains the nodes in this connection."""
  edges: [GroupEdge]!

  """Total count of the GQL nodes of the query."""
  count: Int
}

"""A Relay edge containing a `Group` and its cursor."""
type GroupEdge {
  """The item at the end of the edge"""
  node: GroupNode

  """A cursor for use in pagination"""
  cursor: String!
}

type Group {
  id: UUID
  name: String
  description: String
  is_active: Boolean
  created_at: DateTime
  modified_at: DateTime
  domain_name: String
  total_resource_slots: JSONString
  allowed_vfolder_hosts: JSONString
  integration_id: String
  resource_policy: String

  """Added in 24.03.0."""
  type: String

  """Added in 24.03.0."""
  container_registry: JSONString
  scaling_groups: [String]
}

type Image {
  id: UUID
  name: String
  humanized_name: String
  tag: String
  registry: String
  architecture: String
  is_local: Boolean
  digest: String
  labels: [KVPair]
  aliases: [String]
  size_bytes: BigInt
  resource_limits: [ResourceLimit]
  supported_accelerators: [String]
  installed: Boolean
  installed_agents: [String]
  hash: String
}

type User implements Item {
  id: ID
  uuid: UUID
  username: String
  email: String
  need_password_change: Boolean
  full_name: String
  description: String
  is_active: Boolean
  status: String
  status_info: String
  created_at: DateTime
  modified_at: DateTime
  domain_name: String
  role: String
  resource_policy: String
  allowed_client_ip: [String]
  totp_activated: Boolean
  totp_activated_at: DateTime
  sudo_session_enabled: Boolean

  """
  Added in 24.03.0. Used as the default authentication credential for password-based logins and sets the user's total resource usage limit. User's main_access_key cannot be deleted, and only super-admin can replace main_access_key.
  """
  main_access_key: String
  groups: [UserGroup]
}

type UserGroup {
  id: UUID
  name: String
}

type UserList implements PaginatedList {
  items: [User]!
  total_count: Int!
}

type KeyPair implements Item {
  id: ID
  user_id: String
  full_name: String
  access_key: String
  secret_key: String
  is_active: Boolean
  is_admin: Boolean
  resource_policy: String
  created_at: DateTime
  last_used: DateTime
  rate_limit: Int
  num_queries: Int
  user: UUID
  projects: [String]
  ssh_public_key: String
  vfolders: [VirtualFolder]
  compute_sessions(status: String): [ComputeSession]
  concurrency_used: Int
  user_info: UserInfo
  concurrency_limit: Int @deprecated(reason: "Moved to KeyPairResourcePolicy object as the max_concurrent_sessions field.")
}

type VirtualFolder implements Item {
  id: ID
  host: String
  quota_scope_id: String
  name: String
  user: UUID
  user_email: String
  group: UUID
  group_name: String
  creator: String
  unmanaged_path: String
  usage_mode: String
  permission: String
  ownership_type: String
  max_files: Int
  max_size: BigInt
  created_at: DateTime
  last_used: DateTime
  num_files: Int
  cur_size: BigInt
  cloneable: Boolean
  status: String
}

type ComputeSession implements Item {
  id: ID
  session_id: UUID
  main_kernel_id: UUID
  tag: String
  name: String
  type: String
  main_kernel_role: String
  image: String
  architecture: String
  registry: String
  cluster_template: String
  cluster_mode: String
  cluster_size: Int
  domain_name: String
  group_name: String
  group_id: UUID
  user_email: String
  full_name: String
  user_id: UUID
  access_key: String
  created_user_email: String
  created_user_id: UUID
  status: String
  status_changed: DateTime
  status_info: String
  status_data: JSONString
  status_history: JSONString
  created_at: DateTime
  terminated_at: DateTime
  starts_at: DateTime
  scheduled_at: DateTime
  startup_command: String
  result: String
  commit_status: String
  abusing_reports: [JSONString]
  idle_checks: JSONString
  agent_ids: [String]
  agents: [String]
  resource_opts: JSONString
  scaling_group: String
  service_ports: JSONString
  mounts: [String]
  vfolder_mounts: [String]
  occupying_slots: JSONString
  occupied_slots: JSONString

  """Added in 24.03.0."""
  requested_slots: JSONString
  num_queries: BigInt
  containers: [ComputeContainer]
  dependencies: [ComputeSession]
  inference_metrics: JSONString
}

type UserInfo {
  email: String
  full_name: String
}

type KeyPairList implements PaginatedList {
  items: [KeyPair]!
  total_count: Int!
}

type KeyPairResourcePolicy {
  name: String
  created_at: DateTime
  default_for_unspecified: String
  total_resource_slots: JSONString
  max_session_lifetime: Int
  max_concurrent_sessions: Int
  max_containers_per_session: Int
  idle_timeout: BigInt
  allowed_vfolder_hosts: JSONString
  max_vfolder_count: Int @deprecated(reason: "Deprecated since 23.09.4.")
  max_vfolder_size: BigInt @deprecated(reason: "Deprecated since 23.09.4.")
  max_quota_scope_size: BigInt @deprecated(reason: "Deprecated since 23.09.6.")

  """Added in 23.03.3."""
  max_concurrent_sftp_sessions: Int

  """Added in 24.03.4."""
  max_pending_session_count: Int

  """Added in 24.03.4."""
  max_pending_session_resource_slots: JSONString
}

type UserResourcePolicy {
  id: ID!
  name: String!
  created_at: DateTime!

  """
  Added in 24.03.1 and 23.09.6. Limitation of the number of user vfolders.
  """
  max_vfolder_count: Int

  """
  Added in 24.03.1 and 23.09.2. Limitation of the quota size of user vfolders.
  """
  max_quota_scope_size: BigInt
  max_vfolder_size: BigInt @deprecated(reason: "Deprecated since 23.09.2.")

  """
  Added in 24.03.1 and 23.09.10. Maximum available number of sessions per single model service which the user is in charge of.
  """
  max_session_count_per_model_session: Int

  """
  Added in 24.03.0. Maximum available number of customized images one can publish to.
  """
  max_customized_image_count: Int
}

type ProjectResourcePolicy {
  id: ID!
  name: String!
  created_at: DateTime!

  """
  Added in 24.03.1 and 23.09.6. Limitation of the number of project vfolders.
  """
  max_vfolder_count: Int

  """
  Added in 24.03.1 and 23.09.2. Limitation of the quota size of project vfolders.
  """
  max_quota_scope_size: BigInt
  max_vfolder_size: BigInt @deprecated(reason: "Deprecated since 23.09.2.")
}

type ResourcePreset {
  name: String
  resource_slots: JSONString
  shared_memory: BigInt
}

type ScalingGroup {
  name: String
  description: String
  is_active: Boolean
  is_public: Boolean
  created_at: DateTime
  wsproxy_addr: String
  wsproxy_api_token: String
  driver: String
  driver_opts: JSONString
  scheduler: String
  scheduler_opts: JSONString
  use_host_network: Boolean
}

type StorageVolume implements Item {
  id: ID
  backend: String
  fsprefix: String
  path: String
  capabilities: [String]
  hardware_metadata: JSONString
  performance_metric: JSONString
  usage: JSONString

  """Added in 24.03.0. Name of the proxy which this volume belongs to."""
  proxy: String

  """Added in 24.03.0. Name of the storage."""
  name: String
}

type StorageVolumeList implements PaginatedList {
  items: [StorageVolume]!
  total_count: Int!
}

"""Added in 24.03.4."""
type VirtualFolderNode implements Node {
  """The ID of the object"""
  id: ID!

  """Added in 24.03.4. UUID type id of DB vfolders row"""
  row_id: UUID
  host: String
  quota_scope_id: String
  name: String
  user: UUID
  user_email: String
  group: UUID
  group_name: String
  creator: String
  unmanaged_path: String
  usage_mode: String
  permission: String
  ownership_type: String
  max_files: Int
  max_size: BigInt
  created_at: DateTime
  last_used: DateTime
  num_files: Int
  cur_size: BigInt
  cloneable: Boolean
  status: String
}

type VirtualFolderConnection {
  """Pagination data for this connection."""
  pageInfo: PageInfo!

  """Contains the nodes in this connection."""
  edges: [VirtualFolderEdge]!

  """Total count of the GQL nodes of the query."""
  count: Int
}

"""A Relay edge containing a `VirtualFolder` and its cursor."""
type VirtualFolderEdge {
  """The item at the end of the edge"""
  node: VirtualFolderNode

  """A cursor for use in pagination"""
  cursor: String!
}

type VirtualFolderList implements PaginatedList {
  items: [VirtualFolder]!
  total_count: Int!
}

type VirtualFolderPermissionList implements PaginatedList {
  items: [VirtualFolderPermission]!
  total_count: Int!
}

type VirtualFolderPermission implements Item {
  id: ID
  permission: String
  vfolder: UUID
  vfolder_name: String
  user: UUID
  user_email: String
}

type ComputeSessionList implements PaginatedList {
  items: [ComputeSession]!
  total_count: Int!
}

type ComputeContainerList implements PaginatedList {
  items: [ComputeContainer]!
  total_count: Int!
}

type LegacyComputeSessionList implements PaginatedList {
  items: [LegacyComputeSession]!
  total_count: Int!
}

"""Represents a main session."""
type LegacyComputeSession implements Item {
  id: ID
  tag: String
  sess_id: String
  sess_type: String
  session_name: String
  session_type: String
  role: String
  image: String
  architecture: String
  registry: String
  domain_name: String
  group_name: String
  group_id: UUID
  scaling_group: String
  user_uuid: UUID
  access_key: String
  status: String
  status_changed: DateTime
  status_info: String
  created_at: DateTime
  terminated_at: DateTime
  startup_command: String
  result: String
  agent: String
  container_id: String
  service_ports: JSONString
  occupied_slots: JSONString
  occupied_shares: JSONString
  mounts: [[String]]
  resource_opts: JSONString
  num_queries: BigInt
  live_stat: JSONString
  last_stat: JSONString
  user_email: String
  lang: String
  mem_slot: Int
  cpu_slot: Float
  gpu_slot: Float
  tpu_slot: Float
  cpu_used: BigInt
  cpu_using: Float
  mem_max_bytes: BigInt
  mem_cur_bytes: BigInt
  net_rx_bytes: BigInt
  net_tx_bytes: BigInt
  io_read_bytes: BigInt
  io_write_bytes: BigInt
  io_max_scratch_size: BigInt
  io_cur_scratch_size: BigInt
}

type PredefinedAtomicPermission {
  vfolder_host_permission_list: [String]
}

type Endpoint implements Item {
  id: ID
  endpoint_id: UUID
  image: String @deprecated(reason: "Deprecated since 23.09.9. use `image_object`")

  """Added in 23.09.9."""
  image_object: ImageNode
  domain: String
  project: String
  resource_group: String
  resource_slots: JSONString
  url: String
  model: UUID

  """Added in 24.03.4."""
  model_definition_path: String
  model_mount_destiation: String @deprecated(reason: "Deprecated since 24.03.4; use `model_mount_destination` instead")

  """Added in 24.03.4."""
  model_mount_destination: String

  """Added in 24.03.4."""
  extra_mounts: [VirtualFolderNode]
  created_user: UUID @deprecated(reason: "Deprecated since 23.09.8. use `created_user_id`")

  """Added in 23.09.8."""
  created_user_email: String

  """Added in 23.09.8."""
  created_user_id: UUID
  session_owner: UUID @deprecated(reason: "Deprecated since 23.09.8. use `session_owner_id`")

  """Added in 23.09.8."""
  session_owner_email: String

  """Added in 23.09.8."""
  session_owner_id: UUID
  tag: String
  startup_command: String
  bootstrap_script: String
  callback_url: String
  environ: JSONString
  name: String
  resource_opts: JSONString
  desired_session_count: Int
  cluster_mode: String
  cluster_size: Int
  open_to_public: Boolean

  """Added in 24.03.5."""
  runtime_variant: RuntimeVariantInfo
  created_at: DateTime!
  destroyed_at: DateTime
  routings: [Routing]
  retries: Int
  status: String
  lifecycle_stage: String
  errors: [InferenceSessionError!]!
}

"""Added in 24.03.5."""
type RuntimeVariantInfo {
  name: String
  human_readable_name: String
}

type Routing implements Item {
  id: ID
  routing_id: UUID
  endpoint: String
  session: UUID
  status: String
  traffic_ratio: Float
  created_at: DateTime
  error_data: JSONString
}

type InferenceSessionError {
  session_id: UUID
  errors: [InferenceSessionErrorInfo!]!
}

type InferenceSessionErrorInfo {
  src: String!
  name: String!
  repr: String!
}

type EndpointList implements PaginatedList {
  items: [Endpoint]!
  total_count: Int!
}

type RoutingList implements PaginatedList {
  items: [Routing]!
  total_count: Int!
}

type EndpointToken implements Item {
  id: ID
  token: String!
  endpoint_id: UUID!
  domain: String!
  project: String!
  session_owner: UUID!
  created_at: DateTime!
  valid_until: DateTime
}

type EndpointTokenList implements PaginatedList {
  items: [EndpointToken]!
  total_count: Int!
}

type QuotaScope implements Item {
  id: ID!
  quota_scope_id: String!
  storage_host_name: String!
  details: QuotaDetails!
}

type QuotaDetails {
  usage_bytes: BigInt
  usage_count: BigInt
  hard_limit_bytes: BigInt
}

type ContainerRegistry implements Node {
  """The ID of the object"""
  id: ID!
  hostname: String
  config: ContainerRegistryConfig
}

type ContainerRegistryConfig {
  url: String!
  type: String!
  project: [String]
  username: String
  password: String
  ssl_verify: Boolean
}

type ModelCard implements Node {
  """The ID of the object"""
  id: ID!
  name: String
<<<<<<< HEAD

  """Added in 24.09.0."""
  vfolder: VirtualFolderNode
=======
  vfolder: VirtualFolder

  """Added in 24.09.0."""
  vfolder_node: VirtualFolderNode
>>>>>>> 8e7c2fda
  author: String

  """Human readable name of the model."""
  title: String
  version: String

  """The time the model was created."""
  created_at: DateTime

  """The last time the model was modified."""
  modified_at: DateTime
  description: String
  task: String
  category: String
  architecture: String
  framework: [String]
  label: [String]
  license: String
  min_resource: JSONString
  readme: String

  """
  Type (mostly extension of the filename) of the README file. e.g. md, rst, txt, ...
  """
  readme_filetype: String
}

type ModelCardConnection {
  """Pagination data for this connection."""
  pageInfo: PageInfo!

  """Contains the nodes in this connection."""
  edges: [ModelCardEdge]!

  """Total count of the GQL nodes of the query."""
  count: Int
}

"""A Relay edge containing a `ModelCard` and its cursor."""
type ModelCardEdge {
  """The item at the end of the edge"""
  node: ModelCard

  """A cursor for use in pagination"""
  cursor: String!
}

"""All available GraphQL mutations."""
type Mutations {
  modify_agent(id: String!, props: ModifyAgentInput!): ModifyAgent
  create_domain(name: String!, props: DomainInput!): CreateDomain
  modify_domain(name: String!, props: ModifyDomainInput!): ModifyDomain

  """Instead of deleting the domain, just mark it as inactive."""
  delete_domain(name: String!): DeleteDomain

  """
  Completely delete domain from DB.
  
  Domain-bound kernels will also be all deleted.
  To purge domain, there should be no users and groups in the target domain.
  """
  purge_domain(name: String!): PurgeDomain
  create_group(name: String!, props: GroupInput!): CreateGroup
  modify_group(gid: UUID!, props: ModifyGroupInput!): ModifyGroup

  """Instead of deleting the group, just mark it as inactive."""
  delete_group(gid: UUID!): DeleteGroup

  """
  Completely deletes a group from DB.
  
  Group's vfolders and their data will also be lost
  as well as the kernels run from the group.
  There is no migration of the ownership for group folders.
  """
  purge_group(gid: UUID!): PurgeGroup
  create_user(email: String!, props: UserInput!): CreateUser
  modify_user(email: String!, props: ModifyUserInput!): ModifyUser

  """
  Instead of really deleting user, just mark the account as deleted status.
  
  All related keypairs will also be inactivated.
  """
  delete_user(email: String!): DeleteUser

  """
  Delete user as well as all user-related DB informations such as keypairs, kernels, etc.
  
  If target user has virtual folders, they can be purged together or migrated to the superadmin.
  
  vFolder treatment policy:
    User-type:
    - vfolder is not shared: delete
    - vfolder is shared:
      + if purge_shared_vfolder is True: delete
      + else: change vfolder's owner to requested admin
  
  This action cannot be undone.
  """
  purge_user(email: String!, props: PurgeUserInput!): PurgeUser
  create_keypair(props: KeyPairInput!, user_id: String!): CreateKeyPair
  modify_keypair(access_key: String!, props: ModifyKeyPairInput!): ModifyKeyPair
  delete_keypair(access_key: String!): DeleteKeyPair
  rescan_images(registry: String): RescanImages
  preload_image(references: [String]!, target_agents: [String]!): PreloadImage
  unload_image(references: [String]!, target_agents: [String]!): UnloadImage
  modify_image(architecture: String = "x86_64", props: ModifyImageInput!, target: String!): ModifyImage

  """Added in 24.03.0"""
  forget_image_by_id(image_id: String!): ForgetImageById
  forget_image(architecture: String = "x86_64", reference: String!): ForgetImage

  """Added in 24.03.1"""
  untag_image_from_registry(image_id: String!): UntagImageFromRegistry
  alias_image(alias: String!, architecture: String = "x86_64", target: String!): AliasImage
  dealias_image(alias: String!): DealiasImage
  clear_images(registry: String): ClearImages
  create_keypair_resource_policy(name: String!, props: CreateKeyPairResourcePolicyInput!): CreateKeyPairResourcePolicy
  modify_keypair_resource_policy(name: String!, props: ModifyKeyPairResourcePolicyInput!): ModifyKeyPairResourcePolicy
  delete_keypair_resource_policy(name: String!): DeleteKeyPairResourcePolicy
  create_user_resource_policy(name: String!, props: CreateUserResourcePolicyInput!): CreateUserResourcePolicy
  modify_user_resource_policy(name: String!, props: ModifyUserResourcePolicyInput!): ModifyUserResourcePolicy
  delete_user_resource_policy(name: String!): DeleteUserResourcePolicy
  create_project_resource_policy(name: String!, props: CreateProjectResourcePolicyInput!): CreateProjectResourcePolicy
  modify_project_resource_policy(name: String!, props: ModifyProjectResourcePolicyInput!): ModifyProjectResourcePolicy
  delete_project_resource_policy(name: String!): DeleteProjectResourcePolicy
  create_resource_preset(name: String!, props: CreateResourcePresetInput!): CreateResourcePreset
  modify_resource_preset(name: String!, props: ModifyResourcePresetInput!): ModifyResourcePreset
  delete_resource_preset(name: String!): DeleteResourcePreset
  create_scaling_group(name: String!, props: CreateScalingGroupInput!): CreateScalingGroup
  modify_scaling_group(name: String!, props: ModifyScalingGroupInput!): ModifyScalingGroup
  delete_scaling_group(name: String!): DeleteScalingGroup
  associate_scaling_group_with_domain(domain: String!, scaling_group: String!): AssociateScalingGroupWithDomain
  associate_scaling_group_with_user_group(scaling_group: String!, user_group: UUID!): AssociateScalingGroupWithUserGroup
  associate_scaling_group_with_keypair(access_key: String!, scaling_group: String!): AssociateScalingGroupWithKeyPair
  disassociate_scaling_group_with_domain(domain: String!, scaling_group: String!): DisassociateScalingGroupWithDomain
  disassociate_scaling_group_with_user_group(scaling_group: String!, user_group: UUID!): DisassociateScalingGroupWithUserGroup
  disassociate_scaling_group_with_keypair(access_key: String!, scaling_group: String!): DisassociateScalingGroupWithKeyPair
  disassociate_all_scaling_groups_with_domain(domain: String!): DisassociateAllScalingGroupsWithDomain
  disassociate_all_scaling_groups_with_group(user_group: UUID!): DisassociateAllScalingGroupsWithGroup
  set_quota_scope(props: QuotaScopeInput!, quota_scope_id: String!, storage_host_name: String!): SetQuotaScope
  unset_quota_scope(quota_scope_id: String!, storage_host_name: String!): UnsetQuotaScope
  create_container_registry(hostname: String!, props: CreateContainerRegistryInput!): CreateContainerRegistry
  modify_container_registry(hostname: String!, props: ModifyContainerRegistryInput!): ModifyContainerRegistry
  delete_container_registry(hostname: String!): DeleteContainerRegistry
  modify_endpoint(endpoint_id: UUID!, props: ModifyEndpointInput!): ModifyEndpoint
}

type ModifyAgent {
  ok: Boolean
  msg: String
}

input ModifyAgentInput {
  schedulable: Boolean
  scaling_group: String
}

type CreateDomain {
  ok: Boolean
  msg: String
  domain: Domain
}

input DomainInput {
  description: String = ""
  is_active: Boolean = true
  total_resource_slots: JSONString = "{}"
  allowed_vfolder_hosts: JSONString = "{}"
  allowed_docker_registries: [String] = []
  integration_id: String = null
}

type ModifyDomain {
  ok: Boolean
  msg: String
  domain: Domain
}

input ModifyDomainInput {
  name: String
  description: String
  is_active: Boolean
  total_resource_slots: JSONString
  allowed_vfolder_hosts: JSONString
  allowed_docker_registries: [String]
  integration_id: String
}

"""Instead of deleting the domain, just mark it as inactive."""
type DeleteDomain {
  ok: Boolean
  msg: String
}

"""
Completely delete domain from DB.

Domain-bound kernels will also be all deleted.
To purge domain, there should be no users and groups in the target domain.
"""
type PurgeDomain {
  ok: Boolean
  msg: String
}

type CreateGroup {
  ok: Boolean
  msg: String
  group: Group
}

input GroupInput {
  """Added in 24.03.0. Available values: GENERAL, MODEL_STORE"""
  type: String = "GENERAL"
  description: String = ""
  is_active: Boolean = true
  domain_name: String!
  total_resource_slots: JSONString = "{}"
  allowed_vfolder_hosts: JSONString = "{}"
  integration_id: String = ""
  resource_policy: String = "default"

  """Added in 24.03.0"""
  container_registry: JSONString = "{}"
}

type ModifyGroup {
  ok: Boolean
  msg: String
  group: Group
}

input ModifyGroupInput {
  name: String
  description: String
  is_active: Boolean
  domain_name: String
  total_resource_slots: JSONString
  user_update_mode: String
  user_uuids: [String]
  allowed_vfolder_hosts: JSONString
  integration_id: String
  resource_policy: String

  """Added in 24.03.0"""
  container_registry: JSONString = "{}"
}

"""Instead of deleting the group, just mark it as inactive."""
type DeleteGroup {
  ok: Boolean
  msg: String
}

"""
Completely deletes a group from DB.

Group's vfolders and their data will also be lost
as well as the kernels run from the group.
There is no migration of the ownership for group folders.
"""
type PurgeGroup {
  ok: Boolean
  msg: String
}

type CreateUser {
  ok: Boolean
  msg: String
  user: User
}

input UserInput {
  username: String!
  password: String!
  need_password_change: Boolean!
  full_name: String = ""
  description: String = ""
  is_active: Boolean = true
  status: String = "active"
  domain_name: String! = "default"
  role: String = "user"
  group_ids: [String]
  allowed_client_ip: [String] = null
  totp_activated: Boolean = false
  resource_policy: String = "default"
  sudo_session_enabled: Boolean = false
}

type ModifyUser {
  ok: Boolean
  msg: String
  user: User
}

input ModifyUserInput {
  username: String
  password: String
  need_password_change: Boolean
  full_name: String
  description: String
  is_active: Boolean
  status: String
  domain_name: String
  role: String
  group_ids: [String]
  allowed_client_ip: [String]
  totp_activated: Boolean
  resource_policy: String
  sudo_session_enabled: Boolean
  main_access_key: String
}

"""
Instead of really deleting user, just mark the account as deleted status.

All related keypairs will also be inactivated.
"""
type DeleteUser {
  ok: Boolean
  msg: String
}

"""
Delete user as well as all user-related DB informations such as keypairs, kernels, etc.

If target user has virtual folders, they can be purged together or migrated to the superadmin.

vFolder treatment policy:
  User-type:
  - vfolder is not shared: delete
  - vfolder is shared:
    + if purge_shared_vfolder is True: delete
    + else: change vfolder's owner to requested admin

This action cannot be undone.
"""
type PurgeUser {
  ok: Boolean
  msg: String
}

input PurgeUserInput {
  purge_shared_vfolders: Boolean
}

type CreateKeyPair {
  ok: Boolean
  msg: String
  keypair: KeyPair
}

input KeyPairInput {
  is_active: Boolean = true
  is_admin: Boolean = false
  resource_policy: String!
  concurrency_limit: Int
  rate_limit: Int!
}

type ModifyKeyPair {
  ok: Boolean
  msg: String
}

input ModifyKeyPairInput {
  is_active: Boolean
  is_admin: Boolean
  resource_policy: String
  concurrency_limit: Int
  rate_limit: Int
}

type DeleteKeyPair {
  ok: Boolean
  msg: String
}

type RescanImages {
  ok: Boolean
  msg: String
  task_id: UUID
}

type PreloadImage {
  ok: Boolean
  msg: String
  task_id: String
}

type UnloadImage {
  ok: Boolean
  msg: String
  task_id: String
}

type ModifyImage {
  ok: Boolean
  msg: String
}

input ModifyImageInput {
  name: String
  registry: String
  image: String
  tag: String
  architecture: String
  is_local: Boolean
  size_bytes: Int
  type: String
  digest: String
  labels: [KVPairInput]
  supported_accelerators: [String]
  resource_limits: [ResourceLimitInput]
}

input KVPairInput {
  key: String
  value: String
}

input ResourceLimitInput {
  key: String
  min: String
  max: String
}

"""Added in 24.03.0."""
type ForgetImageById {
  ok: Boolean
  msg: String

  """Added since 24.03.1."""
  image: ImageNode
}

type ForgetImage {
  ok: Boolean
  msg: String

  """Added since 24.03.1."""
  image: ImageNode
}

"""Added in 24.03.1"""
type UntagImageFromRegistry {
  ok: Boolean
  msg: String

  """Added since 24.03.1."""
  image: ImageNode
}

type AliasImage {
  ok: Boolean
  msg: String
}

type DealiasImage {
  ok: Boolean
  msg: String
}

type ClearImages {
  ok: Boolean
  msg: String
}

type CreateKeyPairResourcePolicy {
  ok: Boolean
  msg: String
  resource_policy: KeyPairResourcePolicy
}

input CreateKeyPairResourcePolicyInput {
  default_for_unspecified: String!
  total_resource_slots: JSONString = "{}"
  max_session_lifetime: Int = 0
  max_concurrent_sessions: Int!
  max_concurrent_sftp_sessions: Int = 1
  max_containers_per_session: Int!
  idle_timeout: BigInt!
  allowed_vfolder_hosts: JSONString
  max_vfolder_count: Int @deprecated(reason: "Deprecated since 23.09.4.")
  max_vfolder_size: BigInt @deprecated(reason: "Deprecated since 23.09.4.")
  max_quota_scope_size: BigInt @deprecated(reason: "Deprecated since 23.09.6.")

  """Added in 24.03.4."""
  max_pending_session_count: Int

  """Added in 24.03.4."""
  max_pending_session_resource_slots: JSONString
}

type ModifyKeyPairResourcePolicy {
  ok: Boolean
  msg: String
}

input ModifyKeyPairResourcePolicyInput {
  default_for_unspecified: String
  total_resource_slots: JSONString
  max_session_lifetime: Int
  max_concurrent_sessions: Int
  max_concurrent_sftp_sessions: Int
  max_containers_per_session: Int
  idle_timeout: BigInt
  allowed_vfolder_hosts: JSONString
  max_vfolder_count: Int @deprecated(reason: "Deprecated since 23.09.4.")
  max_vfolder_size: BigInt @deprecated(reason: "Deprecated since 23.09.4.")
  max_quota_scope_size: BigInt @deprecated(reason: "Deprecated since 23.09.6.")

  """Added in 24.03.4."""
  max_pending_session_count: Int

  """Added in 24.03.4."""
  max_pending_session_resource_slots: JSONString
}

type DeleteKeyPairResourcePolicy {
  ok: Boolean
  msg: String
}

type CreateUserResourcePolicy {
  ok: Boolean
  msg: String
  resource_policy: UserResourcePolicy
}

input CreateUserResourcePolicyInput {
  """
  Added in 24.03.1 and 23.09.6. Limitation of the number of user vfolders.
  """
  max_vfolder_count: Int

  """
  Added in 24.03.1 and 23.09.2. Limitation of the quota size of user vfolders.
  """
  max_quota_scope_size: BigInt

  """
  Added in 24.03.1 and 23.09.10. Maximum available number of sessions per single model service which the user is in charge of.
  """
  max_session_count_per_model_session: Int
  max_vfolder_size: BigInt @deprecated(reason: "Deprecated since 23.09.2.")

  """
  Added in 24.03.0. Maximum available number of customized images one can publish to.
  """
  max_customized_image_count: Int
}

type ModifyUserResourcePolicy {
  ok: Boolean
  msg: String
}

input ModifyUserResourcePolicyInput {
  """
  Added in 24.03.1 and 23.09.6. Limitation of the number of user vfolders.
  """
  max_vfolder_count: Int

  """
  Added in 24.03.1 and 23.09.2. Limitation of the quota size of user vfolders.
  """
  max_quota_scope_size: BigInt

  """
  Added in 24.03.1 and 23.09.10. Maximum available number of sessions per single model service which the user is in charge of.
  """
  max_session_count_per_model_session: Int

  """
  Added in 24.03.0. Maximum available number of customized images one can publish to.
  """
  max_customized_image_count: Int
}

type DeleteUserResourcePolicy {
  ok: Boolean
  msg: String
}

type CreateProjectResourcePolicy {
  ok: Boolean
  msg: String
  resource_policy: ProjectResourcePolicy
}

input CreateProjectResourcePolicyInput {
  """
  Added in 24.03.1 and 23.09.6. Limitation of the number of project vfolders.
  """
  max_vfolder_count: Int

  """
  Added in 24.03.1 and 23.09.2. Limitation of the quota size of project vfolders.
  """
  max_quota_scope_size: BigInt
  max_vfolder_size: BigInt @deprecated(reason: "Deprecated since 23.09.2.")
}

type ModifyProjectResourcePolicy {
  ok: Boolean
  msg: String
}

input ModifyProjectResourcePolicyInput {
  """
  Added in 24.03.1 and 23.09.6. Limitation of the number of project vfolders.
  """
  max_vfolder_count: Int

  """
  Added in 24.03.1 and 23.09.2. Limitation of the quota size of project vfolders.
  """
  max_quota_scope_size: BigInt
  max_vfolder_size: BigInt @deprecated(reason: "Deprecated since 23.09.2.")
}

type DeleteProjectResourcePolicy {
  ok: Boolean
  msg: String
}

type CreateResourcePreset {
  ok: Boolean
  msg: String
  resource_preset: ResourcePreset
}

input CreateResourcePresetInput {
  resource_slots: JSONString!
  shared_memory: String
}

type ModifyResourcePreset {
  ok: Boolean
  msg: String
}

input ModifyResourcePresetInput {
  resource_slots: JSONString
  shared_memory: String
}

type DeleteResourcePreset {
  ok: Boolean
  msg: String
}

type CreateScalingGroup {
  ok: Boolean
  msg: String
  scaling_group: ScalingGroup
}

input CreateScalingGroupInput {
  description: String = ""
  is_active: Boolean = true
  is_public: Boolean = true
  wsproxy_addr: String = null
  wsproxy_api_token: String = null
  driver: String!
  driver_opts: JSONString = "{}"
  scheduler: String!
  scheduler_opts: JSONString = "{}"
  use_host_network: Boolean = false
}

type ModifyScalingGroup {
  ok: Boolean
  msg: String
}

input ModifyScalingGroupInput {
  description: String
  is_active: Boolean
  is_public: Boolean
  wsproxy_addr: String
  wsproxy_api_token: String
  driver: String
  driver_opts: JSONString
  scheduler: String
  scheduler_opts: JSONString
  use_host_network: Boolean
}

type DeleteScalingGroup {
  ok: Boolean
  msg: String
}

type AssociateScalingGroupWithDomain {
  ok: Boolean
  msg: String
}

type AssociateScalingGroupWithUserGroup {
  ok: Boolean
  msg: String
}

type AssociateScalingGroupWithKeyPair {
  ok: Boolean
  msg: String
}

type DisassociateScalingGroupWithDomain {
  ok: Boolean
  msg: String
}

type DisassociateScalingGroupWithUserGroup {
  ok: Boolean
  msg: String
}

type DisassociateScalingGroupWithKeyPair {
  ok: Boolean
  msg: String
}

type DisassociateAllScalingGroupsWithDomain {
  ok: Boolean
  msg: String
}

type DisassociateAllScalingGroupsWithGroup {
  ok: Boolean
  msg: String
}

type SetQuotaScope {
  quota_scope: QuotaScope
}

input QuotaScopeInput {
  hard_limit_bytes: BigInt
}

type UnsetQuotaScope {
  quota_scope: QuotaScope
}

type CreateContainerRegistry {
  container_registry: ContainerRegistry
}

input CreateContainerRegistryInput {
  url: String!
  type: String!
  project: [String]
  username: String
  password: String
  ssl_verify: Boolean
}

type ModifyContainerRegistry {
  container_registry: ContainerRegistry
}

input ModifyContainerRegistryInput {
  url: String
  type: String
  project: [String]
  username: String
  password: String
  ssl_verify: Boolean
}

type DeleteContainerRegistry {
  container_registry: ContainerRegistry
}

type ModifyEndpoint {
  ok: Boolean
  msg: String

  """Added in 23.09.8."""
  endpoint: Endpoint
}

input ModifyEndpointInput {
  resource_slots: JSONString
  resource_opts: JSONString
  cluster_mode: String
  cluster_size: Int
  desired_session_count: Int
  image: ImageRefType
  name: String
  resource_group: String

  """
  Added in 24.03.4. Must be set to `/models` when choosing `runtime_variant` other than `CUSTOM` or `CMD`.
  """
  model_definition_path: String
  open_to_public: Boolean

  """
  Added in 24.03.4. MODEL type VFolders are not allowed to be attached to model service session with this option.
  """
  extra_mounts: [ExtraMountInput]

  """Added in 24.03.5."""
  environ: JSONString

  """Added in 24.03.5."""
  runtime_variant: String
}

input ImageRefType {
  name: String!
  registry: String
  architecture: String
}

"""Added in 24.03.4."""
input ExtraMountInput {
  vfolder_id: String
  mount_destination: String

  """
  Added in 24.03.4. Set bind type of this mount. Shoud be one of (volume,bind,tmpfs,k8s-generic,k8s-hostpath). Default is 'bind'.
  """
  type: String

  """
  Added in 24.03.4. Set permission of this mount. Should be one of (ro,rw,wd). Default is null
  """
  permission: String
}<|MERGE_RESOLUTION|>--- conflicted
+++ resolved
@@ -1004,16 +1004,10 @@
   """The ID of the object"""
   id: ID!
   name: String
-<<<<<<< HEAD
-
-  """Added in 24.09.0."""
-  vfolder: VirtualFolderNode
-=======
   vfolder: VirtualFolder
 
   """Added in 24.09.0."""
   vfolder_node: VirtualFolderNode
->>>>>>> 8e7c2fda
   author: String
 
   """Human readable name of the model."""
