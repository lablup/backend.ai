--- conflicted
+++ resolved
@@ -593,21 +593,15 @@
   max_containers_per_session: Int
   idle_timeout: BigInt
   allowed_vfolder_hosts: JSONString
-<<<<<<< HEAD
   max_vfolder_count: Int @deprecated(reason: "Deprecated since 23.09.4.")
   max_vfolder_size: BigInt @deprecated(reason: "Deprecated since 23.09.4.")
   max_quota_scope_size: BigInt @deprecated(reason: "Deprecated since 23.09.6.")
-=======
-  max_vfolder_count: Int @deprecated(reason: "Deprecated since 23.09.4")
-  max_vfolder_size: BigInt @deprecated(reason: "Deprecated since 23.09.4")
-  max_quota_scope_size: BigInt @deprecated(reason: "Deprecated since 23.09.4")
-
+  
   """Added in 24.03.4."""
   max_pending_session_count: Int
 
   """Added in 24.03.4."""
   max_pending_session_resource_slots: JSONString
->>>>>>> 7c255bc5
 }
 
 type UserResourcePolicy {
@@ -1396,21 +1390,15 @@
   max_containers_per_session: Int!
   idle_timeout: BigInt!
   allowed_vfolder_hosts: JSONString
-<<<<<<< HEAD
   max_vfolder_count: Int @deprecated(reason: "Deprecated since 23.09.4.")
   max_vfolder_size: BigInt @deprecated(reason: "Deprecated since 23.09.4.")
   max_quota_scope_size: BigInt @deprecated(reason: "Deprecated since 23.09.6.")
-=======
-  max_vfolder_count: Int @deprecated(reason: "Deprecated since 23.09.4")
-  max_vfolder_size: BigInt @deprecated(reason: "Deprecated since 23.09.4")
-  max_quota_scope_size: BigInt @deprecated(reason: "Deprecated since 23.09.4")
 
   """Added in 24.03.4."""
   max_pending_session_count: Int
 
   """Added in 24.03.4."""
   max_pending_session_resource_slots: JSONString
->>>>>>> 7c255bc5
 }
 
 type ModifyKeyPairResourcePolicy {
@@ -1427,21 +1415,15 @@
   max_containers_per_session: Int
   idle_timeout: BigInt
   allowed_vfolder_hosts: JSONString
-<<<<<<< HEAD
   max_vfolder_count: Int @deprecated(reason: "Deprecated since 23.09.4.")
   max_vfolder_size: BigInt @deprecated(reason: "Deprecated since 23.09.4.")
   max_quota_scope_size: BigInt @deprecated(reason: "Deprecated since 23.09.6.")
-=======
-  max_vfolder_count: Int @deprecated(reason: "Deprecated since 23.09.4")
-  max_vfolder_size: BigInt @deprecated(reason: "Deprecated since 23.09.4")
-  max_quota_scope_size: BigInt @deprecated(reason: "Deprecated since 23.09.4")
 
   """Added in 24.03.4."""
   max_pending_session_count: Int
 
   """Added in 24.03.4."""
   max_pending_session_resource_slots: JSONString
->>>>>>> 7c255bc5
 }
 
 type DeleteKeyPairResourcePolicy {
