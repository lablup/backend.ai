schema {
  query: Queries
  mutation: Mutations
}

"""All available GraphQL queries."""
type Queries {
  node(
    """The ID of the object"""
    id: ID!
  ): Node
  agent(agent_id: String!): Agent
  agent_list(limit: Int!, offset: Int!, filter: String, order: String, scaling_group: String, status: String): AgentList
  agents(scaling_group: String, status: String): [Agent]
  agent_summary(agent_id: String!): AgentSummary
  agent_summary_list(limit: Int!, offset: Int!, filter: String, order: String, scaling_group: String, status: String): AgentSummaryList
  domain(name: String): Domain
  domains(is_active: Boolean): [Domain]

  """Added in 24.03.0."""
  group_node(id: String!): GroupNode

  """Added in 24.03.0."""
  group_nodes(filter: String, order: String, offset: Int, before: String, after: String, first: Int, last: Int): GroupConnection
  group(id: UUID!, domain_name: String): Group
  groups_by_name(name: String!, domain_name: String): [Group]
  groups(
    domain_name: String
    is_active: Boolean

    """Added in 24.03.0. Available values: GENERAL, MODEL_STORE"""
    type: [String] = ["GENERAL"]
  ): [Group]
  image(
    """Added in 24.03.1"""
    id: String
    reference: String
    architecture: String = "x86_64"
  ): Image
  images(is_installed: Boolean, is_operation: Boolean): [Image]

<<<<<<< HEAD
  """Added in 24.03.0."""
  customized_images: [Image]
=======
  """Added since 24.03.1"""
  customized_images: [ImageNode]
>>>>>>> 5d69e729
  user(domain_name: String, email: String): User
  user_from_uuid(domain_name: String, user_id: ID): User
  users(domain_name: String, group_id: UUID, is_active: Boolean, status: String): [User]
  user_list(limit: Int!, offset: Int!, filter: String, order: String, domain_name: String, group_id: UUID, is_active: Boolean, status: String): UserList

  """Added in 24.03.0."""
  user_node(id: String!): UserNode

  """Added in 24.03.0."""
  user_nodes(filter: String, order: String, offset: Int, before: String, after: String, first: Int, last: Int): UserConnection
  keypair(domain_name: String, access_key: String): KeyPair
  keypairs(domain_name: String, email: String, is_active: Boolean): [KeyPair]
  keypair_list(limit: Int!, offset: Int!, filter: String, order: String, domain_name: String, email: String, is_active: Boolean): KeyPairList
  keypair_resource_policy(name: String): KeyPairResourcePolicy
  user_resource_policy(name: String): UserResourcePolicy
  project_resource_policy(name: String!): ProjectResourcePolicy
  keypair_resource_policies: [KeyPairResourcePolicy]
  user_resource_policies: [UserResourcePolicy]
  project_resource_policies: [ProjectResourcePolicy]
  resource_preset(name: String): ResourcePreset
  resource_presets: [ResourcePreset]
  scaling_group(name: String): ScalingGroup
  scaling_groups(name: String, is_active: Boolean): [ScalingGroup]
  scaling_groups_for_domain(domain: String!, is_active: Boolean): [ScalingGroup]
  scaling_groups_for_user_group(user_group: String!, is_active: Boolean): [ScalingGroup]
  scaling_groups_for_keypair(access_key: String!, is_active: Boolean): [ScalingGroup]
  storage_volume(id: String): StorageVolume
  storage_volume_list(limit: Int!, offset: Int!, filter: String, order: String): StorageVolumeList
  vfolder(id: String): VirtualFolder
  vfolder_list(limit: Int!, offset: Int!, filter: String, order: String, domain_name: String, group_id: UUID, access_key: String): VirtualFolderList
  vfolder_permission_list(limit: Int!, offset: Int!, filter: String, order: String): VirtualFolderPermissionList
  vfolder_own_list(limit: Int!, offset: Int!, filter: String, order: String, domain_name: String, access_key: String): VirtualFolderList
  vfolder_invited_list(limit: Int!, offset: Int!, filter: String, order: String, domain_name: String, access_key: String): VirtualFolderList
  vfolder_project_list(limit: Int!, offset: Int!, filter: String, order: String, domain_name: String, access_key: String): VirtualFolderList
  vfolders(domain_name: String, group_id: String, access_key: String): [VirtualFolder]
  compute_session(id: UUID!): ComputeSession
  compute_container(id: UUID!): ComputeContainer
  compute_session_list(limit: Int!, offset: Int!, filter: String, order: String, domain_name: String, group_id: String, access_key: String, status: String): ComputeSessionList
  compute_container_list(limit: Int!, offset: Int!, filter: String, order: String, session_id: ID!, role: String): ComputeContainerList
  legacy_compute_session_list(limit: Int!, offset: Int!, order_key: String, order_asc: Boolean, domain_name: String, group_id: String, access_key: String, status: String): LegacyComputeSessionList
  legacy_compute_session(sess_id: String!, domain_name: String, access_key: String): LegacyComputeSession
  vfolder_host_permissions: PredefinedAtomicPermission
  endpoint(endpoint_id: UUID!): Endpoint
  endpoint_list(limit: Int!, offset: Int!, filter: String, order: String, domain_name: String, group_id: String, access_key: String, project: UUID): EndpointList
  routing(routing_id: UUID!): Routing
  routing_list(limit: Int!, offset: Int!, filter: String, order: String, endpoint_id: UUID): RoutingList
  endpoint_token(token: String!): EndpointToken
  endpoint_token_list(limit: Int!, offset: Int!, filter: String, order: String, endpoint_id: UUID): EndpointTokenList
  quota_scope(storage_host_name: String!, quota_scope_id: String!): QuotaScope
  container_registry(hostname: String!): ContainerRegistry
  container_registries: [ContainerRegistry]

  """Added in 24.03.0."""
  model_card(id: String!): ModelCard

  """Added in 24.03.0."""
  model_cards(filter: String, order: String, offset: Int, before: String, after: String, first: Int, last: Int): ModelCardConnection
}

"""
This GraphQL Relay Node extension is for running asynchronous resolvers and fine-grained handling of global id.
Refer to: https://github.com/graphql-python/graphene/blob/master/graphene/relay/node.py
"""
interface Node {
  """The ID of the object"""
  id: ID!
}

type Agent implements Item {
  id: ID
  status: String
  status_changed: DateTime
  region: String
  scaling_group: String
  schedulable: Boolean
  available_slots: JSONString
  occupied_slots: JSONString
  addr: String
  architecture: String
  first_contact: DateTime
  lost_at: DateTime
  live_stat: JSONString
  version: String
  compute_plugins: JSONString
  hardware_metadata: JSONString
  auto_terminate_abusing_kernel: Boolean
  local_config: JSONString
  container_count: Int
  mem_slots: Int
  cpu_slots: Float
  gpu_slots: Float
  tpu_slots: Float
  used_mem_slots: Int
  used_cpu_slots: Float
  used_gpu_slots: Float
  used_tpu_slots: Float
  cpu_cur_pct: Float
  mem_cur_bytes: Float
  compute_containers(status: String): [ComputeContainer]
}

interface Item {
  id: ID
}

"""
The `DateTime` scalar type represents a DateTime
value as specified by
[iso8601](https://en.wikipedia.org/wiki/ISO_8601).
"""
scalar DateTime

"""
Allows use of a JSON String for input / output from the GraphQL schema.

Use of this type is *not recommended* as you lose the benefits of having a defined, static
schema (one of the key benefits of GraphQL).
"""
scalar JSONString

type ComputeContainer implements Item {
  id: ID
  idx: Int
  role: String
  hostname: String

  """Added in 24.03.1."""
  kernel_id: UUID
  cluster_idx: Int
  local_rank: Int
  cluster_role: String
  cluster_hostname: String
  session_id: UUID

  """Deprecated since 24.03.0; use image_object.name"""
  image: String

  """Added in 24.03.0."""
  image_object: ImageNode
  architecture: String
  registry: String
  status: String
  status_changed: DateTime
  status_info: String
  status_data: JSONString
  created_at: DateTime
  terminated_at: DateTime
  starts_at: DateTime
  scheduled_at: DateTime
  abusing_report: JSONString
  agent: String
  agent_addr: String
  container_id: String
  resource_opts: JSONString
  occupied_slots: JSONString
  live_stat: JSONString
  last_stat: JSONString
  preopen_ports: [Int]
}

"""
Leverages the internal Python implementation of UUID (uuid.UUID) to provide native UUID objects
in fields, resolvers and input.
"""
scalar UUID

type ImageNode implements Node {
  """The ID of the object"""
  id: ID!
  name: String
  humanized_name: String
  tag: String
  registry: String
  architecture: String
  is_local: Boolean
  digest: String
  labels: [KVPair]
  size_bytes: BigInt
  resource_limits: [ResourceLimit]
  supported_accelerators: [String]
}

type KVPair {
  key: String
  value: String
}

"""
BigInt is an extension of the regular graphene.Int scalar type
to support integers outside the range of a signed 32-bit integer.
"""
scalar BigInt

type ResourceLimit {
  key: String
  min: String
  max: String
}

type AgentList implements PaginatedList {
  items: [Agent]!
  total_count: Int!
}

interface PaginatedList {
  items: [Item]!
  total_count: Int!
}

"""A schema for normal users."""
type AgentSummary implements Item {
  id: ID
  status: String
  scaling_group: String
  schedulable: Boolean
  available_slots: JSONString
  occupied_slots: JSONString
  architecture: String
}

type AgentSummaryList implements PaginatedList {
  items: [AgentSummary]!
  total_count: Int!
}

type Domain {
  name: String
  description: String
  is_active: Boolean
  created_at: DateTime
  modified_at: DateTime
  total_resource_slots: JSONString
  allowed_vfolder_hosts: JSONString
  allowed_docker_registries: [String]
  integration_id: String
  scaling_groups: [String]
}

type GroupNode implements Node {
  """The ID of the object"""
  id: ID!
  name: String
  description: String
  is_active: Boolean
  created_at: DateTime
  modified_at: DateTime
  domain_name: String
  total_resource_slots: JSONString
  allowed_vfolder_hosts: JSONString
  integration_id: String
  resource_policy: String
  scaling_groups: [String]
  user_nodes(filter: String, order: String, offset: Int, before: String, after: String, first: Int, last: Int): UserConnection
}

type UserConnection {
  """Pagination data for this connection."""
  pageInfo: PageInfo!

  """Contains the nodes in this connection."""
  edges: [UserEdge]!

  """Total count of the GQL nodes of the query."""
  count: Int
}

"""
The Relay compliant `PageInfo` type, containing data necessary to paginate this connection.
"""
type PageInfo {
  """When paginating forwards, are there more items?"""
  hasNextPage: Boolean!

  """When paginating backwards, are there more items?"""
  hasPreviousPage: Boolean!

  """When paginating backwards, the cursor to continue."""
  startCursor: String

  """When paginating forwards, the cursor to continue."""
  endCursor: String
}

"""A Relay edge containing a `User` and its cursor."""
type UserEdge {
  """The item at the end of the edge"""
  node: UserNode

  """A cursor for use in pagination"""
  cursor: String!
}

type UserNode implements Node {
  """The ID of the object"""
  id: ID!

  """Unique username of the user."""
  username: String

  """Unique email of the user."""
  email: String
  need_password_change: Boolean
  full_name: String
  description: String
  is_active: Boolean @deprecated(reason: "Deprecated since 24.03.0. Recommend to use `status` field.")

  """
  The status is one of `active`, `inactive`, `deleted` or `before-verification`.
  """
  status: String

  """Additional information of user status."""
  status_info: String
  created_at: DateTime
  modified_at: DateTime
  domain_name: String

  """The role is one of `user`, `admin`, `superadmin` or `monitor`."""
  role: String
  resource_policy: String
  allowed_client_ip: [String]
  totp_activated: Boolean
  totp_activated_at: DateTime
  sudo_session_enabled: Boolean
}

type GroupConnection {
  """Pagination data for this connection."""
  pageInfo: PageInfo!

  """Contains the nodes in this connection."""
  edges: [GroupEdge]!

  """Total count of the GQL nodes of the query."""
  count: Int
}

"""A Relay edge containing a `Group` and its cursor."""
type GroupEdge {
  """The item at the end of the edge"""
  node: GroupNode

  """A cursor for use in pagination"""
  cursor: String!
}

type Group {
  id: UUID
  name: String
  description: String
  is_active: Boolean
  created_at: DateTime
  modified_at: DateTime
  domain_name: String
  total_resource_slots: JSONString
  allowed_vfolder_hosts: JSONString
  integration_id: String
  resource_policy: String

  """Added in 24.03.0."""
  type: String

  """Added in 24.03.0."""
  container_registry: JSONString
  scaling_groups: [String]
}

type Image {
  id: UUID
  name: String
  humanized_name: String
  tag: String
  registry: String
  architecture: String
  is_local: Boolean
  digest: String
  labels: [KVPair]
  aliases: [String]
  size_bytes: BigInt
  resource_limits: [ResourceLimit]
  supported_accelerators: [String]
  installed: Boolean
  installed_agents: [String]
  hash: String
}

type User implements Item {
  id: ID
  uuid: UUID
  username: String
  email: String
  need_password_change: Boolean
  full_name: String
  description: String
  is_active: Boolean
  status: String
  status_info: String
  created_at: DateTime
  modified_at: DateTime
  domain_name: String
  role: String
  resource_policy: String
  allowed_client_ip: [String]
  totp_activated: Boolean
  totp_activated_at: DateTime
  sudo_session_enabled: Boolean

  """
  Added in 24.03.0. Used as the default authentication credential for password-based logins and sets the user's total resource usage limit. User's main_access_key cannot be deleted, and only super-admin can replace main_access_key.
  """
  main_access_key: String
  groups: [UserGroup]
}

type UserGroup {
  id: UUID
  name: String
}

type UserList implements PaginatedList {
  items: [User]!
  total_count: Int!
}

type KeyPair implements Item {
  id: ID
  user_id: String
  full_name: String
  access_key: String
  secret_key: String
  is_active: Boolean
  is_admin: Boolean
  resource_policy: String
  created_at: DateTime
  last_used: DateTime
  rate_limit: Int
  num_queries: Int
  user: UUID
  projects: [String]
  ssh_public_key: String
  vfolders: [VirtualFolder]
  compute_sessions(status: String): [ComputeSession]
  concurrency_used: Int
  user_info: UserInfo
  concurrency_limit: Int @deprecated(reason: "Moved to KeyPairResourcePolicy object as the max_concurrent_sessions field.")
}

type VirtualFolder implements Item {
  id: ID
  host: String
  quota_scope_id: String
  name: String
  user: UUID
  user_email: String
  group: UUID
  group_name: String
  creator: String
  unmanaged_path: String
  usage_mode: String
  permission: String
  ownership_type: String
  max_files: Int
  max_size: BigInt
  created_at: DateTime
  last_used: DateTime
  num_files: Int
  cur_size: BigInt
  cloneable: Boolean
  status: String
}

type ComputeSession implements Item {
  id: ID
  session_id: UUID
  main_kernel_id: UUID
  tag: String
  name: String
  type: String
  main_kernel_role: String
  image: String
  architecture: String
  registry: String
  cluster_template: String
  cluster_mode: String
  cluster_size: Int
  domain_name: String
  group_name: String
  group_id: UUID
  user_email: String
  full_name: String
  user_id: UUID
  access_key: String
  created_user_email: String
  created_user_id: UUID
  status: String
  status_changed: DateTime
  status_info: String
  status_data: JSONString
  status_history: JSONString
  created_at: DateTime
  terminated_at: DateTime
  starts_at: DateTime
  scheduled_at: DateTime
  startup_command: String
  result: String
  commit_status: String
  abusing_reports: [JSONString]
  idle_checks: JSONString
  agent_ids: [String]
  agents: [String]
  resource_opts: JSONString
  scaling_group: String
  service_ports: JSONString
  mounts: [String]
  vfolder_mounts: [String]
  occupying_slots: JSONString
  occupied_slots: JSONString

  """Added in 24.03.0."""
  requested_slots: JSONString
  num_queries: BigInt
  containers: [ComputeContainer]
  dependencies: [ComputeSession]
  inference_metrics: JSONString
}

type UserInfo {
  email: String
  full_name: String
}

type KeyPairList implements PaginatedList {
  items: [KeyPair]!
  total_count: Int!
}

type KeyPairResourcePolicy {
  name: String
  created_at: DateTime
  default_for_unspecified: String
  total_resource_slots: JSONString
  max_session_lifetime: Int
  max_concurrent_sessions: Int
  max_containers_per_session: Int
  idle_timeout: BigInt
  allowed_vfolder_hosts: JSONString
  max_vfolder_count: Int @deprecated(reason: "Deprecated since 23.09.4.")
  max_vfolder_size: BigInt @deprecated(reason: "Deprecated since 23.09.4.")
  max_quota_scope_size: BigInt @deprecated(reason: "Deprecated since 23.09.6.")
}

type UserResourcePolicy {
  id: ID!
  name: String!
  created_at: DateTime!

  """Added in 23.09.6. Limitation of the number of user vfolders."""
  max_vfolder_count: Int

  """Added in 23.09.2. Limitation of the quota size of user vfolders."""
  max_quota_scope_size: BigInt
  max_vfolder_size: BigInt @deprecated(reason: "Deprecated since 23.09.2.")

  """
  Added in 23.09.10. Maximum available number of sessions per single model service which the user is in charge of.
  """
  max_session_count_per_model_session: Int

  """
  Added in 24.03.0. Maximum available number of customized images one can publish to.
  """
  max_customized_image_count: Int
}

type ProjectResourcePolicy {
  id: ID!
  name: String!
  created_at: DateTime!

  """Added in 23.09.6. Limitation of the number of project vfolders."""
  max_vfolder_count: Int

  """Added in 23.09.2. Limitation of the quota size of project vfolders."""
  max_quota_scope_size: BigInt
  max_vfolder_size: BigInt @deprecated(reason: "Deprecated since 23.09.2.")
}

type ResourcePreset {
  name: String
  resource_slots: JSONString
  shared_memory: BigInt
}

type ScalingGroup {
  name: String
  description: String
  is_active: Boolean
  is_public: Boolean
  created_at: DateTime
  wsproxy_addr: String
  wsproxy_api_token: String
  driver: String
  driver_opts: JSONString
  scheduler: String
  scheduler_opts: JSONString
  use_host_network: Boolean
}

type StorageVolume implements Item {
  id: ID
  backend: String
  fsprefix: String
  path: String
  capabilities: [String]
  hardware_metadata: JSONString
  performance_metric: JSONString
  usage: JSONString

  """Added in 24.03.0. Name of the proxy which this volume belongs to."""
  proxy: String

  """Added in 24.03.0. Name of the storage."""
  name: String
}

type StorageVolumeList implements PaginatedList {
  items: [StorageVolume]!
  total_count: Int!
}

type VirtualFolderList implements PaginatedList {
  items: [VirtualFolder]!
  total_count: Int!
}

type VirtualFolderPermissionList implements PaginatedList {
  items: [VirtualFolderPermission]!
  total_count: Int!
}

type VirtualFolderPermission implements Item {
  id: ID
  permission: String
  vfolder: UUID
  vfolder_name: String
  user: UUID
  user_email: String
}

type ComputeSessionList implements PaginatedList {
  items: [ComputeSession]!
  total_count: Int!
}

type ComputeContainerList implements PaginatedList {
  items: [ComputeContainer]!
  total_count: Int!
}

type LegacyComputeSessionList implements PaginatedList {
  items: [LegacyComputeSession]!
  total_count: Int!
}

"""Represents a main session."""
type LegacyComputeSession implements Item {
  id: ID
  tag: String
  sess_id: String
  sess_type: String
  session_name: String
  session_type: String
  role: String
  image: String
  architecture: String
  registry: String
  domain_name: String
  group_name: String
  group_id: UUID
  scaling_group: String
  user_uuid: UUID
  access_key: String
  status: String
  status_changed: DateTime
  status_info: String
  created_at: DateTime
  terminated_at: DateTime
  startup_command: String
  result: String
  agent: String
  container_id: String
  service_ports: JSONString
  occupied_slots: JSONString
  occupied_shares: JSONString
  mounts: [[String]]
  resource_opts: JSONString
  num_queries: BigInt
  live_stat: JSONString
  last_stat: JSONString
  user_email: String
  lang: String
  mem_slot: Int
  cpu_slot: Float
  gpu_slot: Float
  tpu_slot: Float
  cpu_used: BigInt
  cpu_using: Float
  mem_max_bytes: BigInt
  mem_cur_bytes: BigInt
  net_rx_bytes: BigInt
  net_tx_bytes: BigInt
  io_read_bytes: BigInt
  io_write_bytes: BigInt
  io_max_scratch_size: BigInt
  io_cur_scratch_size: BigInt
}

type PredefinedAtomicPermission {
  vfolder_host_permission_list: [String]
}

type Endpoint implements Item {
  id: ID
  endpoint_id: UUID
  image: String @deprecated(reason: "Deprecated since 23.09.9. use `image_object`")

  """Added in 23.09.9."""
  image_object: ImageNode
  domain: String
  project: String
  resource_group: String
  resource_slots: JSONString
  url: String
  model: UUID
  model_mount_destiation: String
  created_user: UUID @deprecated(reason: "Deprecated since 23.09.8. use `created_user_id`")

  """Added in 23.09.8."""
  created_user_email: String

  """Added in 23.09.8."""
  created_user_id: UUID
  session_owner: UUID @deprecated(reason: "Deprecated since 23.09.8. use `session_owner_id`")

  """Added in 23.09.8."""
  session_owner_email: String

  """Added in 23.09.8."""
  session_owner_id: UUID
  tag: String
  startup_command: String
  bootstrap_script: String
  callback_url: String
  environ: JSONString
  name: String
  resource_opts: JSONString
  desired_session_count: Int
  cluster_mode: String
  cluster_size: Int
  open_to_public: Boolean
  created_at: DateTime!
  destroyed_at: DateTime
  routings: [Routing]
  retries: Int
  status: String
  lifecycle_stage: String
  errors: [InferenceSessionError!]!
}

type Routing implements Item {
  id: ID
  routing_id: UUID
  endpoint: String
  session: UUID
  status: String
  traffic_ratio: Float
  created_at: DateTime
  error_data: JSONString
}

type InferenceSessionError {
  session_id: UUID
  errors: [InferenceSessionErrorInfo!]!
}

type InferenceSessionErrorInfo {
  src: String!
  name: String!
  repr: String!
}

type EndpointList implements PaginatedList {
  items: [Endpoint]!
  total_count: Int!
}

type RoutingList implements PaginatedList {
  items: [Routing]!
  total_count: Int!
}

type EndpointToken implements Item {
  id: ID
  token: String!
  endpoint_id: UUID!
  domain: String!
  project: String!
  session_owner: UUID!
  created_at: DateTime!
  valid_until: DateTime
}

type EndpointTokenList implements PaginatedList {
  items: [EndpointToken]!
  total_count: Int!
}

type QuotaScope implements Item {
  id: ID!
  quota_scope_id: String!
  storage_host_name: String!
  details: QuotaDetails!
}

type QuotaDetails {
  usage_bytes: BigInt
  usage_count: BigInt
  hard_limit_bytes: BigInt
}

type ContainerRegistry implements Node {
  """The ID of the object"""
  id: ID!
  hostname: String
  config: ContainerRegistryConfig
}

type ContainerRegistryConfig {
  url: String!
  type: String!
  project: [String]
  username: String
  password: String
  ssl_verify: Boolean
}

type ModelCard implements Node {
  """The ID of the object"""
  id: ID!
  name: String
  vfolder: VirtualFolder
  author: String

  """Human readable name of the model."""
  title: String
  version: String

  """The time the model was created."""
  created_at: DateTime

  """The last time the model was modified."""
  modified_at: DateTime
  description: String
  task: String
  category: String
  architecture: String
  framework: [String]
  label: [String]
  license: String
  min_resource: JSONString
  readme: String

  """
  Type (mostly extension of the filename) of the README file. e.g. md, rst, txt, ...
  """
  readme_filetype: String
}

type ModelCardConnection {
  """Pagination data for this connection."""
  pageInfo: PageInfo!

  """Contains the nodes in this connection."""
  edges: [ModelCardEdge]!

  """Total count of the GQL nodes of the query."""
  count: Int
}

"""A Relay edge containing a `ModelCard` and its cursor."""
type ModelCardEdge {
  """The item at the end of the edge"""
  node: ModelCard

  """A cursor for use in pagination"""
  cursor: String!
}

"""All available GraphQL mutations."""
type Mutations {
  modify_agent(id: String!, props: ModifyAgentInput!): ModifyAgent
  create_domain(name: String!, props: DomainInput!): CreateDomain
  modify_domain(name: String!, props: ModifyDomainInput!): ModifyDomain

  """Instead of deleting the domain, just mark it as inactive."""
  delete_domain(name: String!): DeleteDomain

  """
  Completely delete domain from DB.
  
  Domain-bound kernels will also be all deleted.
  To purge domain, there should be no users and groups in the target domain.
  """
  purge_domain(name: String!): PurgeDomain
  create_group(name: String!, props: GroupInput!): CreateGroup
  modify_group(gid: UUID!, props: ModifyGroupInput!): ModifyGroup

  """Instead of deleting the group, just mark it as inactive."""
  delete_group(gid: UUID!): DeleteGroup

  """
  Completely deletes a group from DB.
  
  Group's vfolders and their data will also be lost
  as well as the kernels run from the group.
  There is no migration of the ownership for group folders.
  """
  purge_group(gid: UUID!): PurgeGroup
  create_user(email: String!, props: UserInput!): CreateUser
  modify_user(email: String!, props: ModifyUserInput!): ModifyUser

  """
  Instead of really deleting user, just mark the account as deleted status.
  
  All related keypairs will also be inactivated.
  """
  delete_user(email: String!): DeleteUser

  """
  Delete user as well as all user-related DB informations such as keypairs, kernels, etc.
  
  If target user has virtual folders, they can be purged together or migrated to the superadmin.
  
  vFolder treatment policy:
    User-type:
    - vfolder is not shared: delete
    - vfolder is shared:
      + if purge_shared_vfolder is True: delete
      + else: change vfolder's owner to requested admin
  
  This action cannot be undone.
  """
  purge_user(email: String!, props: PurgeUserInput!): PurgeUser
  create_keypair(props: KeyPairInput!, user_id: String!): CreateKeyPair
  modify_keypair(access_key: String!, props: ModifyKeyPairInput!): ModifyKeyPair
  delete_keypair(access_key: String!): DeleteKeyPair
  rescan_images(registry: String): RescanImages
  preload_image(references: [String]!, target_agents: [String]!): PreloadImage
  unload_image(references: [String]!, target_agents: [String]!): UnloadImage
  modify_image(architecture: String = "x86_64", props: ModifyImageInput!, target: String!): ModifyImage

  """Added in 24.03.0."""
  forget_image_by_id(image_id: String!): ForgetImageById
  forget_image(architecture: String = "x86_64", reference: String!): ForgetImage

  """Added in 24.03.1"""
  untag_image_from_registry(image_id: String!): UntagImageFromRegistry
  alias_image(alias: String!, architecture: String = "x86_64", target: String!): AliasImage
  dealias_image(alias: String!): DealiasImage
  clear_images(registry: String): ClearImages
  create_keypair_resource_policy(name: String!, props: CreateKeyPairResourcePolicyInput!): CreateKeyPairResourcePolicy
  modify_keypair_resource_policy(name: String!, props: ModifyKeyPairResourcePolicyInput!): ModifyKeyPairResourcePolicy
  delete_keypair_resource_policy(name: String!): DeleteKeyPairResourcePolicy
  create_user_resource_policy(name: String!, props: CreateUserResourcePolicyInput!): CreateUserResourcePolicy
  modify_user_resource_policy(name: String!, props: ModifyUserResourcePolicyInput!): ModifyUserResourcePolicy
  delete_user_resource_policy(name: String!): DeleteUserResourcePolicy
  create_project_resource_policy(name: String!, props: CreateProjectResourcePolicyInput!): CreateProjectResourcePolicy
  modify_project_resource_policy(name: String!, props: ModifyProjectResourcePolicyInput!): ModifyProjectResourcePolicy
  delete_project_resource_policy(name: String!): DeleteProjectResourcePolicy
  create_resource_preset(name: String!, props: CreateResourcePresetInput!): CreateResourcePreset
  modify_resource_preset(name: String!, props: ModifyResourcePresetInput!): ModifyResourcePreset
  delete_resource_preset(name: String!): DeleteResourcePreset
  create_scaling_group(name: String!, props: CreateScalingGroupInput!): CreateScalingGroup
  modify_scaling_group(name: String!, props: ModifyScalingGroupInput!): ModifyScalingGroup
  delete_scaling_group(name: String!): DeleteScalingGroup
  associate_scaling_group_with_domain(domain: String!, scaling_group: String!): AssociateScalingGroupWithDomain
  associate_scaling_group_with_user_group(scaling_group: String!, user_group: UUID!): AssociateScalingGroupWithUserGroup
  associate_scaling_group_with_keypair(access_key: String!, scaling_group: String!): AssociateScalingGroupWithKeyPair
  disassociate_scaling_group_with_domain(domain: String!, scaling_group: String!): DisassociateScalingGroupWithDomain
  disassociate_scaling_group_with_user_group(scaling_group: String!, user_group: UUID!): DisassociateScalingGroupWithUserGroup
  disassociate_scaling_group_with_keypair(access_key: String!, scaling_group: String!): DisassociateScalingGroupWithKeyPair
  disassociate_all_scaling_groups_with_domain(domain: String!): DisassociateAllScalingGroupsWithDomain
  disassociate_all_scaling_groups_with_group(user_group: UUID!): DisassociateAllScalingGroupsWithGroup
  set_quota_scope(props: QuotaScopeInput!, quota_scope_id: String!, storage_host_name: String!): SetQuotaScope
  unset_quota_scope(quota_scope_id: String!, storage_host_name: String!): UnsetQuotaScope
  create_container_registry(hostname: String!, props: CreateContainerRegistryInput!): CreateContainerRegistry
  modify_container_registry(hostname: String!, props: ModifyContainerRegistryInput!): ModifyContainerRegistry
  delete_container_registry(hostname: String!): DeleteContainerRegistry
  modify_endpoint(endpoint_id: UUID!, props: ModifyEndpointInput!): ModifyEndpoint
}

type ModifyAgent {
  ok: Boolean
  msg: String
}

input ModifyAgentInput {
  schedulable: Boolean
  scaling_group: String
}

type CreateDomain {
  ok: Boolean
  msg: String
  domain: Domain
}

input DomainInput {
  description: String = ""
  is_active: Boolean = true
  total_resource_slots: JSONString = "{}"
  allowed_vfolder_hosts: JSONString = "{}"
  allowed_docker_registries: [String] = []
  integration_id: String = null
}

type ModifyDomain {
  ok: Boolean
  msg: String
  domain: Domain
}

input ModifyDomainInput {
  name: String
  description: String
  is_active: Boolean
  total_resource_slots: JSONString
  allowed_vfolder_hosts: JSONString
  allowed_docker_registries: [String]
  integration_id: String
}

"""Instead of deleting the domain, just mark it as inactive."""
type DeleteDomain {
  ok: Boolean
  msg: String
}

"""
Completely delete domain from DB.

Domain-bound kernels will also be all deleted.
To purge domain, there should be no users and groups in the target domain.
"""
type PurgeDomain {
  ok: Boolean
  msg: String
}

type CreateGroup {
  ok: Boolean
  msg: String
  group: Group
}

input GroupInput {
  """Added in 24.03.0. Available values: GENERAL, MODEL_STORE"""
  type: String = "GENERAL"
  description: String = ""
  is_active: Boolean = true
  domain_name: String!
  total_resource_slots: JSONString = "{}"
  allowed_vfolder_hosts: JSONString = "{}"
  integration_id: String = ""
  resource_policy: String = "default"

  """Added in 24.03.0."""
  container_registry: JSONString = "{}"
}

type ModifyGroup {
  ok: Boolean
  msg: String
  group: Group
}

input ModifyGroupInput {
  name: String
  description: String
  is_active: Boolean
  domain_name: String
  total_resource_slots: JSONString
  user_update_mode: String
  user_uuids: [String]
  allowed_vfolder_hosts: JSONString
  integration_id: String
  resource_policy: String

  """Added in 24.03.0."""
  container_registry: JSONString = "{}"
}

"""Instead of deleting the group, just mark it as inactive."""
type DeleteGroup {
  ok: Boolean
  msg: String
}

"""
Completely deletes a group from DB.

Group's vfolders and their data will also be lost
as well as the kernels run from the group.
There is no migration of the ownership for group folders.
"""
type PurgeGroup {
  ok: Boolean
  msg: String
}

type CreateUser {
  ok: Boolean
  msg: String
  user: User
}

input UserInput {
  username: String!
  password: String!
  need_password_change: Boolean!
  full_name: String = ""
  description: String = ""
  is_active: Boolean = true
  status: String = "active"
  domain_name: String! = "default"
  role: String = "user"
  group_ids: [String]
  allowed_client_ip: [String] = null
  totp_activated: Boolean = false
  resource_policy: String = "default"
  sudo_session_enabled: Boolean = false
}

type ModifyUser {
  ok: Boolean
  msg: String
  user: User
}

input ModifyUserInput {
  username: String
  password: String
  need_password_change: Boolean
  full_name: String
  description: String
  is_active: Boolean
  status: String
  domain_name: String
  role: String
  group_ids: [String]
  allowed_client_ip: [String]
  totp_activated: Boolean
  resource_policy: String
  sudo_session_enabled: Boolean
  main_access_key: String
}

"""
Instead of really deleting user, just mark the account as deleted status.

All related keypairs will also be inactivated.
"""
type DeleteUser {
  ok: Boolean
  msg: String
}

"""
Delete user as well as all user-related DB informations such as keypairs, kernels, etc.

If target user has virtual folders, they can be purged together or migrated to the superadmin.

vFolder treatment policy:
  User-type:
  - vfolder is not shared: delete
  - vfolder is shared:
    + if purge_shared_vfolder is True: delete
    + else: change vfolder's owner to requested admin

This action cannot be undone.
"""
type PurgeUser {
  ok: Boolean
  msg: String
}

input PurgeUserInput {
  purge_shared_vfolders: Boolean
}

type CreateKeyPair {
  ok: Boolean
  msg: String
  keypair: KeyPair
}

input KeyPairInput {
  is_active: Boolean = true
  is_admin: Boolean = false
  resource_policy: String!
  concurrency_limit: Int
  rate_limit: Int!
}

type ModifyKeyPair {
  ok: Boolean
  msg: String
}

input ModifyKeyPairInput {
  is_active: Boolean
  is_admin: Boolean
  resource_policy: String
  concurrency_limit: Int
  rate_limit: Int
}

type DeleteKeyPair {
  ok: Boolean
  msg: String
}

type RescanImages {
  ok: Boolean
  msg: String
  task_id: UUID
}

type PreloadImage {
  ok: Boolean
  msg: String
  task_id: String
}

type UnloadImage {
  ok: Boolean
  msg: String
  task_id: String
}

type ModifyImage {
  ok: Boolean
  msg: String
}

input ModifyImageInput {
  name: String
  registry: String
  image: String
  tag: String
  architecture: String
  is_local: Boolean
  size_bytes: Int
  type: String
  digest: String
  labels: [KVPairInput]
  supported_accelerators: [String]
  resource_limits: [ResourceLimitInput]
}

input KVPairInput {
  key: String
  value: String
}

input ResourceLimitInput {
  key: String
  min: String
  max: String
}

"""Added in 24.03.0."""
type ForgetImageById {
  ok: Boolean
  msg: String

  """Added since 24.03.1."""
  image: ImageNode
}

type ForgetImage {
  ok: Boolean
  msg: String

  """Added since 24.03.1."""
  image: ImageNode
}

"""Added in 24.03.1"""
type UntagImageFromRegistry {
  ok: Boolean
  msg: String

  """Added since 24.03.1."""
  image: ImageNode
}

type AliasImage {
  ok: Boolean
  msg: String
}

type DealiasImage {
  ok: Boolean
  msg: String
}

type ClearImages {
  ok: Boolean
  msg: String
}

type CreateKeyPairResourcePolicy {
  ok: Boolean
  msg: String
  resource_policy: KeyPairResourcePolicy
}

input CreateKeyPairResourcePolicyInput {
  default_for_unspecified: String!
  total_resource_slots: JSONString = "{}"
  max_session_lifetime: Int = 0
  max_concurrent_sessions: Int!
  max_concurrent_sftp_sessions: Int = 1
  max_containers_per_session: Int!
  idle_timeout: BigInt!
  allowed_vfolder_hosts: JSONString
  max_vfolder_count: Int @deprecated(reason: "Deprecated since 23.09.4.")
  max_vfolder_size: BigInt @deprecated(reason: "Deprecated since 23.09.4.")
  max_quota_scope_size: BigInt @deprecated(reason: "Deprecated since 23.09.6.")
}

type ModifyKeyPairResourcePolicy {
  ok: Boolean
  msg: String
}

input ModifyKeyPairResourcePolicyInput {
  default_for_unspecified: String
  total_resource_slots: JSONString
  max_session_lifetime: Int
  max_concurrent_sessions: Int
  max_concurrent_sftp_sessions: Int
  max_containers_per_session: Int
  idle_timeout: BigInt
  allowed_vfolder_hosts: JSONString
  max_vfolder_count: Int @deprecated(reason: "Deprecated since 23.09.4.")
  max_vfolder_size: BigInt @deprecated(reason: "Deprecated since 23.09.4.")
  max_quota_scope_size: BigInt @deprecated(reason: "Deprecated since 23.09.6.")
}

type DeleteKeyPairResourcePolicy {
  ok: Boolean
  msg: String
}

type CreateUserResourcePolicy {
  ok: Boolean
  msg: String
  resource_policy: UserResourcePolicy
}

input CreateUserResourcePolicyInput {
  """Added in 23.09.6. Limitation of the number of user vfolders."""
  max_vfolder_count: Int

  """Added in 23.09.2. Limitation of the quota size of user vfolders."""
  max_quota_scope_size: BigInt

  """
  Added in 23.09.10. Maximum available number of sessions per single model service which the user is in charge of.
  """
  max_session_count_per_model_session: Int
  max_vfolder_size: BigInt @deprecated(reason: "Deprecated since 23.09.2.")

  """
  Added in 24.03.0. Maximum available number of customized images one can publish to.
  """
  max_customized_image_count: Int
}

type ModifyUserResourcePolicy {
  ok: Boolean
  msg: String
}

input ModifyUserResourcePolicyInput {
  """Added in 23.09.6. Limitation of the number of user vfolders."""
  max_vfolder_count: Int

  """Added in 23.09.2. Limitation of the quota size of user vfolders."""
  max_quota_scope_size: BigInt

  """
  Added in 23.09.10. Maximum available number of sessions per single model service which the user is in charge of.
  """
  max_session_count_per_model_session: Int

  """
  Added in 24.03.0. Maximum available number of customized images one can publish to.
  """
  max_customized_image_count: Int
}

type DeleteUserResourcePolicy {
  ok: Boolean
  msg: String
}

type CreateProjectResourcePolicy {
  ok: Boolean
  msg: String
  resource_policy: ProjectResourcePolicy
}

input CreateProjectResourcePolicyInput {
  """Added in 23.09.6. Limitation of the number of project vfolders."""
  max_vfolder_count: Int

  """Added in 23.09.2. Limitation of the quota size of project vfolders."""
  max_quota_scope_size: BigInt
  max_vfolder_size: BigInt @deprecated(reason: "Deprecated since 23.09.2.")
}

type ModifyProjectResourcePolicy {
  ok: Boolean
  msg: String
}

input ModifyProjectResourcePolicyInput {
  """Added in 23.09.6. Limitation of the number of project vfolders."""
  max_vfolder_count: Int

  """Added in 23.09.2. Limitation of the quota size of project vfolders."""
  max_quota_scope_size: BigInt
  max_vfolder_size: BigInt @deprecated(reason: "Deprecated since 23.09.2.")
}

type DeleteProjectResourcePolicy {
  ok: Boolean
  msg: String
}

type CreateResourcePreset {
  ok: Boolean
  msg: String
  resource_preset: ResourcePreset
}

input CreateResourcePresetInput {
  resource_slots: JSONString!
  shared_memory: String
}

type ModifyResourcePreset {
  ok: Boolean
  msg: String
}

input ModifyResourcePresetInput {
  resource_slots: JSONString
  shared_memory: String
}

type DeleteResourcePreset {
  ok: Boolean
  msg: String
}

type CreateScalingGroup {
  ok: Boolean
  msg: String
  scaling_group: ScalingGroup
}

input CreateScalingGroupInput {
  description: String = ""
  is_active: Boolean = true
  is_public: Boolean = true
  wsproxy_addr: String = null
  wsproxy_api_token: String = null
  driver: String!
  driver_opts: JSONString = "{}"
  scheduler: String!
  scheduler_opts: JSONString = "{}"
  use_host_network: Boolean = false
}

type ModifyScalingGroup {
  ok: Boolean
  msg: String
}

input ModifyScalingGroupInput {
  description: String
  is_active: Boolean
  is_public: Boolean
  wsproxy_addr: String
  wsproxy_api_token: String
  driver: String
  driver_opts: JSONString
  scheduler: String
  scheduler_opts: JSONString
  use_host_network: Boolean
}

type DeleteScalingGroup {
  ok: Boolean
  msg: String
}

type AssociateScalingGroupWithDomain {
  ok: Boolean
  msg: String
}

type AssociateScalingGroupWithUserGroup {
  ok: Boolean
  msg: String
}

type AssociateScalingGroupWithKeyPair {
  ok: Boolean
  msg: String
}

type DisassociateScalingGroupWithDomain {
  ok: Boolean
  msg: String
}

type DisassociateScalingGroupWithUserGroup {
  ok: Boolean
  msg: String
}

type DisassociateScalingGroupWithKeyPair {
  ok: Boolean
  msg: String
}

type DisassociateAllScalingGroupsWithDomain {
  ok: Boolean
  msg: String
}

type DisassociateAllScalingGroupsWithGroup {
  ok: Boolean
  msg: String
}

type SetQuotaScope {
  quota_scope: QuotaScope
}

input QuotaScopeInput {
  hard_limit_bytes: BigInt
}

type UnsetQuotaScope {
  quota_scope: QuotaScope
}

type CreateContainerRegistry {
  container_registry: ContainerRegistry
}

input CreateContainerRegistryInput {
  url: String!
  type: String!
  project: [String]
  username: String
  password: String
  ssl_verify: Boolean
}

type ModifyContainerRegistry {
  container_registry: ContainerRegistry
}

input ModifyContainerRegistryInput {
  url: String
  type: String
  project: [String]
  username: String
  password: String
  ssl_verify: Boolean
}

type DeleteContainerRegistry {
  container_registry: ContainerRegistry
}

type ModifyEndpoint {
  ok: Boolean
  msg: String

  """Added in 23.09.8."""
  endpoint: Endpoint
}

input ModifyEndpointInput {
  resource_slots: JSONString
  resource_opts: JSONString
  cluster_mode: String
  cluster_size: Int
  desired_session_count: Int
  image: ImageRefType
  name: String
  resource_group: String
  open_to_public: Boolean
}

input ImageRefType {
  name: String!
  registry: String
  architecture: String
}<|MERGE_RESOLUTION|>--- conflicted
+++ resolved
@@ -39,13 +39,8 @@
   ): Image
   images(is_installed: Boolean, is_operation: Boolean): [Image]
 
-<<<<<<< HEAD
-  """Added in 24.03.0."""
-  customized_images: [Image]
-=======
-  """Added since 24.03.1"""
+  """Added in 24.03.1."""
   customized_images: [ImageNode]
->>>>>>> 5d69e729
   user(domain_name: String, email: String): User
   user_from_uuid(domain_name: String, user_id: ID): User
   users(domain_name: String, group_id: UUID, is_active: Boolean, status: String): [User]
