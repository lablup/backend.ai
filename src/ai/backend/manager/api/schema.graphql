schema {
  query: Queries
  mutation: Mutations
}

"""All available GraphQL queries."""
type Queries {
  node(
    """The ID of the object"""
    id: ID!
  ): Node
  agent(agent_id: String!): Agent
  agent_list(limit: Int!, offset: Int!, filter: String, order: String, scaling_group: String, status: String): AgentList
  agents(scaling_group: String, status: String): [Agent]
  agent_summary(agent_id: String!): AgentSummary
  agent_summary_list(limit: Int!, offset: Int!, filter: String, order: String, scaling_group: String, status: String): AgentSummaryList
  domain(name: String): Domain
  domains(is_active: Boolean): [Domain]

  """Added in 24.03.0."""
  group_node(id: String!): GroupNode

  """Added in 24.03.0."""
  group_nodes(filter: String, order: String, offset: Int, before: String, after: String, first: Int, last: Int): GroupConnection
  group(
    id: UUID!
    domain_name: String

    """Added in 24.03.0."""
    type: [String] = ["GENERAL"]
  ): Group
  groups_by_name(name: String!, domain_name: String): [Group]
  groups(
    domain_name: String
    is_active: Boolean

<<<<<<< HEAD
    """Added in 24.03.0. Available values: GENERAL, MODEL_STORE"""
=======
    """Added in 24.03.0."""
>>>>>>> cb2775af
    type: [String] = ["GENERAL"]
  ): [Group]
  image(
    """Added in 24.03.1"""
    id: String
    reference: String
    architecture: String = "x86_64"
  ): Image
  images(is_installed: Boolean, is_operation: Boolean): [Image]

<<<<<<< HEAD
  """Added in 24.03.1."""
=======
  """Added in 24.03.1"""
>>>>>>> cb2775af
  customized_images: [ImageNode]
  user(domain_name: String, email: String): User
  user_from_uuid(domain_name: String, user_id: ID): User
  users(domain_name: String, group_id: UUID, is_active: Boolean, status: String): [User]
  user_list(limit: Int!, offset: Int!, filter: String, order: String, domain_name: String, group_id: UUID, is_active: Boolean, status: String): UserList

  """Added in 24.03.0."""
  user_node(id: String!): UserNode

  """Added in 24.03.0."""
  user_nodes(filter: String, order: String, offset: Int, before: String, after: String, first: Int, last: Int): UserConnection
  keypair(domain_name: String, access_key: String): KeyPair
  keypairs(domain_name: String, email: String, is_active: Boolean): [KeyPair]
  keypair_list(limit: Int!, offset: Int!, filter: String, order: String, domain_name: String, email: String, is_active: Boolean): KeyPairList
  keypair_resource_policy(name: String): KeyPairResourcePolicy
  user_resource_policy(name: String): UserResourcePolicy
  project_resource_policy(name: String!): ProjectResourcePolicy
  keypair_resource_policies: [KeyPairResourcePolicy]
  user_resource_policies: [UserResourcePolicy]
  project_resource_policies: [ProjectResourcePolicy]
  resource_preset(name: String): ResourcePreset
  resource_presets: [ResourcePreset]
  scaling_group(name: String): ScalingGroup
  scaling_groups(name: String, is_active: Boolean): [ScalingGroup]
  scaling_groups_for_domain(domain: String!, is_active: Boolean): [ScalingGroup]
  scaling_groups_for_user_group(user_group: String!, is_active: Boolean): [ScalingGroup]
  scaling_groups_for_keypair(access_key: String!, is_active: Boolean): [ScalingGroup]
  storage_volume(id: String): StorageVolume
  storage_volume_list(limit: Int!, offset: Int!, filter: String, order: String): StorageVolumeList
  vfolder(id: String): VirtualFolder
  vfolder_list(limit: Int!, offset: Int!, filter: String, order: String, domain_name: String, group_id: UUID, access_key: String): VirtualFolderList
  vfolder_permission_list(limit: Int!, offset: Int!, filter: String, order: String): VirtualFolderPermissionList
  vfolder_own_list(limit: Int!, offset: Int!, filter: String, order: String, domain_name: String, access_key: String): VirtualFolderList
  vfolder_invited_list(limit: Int!, offset: Int!, filter: String, order: String, domain_name: String, access_key: String): VirtualFolderList
  vfolder_project_list(limit: Int!, offset: Int!, filter: String, order: String, domain_name: String, access_key: String): VirtualFolderList
  vfolders(domain_name: String, group_id: String, access_key: String): [VirtualFolder]
  compute_session(id: UUID!): ComputeSession
  compute_container(id: UUID!): ComputeContainer
  compute_session_list(limit: Int!, offset: Int!, filter: String, order: String, domain_name: String, group_id: String, access_key: String, status: String): ComputeSessionList
  compute_container_list(limit: Int!, offset: Int!, filter: String, order: String, session_id: ID!, role: String): ComputeContainerList
  legacy_compute_session_list(limit: Int!, offset: Int!, order_key: String, order_asc: Boolean, domain_name: String, group_id: String, access_key: String, status: String): LegacyComputeSessionList
  legacy_compute_session(sess_id: String!, domain_name: String, access_key: String): LegacyComputeSession
  vfolder_host_permissions: PredefinedAtomicPermission
  endpoint(endpoint_id: UUID!): Endpoint
  endpoint_list(limit: Int!, offset: Int!, filter: String, order: String, domain_name: String, group_id: String, access_key: String, project: UUID): EndpointList
  routing(routing_id: UUID!): Routing
  routing_list(limit: Int!, offset: Int!, filter: String, order: String, endpoint_id: UUID): RoutingList
  endpoint_token(token: String!): EndpointToken
  endpoint_token_list(limit: Int!, offset: Int!, filter: String, order: String, endpoint_id: UUID): EndpointTokenList
  quota_scope(storage_host_name: String!, quota_scope_id: String!): QuotaScope
  container_registry(hostname: String!): ContainerRegistry
  container_registries: [ContainerRegistry]

  """Added in 24.03.0."""
  model_card(id: String!): ModelCard

  """Added in 24.03.0."""
  model_cards(filter: String, order: String, offset: Int, before: String, after: String, first: Int, last: Int): ModelCardConnection
}

"""
This GraphQL Relay Node extension is for running asynchronous resolvers and fine-grained handling of global id.
Refer to: https://github.com/graphql-python/graphene/blob/master/graphene/relay/node.py
"""
interface Node {
  """The ID of the object"""
  id: ID!
}

type Agent implements Item {
  id: ID
  status: String
  status_changed: DateTime
  region: String
  scaling_group: String
  schedulable: Boolean
  available_slots: JSONString
  occupied_slots: JSONString
  addr: String
  architecture: String
  first_contact: DateTime
  lost_at: DateTime
  live_stat: JSONString
  version: String
  compute_plugins: JSONString
  hardware_metadata: JSONString
  auto_terminate_abusing_kernel: Boolean
  local_config: JSONString
  container_count: Int
  mem_slots: Int
  cpu_slots: Float
  gpu_slots: Float
  tpu_slots: Float
  used_mem_slots: Int
  used_cpu_slots: Float
  used_gpu_slots: Float
  used_tpu_slots: Float
  cpu_cur_pct: Float
  mem_cur_bytes: Float
  compute_containers(status: String): [ComputeContainer]
}

interface Item {
  id: ID
}

"""
The `DateTime` scalar type represents a DateTime
value as specified by
[iso8601](https://en.wikipedia.org/wiki/ISO_8601).
"""
scalar DateTime

"""
Allows use of a JSON String for input / output from the GraphQL schema.

Use of this type is *not recommended* as you lose the benefits of having a defined, static
schema (one of the key benefits of GraphQL).
"""
scalar JSONString

type ComputeContainer implements Item {
  id: ID
  idx: Int
  role: String
  hostname: String

  """Added in 24.03.1."""
  kernel_id: UUID
  cluster_idx: Int
  local_rank: Int
  cluster_role: String
  cluster_hostname: String
  session_id: UUID

  """Deprecated since 24.03.0; use image_object.name"""
  image: String

  """Added in 24.03.0."""
  image_object: ImageNode
  architecture: String
  registry: String
  status: String
  status_changed: DateTime
  status_info: String
  status_data: JSONString
  created_at: DateTime
  terminated_at: DateTime
  starts_at: DateTime
  scheduled_at: DateTime
  abusing_report: JSONString
  agent: String
  agent_addr: String
  container_id: String
  resource_opts: JSONString
  occupied_slots: JSONString
  live_stat: JSONString
  last_stat: JSONString
  preopen_ports: [Int]
}

"""
Leverages the internal Python implementation of UUID (uuid.UUID) to provide native UUID objects
in fields, resolvers and input.
"""
scalar UUID

type ImageNode implements Node {
  """The ID of the object"""
  id: ID!
  name: String
  humanized_name: String
  tag: String
  registry: String
  architecture: String
  is_local: Boolean
  digest: String
  labels: [KVPair]
  size_bytes: BigInt
  resource_limits: [ResourceLimit]
  supported_accelerators: [String]
}

type KVPair {
  key: String
  value: String
}

"""
BigInt is an extension of the regular graphene.Int scalar type
to support integers outside the range of a signed 32-bit integer.
"""
scalar BigInt

type ResourceLimit {
  key: String
  min: String
  max: String
}

type AgentList implements PaginatedList {
  items: [Agent]!
  total_count: Int!
}

interface PaginatedList {
  items: [Item]!
  total_count: Int!
}

"""A schema for normal users."""
type AgentSummary implements Item {
  id: ID
  status: String
  scaling_group: String
  schedulable: Boolean
  available_slots: JSONString
  occupied_slots: JSONString
  architecture: String
}

type AgentSummaryList implements PaginatedList {
  items: [AgentSummary]!
  total_count: Int!
}

type Domain {
  name: String
  description: String
  is_active: Boolean
  created_at: DateTime
  modified_at: DateTime
  total_resource_slots: JSONString
  allowed_vfolder_hosts: JSONString
  allowed_docker_registries: [String]
  integration_id: String
  scaling_groups: [String]
}

type GroupNode implements Node {
  """The ID of the object"""
  id: ID!
  name: String
  description: String
  is_active: Boolean
  created_at: DateTime
  modified_at: DateTime
  domain_name: String
  total_resource_slots: JSONString
  allowed_vfolder_hosts: JSONString
  integration_id: String
  resource_policy: String
  scaling_groups: [String]
  user_nodes(filter: String, order: String, offset: Int, before: String, after: String, first: Int, last: Int): UserConnection
}

type UserConnection {
  """Pagination data for this connection."""
  pageInfo: PageInfo!

  """Contains the nodes in this connection."""
  edges: [UserEdge]!

  """Total count of the GQL nodes of the query."""
  count: Int
}

"""
The Relay compliant `PageInfo` type, containing data necessary to paginate this connection.
"""
type PageInfo {
  """When paginating forwards, are there more items?"""
  hasNextPage: Boolean!

  """When paginating backwards, are there more items?"""
  hasPreviousPage: Boolean!

  """When paginating backwards, the cursor to continue."""
  startCursor: String

  """When paginating forwards, the cursor to continue."""
  endCursor: String
}

"""A Relay edge containing a `User` and its cursor."""
type UserEdge {
  """The item at the end of the edge"""
  node: UserNode

  """A cursor for use in pagination"""
  cursor: String!
}

type UserNode implements Node {
  """The ID of the object"""
  id: ID!

  """Unique username of the user."""
  username: String

  """Unique email of the user."""
  email: String
  need_password_change: Boolean
  full_name: String
  description: String
  is_active: Boolean @deprecated(reason: "Deprecated since 24.03.0. Recommend to use `status` field.")

  """
  The status is one of `active`, `inactive`, `deleted` or `before-verification`.
  """
  status: String

  """Additional information of user status."""
  status_info: String
  created_at: DateTime
  modified_at: DateTime
  domain_name: String

  """The role is one of `user`, `admin`, `superadmin` or `monitor`."""
  role: String
  resource_policy: String
  allowed_client_ip: [String]
  totp_activated: Boolean
  totp_activated_at: DateTime
  sudo_session_enabled: Boolean
}

type GroupConnection {
  """Pagination data for this connection."""
  pageInfo: PageInfo!

  """Contains the nodes in this connection."""
  edges: [GroupEdge]!

  """Total count of the GQL nodes of the query."""
  count: Int
}

"""A Relay edge containing a `Group` and its cursor."""
type GroupEdge {
  """The item at the end of the edge"""
  node: GroupNode

  """A cursor for use in pagination"""
  cursor: String!
}

type Group {
  id: UUID
  name: String
  description: String
  is_active: Boolean
  created_at: DateTime
  modified_at: DateTime
  domain_name: String
  total_resource_slots: JSONString
  allowed_vfolder_hosts: JSONString
  integration_id: String
  resource_policy: String

  """Added in 24.03.0."""
  type: String

  """Added in 24.03.0."""
  container_registry: JSONString
  scaling_groups: [String]
}

type Image {
  id: UUID
  name: String
  humanized_name: String
  tag: String
  registry: String
  architecture: String
  is_local: Boolean
  digest: String
  labels: [KVPair]
  aliases: [String]
  size_bytes: BigInt
  resource_limits: [ResourceLimit]
  supported_accelerators: [String]
  installed: Boolean
  installed_agents: [String]
  hash: String
}

type User implements Item {
  id: ID
  uuid: UUID
  username: String
  email: String
  need_password_change: Boolean
  full_name: String
  description: String
  is_active: Boolean
  status: String
  status_info: String
  created_at: DateTime
  modified_at: DateTime
  domain_name: String
  role: String
  resource_policy: String
  allowed_client_ip: [String]
  totp_activated: Boolean
  totp_activated_at: DateTime
  sudo_session_enabled: Boolean

  """
  Added in 24.03.0. Used as the default authentication credential for password-based logins and sets the user's total resource usage limit. User's main_access_key cannot be deleted, and only super-admin can replace main_access_key.
  """
  main_access_key: String
  groups: [UserGroup]
}

type UserGroup {
  id: UUID
  name: String
}

type UserList implements PaginatedList {
  items: [User]!
  total_count: Int!
}

type KeyPair implements Item {
  id: ID
  user_id: String
  full_name: String
  access_key: String
  secret_key: String
  is_active: Boolean
  is_admin: Boolean
  resource_policy: String
  created_at: DateTime
  last_used: DateTime
  rate_limit: Int
  num_queries: Int
  user: UUID
  projects: [String]
  ssh_public_key: String
  vfolders: [VirtualFolder]
  compute_sessions(status: String): [ComputeSession]
  concurrency_used: Int
  user_info: UserInfo
  concurrency_limit: Int @deprecated(reason: "Moved to KeyPairResourcePolicy object as the max_concurrent_sessions field.")
}

type VirtualFolder implements Item {
  id: ID
  host: String
  quota_scope_id: String
  name: String
  user: UUID
  user_email: String
  group: UUID
  group_name: String
  creator: String
  unmanaged_path: String
  usage_mode: String
  permission: String
  ownership_type: String
  max_files: Int
  max_size: BigInt
  created_at: DateTime
  last_used: DateTime
  num_files: Int
  cur_size: BigInt
  cloneable: Boolean
  status: String
}

type ComputeSession implements Item {
  id: ID
  session_id: UUID
  main_kernel_id: UUID
  tag: String
  name: String
  type: String
  main_kernel_role: String
  image: String
  architecture: String
  registry: String
  cluster_template: String
  cluster_mode: String
  cluster_size: Int
  domain_name: String
  group_name: String
  group_id: UUID
  user_email: String
  full_name: String
  user_id: UUID
  access_key: String
  created_user_email: String
  created_user_id: UUID
  status: String
  status_changed: DateTime
  status_info: String
  status_data: JSONString
  status_history: JSONString
  created_at: DateTime
  terminated_at: DateTime
  starts_at: DateTime
  scheduled_at: DateTime
  startup_command: String
  result: String
  commit_status: String
  abusing_reports: [JSONString]
  idle_checks: JSONString
  agent_ids: [String]
  agents: [String]
  resource_opts: JSONString
  scaling_group: String
  service_ports: JSONString
  mounts: [String]
  vfolder_mounts: [String]
  occupying_slots: JSONString
  occupied_slots: JSONString

  """Added in 24.03.0."""
  requested_slots: JSONString
  num_queries: BigInt
  containers: [ComputeContainer]
  dependencies: [ComputeSession]
  inference_metrics: JSONString
}

type UserInfo {
  email: String
  full_name: String
}

type KeyPairList implements PaginatedList {
  items: [KeyPair]!
  total_count: Int!
}

type KeyPairResourcePolicy {
  name: String
  created_at: DateTime
  default_for_unspecified: String
  total_resource_slots: JSONString
  max_session_lifetime: Int
  max_concurrent_sessions: Int
  max_containers_per_session: Int
  idle_timeout: BigInt
  allowed_vfolder_hosts: JSONString
  max_vfolder_count: Int @deprecated(reason: "Deprecated since 23.09.4.")
  max_vfolder_size: BigInt @deprecated(reason: "Deprecated since 23.09.4.")
  max_quota_scope_size: BigInt @deprecated(reason: "Deprecated since 23.09.6.")
}

type UserResourcePolicy {
  id: ID!
  name: String!
  created_at: DateTime!

  """Added in 23.09.6. Limitation of the number of user vfolders."""
  max_vfolder_count: Int

  """Added in 23.09.2. Limitation of the quota size of user vfolders."""
  max_quota_scope_size: BigInt
  max_vfolder_size: BigInt @deprecated(reason: "Deprecated since 23.09.2.")

  """
  Added in 23.09.10. Maximum available number of sessions per single model service which the user is in charge of.
  """
  max_session_count_per_model_session: Int

  """
  Added in 24.03.0. Maximum available number of customized images one can publish to.
  """
  max_customized_image_count: Int
}

type ProjectResourcePolicy {
  id: ID!
  name: String!
  created_at: DateTime!

  """Added in 23.09.6. Limitation of the number of project vfolders."""
  max_vfolder_count: Int

  """Added in 23.09.2. Limitation of the quota size of project vfolders."""
  max_quota_scope_size: BigInt
  max_vfolder_size: BigInt @deprecated(reason: "Deprecated since 23.09.2.")
}

type ResourcePreset {
  name: String
  resource_slots: JSONString
  shared_memory: BigInt
}

type ScalingGroup {
  name: String
  description: String
  is_active: Boolean
  is_public: Boolean
  created_at: DateTime
  wsproxy_addr: String
  wsproxy_api_token: String
  driver: String
  driver_opts: JSONString
  scheduler: String
  scheduler_opts: JSONString
  use_host_network: Boolean
}

type StorageVolume implements Item {
  id: ID
  backend: String
  fsprefix: String
  path: String
  capabilities: [String]
  hardware_metadata: JSONString
  performance_metric: JSONString
  usage: JSONString

  """Added in 24.03.0. Name of the proxy which this volume belongs to."""
  proxy: String

  """Added in 24.03.0. Name of the storage."""
  name: String
}

type StorageVolumeList implements PaginatedList {
  items: [StorageVolume]!
  total_count: Int!
}

type VirtualFolderList implements PaginatedList {
  items: [VirtualFolder]!
  total_count: Int!
}

type VirtualFolderPermissionList implements PaginatedList {
  items: [VirtualFolderPermission]!
  total_count: Int!
}

type VirtualFolderPermission implements Item {
  id: ID
  permission: String
  vfolder: UUID
  vfolder_name: String
  user: UUID
  user_email: String
}

type ComputeSessionList implements PaginatedList {
  items: [ComputeSession]!
  total_count: Int!
}

type ComputeContainerList implements PaginatedList {
  items: [ComputeContainer]!
  total_count: Int!
}

type LegacyComputeSessionList implements PaginatedList {
  items: [LegacyComputeSession]!
  total_count: Int!
}

"""Represents a main session."""
type LegacyComputeSession implements Item {
  id: ID
  tag: String
  sess_id: String
  sess_type: String
  session_name: String
  session_type: String
  role: String
  image: String
  architecture: String
  registry: String
  domain_name: String
  group_name: String
  group_id: UUID
  scaling_group: String
  user_uuid: UUID
  access_key: String
  status: String
  status_changed: DateTime
  status_info: String
  created_at: DateTime
  terminated_at: DateTime
  startup_command: String
  result: String
  agent: String
  container_id: String
  service_ports: JSONString
  occupied_slots: JSONString
  occupied_shares: JSONString
  mounts: [[String]]
  resource_opts: JSONString
  num_queries: BigInt
  live_stat: JSONString
  last_stat: JSONString
  user_email: String
  lang: String
  mem_slot: Int
  cpu_slot: Float
  gpu_slot: Float
  tpu_slot: Float
  cpu_used: BigInt
  cpu_using: Float
  mem_max_bytes: BigInt
  mem_cur_bytes: BigInt
  net_rx_bytes: BigInt
  net_tx_bytes: BigInt
  io_read_bytes: BigInt
  io_write_bytes: BigInt
  io_max_scratch_size: BigInt
  io_cur_scratch_size: BigInt
}

type PredefinedAtomicPermission {
  vfolder_host_permission_list: [String]
}

type Endpoint implements Item {
  id: ID
  endpoint_id: UUID
  image: String @deprecated(reason: "Deprecated since 23.09.9. use `image_object`")

  """Added in 23.09.9."""
  image_object: ImageNode
  domain: String
  project: String
  resource_group: String
  resource_slots: JSONString
  url: String
  model: UUID
  model_mount_destiation: String
  created_user: UUID @deprecated(reason: "Deprecated since 23.09.8. use `created_user_id`")

  """Added in 23.09.8."""
  created_user_email: String

  """Added in 23.09.8."""
  created_user_id: UUID
  session_owner: UUID @deprecated(reason: "Deprecated since 23.09.8. use `session_owner_id`")

  """Added in 23.09.8."""
  session_owner_email: String

  """Added in 23.09.8."""
  session_owner_id: UUID
  tag: String
  startup_command: String
  bootstrap_script: String
  callback_url: String
  environ: JSONString
  name: String
  resource_opts: JSONString
  desired_session_count: Int
  cluster_mode: String
  cluster_size: Int
  open_to_public: Boolean
  created_at: DateTime!
  destroyed_at: DateTime
  routings: [Routing]
  retries: Int
  status: String
  lifecycle_stage: String
  errors: [InferenceSessionError!]!
}

type Routing implements Item {
  id: ID
  routing_id: UUID
  endpoint: String
  session: UUID
  status: String
  traffic_ratio: Float
  created_at: DateTime
  error_data: JSONString
}

type InferenceSessionError {
  session_id: UUID
  errors: [InferenceSessionErrorInfo!]!
}

type InferenceSessionErrorInfo {
  src: String!
  name: String!
  repr: String!
}

type EndpointList implements PaginatedList {
  items: [Endpoint]!
  total_count: Int!
}

type RoutingList implements PaginatedList {
  items: [Routing]!
  total_count: Int!
}

type EndpointToken implements Item {
  id: ID
  token: String!
  endpoint_id: UUID!
  domain: String!
  project: String!
  session_owner: UUID!
  created_at: DateTime!
  valid_until: DateTime
}

type EndpointTokenList implements PaginatedList {
  items: [EndpointToken]!
  total_count: Int!
}

type QuotaScope implements Item {
  id: ID!
  quota_scope_id: String!
  storage_host_name: String!
  details: QuotaDetails!
}

type QuotaDetails {
  usage_bytes: BigInt
  usage_count: BigInt
  hard_limit_bytes: BigInt
}

type ContainerRegistry implements Node {
  """The ID of the object"""
  id: ID!
  hostname: String
  config: ContainerRegistryConfig
}

type ContainerRegistryConfig {
  url: String!
  type: String!
  project: [String]
  username: String
  password: String
  ssl_verify: Boolean
}

type ModelCard implements Node {
  """The ID of the object"""
  id: ID!
  name: String
  vfolder: VirtualFolder
  author: String

  """Human readable name of the model."""
  title: String
  version: String

  """The time the model was created."""
  created_at: DateTime

  """The last time the model was modified."""
  modified_at: DateTime
  description: String
  task: String
  category: String
  architecture: String
  framework: [String]
  label: [String]
  license: String
  min_resource: JSONString
  readme: String

  """
  Type (mostly extension of the filename) of the README file. e.g. md, rst, txt, ...
  """
  readme_filetype: String
}

type ModelCardConnection {
  """Pagination data for this connection."""
  pageInfo: PageInfo!

  """Contains the nodes in this connection."""
  edges: [ModelCardEdge]!

  """Total count of the GQL nodes of the query."""
  count: Int
}

"""A Relay edge containing a `ModelCard` and its cursor."""
type ModelCardEdge {
  """The item at the end of the edge"""
  node: ModelCard

  """A cursor for use in pagination"""
  cursor: String!
}

"""All available GraphQL mutations."""
type Mutations {
  modify_agent(id: String!, props: ModifyAgentInput!): ModifyAgent
  create_domain(name: String!, props: DomainInput!): CreateDomain
  modify_domain(name: String!, props: ModifyDomainInput!): ModifyDomain

  """Instead of deleting the domain, just mark it as inactive."""
  delete_domain(name: String!): DeleteDomain

  """
  Completely delete domain from DB.
  
  Domain-bound kernels will also be all deleted.
  To purge domain, there should be no users and groups in the target domain.
  """
  purge_domain(name: String!): PurgeDomain
  create_group(name: String!, props: GroupInput!): CreateGroup
  modify_group(gid: UUID!, props: ModifyGroupInput!): ModifyGroup

  """Instead of deleting the group, just mark it as inactive."""
  delete_group(gid: UUID!): DeleteGroup

  """
  Completely deletes a group from DB.
  
  Group's vfolders and their data will also be lost
  as well as the kernels run from the group.
  There is no migration of the ownership for group folders.
  """
  purge_group(gid: UUID!): PurgeGroup
  create_user(email: String!, props: UserInput!): CreateUser
  modify_user(email: String!, props: ModifyUserInput!): ModifyUser

  """
  Instead of really deleting user, just mark the account as deleted status.
  
  All related keypairs will also be inactivated.
  """
  delete_user(email: String!): DeleteUser

  """
  Delete user as well as all user-related DB informations such as keypairs, kernels, etc.
  
  If target user has virtual folders, they can be purged together or migrated to the superadmin.
  
  vFolder treatment policy:
    User-type:
    - vfolder is not shared: delete
    - vfolder is shared:
      + if purge_shared_vfolder is True: delete
      + else: change vfolder's owner to requested admin
  
  This action cannot be undone.
  """
  purge_user(email: String!, props: PurgeUserInput!): PurgeUser
  create_keypair(props: KeyPairInput!, user_id: String!): CreateKeyPair
  modify_keypair(access_key: String!, props: ModifyKeyPairInput!): ModifyKeyPair
  delete_keypair(access_key: String!): DeleteKeyPair
  rescan_images(registry: String): RescanImages
  preload_image(references: [String]!, target_agents: [String]!): PreloadImage
  unload_image(references: [String]!, target_agents: [String]!): UnloadImage
  modify_image(architecture: String = "x86_64", props: ModifyImageInput!, target: String!): ModifyImage

<<<<<<< HEAD
  """Added in 24.03.0."""
=======
  """Added in 24.03.0"""
>>>>>>> cb2775af
  forget_image_by_id(image_id: String!): ForgetImageById
  forget_image(architecture: String = "x86_64", reference: String!): ForgetImage

  """Added in 24.03.1"""
  untag_image_from_registry(image_id: String!): UntagImageFromRegistry
  alias_image(alias: String!, architecture: String = "x86_64", target: String!): AliasImage
  dealias_image(alias: String!): DealiasImage
  clear_images(registry: String): ClearImages
  create_keypair_resource_policy(name: String!, props: CreateKeyPairResourcePolicyInput!): CreateKeyPairResourcePolicy
  modify_keypair_resource_policy(name: String!, props: ModifyKeyPairResourcePolicyInput!): ModifyKeyPairResourcePolicy
  delete_keypair_resource_policy(name: String!): DeleteKeyPairResourcePolicy
  create_user_resource_policy(name: String!, props: CreateUserResourcePolicyInput!): CreateUserResourcePolicy
  modify_user_resource_policy(name: String!, props: ModifyUserResourcePolicyInput!): ModifyUserResourcePolicy
  delete_user_resource_policy(name: String!): DeleteUserResourcePolicy
  create_project_resource_policy(name: String!, props: CreateProjectResourcePolicyInput!): CreateProjectResourcePolicy
  modify_project_resource_policy(name: String!, props: ModifyProjectResourcePolicyInput!): ModifyProjectResourcePolicy
  delete_project_resource_policy(name: String!): DeleteProjectResourcePolicy
  create_resource_preset(name: String!, props: CreateResourcePresetInput!): CreateResourcePreset
  modify_resource_preset(name: String!, props: ModifyResourcePresetInput!): ModifyResourcePreset
  delete_resource_preset(name: String!): DeleteResourcePreset
  create_scaling_group(name: String!, props: CreateScalingGroupInput!): CreateScalingGroup
  modify_scaling_group(name: String!, props: ModifyScalingGroupInput!): ModifyScalingGroup
  delete_scaling_group(name: String!): DeleteScalingGroup
  associate_scaling_group_with_domain(domain: String!, scaling_group: String!): AssociateScalingGroupWithDomain
  associate_scaling_group_with_user_group(scaling_group: String!, user_group: UUID!): AssociateScalingGroupWithUserGroup
  associate_scaling_group_with_keypair(access_key: String!, scaling_group: String!): AssociateScalingGroupWithKeyPair
  disassociate_scaling_group_with_domain(domain: String!, scaling_group: String!): DisassociateScalingGroupWithDomain
  disassociate_scaling_group_with_user_group(scaling_group: String!, user_group: UUID!): DisassociateScalingGroupWithUserGroup
  disassociate_scaling_group_with_keypair(access_key: String!, scaling_group: String!): DisassociateScalingGroupWithKeyPair
  disassociate_all_scaling_groups_with_domain(domain: String!): DisassociateAllScalingGroupsWithDomain
  disassociate_all_scaling_groups_with_group(user_group: UUID!): DisassociateAllScalingGroupsWithGroup
  set_quota_scope(props: QuotaScopeInput!, quota_scope_id: String!, storage_host_name: String!): SetQuotaScope
  unset_quota_scope(quota_scope_id: String!, storage_host_name: String!): UnsetQuotaScope
  create_container_registry(hostname: String!, props: CreateContainerRegistryInput!): CreateContainerRegistry
  modify_container_registry(hostname: String!, props: ModifyContainerRegistryInput!): ModifyContainerRegistry
  delete_container_registry(hostname: String!): DeleteContainerRegistry
  modify_endpoint(endpoint_id: UUID!, props: ModifyEndpointInput!): ModifyEndpoint
}

type ModifyAgent {
  ok: Boolean
  msg: String
}

input ModifyAgentInput {
  schedulable: Boolean
  scaling_group: String
}

type CreateDomain {
  ok: Boolean
  msg: String
  domain: Domain
}

input DomainInput {
  description: String = ""
  is_active: Boolean = true
  total_resource_slots: JSONString = "{}"
  allowed_vfolder_hosts: JSONString = "{}"
  allowed_docker_registries: [String] = []
  integration_id: String = null
}

type ModifyDomain {
  ok: Boolean
  msg: String
  domain: Domain
}

input ModifyDomainInput {
  name: String
  description: String
  is_active: Boolean
  total_resource_slots: JSONString
  allowed_vfolder_hosts: JSONString
  allowed_docker_registries: [String]
  integration_id: String
}

"""Instead of deleting the domain, just mark it as inactive."""
type DeleteDomain {
  ok: Boolean
  msg: String
}

"""
Completely delete domain from DB.

Domain-bound kernels will also be all deleted.
To purge domain, there should be no users and groups in the target domain.
"""
type PurgeDomain {
  ok: Boolean
  msg: String
}

type CreateGroup {
  ok: Boolean
  msg: String
  group: Group
}

input GroupInput {
<<<<<<< HEAD
  """Added in 24.03.0. Available values: GENERAL, MODEL_STORE"""
=======
  """Added in 24.03.0."""
>>>>>>> cb2775af
  type: String = "GENERAL"
  description: String = ""
  is_active: Boolean = true
  domain_name: String!
  total_resource_slots: JSONString = "{}"
  allowed_vfolder_hosts: JSONString = "{}"
  integration_id: String = ""
  resource_policy: String = "default"

<<<<<<< HEAD
  """Added in 24.03.0."""
=======
  """Added in 24.03.0"""
>>>>>>> cb2775af
  container_registry: JSONString = "{}"
}

type ModifyGroup {
  ok: Boolean
  msg: String
  group: Group
}

input ModifyGroupInput {
  name: String
  description: String
  is_active: Boolean
  domain_name: String
  total_resource_slots: JSONString
  user_update_mode: String
  user_uuids: [String]
  allowed_vfolder_hosts: JSONString
  integration_id: String
  resource_policy: String

<<<<<<< HEAD
  """Added in 24.03.0."""
=======
  """Added in 24.03.0"""
>>>>>>> cb2775af
  container_registry: JSONString = "{}"
}

"""Instead of deleting the group, just mark it as inactive."""
type DeleteGroup {
  ok: Boolean
  msg: String
}

"""
Completely deletes a group from DB.

Group's vfolders and their data will also be lost
as well as the kernels run from the group.
There is no migration of the ownership for group folders.
"""
type PurgeGroup {
  ok: Boolean
  msg: String
}

type CreateUser {
  ok: Boolean
  msg: String
  user: User
}

input UserInput {
  username: String!
  password: String!
  need_password_change: Boolean!
  full_name: String = ""
  description: String = ""
  is_active: Boolean = true
  status: String = "active"
  domain_name: String! = "default"
  role: String = "user"
  group_ids: [String]
  allowed_client_ip: [String] = null
  totp_activated: Boolean = false
  resource_policy: String = "default"
  sudo_session_enabled: Boolean = false
}

type ModifyUser {
  ok: Boolean
  msg: String
  user: User
}

input ModifyUserInput {
  username: String
  password: String
  need_password_change: Boolean
  full_name: String
  description: String
  is_active: Boolean
  status: String
  domain_name: String
  role: String
  group_ids: [String]
  allowed_client_ip: [String]
  totp_activated: Boolean
  resource_policy: String
  sudo_session_enabled: Boolean
  main_access_key: String
}

"""
Instead of really deleting user, just mark the account as deleted status.

All related keypairs will also be inactivated.
"""
type DeleteUser {
  ok: Boolean
  msg: String
}

"""
Delete user as well as all user-related DB informations such as keypairs, kernels, etc.

If target user has virtual folders, they can be purged together or migrated to the superadmin.

vFolder treatment policy:
  User-type:
  - vfolder is not shared: delete
  - vfolder is shared:
    + if purge_shared_vfolder is True: delete
    + else: change vfolder's owner to requested admin

This action cannot be undone.
"""
type PurgeUser {
  ok: Boolean
  msg: String
}

input PurgeUserInput {
  purge_shared_vfolders: Boolean
}

type CreateKeyPair {
  ok: Boolean
  msg: String
  keypair: KeyPair
}

input KeyPairInput {
  is_active: Boolean = true
  is_admin: Boolean = false
  resource_policy: String!
  concurrency_limit: Int
  rate_limit: Int!
}

type ModifyKeyPair {
  ok: Boolean
  msg: String
}

input ModifyKeyPairInput {
  is_active: Boolean
  is_admin: Boolean
  resource_policy: String
  concurrency_limit: Int
  rate_limit: Int
}

type DeleteKeyPair {
  ok: Boolean
  msg: String
}

type RescanImages {
  ok: Boolean
  msg: String
  task_id: UUID
}

type PreloadImage {
  ok: Boolean
  msg: String
  task_id: String
}

type UnloadImage {
  ok: Boolean
  msg: String
  task_id: String
}

type ModifyImage {
  ok: Boolean
  msg: String
}

input ModifyImageInput {
  name: String
  registry: String
  image: String
  tag: String
  architecture: String
  is_local: Boolean
  size_bytes: Int
  type: String
  digest: String
  labels: [KVPairInput]
  supported_accelerators: [String]
  resource_limits: [ResourceLimitInput]
}

input KVPairInput {
  key: String
  value: String
}

input ResourceLimitInput {
  key: String
  min: String
  max: String
}

"""Added in 24.03.0."""
type ForgetImageById {
  ok: Boolean
  msg: String

  """Added since 24.03.1."""
  image: ImageNode
}

type ForgetImage {
  ok: Boolean
  msg: String

  """Added since 24.03.1."""
  image: ImageNode
}

"""Added in 24.03.1"""
type UntagImageFromRegistry {
  ok: Boolean
  msg: String

  """Added since 24.03.1."""
  image: ImageNode
}

type AliasImage {
  ok: Boolean
  msg: String
}

type DealiasImage {
  ok: Boolean
  msg: String
}

type ClearImages {
  ok: Boolean
  msg: String
}

type CreateKeyPairResourcePolicy {
  ok: Boolean
  msg: String
  resource_policy: KeyPairResourcePolicy
}

input CreateKeyPairResourcePolicyInput {
  default_for_unspecified: String!
  total_resource_slots: JSONString = "{}"
  max_session_lifetime: Int = 0
  max_concurrent_sessions: Int!
  max_concurrent_sftp_sessions: Int = 1
  max_containers_per_session: Int!
  idle_timeout: BigInt!
  allowed_vfolder_hosts: JSONString
  max_vfolder_count: Int @deprecated(reason: "Deprecated since 23.09.4.")
  max_vfolder_size: BigInt @deprecated(reason: "Deprecated since 23.09.4.")
  max_quota_scope_size: BigInt @deprecated(reason: "Deprecated since 23.09.6.")
}

type ModifyKeyPairResourcePolicy {
  ok: Boolean
  msg: String
}

input ModifyKeyPairResourcePolicyInput {
  default_for_unspecified: String
  total_resource_slots: JSONString
  max_session_lifetime: Int
  max_concurrent_sessions: Int
  max_concurrent_sftp_sessions: Int
  max_containers_per_session: Int
  idle_timeout: BigInt
  allowed_vfolder_hosts: JSONString
  max_vfolder_count: Int @deprecated(reason: "Deprecated since 23.09.4.")
  max_vfolder_size: BigInt @deprecated(reason: "Deprecated since 23.09.4.")
  max_quota_scope_size: BigInt @deprecated(reason: "Deprecated since 23.09.6.")
}

type DeleteKeyPairResourcePolicy {
  ok: Boolean
  msg: String
}

type CreateUserResourcePolicy {
  ok: Boolean
  msg: String
  resource_policy: UserResourcePolicy
}

input CreateUserResourcePolicyInput {
  """Added in 23.09.6. Limitation of the number of user vfolders."""
  max_vfolder_count: Int

  """Added in 23.09.2. Limitation of the quota size of user vfolders."""
  max_quota_scope_size: BigInt

  """
  Added in 23.09.10. Maximum available number of sessions per single model service which the user is in charge of.
  """
  max_session_count_per_model_session: Int
  max_vfolder_size: BigInt @deprecated(reason: "Deprecated since 23.09.2.")

  """
  Added in 24.03.0. Maximum available number of customized images one can publish to.
  """
  max_customized_image_count: Int
}

type ModifyUserResourcePolicy {
  ok: Boolean
  msg: String
}

input ModifyUserResourcePolicyInput {
  """Added in 23.09.6. Limitation of the number of user vfolders."""
  max_vfolder_count: Int

  """Added in 23.09.2. Limitation of the quota size of user vfolders."""
  max_quota_scope_size: BigInt

  """
  Added in 23.09.10. Maximum available number of sessions per single model service which the user is in charge of.
  """
  max_session_count_per_model_session: Int

  """
  Added in 24.03.0. Maximum available number of customized images one can publish to.
  """
  max_customized_image_count: Int
}

type DeleteUserResourcePolicy {
  ok: Boolean
  msg: String
}

type CreateProjectResourcePolicy {
  ok: Boolean
  msg: String
  resource_policy: ProjectResourcePolicy
}

input CreateProjectResourcePolicyInput {
  """Added in 23.09.6. Limitation of the number of project vfolders."""
  max_vfolder_count: Int

  """Added in 23.09.2. Limitation of the quota size of project vfolders."""
  max_quota_scope_size: BigInt
  max_vfolder_size: BigInt @deprecated(reason: "Deprecated since 23.09.2.")
}

type ModifyProjectResourcePolicy {
  ok: Boolean
  msg: String
}

input ModifyProjectResourcePolicyInput {
  """Added in 23.09.6. Limitation of the number of project vfolders."""
  max_vfolder_count: Int

  """Added in 23.09.2. Limitation of the quota size of project vfolders."""
  max_quota_scope_size: BigInt
  max_vfolder_size: BigInt @deprecated(reason: "Deprecated since 23.09.2.")
}

type DeleteProjectResourcePolicy {
  ok: Boolean
  msg: String
}

type CreateResourcePreset {
  ok: Boolean
  msg: String
  resource_preset: ResourcePreset
}

input CreateResourcePresetInput {
  resource_slots: JSONString!
  shared_memory: String
}

type ModifyResourcePreset {
  ok: Boolean
  msg: String
}

input ModifyResourcePresetInput {
  resource_slots: JSONString
  shared_memory: String
}

type DeleteResourcePreset {
  ok: Boolean
  msg: String
}

type CreateScalingGroup {
  ok: Boolean
  msg: String
  scaling_group: ScalingGroup
}

input CreateScalingGroupInput {
  description: String = ""
  is_active: Boolean = true
  is_public: Boolean = true
  wsproxy_addr: String = null
  wsproxy_api_token: String = null
  driver: String!
  driver_opts: JSONString = "{}"
  scheduler: String!
  scheduler_opts: JSONString = "{}"
  use_host_network: Boolean = false
}

type ModifyScalingGroup {
  ok: Boolean
  msg: String
}

input ModifyScalingGroupInput {
  description: String
  is_active: Boolean
  is_public: Boolean
  wsproxy_addr: String
  wsproxy_api_token: String
  driver: String
  driver_opts: JSONString
  scheduler: String
  scheduler_opts: JSONString
  use_host_network: Boolean
}

type DeleteScalingGroup {
  ok: Boolean
  msg: String
}

type AssociateScalingGroupWithDomain {
  ok: Boolean
  msg: String
}

type AssociateScalingGroupWithUserGroup {
  ok: Boolean
  msg: String
}

type AssociateScalingGroupWithKeyPair {
  ok: Boolean
  msg: String
}

type DisassociateScalingGroupWithDomain {
  ok: Boolean
  msg: String
}

type DisassociateScalingGroupWithUserGroup {
  ok: Boolean
  msg: String
}

type DisassociateScalingGroupWithKeyPair {
  ok: Boolean
  msg: String
}

type DisassociateAllScalingGroupsWithDomain {
  ok: Boolean
  msg: String
}

type DisassociateAllScalingGroupsWithGroup {
  ok: Boolean
  msg: String
}

type SetQuotaScope {
  quota_scope: QuotaScope
}

input QuotaScopeInput {
  hard_limit_bytes: BigInt
}

type UnsetQuotaScope {
  quota_scope: QuotaScope
}

type CreateContainerRegistry {
  container_registry: ContainerRegistry
}

input CreateContainerRegistryInput {
  url: String!
  type: String!
  project: [String]
  username: String
  password: String
  ssl_verify: Boolean
}

type ModifyContainerRegistry {
  container_registry: ContainerRegistry
}

input ModifyContainerRegistryInput {
  url: String
  type: String
  project: [String]
  username: String
  password: String
  ssl_verify: Boolean
}

type DeleteContainerRegistry {
  container_registry: ContainerRegistry
}

type ModifyEndpoint {
  ok: Boolean
  msg: String

  """Added in 23.09.8."""
  endpoint: Endpoint
}

input ModifyEndpointInput {
  resource_slots: JSONString
  resource_opts: JSONString
  cluster_mode: String
  cluster_size: Int
  desired_session_count: Int
  image: ImageRefType
  name: String
  resource_group: String
  open_to_public: Boolean
}

input ImageRefType {
  name: String!
  registry: String
  architecture: String
}<|MERGE_RESOLUTION|>--- conflicted
+++ resolved
@@ -34,11 +34,7 @@
     domain_name: String
     is_active: Boolean
 
-<<<<<<< HEAD
     """Added in 24.03.0. Available values: GENERAL, MODEL_STORE"""
-=======
-    """Added in 24.03.0."""
->>>>>>> cb2775af
     type: [String] = ["GENERAL"]
   ): [Group]
   image(
@@ -49,11 +45,7 @@
   ): Image
   images(is_installed: Boolean, is_operation: Boolean): [Image]
 
-<<<<<<< HEAD
-  """Added in 24.03.1."""
-=======
   """Added in 24.03.1"""
->>>>>>> cb2775af
   customized_images: [ImageNode]
   user(domain_name: String, email: String): User
   user_from_uuid(domain_name: String, user_id: ID): User
@@ -1016,11 +1008,7 @@
   unload_image(references: [String]!, target_agents: [String]!): UnloadImage
   modify_image(architecture: String = "x86_64", props: ModifyImageInput!, target: String!): ModifyImage
 
-<<<<<<< HEAD
-  """Added in 24.03.0."""
-=======
   """Added in 24.03.0"""
->>>>>>> cb2775af
   forget_image_by_id(image_id: String!): ForgetImageById
   forget_image(architecture: String = "x86_64", reference: String!): ForgetImage
 
@@ -1125,11 +1113,7 @@
 }
 
 input GroupInput {
-<<<<<<< HEAD
   """Added in 24.03.0. Available values: GENERAL, MODEL_STORE"""
-=======
-  """Added in 24.03.0."""
->>>>>>> cb2775af
   type: String = "GENERAL"
   description: String = ""
   is_active: Boolean = true
@@ -1139,11 +1123,7 @@
   integration_id: String = ""
   resource_policy: String = "default"
 
-<<<<<<< HEAD
-  """Added in 24.03.0."""
-=======
   """Added in 24.03.0"""
->>>>>>> cb2775af
   container_registry: JSONString = "{}"
 }
 
@@ -1165,11 +1145,7 @@
   integration_id: String
   resource_policy: String
 
-<<<<<<< HEAD
-  """Added in 24.03.0."""
-=======
   """Added in 24.03.0"""
->>>>>>> cb2775af
   container_registry: JSONString = "{}"
 }
 
