schema {
  query: Queries
  mutation: Mutations
}

"""All available GraphQL queries."""
type Queries {
  node(
    """The ID of the object"""
    id: ID!
  ): Node
  agent(agent_id: String!): Agent
  agent_list(limit: Int!, offset: Int!, filter: String, order: String, scaling_group: String, status: String): AgentList
  agents(scaling_group: String, status: String): [Agent]
  agent_summary(agent_id: String!): AgentSummary
  agent_summary_list(limit: Int!, offset: Int!, filter: String, order: String, scaling_group: String, status: String): AgentSummaryList
  domain(name: String): Domain
  domains(is_active: Boolean): [Domain]

  """Added in 24.03.0."""
  group_node(id: String!): GroupNode

  """Added in 24.03.0."""
  group_nodes(filter: String, order: String, offset: Int, before: String, after: String, first: Int, last: Int): GroupConnection
  group(id: UUID!, domain_name: String): Group
  groups_by_name(name: String!, domain_name: String): [Group]
  groups(
    domain_name: String
    is_active: Boolean

    """Added since 24.03.0. Available values: GENERAL, MODEL_STORE"""
    type: [String] = ["GENERAL"]
  ): [Group]
<<<<<<< HEAD
  image(reference: String!, architecture: String = "x86_64"): Image
=======
  image(reference: String!, architecture: String = "aarch64"): Image
>>>>>>> 059c31d8
  images(is_installed: Boolean, is_operation: Boolean): [Image]
  user(domain_name: String, email: String): User
  user_from_uuid(domain_name: String, user_id: ID): User
  users(domain_name: String, group_id: UUID, is_active: Boolean, status: String): [User]
  user_list(limit: Int!, offset: Int!, filter: String, order: String, domain_name: String, group_id: UUID, is_active: Boolean, status: String): UserList

  """Added in 24.03.0."""
  user_node(id: String!): UserNode

  """Added in 24.03.0."""
  user_nodes(filter: String, order: String, offset: Int, before: String, after: String, first: Int, last: Int): UserConnection
  keypair(domain_name: String, access_key: String): KeyPair
  keypairs(domain_name: String, email: String, is_active: Boolean): [KeyPair]
  keypair_list(limit: Int!, offset: Int!, filter: String, order: String, domain_name: String, email: String, is_active: Boolean): KeyPairList
  keypair_resource_policy(name: String): KeyPairResourcePolicy
  user_resource_policy(name: String): UserResourcePolicy
  project_resource_policy(name: String!): ProjectResourcePolicy
  keypair_resource_policies: [KeyPairResourcePolicy]
  user_resource_policies: [UserResourcePolicy]
  project_resource_policies: [ProjectResourcePolicy]
  resource_preset(name: String): ResourcePreset
  resource_presets: [ResourcePreset]
  scaling_group(name: String): ScalingGroup
  scaling_groups(name: String, is_active: Boolean): [ScalingGroup]
  scaling_groups_for_domain(domain: String!, is_active: Boolean): [ScalingGroup]
  scaling_groups_for_user_group(user_group: String!, is_active: Boolean): [ScalingGroup]
  scaling_groups_for_keypair(access_key: String!, is_active: Boolean): [ScalingGroup]
  storage_volume(id: String): StorageVolume
  storage_volume_list(limit: Int!, offset: Int!, filter: String, order: String): StorageVolumeList
  vfolder(id: String): VirtualFolder
  vfolder_list(limit: Int!, offset: Int!, filter: String, order: String, domain_name: String, group_id: UUID, access_key: String): VirtualFolderList
  vfolder_permission_list(limit: Int!, offset: Int!, filter: String, order: String): VirtualFolderPermissionList
  vfolder_own_list(limit: Int!, offset: Int!, filter: String, order: String, domain_name: String, access_key: String): VirtualFolderList
  vfolder_invited_list(limit: Int!, offset: Int!, filter: String, order: String, domain_name: String, access_key: String): VirtualFolderList
  vfolder_project_list(limit: Int!, offset: Int!, filter: String, order: String, domain_name: String, access_key: String): VirtualFolderList
  vfolders(domain_name: String, group_id: String, access_key: String): [VirtualFolder]
  compute_session(id: UUID!): ComputeSession
  compute_container(id: UUID!): ComputeContainer
  compute_session_list(limit: Int!, offset: Int!, filter: String, order: String, domain_name: String, group_id: String, access_key: String, status: String): ComputeSessionList
  compute_container_list(limit: Int!, offset: Int!, filter: String, order: String, session_id: ID!, role: String): ComputeContainerList
  legacy_compute_session_list(limit: Int!, offset: Int!, order_key: String, order_asc: Boolean, domain_name: String, group_id: String, access_key: String, status: String): LegacyComputeSessionList
  legacy_compute_session(sess_id: String!, domain_name: String, access_key: String): LegacyComputeSession
  vfolder_host_permissions: PredefinedAtomicPermission
  endpoint(endpoint_id: UUID!): Endpoint
  endpoint_list(limit: Int!, offset: Int!, filter: String, order: String, domain_name: String, group_id: String, access_key: String, project: UUID): EndpointList
  routing(routing_id: UUID!): Routing
  routing_list(limit: Int!, offset: Int!, filter: String, order: String, endpoint_id: UUID): RoutingList
  endpoint_token(token: String!): EndpointToken
  endpoint_token_list(limit: Int!, offset: Int!, filter: String, order: String, endpoint_id: UUID): EndpointTokenList
  quota_scope(storage_host_name: String!, quota_scope_id: String!): QuotaScope
  container_registry(hostname: String!): ContainerRegistry
  container_registries: [ContainerRegistry]

  """Added in 24.03.0."""
  model_card(id: String!): ModelCard

  """Added in 24.03.0."""
  model_cards(filter: String, order: String, offset: Int, before: String, after: String, first: Int, last: Int): ModelCardConnection
}

"""
This GraphQL Relay Node extension is for running asynchronous resolvers and fine-grained handling of global id.
Refer to: https://github.com/graphql-python/graphene/blob/master/graphene/relay/node.py
"""
interface Node {
  """The ID of the object"""
  id: ID!
}

type Agent implements Item {
  id: ID
  status: String
  status_changed: DateTime
  region: String
  scaling_group: String
  schedulable: Boolean
  available_slots: JSONString
  occupied_slots: JSONString
  addr: String
  architecture: String
  first_contact: DateTime
  lost_at: DateTime
  live_stat: JSONString
  version: String
  compute_plugins: JSONString
  hardware_metadata: JSONString
  auto_terminate_abusing_kernel: Boolean
  local_config: JSONString
  container_count: Int
  mem_slots: Int
  cpu_slots: Float
  gpu_slots: Float
  tpu_slots: Float
  used_mem_slots: Int
  used_cpu_slots: Float
  used_gpu_slots: Float
  used_tpu_slots: Float
  cpu_cur_pct: Float
  mem_cur_bytes: Float
  compute_containers(status: String): [ComputeContainer]
}

interface Item {
  id: ID
}

"""
The `DateTime` scalar type represents a DateTime
value as specified by
[iso8601](https://en.wikipedia.org/wiki/ISO_8601).
"""
scalar DateTime

"""
Allows use of a JSON String for input / output from the GraphQL schema.

Use of this type is *not recommended* as you lose the benefits of having a defined, static
schema (one of the key benefits of GraphQL).
"""
scalar JSONString

type ComputeContainer implements Item {
  id: ID
  idx: Int
  role: String
  hostname: String
  cluster_idx: Int
  local_rank: Int
  cluster_role: String
  cluster_hostname: String
  session_id: UUID
  image: String
  architecture: String
  registry: String
  status: String
  status_changed: DateTime
  status_info: String
  status_data: JSONString
  created_at: DateTime
  terminated_at: DateTime
  starts_at: DateTime
  scheduled_at: DateTime
  abusing_report: JSONString
  agent: String
  agent_addr: String
  container_id: String
  resource_opts: JSONString
  occupied_slots: JSONString
  live_stat: JSONString
  last_stat: JSONString
  preopen_ports: [Int]
}

"""
Leverages the internal Python implementation of UUID (uuid.UUID) to provide native UUID objects
in fields, resolvers and input.
"""
scalar UUID

type AgentList implements PaginatedList {
  items: [Agent]!
  total_count: Int!
}

interface PaginatedList {
  items: [Item]!
  total_count: Int!
}

"""A schema for normal users."""
type AgentSummary implements Item {
  id: ID
  status: String
  scaling_group: String
  schedulable: Boolean
  available_slots: JSONString
  occupied_slots: JSONString
  architecture: String
}

type AgentSummaryList implements PaginatedList {
  items: [AgentSummary]!
  total_count: Int!
}

type Domain {
  name: String
  description: String
  is_active: Boolean
  created_at: DateTime
  modified_at: DateTime
  total_resource_slots: JSONString
  allowed_vfolder_hosts: JSONString
  allowed_docker_registries: [String]
  integration_id: String
  scaling_groups: [String]
}

type GroupNode implements Node {
  """The ID of the object"""
  id: ID!
  name: String
  description: String
  is_active: Boolean
  created_at: DateTime
  modified_at: DateTime
  domain_name: String
  total_resource_slots: JSONString
  allowed_vfolder_hosts: JSONString
  integration_id: String
  resource_policy: String
  scaling_groups: [String]
  user_nodes(filter: String, order: String, offset: Int, before: String, after: String, first: Int, last: Int): UserConnection
}

type UserConnection {
  """Pagination data for this connection."""
  pageInfo: PageInfo!

  """Contains the nodes in this connection."""
  edges: [UserEdge]!

  """Total count of the GQL nodes of the query."""
  count: Int
}

"""
The Relay compliant `PageInfo` type, containing data necessary to paginate this connection.
"""
type PageInfo {
  """When paginating forwards, are there more items?"""
  hasNextPage: Boolean!

  """When paginating backwards, are there more items?"""
  hasPreviousPage: Boolean!

  """When paginating backwards, the cursor to continue."""
  startCursor: String

  """When paginating forwards, the cursor to continue."""
  endCursor: String
}

"""A Relay edge containing a `User` and its cursor."""
type UserEdge {
  """The item at the end of the edge"""
  node: UserNode

  """A cursor for use in pagination"""
  cursor: String!
}

type UserNode implements Node {
  """The ID of the object"""
  id: ID!

  """Unique username of the user."""
  username: String

  """Unique email of the user."""
  email: String
  need_password_change: Boolean
  full_name: String
  description: String
  is_active: Boolean @deprecated(reason: "Deprecated since 24.03.0. Recommend to use `status` field.")

  """
  The status is one of `active`, `inactive`, `deleted` or `before-verification`.
  """
  status: String

  """Additional information of user status."""
  status_info: String
  created_at: DateTime
  modified_at: DateTime
  domain_name: String

  """The role is one of `user`, `admin`, `superadmin` or `monitor`."""
  role: String
  resource_policy: String
  allowed_client_ip: [String]
  totp_activated: Boolean
  totp_activated_at: DateTime
  sudo_session_enabled: Boolean
}

type GroupConnection {
  """Pagination data for this connection."""
  pageInfo: PageInfo!

  """Contains the nodes in this connection."""
  edges: [GroupEdge]!

  """Total count of the GQL nodes of the query."""
  count: Int
}

"""A Relay edge containing a `Group` and its cursor."""
type GroupEdge {
  """The item at the end of the edge"""
  node: GroupNode

  """A cursor for use in pagination"""
  cursor: String!
}

type Group {
  id: UUID
  name: String
  description: String
  is_active: Boolean
  created_at: DateTime
  modified_at: DateTime
  domain_name: String
  total_resource_slots: JSONString
  allowed_vfolder_hosts: JSONString
  integration_id: String
  resource_policy: String

  """Added since 24.03.0."""
  type: String
  scaling_groups: [String]
}

type Image {
  id: UUID
  name: String
  humanized_name: String
  tag: String
  registry: String
  architecture: String
  is_local: Boolean
  digest: String
  labels: [KVPair]
  aliases: [String]
  size_bytes: BigInt
  resource_limits: [ResourceLimit]
  supported_accelerators: [String]
  installed: Boolean
  installed_agents: [String]
  hash: String
}

type KVPair {
  key: String
  value: String
}

"""
BigInt is an extension of the regular graphene.Int scalar type
to support integers outside the range of a signed 32-bit integer.
"""
scalar BigInt

type ResourceLimit {
  key: String
  min: String
  max: String
}

type User implements Item {
  id: ID
  uuid: UUID
  username: String
  email: String
  need_password_change: Boolean
  full_name: String
  description: String
  is_active: Boolean
  status: String
  status_info: String
  created_at: DateTime
  modified_at: DateTime
  domain_name: String
  role: String
  resource_policy: String
  allowed_client_ip: [String]
  totp_activated: Boolean
  totp_activated_at: DateTime
  sudo_session_enabled: Boolean

  """
  Added in 24.03.0. Used as the default authentication credential for password-based logins and sets the user's total resource usage limit. User's main_access_key cannot be deleted, and only super-admin can replace main_access_key.
  """
  main_access_key: String
  groups: [UserGroup]
}

type UserGroup {
  id: UUID
  name: String
}

type UserList implements PaginatedList {
  items: [User]!
  total_count: Int!
}

type KeyPair implements Item {
  id: ID
  user_id: String
  full_name: String
  access_key: String
  secret_key: String
  is_active: Boolean
  is_admin: Boolean
  resource_policy: String
  created_at: DateTime
  last_used: DateTime
  rate_limit: Int
  num_queries: Int
  user: UUID
  projects: [String]
  ssh_public_key: String
  vfolders: [VirtualFolder]
  compute_sessions(status: String): [ComputeSession]
  concurrency_used: Int
  user_info: UserInfo
  concurrency_limit: Int @deprecated(reason: "Moved to KeyPairResourcePolicy object as the max_concurrent_sessions field.")
}

type VirtualFolder implements Item {
  id: ID
  host: String
  quota_scope_id: String
  name: String
  user: UUID
  user_email: String
  group: UUID
  group_name: String
  creator: String
  unmanaged_path: String
  usage_mode: String
  permission: String
  ownership_type: String
  max_files: Int
  max_size: BigInt
  created_at: DateTime
  last_used: DateTime
  num_files: Int
  cur_size: BigInt
  cloneable: Boolean
  status: String
}

type ComputeSession implements Item {
  id: ID
  session_id: UUID
  main_kernel_id: UUID
  tag: String
  name: String
  type: String
  main_kernel_role: String
  image: String
  architecture: String
  registry: String
  cluster_template: String
  cluster_mode: String
  cluster_size: Int
  domain_name: String
  group_name: String
  group_id: UUID
  user_email: String
  full_name: String
  user_id: UUID
  access_key: String
  created_user_email: String
  created_user_id: UUID
  status: String
  status_changed: DateTime
  status_info: String
  status_data: JSONString
  status_history: JSONString
  created_at: DateTime
  terminated_at: DateTime
  starts_at: DateTime
  scheduled_at: DateTime
  startup_command: String
  result: String
  commit_status: String
  abusing_reports: [JSONString]
  idle_checks: JSONString
  agent_ids: [String]
  agents: [String]
  resource_opts: JSONString
  scaling_group: String
  service_ports: JSONString
  mounts: [String]
  vfolder_mounts: [String]
  occupying_slots: JSONString
  occupied_slots: JSONString
  num_queries: BigInt
  containers: [ComputeContainer]
  dependencies: [ComputeSession]
  inference_metrics: JSONString
}

type UserInfo {
  email: String
  full_name: String
}

type KeyPairList implements PaginatedList {
  items: [KeyPair]!
  total_count: Int!
}

type KeyPairResourcePolicy {
  name: String
  created_at: DateTime
  default_for_unspecified: String
  total_resource_slots: JSONString
  max_session_lifetime: Int
  max_concurrent_sessions: Int
  max_containers_per_session: Int
  idle_timeout: BigInt
  allowed_vfolder_hosts: JSONString
  max_vfolder_count: Int @deprecated(reason: "Deprecated since 23.09.4")
  max_vfolder_size: BigInt @deprecated(reason: "Deprecated since 23.09.4")
  max_quota_scope_size: BigInt @deprecated(reason: "Deprecated since 23.09.4")
}

type UserResourcePolicy {
  id: ID!
  name: String!
  created_at: DateTime!

  """Added since 24.03.1. Limitation of the number of user vfolders."""
  max_vfolder_count: Int

  """Added since 24.03.1. Limitation of the quota size of user vfolders."""
  max_quota_scope_size: BigInt
  max_vfolder_size: BigInt @deprecated(reason: "Deprecated since 23.09.1")

  """
  Added since 23.09.10. Maximum available number of sessions per single model service which the user is in charge of.
  """
  max_session_count_per_model_session: Int
}

type ProjectResourcePolicy {
  id: ID!
  name: String!
  created_at: DateTime!

  """Added since 24.03.1. Limitation of the number of project vfolders."""
  max_vfolder_count: Int

  """Added since 24.03.1. Limitation of the quota size of project vfolders."""
  max_quota_scope_size: BigInt
  max_vfolder_size: BigInt @deprecated(reason: "Deprecated since 23.09.1")
}

type ResourcePreset {
  name: String
  resource_slots: JSONString
  shared_memory: BigInt
}

type ScalingGroup {
  name: String
  description: String
  is_active: Boolean
  is_public: Boolean
  created_at: DateTime
  wsproxy_addr: String
  wsproxy_api_token: String
  driver: String
  driver_opts: JSONString
  scheduler: String
  scheduler_opts: JSONString
  use_host_network: Boolean
}

type StorageVolume implements Item {
  id: ID
  backend: String
  fsprefix: String
  path: String
  capabilities: [String]
  hardware_metadata: JSONString
  performance_metric: JSONString
  usage: JSONString

  """Added since 24.03.0. Name of the proxy which this volume belongs to."""
  proxy: String

  """Added since 24.03.0. Name of the storage."""
  name: String
}

type StorageVolumeList implements PaginatedList {
  items: [StorageVolume]!
  total_count: Int!
}

type VirtualFolderList implements PaginatedList {
  items: [VirtualFolder]!
  total_count: Int!
}

type VirtualFolderPermissionList implements PaginatedList {
  items: [VirtualFolderPermission]!
  total_count: Int!
}

type VirtualFolderPermission implements Item {
  id: ID
  permission: String
  vfolder: UUID
  vfolder_name: String
  user: UUID
  user_email: String
}

type ComputeSessionList implements PaginatedList {
  items: [ComputeSession]!
  total_count: Int!
}

type ComputeContainerList implements PaginatedList {
  items: [ComputeContainer]!
  total_count: Int!
}

type LegacyComputeSessionList implements PaginatedList {
  items: [LegacyComputeSession]!
  total_count: Int!
}

"""Represents a main session."""
type LegacyComputeSession implements Item {
  id: ID
  tag: String
  sess_id: String
  sess_type: String
  session_name: String
  session_type: String
  role: String
  image: String
  architecture: String
  registry: String
  domain_name: String
  group_name: String
  group_id: UUID
  scaling_group: String
  user_uuid: UUID
  access_key: String
  status: String
  status_changed: DateTime
  status_info: String
  created_at: DateTime
  terminated_at: DateTime
  startup_command: String
  result: String
  agent: String
  container_id: String
  service_ports: JSONString
  occupied_slots: JSONString
  occupied_shares: JSONString
  mounts: [[String]]
  resource_opts: JSONString
  num_queries: BigInt
  live_stat: JSONString
  last_stat: JSONString
  user_email: String
  lang: String
  mem_slot: Int
  cpu_slot: Float
  gpu_slot: Float
  tpu_slot: Float
  cpu_used: BigInt
  cpu_using: Float
  mem_max_bytes: BigInt
  mem_cur_bytes: BigInt
  net_rx_bytes: BigInt
  net_tx_bytes: BigInt
  io_read_bytes: BigInt
  io_write_bytes: BigInt
  io_max_scratch_size: BigInt
  io_cur_scratch_size: BigInt
}

type PredefinedAtomicPermission {
  vfolder_host_permission_list: [String]
}

type Endpoint implements Item {
  id: ID
  endpoint_id: UUID
  image: String @deprecated(reason: "Deprecated since 23.09.9; use `image_object`")

  """Added at 23.09.9"""
  image_object: ImageNode
  domain: String
  project: String
  resource_group: String
  resource_slots: JSONString
  url: String
  model: UUID
  model_mount_destiation: String
  created_user: UUID @deprecated(reason: "Deprecated since 23.09.8; use `created_user_id`")

  """Added at 23.09.8"""
  created_user_email: String

  """Added at 23.09.8"""
  created_user_id: UUID
  session_owner: UUID @deprecated(reason: "Deprecated since 23.09.8; use `session_owner_id`")

  """Added at 23.09.8"""
  session_owner_email: String

  """Added at 23.09.8"""
  session_owner_id: UUID
  tag: String
  startup_command: String
  bootstrap_script: String
  callback_url: String
  environ: JSONString
  name: String
  resource_opts: JSONString
  desired_session_count: Int
  cluster_mode: String
  cluster_size: Int
  open_to_public: Boolean
  created_at: DateTime!
  destroyed_at: DateTime
  routings: [Routing]
  retries: Int
  status: String
  lifecycle_stage: String
  errors: [InferenceSessionError!]!
}

type ImageNode implements Node {
  """The ID of the object"""
  id: ID!
  name: String
  humanized_name: String
  tag: String
  registry: String
  architecture: String
  is_local: Boolean
  digest: String
  labels: [KVPair]
  size_bytes: BigInt
  resource_limits: [ResourceLimit]
  supported_accelerators: [String]
}

type Routing implements Item {
  id: ID
  routing_id: UUID
  endpoint: String
  session: UUID
  status: String
  traffic_ratio: Float
  created_at: DateTime
  error_data: JSONString
}

type InferenceSessionError {
  session_id: UUID
  errors: [InferenceSessionErrorInfo!]!
}

type InferenceSessionErrorInfo {
  src: String!
  name: String!
  repr: String!
}

type EndpointList implements PaginatedList {
  items: [Endpoint]!
  total_count: Int!
}

type RoutingList implements PaginatedList {
  items: [Routing]!
  total_count: Int!
}

type EndpointToken implements Item {
  id: ID
  token: String!
  endpoint_id: UUID!
  domain: String!
  project: String!
  session_owner: UUID!
  created_at: DateTime!
  valid_until: DateTime
}

type EndpointTokenList implements PaginatedList {
  items: [EndpointToken]!
  total_count: Int!
}

type QuotaScope implements Item {
  id: ID!
  quota_scope_id: String!
  storage_host_name: String!
  details: QuotaDetails!
}

type QuotaDetails {
  usage_bytes: BigInt
  usage_count: BigInt
  hard_limit_bytes: BigInt
}

type ContainerRegistry implements Node {
  """The ID of the object"""
  id: ID!
  hostname: String
  config: ContainerRegistryConfig
}

type ContainerRegistryConfig {
  url: String!
  type: String!
  project: [String]
  username: String
  password: String
  ssl_verify: Boolean
}

type ModelCard implements Node {
  """The ID of the object"""
  id: ID!
  name: String
  vfolder: VirtualFolder
  author: String

  """Human readable name of the model."""
  title: String
  version: String

  """The time the model was created."""
  created_at: DateTime

  """The last time the model was modified."""
  modified_at: DateTime
  description: String
  task: String
  category: String
  architecture: String
  framework: [String]
  label: [String]
  license: String
  min_resource: JSONString
  readme: String

  """
  Type (mostly extension of the filename) of the README file. e.g. md, rst, txt, ...
  """
  readme_filetype: String
}

type ModelCardConnection {
  """Pagination data for this connection."""
  pageInfo: PageInfo!

  """Contains the nodes in this connection."""
  edges: [ModelCardEdge]!

  """Total count of the GQL nodes of the query."""
  count: Int
}

"""A Relay edge containing a `ModelCard` and its cursor."""
type ModelCardEdge {
  """The item at the end of the edge"""
  node: ModelCard

  """A cursor for use in pagination"""
  cursor: String!
}

"""All available GraphQL mutations."""
type Mutations {
  modify_agent(id: String!, props: ModifyAgentInput!): ModifyAgent
  create_domain(name: String!, props: DomainInput!): CreateDomain
  modify_domain(name: String!, props: ModifyDomainInput!): ModifyDomain

  """Instead of deleting the domain, just mark it as inactive."""
  delete_domain(name: String!): DeleteDomain

  """
  Completely delete domain from DB.
  
  Domain-bound kernels will also be all deleted.
  To purge domain, there should be no users and groups in the target domain.
  """
  purge_domain(name: String!): PurgeDomain
  create_group(name: String!, props: GroupInput!): CreateGroup
  modify_group(gid: UUID!, props: ModifyGroupInput!): ModifyGroup

  """Instead of deleting the group, just mark it as inactive."""
  delete_group(gid: UUID!): DeleteGroup

  """
  Completely deletes a group from DB.
  
  Group's vfolders and their data will also be lost
  as well as the kernels run from the group.
  There is no migration of the ownership for group folders.
  """
  purge_group(gid: UUID!): PurgeGroup
  create_user(email: String!, props: UserInput!): CreateUser
  modify_user(email: String!, props: ModifyUserInput!): ModifyUser

  """
  Instead of really deleting user, just mark the account as deleted status.
  
  All related keypairs will also be inactivated.
  """
  delete_user(email: String!): DeleteUser

  """
  Delete user as well as all user-related DB informations such as keypairs, kernels, etc.
  
  If target user has virtual folders, they can be purged together or migrated to the superadmin.
  
  vFolder treatment policy:
    User-type:
    - vfolder is not shared: delete
    - vfolder is shared:
      + if purge_shared_vfolder is True: delete
      + else: change vfolder's owner to requested admin
  
  This action cannot be undone.
  """
  purge_user(email: String!, props: PurgeUserInput!): PurgeUser
  create_keypair(props: KeyPairInput!, user_id: String!): CreateKeyPair
  modify_keypair(access_key: String!, props: ModifyKeyPairInput!): ModifyKeyPair
  delete_keypair(access_key: String!): DeleteKeyPair
  rescan_images(registry: String): RescanImages
  preload_image(references: [String]!, target_agents: [String]!): PreloadImage
  unload_image(references: [String]!, target_agents: [String]!): UnloadImage
  modify_image(architecture: String = "x86_64", props: ModifyImageInput!, target: String!): ModifyImage
  forget_image(architecture: String = "x86_64", reference: String!): ForgetImage
  alias_image(alias: String!, architecture: String = "x86_64", target: String!): AliasImage
  dealias_image(alias: String!): DealiasImage
  clear_images(registry: String): ClearImages
  create_keypair_resource_policy(name: String!, props: CreateKeyPairResourcePolicyInput!): CreateKeyPairResourcePolicy
  modify_keypair_resource_policy(name: String!, props: ModifyKeyPairResourcePolicyInput!): ModifyKeyPairResourcePolicy
  delete_keypair_resource_policy(name: String!): DeleteKeyPairResourcePolicy
  create_user_resource_policy(name: String!, props: CreateUserResourcePolicyInput!): CreateUserResourcePolicy
  modify_user_resource_policy(name: String!, props: ModifyUserResourcePolicyInput!): ModifyUserResourcePolicy
  delete_user_resource_policy(name: String!): DeleteUserResourcePolicy
  create_project_resource_policy(name: String!, props: CreateProjectResourcePolicyInput!): CreateProjectResourcePolicy
  modify_project_resource_policy(name: String!, props: ModifyProjectResourcePolicyInput!): ModifyProjectResourcePolicy
  delete_project_resource_policy(name: String!): DeleteProjectResourcePolicy
  create_resource_preset(name: String!, props: CreateResourcePresetInput!): CreateResourcePreset
  modify_resource_preset(name: String!, props: ModifyResourcePresetInput!): ModifyResourcePreset
  delete_resource_preset(name: String!): DeleteResourcePreset
  create_scaling_group(name: String!, props: CreateScalingGroupInput!): CreateScalingGroup
  modify_scaling_group(name: String!, props: ModifyScalingGroupInput!): ModifyScalingGroup
  delete_scaling_group(name: String!): DeleteScalingGroup
  associate_scaling_group_with_domain(domain: String!, scaling_group: String!): AssociateScalingGroupWithDomain
  associate_scaling_group_with_user_group(scaling_group: String!, user_group: UUID!): AssociateScalingGroupWithUserGroup
  associate_scaling_group_with_keypair(access_key: String!, scaling_group: String!): AssociateScalingGroupWithKeyPair
  disassociate_scaling_group_with_domain(domain: String!, scaling_group: String!): DisassociateScalingGroupWithDomain
  disassociate_scaling_group_with_user_group(scaling_group: String!, user_group: UUID!): DisassociateScalingGroupWithUserGroup
  disassociate_scaling_group_with_keypair(access_key: String!, scaling_group: String!): DisassociateScalingGroupWithKeyPair
  disassociate_all_scaling_groups_with_domain(domain: String!): DisassociateAllScalingGroupsWithDomain
  disassociate_all_scaling_groups_with_group(user_group: UUID!): DisassociateAllScalingGroupsWithGroup
  set_quota_scope(props: QuotaScopeInput!, quota_scope_id: String!, storage_host_name: String!): SetQuotaScope
  unset_quota_scope(quota_scope_id: String!, storage_host_name: String!): UnsetQuotaScope
  create_container_registry(hostname: String!, props: CreateContainerRegistryInput!): CreateContainerRegistry
  modify_container_registry(hostname: String!, props: ModifyContainerRegistryInput!): ModifyContainerRegistry
  delete_container_registry(hostname: String!): DeleteContainerRegistry
  modify_endpoint(endpoint_id: UUID!, props: ModifyEndpointInput!): ModifyEndpoint
}

type ModifyAgent {
  ok: Boolean
  msg: String
}

input ModifyAgentInput {
  schedulable: Boolean
  scaling_group: String
}

type CreateDomain {
  ok: Boolean
  msg: String
  domain: Domain
}

input DomainInput {
  description: String = ""
  is_active: Boolean = true
  total_resource_slots: JSONString = "{}"
  allowed_vfolder_hosts: JSONString = "{}"
  allowed_docker_registries: [String] = []
  integration_id: String = null
}

type ModifyDomain {
  ok: Boolean
  msg: String
  domain: Domain
}

input ModifyDomainInput {
  name: String
  description: String
  is_active: Boolean
  total_resource_slots: JSONString
  allowed_vfolder_hosts: JSONString
  allowed_docker_registries: [String]
  integration_id: String
}

"""Instead of deleting the domain, just mark it as inactive."""
type DeleteDomain {
  ok: Boolean
  msg: String
}

"""
Completely delete domain from DB.

Domain-bound kernels will also be all deleted.
To purge domain, there should be no users and groups in the target domain.
"""
type PurgeDomain {
  ok: Boolean
  msg: String
}

type CreateGroup {
  ok: Boolean
  msg: String
  group: Group
}

input GroupInput {
  """Added since 24.03.0. Available values: GENERAL, MODEL_STORE"""
  type: String = "GENERAL"
  description: String = ""
  is_active: Boolean = true
  domain_name: String!
  total_resource_slots: JSONString = "{}"
  allowed_vfolder_hosts: JSONString = "{}"
  integration_id: String = ""
  resource_policy: String = "default"
}

type ModifyGroup {
  ok: Boolean
  msg: String
  group: Group
}

input ModifyGroupInput {
  name: String
  description: String
  is_active: Boolean
  domain_name: String
  total_resource_slots: JSONString
  user_update_mode: String
  user_uuids: [String]
  allowed_vfolder_hosts: JSONString
  integration_id: String
  resource_policy: String
}

"""Instead of deleting the group, just mark it as inactive."""
type DeleteGroup {
  ok: Boolean
  msg: String
}

"""
Completely deletes a group from DB.

Group's vfolders and their data will also be lost
as well as the kernels run from the group.
There is no migration of the ownership for group folders.
"""
type PurgeGroup {
  ok: Boolean
  msg: String
}

type CreateUser {
  ok: Boolean
  msg: String
  user: User
}

input UserInput {
  username: String!
  password: String!
  need_password_change: Boolean!
  full_name: String = ""
  description: String = ""
  is_active: Boolean = true
  status: String = "active"
  domain_name: String! = "default"
  role: String = "user"
  group_ids: [String]
  allowed_client_ip: [String] = null
  totp_activated: Boolean = false
  resource_policy: String = "default"
  sudo_session_enabled: Boolean = false
}

type ModifyUser {
  ok: Boolean
  msg: String
  user: User
}

input ModifyUserInput {
  username: String
  password: String
  need_password_change: Boolean
  full_name: String
  description: String
  is_active: Boolean
  status: String
  domain_name: String
  role: String
  group_ids: [String]
  allowed_client_ip: [String]
  totp_activated: Boolean
  resource_policy: String
  sudo_session_enabled: Boolean
  main_access_key: String
}

"""
Instead of really deleting user, just mark the account as deleted status.

All related keypairs will also be inactivated.
"""
type DeleteUser {
  ok: Boolean
  msg: String
}

"""
Delete user as well as all user-related DB informations such as keypairs, kernels, etc.

If target user has virtual folders, they can be purged together or migrated to the superadmin.

vFolder treatment policy:
  User-type:
  - vfolder is not shared: delete
  - vfolder is shared:
    + if purge_shared_vfolder is True: delete
    + else: change vfolder's owner to requested admin

This action cannot be undone.
"""
type PurgeUser {
  ok: Boolean
  msg: String
}

input PurgeUserInput {
  purge_shared_vfolders: Boolean
}

type CreateKeyPair {
  ok: Boolean
  msg: String
  keypair: KeyPair
}

input KeyPairInput {
  is_active: Boolean = true
  is_admin: Boolean = false
  resource_policy: String!
  concurrency_limit: Int
  rate_limit: Int!
}

type ModifyKeyPair {
  ok: Boolean
  msg: String
}

input ModifyKeyPairInput {
  is_active: Boolean
  is_admin: Boolean
  resource_policy: String
  concurrency_limit: Int
  rate_limit: Int
}

type DeleteKeyPair {
  ok: Boolean
  msg: String
}

type RescanImages {
  ok: Boolean
  msg: String
  task_id: UUID
}

type PreloadImage {
  ok: Boolean
  msg: String
  task_id: String
}

type UnloadImage {
  ok: Boolean
  msg: String
  task_id: String
}

type ModifyImage {
  ok: Boolean
  msg: String
}

input ModifyImageInput {
  name: String
  registry: String
  image: String
  tag: String
  architecture: String
  is_local: Boolean
  size_bytes: Int
  type: String
  digest: String
  labels: [KVPairInput]
  supported_accelerators: [String]
  resource_limits: [ResourceLimitInput]
}

input KVPairInput {
  key: String
  value: String
}

input ResourceLimitInput {
  key: String
  min: String
  max: String
}

type ForgetImage {
  ok: Boolean
  msg: String
}

type AliasImage {
  ok: Boolean
  msg: String
}

type DealiasImage {
  ok: Boolean
  msg: String
}

type ClearImages {
  ok: Boolean
  msg: String
}

type CreateKeyPairResourcePolicy {
  ok: Boolean
  msg: String
  resource_policy: KeyPairResourcePolicy
}

input CreateKeyPairResourcePolicyInput {
  default_for_unspecified: String!
  total_resource_slots: JSONString = "{}"
  max_session_lifetime: Int = 0
  max_concurrent_sessions: Int!
  max_concurrent_sftp_sessions: Int = 1
  max_containers_per_session: Int!
  idle_timeout: BigInt!
  allowed_vfolder_hosts: JSONString
  max_vfolder_count: Int @deprecated(reason: "Deprecated since 23.09.4")
  max_vfolder_size: BigInt @deprecated(reason: "Deprecated since 23.09.4")
  max_quota_scope_size: BigInt @deprecated(reason: "Deprecated since 23.09.4")
}

type ModifyKeyPairResourcePolicy {
  ok: Boolean
  msg: String
}

input ModifyKeyPairResourcePolicyInput {
  default_for_unspecified: String
  total_resource_slots: JSONString
  max_session_lifetime: Int
  max_concurrent_sessions: Int
  max_concurrent_sftp_sessions: Int
  max_containers_per_session: Int
  idle_timeout: BigInt
  allowed_vfolder_hosts: JSONString
  max_vfolder_count: Int @deprecated(reason: "Deprecated since 23.09.4")
  max_vfolder_size: BigInt @deprecated(reason: "Deprecated since 23.09.4")
  max_quota_scope_size: BigInt @deprecated(reason: "Deprecated since 23.09.4")
}

type DeleteKeyPairResourcePolicy {
  ok: Boolean
  msg: String
}

type CreateUserResourcePolicy {
  ok: Boolean
  msg: String
  resource_policy: UserResourcePolicy
}

input CreateUserResourcePolicyInput {
  """Added since 24.03.1. Limitation of the number of user vfolders."""
  max_vfolder_count: Int

  """Added since 24.03.1. Limitation of the quota size of user vfolders."""
  max_quota_scope_size: BigInt

  """
  Added since 24.03.1. Maximum available number of sessions per single model service which the user is in charge of.
  """
  max_session_count_per_model_session: Int
}

type ModifyUserResourcePolicy {
  ok: Boolean
  msg: String
}

input ModifyUserResourcePolicyInput {
  """Added since 24.03.1. Limitation of the number of user vfolders."""
  max_vfolder_count: Int

  """Added since 24.03.1. Limitation of the quota size of user vfolders."""
  max_quota_scope_size: BigInt

  """
  Added since 24.03.1. Maximum available number of sessions per single model service which the user is in charge of.
  """
  max_session_count_per_model_session: Int
}

type DeleteUserResourcePolicy {
  ok: Boolean
  msg: String
}

type CreateProjectResourcePolicy {
  ok: Boolean
  msg: String
  resource_policy: ProjectResourcePolicy
}

input CreateProjectResourcePolicyInput {
  """Added since 24.03.1. Limitation of the number of project vfolders."""
  max_vfolder_count: Int

  """Added since 24.03.1. Limitation of the quota size of project vfolders."""
  max_quota_scope_size: BigInt
}

type ModifyProjectResourcePolicy {
  ok: Boolean
  msg: String
}

input ModifyProjectResourcePolicyInput {
  """Added since 24.03.1. Limitation of the number of project vfolders."""
  max_vfolder_count: Int

  """Added since 24.03.1. Limitation of the quota size of project vfolders."""
  max_quota_scope_size: BigInt
}

type DeleteProjectResourcePolicy {
  ok: Boolean
  msg: String
}

type CreateResourcePreset {
  ok: Boolean
  msg: String
  resource_preset: ResourcePreset
}

input CreateResourcePresetInput {
  resource_slots: JSONString!
  shared_memory: String
}

type ModifyResourcePreset {
  ok: Boolean
  msg: String
}

input ModifyResourcePresetInput {
  resource_slots: JSONString
  shared_memory: String
}

type DeleteResourcePreset {
  ok: Boolean
  msg: String
}

type CreateScalingGroup {
  ok: Boolean
  msg: String
  scaling_group: ScalingGroup
}

input CreateScalingGroupInput {
  description: String = ""
  is_active: Boolean = true
  is_public: Boolean = true
  wsproxy_addr: String = null
  wsproxy_api_token: String = null
  driver: String!
  driver_opts: JSONString = "{}"
  scheduler: String!
  scheduler_opts: JSONString = "{}"
  use_host_network: Boolean = false
}

type ModifyScalingGroup {
  ok: Boolean
  msg: String
}

input ModifyScalingGroupInput {
  description: String
  is_active: Boolean
  is_public: Boolean
  wsproxy_addr: String
  wsproxy_api_token: String
  driver: String
  driver_opts: JSONString
  scheduler: String
  scheduler_opts: JSONString
  use_host_network: Boolean
}

type DeleteScalingGroup {
  ok: Boolean
  msg: String
}

type AssociateScalingGroupWithDomain {
  ok: Boolean
  msg: String
}

type AssociateScalingGroupWithUserGroup {
  ok: Boolean
  msg: String
}

type AssociateScalingGroupWithKeyPair {
  ok: Boolean
  msg: String
}

type DisassociateScalingGroupWithDomain {
  ok: Boolean
  msg: String
}

type DisassociateScalingGroupWithUserGroup {
  ok: Boolean
  msg: String
}

type DisassociateScalingGroupWithKeyPair {
  ok: Boolean
  msg: String
}

type DisassociateAllScalingGroupsWithDomain {
  ok: Boolean
  msg: String
}

type DisassociateAllScalingGroupsWithGroup {
  ok: Boolean
  msg: String
}

type SetQuotaScope {
  quota_scope: QuotaScope
}

input QuotaScopeInput {
  hard_limit_bytes: BigInt
}

type UnsetQuotaScope {
  quota_scope: QuotaScope
}

type CreateContainerRegistry {
  container_registry: ContainerRegistry
}

input CreateContainerRegistryInput {
  url: String!
  type: String!
  project: [String]
  username: String
  password: String
  ssl_verify: Boolean
}

type ModifyContainerRegistry {
  container_registry: ContainerRegistry
}

input ModifyContainerRegistryInput {
  url: String
  type: String
  project: [String]
  username: String
  password: String
  ssl_verify: Boolean
}

type DeleteContainerRegistry {
  container_registry: ContainerRegistry
}

type ModifyEndpoint {
  ok: Boolean
  msg: String

  """Added at 23.09.8"""
  endpoint: Endpoint
}

input ModifyEndpointInput {
  resource_slots: JSONString
  resource_opts: JSONString
  cluster_mode: String
  cluster_size: Int
  desired_session_count: Int
  image: ImageRefType
  name: String
  resource_group: String
  open_to_public: Boolean
}

input ImageRefType {
  name: String!
  registry: String
  architecture: String
}<|MERGE_RESOLUTION|>--- conflicted
+++ resolved
@@ -31,11 +31,7 @@
     """Added since 24.03.0. Available values: GENERAL, MODEL_STORE"""
     type: [String] = ["GENERAL"]
   ): [Group]
-<<<<<<< HEAD
   image(reference: String!, architecture: String = "x86_64"): Image
-=======
-  image(reference: String!, architecture: String = "aarch64"): Image
->>>>>>> 059c31d8
   images(is_installed: Boolean, is_operation: Boolean): [Image]
   user(domain_name: String, email: String): User
   user_from_uuid(domain_name: String, user_id: ID): User
