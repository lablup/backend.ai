--- conflicted
+++ resolved
@@ -488,7 +488,6 @@
             folder_row,
             params.config.model_definition_path,
         )
-<<<<<<< HEAD
     else:
         if (
             params.runtime_variant != RuntimeVariant.CMD
@@ -499,15 +498,6 @@
             )
         # this path won't be used on actual session but just to keep the convention
         yaml_path = "model-definition.yaml"
-=======
-    elif (
-        params.runtime_variant != RuntimeVariant.CMD
-        and params.config.model_mount_destination != "/models"
-    ):
-        raise InvalidAPIParameters(
-            "Model mount destination must be /models for non-custom runtimes"
-        )
->>>>>>> f73ca98a
 
     return ValidationResult(
         model_id,
