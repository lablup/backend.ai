--- conflicted
+++ resolved
@@ -413,7 +413,6 @@
         session_creation_id,
         session_id,
         access_key,
-<<<<<<< HEAD
         {
             "creation_config": {
                 "scaling_group": params["launchOptions"]["scalingGroup"],
@@ -431,6 +430,7 @@
                     "image_ref": importer_image,
                     "cluster_role": DEFAULT_ROLE,
                     "cluster_idx": 1,
+                    "local_rank": 0,
                     "cluster_hostname": f"{DEFAULT_ROLE}1",
                     "creation_config": {
                         "resources": {"cpu": "1", "mem": "2g"},
@@ -443,25 +443,6 @@
                                 base64.b64encode(dockerfile_content.encode("utf8")).decode("ascii")
                             ),
                         },
-=======
-        [
-            {
-                "image_ref": importer_image,
-                "cluster_role": DEFAULT_ROLE,
-                "cluster_idx": 1,
-                "local_rank": 0,
-                "cluster_hostname": f"{DEFAULT_ROLE}1",
-                "creation_config": {
-                    "resources": {"cpu": "1", "mem": "2g"},
-                    "scaling_group": params["launchOptions"]["scalingGroup"],
-                    "environ": {
-                        "SRC_IMAGE": source_image.canonical,
-                        "TARGET_IMAGE": target_image.canonical,
-                        "RUNTIME_PATH": params["runtimePath"],
-                        "BUILD_SCRIPT": (
-                            base64.b64encode(dockerfile_content.encode("utf8")).decode("ascii")
-                        ),
->>>>>>> db7ce01c
                     },
                     "startup_command": "/root/build-image.sh",
                     "bootstrap_script": "",
