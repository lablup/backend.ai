--- conflicted
+++ resolved
@@ -41,12 +41,8 @@
 from aiohttp import web
 from aiotools import adefer, apartial
 
-<<<<<<< HEAD
-from ai.backend.common import redis_helper, validators as tx
-=======
-from ai.backend.common import redis
+from ai.backend.common import redis_helper
 from ai.backend.common import validators as tx
->>>>>>> f559a456
 from ai.backend.common.events import KernelTerminatingEvent
 from ai.backend.common.logging import BraceStyleAdapter
 from ai.backend.common.types import AccessKey, AgentId, KernelId, SessionId
