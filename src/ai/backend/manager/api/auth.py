--- conflicted
+++ resolved
@@ -22,12 +22,8 @@
 from ai.backend.common import redis_helper
 from ai.backend.common import validators as tx
 from ai.backend.common.dto.manager.auth.field import (
-<<<<<<< HEAD
-    AuthSuccessResponseData,
-=======
     AuthResponseType,
     AuthSuccessResponse,
->>>>>>> cf4af25a
 )
 from ai.backend.common.exception import InvalidIpAddressValue
 from ai.backend.common.plugin.hook import ALL_COMPLETED, FIRST_COMPLETED, PASSED
@@ -756,12 +752,8 @@
         raise RejectedByHook.from_hook_result(hook_result)
     if hook_result.result is not None and isinstance(hook_result.result, web.StreamResponse):
         return hook_result.result
-<<<<<<< HEAD
-    data = AuthSuccessResponseData(
-=======
     data = AuthSuccessResponse(
         response_type=AuthResponseType.SUCCESS,
->>>>>>> cf4af25a
         access_key=main_keypair_row.access_key,
         secret_key=main_keypair_row.secret_key,
         role=user["role"],
