--- conflicted
+++ resolved
@@ -8,26 +8,16 @@
 from typing import TYPE_CHECKING, Any, Final, Iterable, Mapping, Tuple, cast
 
 import aiohttp_cors
-<<<<<<< HEAD
-from redis.asyncio import Redis
-from redis.asyncio.client import Pipeline as RedisPipeline
-from dateutil.tz import tzutc
-=======
 import sqlalchemy as sa
 import trafaret as t
 from aiohttp import web
-from aioredis import Redis
-from aioredis.client import Pipeline as RedisPipeline
->>>>>>> f559a456
 from dateutil.parser import parse as dtparse
 from dateutil.tz import tzutc
-
-<<<<<<< HEAD
-from ai.backend.common import redis_helper, validators as tx
-=======
-from ai.backend.common import redis
+from redis.asyncio import Redis
+from redis.asyncio.client import Pipeline as RedisPipeline
+
+from ai.backend.common import redis_helper
 from ai.backend.common import validators as tx
->>>>>>> f559a456
 from ai.backend.common.logging import BraceStyleAdapter
 from ai.backend.common.plugin.hook import ALL_COMPLETED, FIRST_COMPLETED, PASSED
 
