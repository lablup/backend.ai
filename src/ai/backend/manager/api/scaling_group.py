--- conflicted
+++ resolved
@@ -54,20 +54,13 @@
     root_ctx: RootContext = request.app["_root.context"]
     access_key = request["keypair"]["access_key"]
     domain_name = request["user"]["domain_name"]
-<<<<<<< HEAD
+    is_admin = request["is_admin"]
     project_id_or_name = params["project"]
     log.info("SGROUPS.LIST(ak:{}, p:{}, d:{})", access_key, project_id_or_name, domain_name)
     async with root_ctx.db.begin() as conn:
         sgroups = await query_allowed_sgroups(conn, domain_name, project_id_or_name, access_key)
-=======
-    is_admin = request["is_admin"]
-    group_id_or_name = params["group"]
-    log.info("SGROUPS.LIST(ak:{}, g:{}, d:{})", access_key, group_id_or_name, domain_name)
-    async with root_ctx.db.begin() as conn:
-        sgroups = await query_allowed_sgroups(conn, domain_name, group_id_or_name, access_key)
         if not is_admin:
             sgroups = [sgroup for sgroup in sgroups if sgroup["is_public"]]
->>>>>>> b5478f0b
         return web.json_response(
             {
                 "scaling_groups": [{"name": sgroup["name"]} for sgroup in sgroups],
