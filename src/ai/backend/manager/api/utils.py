--- conflicted
+++ resolved
@@ -34,12 +34,8 @@
 import yaml
 from aiohttp import web
 from aiohttp.typedefs import Handler
-<<<<<<< HEAD
-from pydantic import BaseModel, TypeAdapter, ValidationError
+from pydantic import BaseModel, Field, TypeAdapter, ValidationError
 from sqlalchemy.ext.asyncio import AsyncConnection as SAConnection
-=======
-from pydantic import BaseModel, Field, TypeAdapter, ValidationError
->>>>>>> bc7bafb9
 
 from ai.backend.common.logging import BraceStyleAdapter
 from ai.backend.common.types import AccessKey
