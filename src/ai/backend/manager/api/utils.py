import asyncio
import enum
import functools
import inspect
import io
import itertools
import json
import logging
import numbers
import re
import time
import traceback
import uuid
from collections import defaultdict
from typing import (
    TYPE_CHECKING,
    Annotated,
    Any,
    Awaitable,
    Callable,
    Concatenate,
    Hashable,
    Mapping,
    MutableMapping,
    Optional,
    ParamSpec,
    Tuple,
    TypeAlias,
    TypeVar,
    Union,
)

import sqlalchemy as sa
import trafaret as t
import yaml
from aiohttp import web
from aiohttp.typedefs import Handler
from pydantic import BaseModel, Field, TypeAdapter, ValidationError

from ai.backend.common.logging import BraceStyleAdapter
from ai.backend.common.types import AccessKey

from ..audit_log_util import update_audit_log_target
from ..models import UserRole, users
from ..models.audit_logs import AuditLogAction, AuditLogTargetType
from ..utils import (
    check_if_requester_is_eligible_to_act_as_target_access_key,
    check_if_requester_is_eligible_to_act_as_target_user_uuid,
)
from .exceptions import (
    GenericForbidden,
    InvalidAPIParameters,
    QueryNotImplemented,
)

if TYPE_CHECKING:
    from .context import RootContext

log = BraceStyleAdapter(logging.getLogger(__spec__.name))  # type: ignore[name-defined]

_rx_sitepkg_path = re.compile(r"^.+/site-packages/")


def method_placeholder(orig_method):
    async def _handler(request):
        raise web.HTTPMethodNotAllowed(request.method, [orig_method])

    return _handler


async def get_access_key_scopes(
    request: web.Request, params: Any = None
) -> Tuple[AccessKey, AccessKey]:
    if not request["is_authorized"]:
        raise GenericForbidden("Only authorized requests may have access key scopes.")
    root_ctx: RootContext = request.app["_root.context"]
    owner_access_key: Optional[AccessKey] = (params or {}).get("owner_access_key", None)
    if owner_access_key is None or owner_access_key == request["keypair"]["access_key"]:
        return request["keypair"]["access_key"], request["keypair"]["access_key"]
    async with root_ctx.db.begin_readonly() as conn:
        try:
            await check_if_requester_is_eligible_to_act_as_target_access_key(
                conn,
                request["user"]["role"],
                request["user"]["domain_name"],
                owner_access_key,
            )
            return request["keypair"]["access_key"], owner_access_key
        except ValueError as e:
            raise InvalidAPIParameters(str(e))
        except RuntimeError as e:
            raise GenericForbidden(str(e))


async def get_user_uuid_scopes(
    request: web.Request, params: Any = None
) -> Tuple[uuid.UUID, uuid.UUID]:
    if not request["is_authorized"]:
        raise GenericForbidden("Only authorized requests may have access key scopes.")
    root_ctx: RootContext = request.app["_root.context"]
    owner_uuid: Optional[uuid.UUID] = (params or {}).get("owner_uuid", None)
    if owner_uuid is None or owner_uuid == request["user"]["uuid"]:
        return request["user"]["uuid"], request["user"]["uuid"]
    async with root_ctx.db.begin_readonly() as conn:
        try:
            await check_if_requester_is_eligible_to_act_as_target_user_uuid(
                conn,
                request["user"]["role"],
                request["user"]["domain_name"],
                owner_uuid,
            )
            return request["user"]["uuid"], owner_uuid
        except ValueError as e:
            raise InvalidAPIParameters(str(e))
        except RuntimeError as e:
            raise GenericForbidden(str(e))


async def get_user_scopes(
    request: web.Request,
    params: Optional[dict[str, Any]] = None,
) -> tuple[uuid.UUID, UserRole]:
    root_ctx: RootContext = request.app["_root.context"]
    if not request["is_authorized"]:
        raise GenericForbidden("Only authorized requests may have user scopes.")
    if params is not None and (owner_user_email := params.get("owner_user_email")) is not None:
        if not request["is_superadmin"]:
            raise InvalidAPIParameters("Only superadmins may have user scopes.")
        async with root_ctx.db.begin_readonly() as conn:
            user_query = (
                sa.select([users.c.uuid, users.c.role, users.c.domain_name])
                .select_from(users)
                .where(
                    (users.c.email == owner_user_email),
                )
            )
            result = await conn.execute(user_query)
            row = result.first()
            if row is None:
                raise InvalidAPIParameters("Cannot delegate an unknown user")
            owner_user_uuid = row["uuid"]
            owner_user_role = row["role"]
            owner_user_domain = row["domain_name"]
        if request["is_superadmin"]:
            pass
        elif request["is_admin"]:
            if request["user"]["domain_name"] != owner_user_domain:
                raise GenericForbidden(
                    "Domain-admins can perform operations on behalf of "
                    "other users in the same domain only.",
                )
            if owner_user_role == UserRole.SUPERADMIN:
                raise GenericForbidden(
                    "Domain-admins cannot perform operations on behalf of super-admins.",
                )
            pass
        else:
            raise GenericForbidden(
                "Only admins can perform operations on behalf of other users.",
            )
    else:
        owner_user_uuid = request["user"]["uuid"]
        owner_user_role = request["user"]["role"]
    return owner_user_uuid, owner_user_role


P = ParamSpec("P")
TParamTrafaret = TypeVar("TParamTrafaret", bound=t.Trafaret)
TQueryTrafaret = TypeVar("TQueryTrafaret", bound=t.Trafaret)
TAnyResponse = TypeVar("TAnyResponse", bound=web.StreamResponse)


def check_api_params(
    checker: TParamTrafaret,
    loads: Callable[[str], Any] | None = None,
    query_param_checker: TQueryTrafaret | None = None,
    request_examples: list[Any] | None = None,
) -> Callable[
    # We mark the arg for the validated param as Any because we cannot define a generic type of
    # Trafaret's return value.
    [Callable[Concatenate[web.Request, Any, P], Awaitable[TAnyResponse]]],
    Callable[Concatenate[web.Request, P], Awaitable[TAnyResponse]],
]:
    def wrap(handler: Callable[Concatenate[web.Request, Any, P], Awaitable[TAnyResponse]]):
        @functools.wraps(handler)
        async def wrapped(request: web.Request, *args: P.args, **kwargs: P.kwargs) -> TAnyResponse:
            orig_params: Any
            body: str = ""
            try:
                body_exists = request.can_read_body
                if body_exists:
                    body = await request.text()
                    if request.content_type == "text/yaml":
                        orig_params = yaml.load(body, Loader=yaml.BaseLoader)
                    else:
                        orig_params = (loads or json.loads)(body)
                else:
                    orig_params = dict(request.query)
                stripped_params = orig_params.copy()
                log.debug("stripped raw params: {}", mask_sensitive_keys(stripped_params))
                checked_params = checker.check(stripped_params)
                if body_exists and query_param_checker:
                    query_params = query_param_checker.check(request.query)
                    kwargs["query"] = query_params
            except (json.decoder.JSONDecodeError, yaml.YAMLError, yaml.MarkedYAMLError):
                raise InvalidAPIParameters("Malformed body")
            except t.DataError as e:
                raise InvalidAPIParameters("Input validation error", extra_data=e.as_dict())
            return await handler(request, checked_params, *args, **kwargs)

        set_handler_attr(wrapped, "request_scheme", checker)
        if request_examples:
            set_handler_attr(wrapped, "request_examples", request_examples)
        return wrapped

    return wrap


<<<<<<< HEAD
class ArgNameEnum(str, enum.Enum):
    REQUEST = "request"
    PARAMS = "params"
    REQUEST_MATCH_INFO = "request"


def set_audit_log_action_target_decorator(
    *,
    action: AuditLogAction,
    arg_name_enum: ArgNameEnum = ArgNameEnum.REQUEST,
    target_type: AuditLogTargetType,
    target_path: list[str] = [],
    nullable: bool = False,
):
    arg_name_str = arg_name_enum.value

    def wrap(handler: Callable[Concatenate[web.Request, Any, P], Awaitable[TAnyResponse]]):
        @functools.wraps(handler)
        async def wrapped(*args: P.args, **kwargs: P.kwargs) -> TAnyResponse:
            def process_target() -> Any:
                if nullable:
                    return None
                sig = inspect.signature(handler)
                bound_args = sig.bind(*args, **kwargs)
                bound_args.apply_defaults()
                if arg_name_str not in bound_args.arguments:
                    raise KeyError(
                        f"Argument '{arg_name_str}' not found in function '{handler.__name__}'"
                    )

                arg_value: web.Request | Any = bound_args.arguments[arg_name_str]

                if arg_name_enum == ArgNameEnum.REQUEST_MATCH_INFO:
                    return arg_value.match_info[target_path[0]]

                return recursive_find(arg_value, target_path)

            def recursive_find(obj: Any, now_path: list[str]) -> Any:
                if not now_path:
                    return obj
                if obj is None or not isinstance(obj, dict):
                    return None

                next_obj = obj.get(now_path[0])
                if next_obj is None:
                    raise KeyError(f"KeyError '{now_path[0]}'")

                return recursive_find(next_obj, now_path[1:])

            update_audit_log_target(process_target())

            # Call the original function
            return await handler(*args, **kwargs)

        set_handler_attr(wrapped, "audit_log_applicable", True)
        set_handler_attr(wrapped, "audit_log_action", action)
        set_handler_attr(wrapped, "audit_log_target_type", target_type)

        return wrapped

    return wrap
=======
class BaseResponseModel(BaseModel):
    status: Annotated[int, Field(strict=True, ge=100, lt=600)] = 200
>>>>>>> 059c31d8


TParamModel = TypeVar("TParamModel", bound=BaseModel)
TQueryModel = TypeVar("TQueryModel", bound=BaseModel)
TResponseModel = TypeVar("TResponseModel", bound=BaseResponseModel)

TPydanticResponse: TypeAlias = TResponseModel | list
THandlerFuncWithoutParam: TypeAlias = Callable[
    Concatenate[web.Request, P], Awaitable[TPydanticResponse | TAnyResponse]
]
THandlerFuncWithParam: TypeAlias = Callable[
    Concatenate[web.Request, TParamModel, P], Awaitable[TPydanticResponse | TAnyResponse]
]


def ensure_stream_response_type(
    response: BaseResponseModel | list[TResponseModel] | web.StreamResponse,
) -> web.StreamResponse:
    match response:
        case BaseResponseModel(status=status):
            return web.json_response(response.model_dump(mode="json"), status=status)
        case list():
            return web.json_response(TypeAdapter(type(response)).dump_python(response, mode="json"))
        case web.StreamResponse():
            return response
        case _:
            raise RuntimeError(f"Unsupported response type ({type(response)})")


def pydantic_response_api_handler(
    handler: THandlerFuncWithoutParam,
) -> Handler:
    """
    Only for API handlers which does not require request body.
    For handlers with params to consume use @pydantic_params_api_handler() or
    @check_api_params() decorator (only when request param is validated with trafaret).
    """

    @functools.wraps(handler)
    async def wrapped(
        request: web.Request, *args: P.args, **kwargs: P.kwargs
    ) -> web.StreamResponse:
        response = await handler(request, *args, **kwargs)
        return ensure_stream_response_type(response)

    return wrapped


def pydantic_params_api_handler(
    checker: type[TParamModel],
    loads: Callable[[str], Any] | None = None,
    query_param_checker: type[TQueryModel] | None = None,
) -> Callable[[THandlerFuncWithParam], Handler]:
    def wrap(
        handler: THandlerFuncWithParam,
    ) -> Handler:
        @functools.wraps(handler)
        async def wrapped(
            request: web.Request, *args: P.args, **kwargs: P.kwargs
        ) -> web.StreamResponse:
            orig_params: Any
            body: str = ""
            try:
                body_exists = request.can_read_body
                if body_exists:
                    body = await request.text()
                    if request.content_type == "text/yaml":
                        orig_params = yaml.load(body, Loader=yaml.BaseLoader)
                    else:
                        orig_params = (loads or json.loads)(body)
                else:
                    orig_params = dict(request.query)
                stripped_params = orig_params.copy()
                log.debug("stripped raw params: {}", mask_sensitive_keys(stripped_params))
                checked_params = checker.model_validate(stripped_params)
                if body_exists and query_param_checker:
                    query_params = query_param_checker.model_validate(request.query)
                    kwargs["query"] = query_params
            except (json.decoder.JSONDecodeError, yaml.YAMLError, yaml.MarkedYAMLError):
                raise InvalidAPIParameters("Malformed body")
            except ValidationError as e:
                raise InvalidAPIParameters("Input validation error", extra_data=e.errors())
            result = await handler(request, checked_params, *args, **kwargs)
            return ensure_stream_response_type(result)

        set_handler_attr(wrapped, "request_scheme", checker)

        return wrapped

    return wrap


_danger_words = ["password", "passwd", "secret"]


def mask_sensitive_keys(data: Mapping[str, Any]) -> Mapping[str, Any]:
    """
    Returns a new cloned mapping by masking the values of
    sensitive keys with "***" from the given mapping.
    """
    sanitized = dict()
    for k, v in data.items():
        if any((w in k.lower()) for w in _danger_words):
            sanitized[k] = "***"
        else:
            sanitized[k] = v
    return sanitized


def trim_text(value: str, maxlen: int) -> str:
    if len(value) <= maxlen:
        return value
    value = value[: maxlen - 3] + "..."
    return value


class _Infinity(numbers.Number):
    def __lt__(self, o):
        return False

    def __le__(self, o):
        return False

    def __gt__(self, o):
        return True

    def __ge__(self, o):
        return False

    def __float__(self):
        return float("inf")

    def __int__(self):
        return 0xFFFF_FFFF_FFFF_FFFF  # a practical 64-bit maximum

    def __hash__(self):
        return hash(self)


numbers.Number.register(_Infinity)
Infinity = _Infinity()


def prettify_traceback(exc):
    # Make a compact stack trace string
    with io.StringIO() as buf:
        while exc is not None:
            print(f"Exception: {exc!r}", file=buf)
            if exc.__traceback__ is None:
                print("  (no traceback available)", file=buf)
            else:
                for frame in traceback.extract_tb(exc.__traceback__):
                    short_path = _rx_sitepkg_path.sub("<sitepkg>/", frame.filename)
                    print(f"  {short_path}:{frame.lineno} ({frame.name})", file=buf)
            exc = exc.__context__
        return f"Traceback:\n{buf.getvalue()}"


def catch_unexpected(log, reraise_cancellation: bool = True, raven=None):
    def _wrap(func):
        @functools.wraps(func)
        async def _wrapped(*args, **kwargs):
            try:
                return await func(*args, **kwargs)
            except asyncio.CancelledError:
                if reraise_cancellation:
                    raise
            except Exception:
                if raven:
                    raven.captureException()
                log.exception("unexpected error!")
                raise

        return _wrapped

    return _wrap


def set_handler_attr(func, key, value):
    attrs = getattr(func, "_backend_attrs", None)
    if attrs is None:
        attrs = {}
    attrs[key] = value
    setattr(func, "_backend_attrs", attrs)


def get_handler_attr(request, key, default=None):
    # When used in the aiohttp server-side codes, we should use
    # request.match_info.handler instead of handler passed to the middleware
    # functions because aiohttp wraps this original handler with functools.partial
    # multiple times to implement its internal middleware processing.
    attrs = getattr(request.match_info.handler, "_backend_attrs", None)
    if attrs is not None:
        return attrs.get(key, default)
    return default


async def not_impl_stub(request) -> web.Response:
    raise QueryNotImplemented


def chunked(iterable, n):
    it = iter(iterable)
    while True:
        chunk = tuple(itertools.islice(it, n))
        if not chunk:
            return
        yield chunk


_burst_last_call: float = 0.0
_burst_times: MutableMapping[Hashable, float] = dict()
_burst_counts: MutableMapping[Hashable, int] = defaultdict(int)


async def call_non_bursty(
    key: Hashable,
    coro: Callable[[], Any],
    *,
    max_bursts: int = 64,
    max_idle: Union[int, float] = 100.0,
):
    """
    Execute a coroutine once upon max_bursts bursty invocations or max_idle
    milliseconds after bursts smaller than max_bursts.
    """
    global _burst_last_call, _burst_times, _burst_counts
    if inspect.iscoroutine(coro):
        # Coroutine objects may not be called before garbage-collected
        # as this function throttles the frequency of invocation.
        # That will generate a bogus warning by the asyncio's debug facility.
        raise TypeError("You must pass coroutine function, not coroutine object.")
    now = time.monotonic()

    if now - _burst_last_call > 3.0:
        # garbage-collect keys
        cleaned_keys = []
        for k, tick in _burst_times.items():
            if now - tick > (max_idle / 1e3):
                cleaned_keys.append(k)
        for k in cleaned_keys:
            del _burst_times[k]
            _burst_counts.pop(k, None)

    last_called = _burst_times.get(key, 0)
    _burst_times[key] = now
    _burst_last_call = now
    invoke = False

    if now - last_called > (max_idle / 1e3):
        invoke = True
        _burst_counts.pop(key, None)
    else:
        _burst_counts[key] += 1
    if _burst_counts[key] >= max_bursts:
        invoke = True
        del _burst_counts[key]

    if invoke:
        if inspect.iscoroutinefunction(coro):
            return await coro()
        else:
            return coro()


class Singleton(type):
    _instances: MutableMapping[Any, Any] = {}

    def __call__(cls, *args, **kwargs):
        if cls not in cls._instances:
            cls._instances[cls] = super(Singleton, cls).__call__(*args, **kwargs)
        return cls._instances[cls]


class Undefined(metaclass=Singleton):
    pass


undefined = Undefined()<|MERGE_RESOLUTION|>--- conflicted
+++ resolved
@@ -216,7 +216,6 @@
     return wrap
 
 
-<<<<<<< HEAD
 class ArgNameEnum(str, enum.Enum):
     REQUEST = "request"
     PARAMS = "params"
@@ -278,10 +277,10 @@
         return wrapped
 
     return wrap
-=======
+
+
 class BaseResponseModel(BaseModel):
     status: Annotated[int, Field(strict=True, ge=100, lt=600)] = 200
->>>>>>> 059c31d8
 
 
 TParamModel = TypeVar("TParamModel", bound=BaseModel)
