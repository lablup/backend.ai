--- conflicted
+++ resolved
@@ -51,7 +51,7 @@
 from ai.backend.manager.models.image import ImageRow
 
 if TYPE_CHECKING:
-    from sqlalchemy.ext.asyncio import AsyncConnection as SAConnection
+    from sqlalchemy.ext.asyncio import AsyncConnection as SAConnection, AsyncSession as SASession
 
 from ai.backend.common import redis_helper
 from ai.backend.common import validators as tx
@@ -125,10 +125,7 @@
     verify_vfolder_name,
     vfolders,
 )
-<<<<<<< HEAD
-from ..models.kernel import match_session_ids, session_dependencies
-=======
->>>>>>> abb9e38b
+from ..models.session import SessionDependencyRow
 from ..models.utils import execute_with_retry
 from ..types import UserScope
 from .auth import auth_required
@@ -1943,67 +1940,51 @@
         params["forced"],
         params["recursive"],
     )
-<<<<<<< HEAD
 
     requester_access_key, owner_access_key = await get_access_key_scopes(request)
 
     if params["recursive"]:
-        async with root_ctx.db.begin_readonly() as conn:
+        async with root_ctx.db.begin_readonly_session() as db_sess:
             dependent_session_ids = await find_dependent_sessions(
-                session_name, conn, owner_access_key
-            )
-
-            last_stats = await asyncio.gather(
-                *map(
-                    lambda session_id_or_name: root_ctx.registry.destroy_session(
-                        functools.partial(
-                            root_ctx.registry.get_session,
-                            session_id_or_name,
-                            owner_access_key,
-                            # domain_name=domain_name,
-                        ),
-                        forced=params["forced"],
-                    ),
-                    [*dependent_session_ids, session_name],
-                ),
-                return_exceptions=True,
-            )
-
-            # Consider not found sessions already terminated.
-            # Consider GenericForbidden error occurs with scheduled/preparing/terminating/error status session, and leave them not to be quitted.
-            last_stats = [
-                *filter(lambda x: not isinstance(x, SessionNotFound | GenericForbidden), last_stats)
-            ]
-
-            return web.json_response(last_stats, status=200)
+                session_name, db_sess, owner_access_key
+            )
+
+        target_sessions: List[str | uuid.UUID] = [*dependent_session_ids, session_name]
+        sessions = [
+            await SessionRow.get_session_with_kernels(
+                name_or_id, owner_access_key, db_session=db_sess
+            )
+            for name_or_id in target_sessions
+        ]
+
+        last_stats = await asyncio.gather(
+            *[
+                root_ctx.registry.destroy_session(sess, forced=params["forced"])
+                for sess in sessions
+            ],
+            return_exceptions=True,
+        )
+
+        # Consider not found sessions already terminated.
+        # Consider GenericForbidden error occurs with scheduled/preparing/terminating/error status session, and leave them not to be quitted.
+        last_stats = [
+            *filter(lambda x: not isinstance(x, SessionNotFound | GenericForbidden), last_stats)
+        ]
+
+        return web.json_response(last_stats, status=200)
     else:
+        async with root_ctx.db.begin_readonly_session() as db_sess:
+            session = await SessionRow.get_session_with_kernels(
+                session_name, owner_access_key, db_session=db_sess
+            )
         last_stat = await root_ctx.registry.destroy_session(
-            functools.partial(
-                root_ctx.registry.get_session,
-                session_name,
-                owner_access_key,
-                # domain_name=domain_name,
-            ),
+            session,
             forced=params["forced"],
         )
         resp = {
             "stats": last_stat,
         }
         return web.json_response(resp, status=200)
-=======
-    async with root_ctx.db.begin_session() as db_sess:
-        session = await SessionRow.get_session_with_kernels(
-            session_name, owner_access_key, db_session=db_sess
-        )
-    last_stat = await root_ctx.registry.destroy_session(
-        session,
-        forced=params["forced"],
-    )
-    resp = {
-        "stats": last_stat,
-    }
-    return web.json_response(resp, status=200)
->>>>>>> abb9e38b
 
 
 @server_status_required(READ_ALLOWED)
@@ -2320,49 +2301,30 @@
 
 
 async def find_dependent_sessions(
-    root_session_name_or_id: uuid.UUID | str,
-    db_connection: SAConnection,
+    root_session_name_or_id: str | uuid.UUID,
+    db_session: SASession,
     access_key: AccessKey,
-) -> Set[uuid.UUID | str]:
-    async def _find_dependent_sessions(session_name_or_id: uuid.UUID | str):
-        session_infos = await match_session_ids(
-            session_name_or_id,
-            access_key=access_key,
-            db_connection=db_connection,
-        )
-
-        assert len(session_infos) >= 1, "session not found!"
-
-        session_id = str(session_infos[0].get("session_id"))
-
-        dependent_session_getter_query = (
-            sa.select(
-                [
-                    session_dependencies.c.session_id,
-                ]
-            )
-            .select_from(session_dependencies)
-            .where(session_dependencies.c.depends_on.in_([session_id]))
-        )
-
-        dependent_session_ids = set(
-            [
-                dependent_session["session_id"]
-                for dependent_session in await db_connection.execute(dependent_session_getter_query)
-            ]
-        )
-
-        recursive_dependent_session_ids_list: List[Set[uuid.UUID | str]] = [
-            await _find_dependent_sessions(dependent_session_id)
-            for dependent_session_id in dependent_session_ids
+) -> Set[uuid.UUID]:
+    async def _find_dependent_sessions(session_id: uuid.UUID) -> Set[uuid.UUID]:
+        result = await db_session.execute(
+            sa.select(SessionDependencyRow).where(SessionDependencyRow.depends_on == session_id)
+        )
+        dependent_sessions: set[uuid.UUID] = {x.session_id for x in result.scalars()}
+
+        recursive_dependent_sessions: List[Set[uuid.UUID]] = [
+            await _find_dependent_sessions(dependent_session)
+            for dependent_session in dependent_sessions
         ]
 
-        for recursive_dependent_session_ids in recursive_dependent_session_ids_list:
-            dependent_session_ids |= recursive_dependent_session_ids
-
-        return dependent_session_ids
-
-    return await _find_dependent_sessions(root_session_name_or_id)
+        for recursive_dependent_session in recursive_dependent_sessions:
+            dependent_sessions |= recursive_dependent_session
+
+        return dependent_sessions
+
+    root_session = await SessionRow.get_session(
+        root_session_name_or_id, access_key=access_key, db_session=db_session
+    )
+    return await _find_dependent_sessions(root_session)
 
 
 @server_status_required(READ_ALLOWED)
