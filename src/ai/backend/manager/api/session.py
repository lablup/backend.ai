--- conflicted
+++ resolved
@@ -69,14 +69,6 @@
     SessionRow,
     SessionStatus,
     UserRole,
-<<<<<<< HEAD
-)
-from ..models import association_projects_users as apus
-from ..models import (
-    domains,
-=======
-    groups,
->>>>>>> 39c22c24
     kernels,
     keypairs,
     projects,
@@ -298,111 +290,6 @@
     params: Any,
     conn: SAConnection,
 ) -> Tuple[uuid.UUID, uuid.UUID, dict]:
-<<<<<<< HEAD
-    if params["domain"] is None:
-        params["domain"] = request["user"]["domain_name"]
-    scopes_param = {
-        "owner_access_key": (
-            None if params["owner_access_key"] is undefined else params["owner_access_key"]
-        ),
-    }
-    requester_access_key, owner_access_key = await get_access_key_scopes(request, scopes_param)
-    requester_uuid = request["user"]["uuid"]
-
-    owner_uuid = None
-    project_id = None
-    resource_policy = None
-
-    if requester_access_key != owner_access_key:
-        # Admin or superadmin is creating sessions for another user.
-        # The check for admin privileges is already done in get_access_key_scope().
-        query = (
-            sa.select(
-                [keypairs.c.user, keypairs.c.resource_policy, users.c.role, users.c.domain_name]
-            )
-            .select_from(sa.join(keypairs, users, keypairs.c.user == users.c.uuid))
-            .where(keypairs.c.access_key == owner_access_key)
-        )
-        result = await conn.execute(query)
-        row = result.first()
-        owner_domain = row["domain_name"]
-        owner_uuid = row["user"]
-        owner_role = row["role"]
-        query = (
-            sa.select([keypair_resource_policies])
-            .select_from(keypair_resource_policies)
-            .where(keypair_resource_policies.c.name == row["resource_policy"])
-        )
-        result = await conn.execute(query)
-        resource_policy = result.first()
-    else:
-        # Normal case when the user is creating her/his own session.
-        owner_domain = request["user"]["domain_name"]
-        owner_uuid = requester_uuid
-        owner_role = UserRole.USER
-        resource_policy = request["keypair"]["resource_policy"]
-
-    query = (
-        sa.select([domains.c.name])
-        .select_from(domains)
-        .where(
-            (domains.c.name == owner_domain) & (domains.c.is_active),
-        )
-    )
-    qresult = await conn.execute(query)
-    domain_name = qresult.scalar()
-    if domain_name is None:
-        raise InvalidAPIParameters("Invalid domain")
-
-    if owner_role == UserRole.SUPERADMIN:
-        # superadmin can spawn container in any designated domain/project.
-        query = (
-            sa.select([projects.c.id])
-            .select_from(projects)
-            .where(
-                (projects.c.domain_name == params["domain"])
-                & (projects.c.name == params["project"])
-                & (projects.c.is_active),
-            )
-        )
-        qresult = await conn.execute(query)
-        project_id = qresult.scalar()
-    elif owner_role == UserRole.ADMIN:
-        # domain-admin can spawn container in any project in the same domain.
-        if params["domain"] != owner_domain:
-            raise InvalidAPIParameters("You can only set the domain to the owner's domain.")
-        query = (
-            sa.select([projects.c.id])
-            .select_from(projects)
-            .where(
-                (projects.c.domain_name == owner_domain)
-                & (projects.c.name == params["project"])
-                & (projects.c.is_active),
-            )
-        )
-        qresult = await conn.execute(query)
-        project_id = qresult.scalar()
-    else:
-        # normal users can spawn containers in their project and domain.
-        if params["domain"] != owner_domain:
-            raise InvalidAPIParameters("You can only set the domain to your domain.")
-        query = (
-            sa.select([apus.c.project_id])
-            .select_from(apus.join(projects, apus.c.project_id == projects.c.id))
-            .where(
-                (apus.c.user_id == owner_uuid)
-                & (projects.c.domain_name == owner_domain)
-                & (projects.c.name == params["project"])
-                & (projects.c.is_active),
-            )
-        )
-        qresult = await conn.execute(query)
-        project_id = qresult.scalar()
-    if project_id is None:
-        raise InvalidAPIParameters("Invalid project")
-
-    return owner_uuid, project_id, resource_policy
-=======
     try:
         return await _query_userinfo(
             conn,
@@ -412,14 +299,13 @@
             request["user"]["domain_name"],
             request["keypair"]["resource_policy"],
             params["domain"] or request["user"]["domain_name"],
-            params["group"],
+            params["project"],
             query_on_behalf_of=(
                 None if params["owner_access_key"] is undefined else params["owner_access_key"]
             ),
         )
     except ValueError as e:
         raise InvalidAPIParameters(str(e))
->>>>>>> 39c22c24
 
 
 async def _create(request: web.Request, params: dict[str, Any]) -> web.Response:
@@ -447,57 +333,15 @@
         owner_uuid, project_id, resource_policy = await query_userinfo(request, params, conn)
 
     try:
-<<<<<<< HEAD
-        session_id = await asyncio.shield(
-            app_ctx.database_ptask_group.create_task(
-                root_ctx.registry.enqueue_session(
-                    session_creation_id,
-                    params["session_name"],
-                    owner_access_key,
-                    {
-                        "creation_config": params["config"],
-                        "kernel_configs": [
-                            {
-                                "image_ref": requested_image_ref,
-                                "cluster_role": DEFAULT_ROLE,
-                                "cluster_idx": 1,
-                                "local_rank": 0,
-                                "cluster_hostname": f"{DEFAULT_ROLE}1",
-                                "creation_config": params["config"],
-                                "bootstrap_script": params["bootstrap_script"],
-                                "startup_command": params["startup_command"],
-                            }
-                        ],
-                    },
-                    params["config"]["scaling_group"],
-                    params["session_type"],
-                    resource_policy,
-                    user_scope=UserScope(
-                        domain_name=params["domain"],  # type: ignore  # params always have it
-                        project_id=project_id,
-                        user_uuid=owner_uuid,
-                        user_role=request["user"]["role"],
-                    ),
-                    cluster_mode=params["cluster_mode"],
-                    cluster_size=params["cluster_size"],
-                    session_tag=params["tag"],
-                    starts_at=starts_at,
-                    agent_list=params["config"]["agent_list"],
-                    dependency_sessions=params["dependencies"],
-                    callback_url=params["callback_url"],
-                    public_sgroup_only=public_sgroup_only,
-                )
-=======
         resp = await root_ctx.registry.create_session(
             params["session_name"],
             params["image"],
             params["architecture"],
             UserScope(
                 domain_name=domain_name,
-                group_id=group_id,
+                project_id=project_id,
                 user_uuid=request["user"]["uuid"],
                 user_role=request["user"]["role"],
->>>>>>> 39c22c24
             ),
             owner_access_key,
             resource_policy,
@@ -860,45 +704,15 @@
         log.debug("task template: {}", template)
         if not template:
             raise TaskTemplateNotFound
-        owner_uuid, group_id, resource_policy = await query_userinfo(request, params, conn)
-
-    try:
-<<<<<<< HEAD
-        async with root_ctx.db.begin_readonly() as conn:
-            owner_uuid, project_id, resource_policy = await query_userinfo(request, params, conn)
-
-        session_id = await asyncio.shield(
-            app_ctx.database_ptask_group.create_task(
-                root_ctx.registry.enqueue_session(
-                    session_creation_id,
-                    params["session_name"],
-                    owner_access_key,
-                    {
-                        "creation_config": {
-                            "mount_map": mount_map,
-                            "environ": environ,
-                        },
-                        "kernel_configs": kernel_configs,
-                    },
-                    params["scaling_group"],
-                    params["sess_type"],
-                    resource_policy,
-                    user_scope=UserScope(
-                        domain_name=params["domain"],  # type: ignore
-                        project_id=project_id,
-                        user_uuid=owner_uuid,
-                        user_role=request["user"]["role"],
-                    ),
-                    session_tag=params["tag"],
-                ),
-            )
-=======
+        owner_uuid, project_id, resource_policy = await query_userinfo(request, params, conn)
+
+    try:
         resp = await root_ctx.registry.create_cluster(
             template,
             params["session_name"],
             UserScope(
                 domain_name=domain_name,
-                group_id=group_id,
+                project_id=project_id,
                 user_uuid=request["user"]["uuid"],
                 user_role=request["user"]["role"],
             ),
@@ -909,7 +723,6 @@
             params["tag"],
             enqueue_only=params["enqueue_only"],
             max_wait_seconds=params["max_wait_seconds"],
->>>>>>> 39c22c24
         )
         return web.json_response(resp, status=201)
     except TooManySessionsMatched:
