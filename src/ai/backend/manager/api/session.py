--- conflicted
+++ resolved
@@ -2362,17 +2362,12 @@
         file,
     )
     try:
-<<<<<<< HEAD
         async with root_ctx.db.begin_readonly_session() as db_sess:
             session = await SessionRow.get_session_with_main_kernel(
                 session_name, owner_access_key, db_session=db_sess
             )
         await root_ctx.registry.increment_session_usage(session)
-        result = await root_ctx.registry.download_file(session, file)
-=======
-        await root_ctx.registry.increment_session_usage(session_name, owner_access_key)
-        result = await root_ctx.registry.download_single(session_name, owner_access_key, file)
->>>>>>> d38ba043
+        result = await root_ctx.registry.download_single(session, owner_access_key, file)
     except asyncio.CancelledError:
         raise
     except BackendError:
