--- conflicted
+++ resolved
@@ -698,24 +698,15 @@
             >> "architecture": t.String,
             tx.AliasedKey(["type", "sessionType"], default="interactive")
             >> "session_type": tx.Enum(SessionTypes),
-<<<<<<< HEAD
             tx.AliasedKey(
                 ["project", "projectName", "project_name", "group", "groupName", "group_name"],
                 default=undefined,
-            ): UndefChecker
-            | t.Null
-            | t.String,
-            tx.AliasedKey(["domain", "domainName", "domain_name"], default=undefined): UndefChecker
-            | t.Null
-            | t.String,
-=======
-            tx.AliasedKey(["group", "groupName", "group_name"], default=undefined): (
+            ): (
                 UndefChecker | t.Null | t.String
             ),
             tx.AliasedKey(["domain", "domainName", "domain_name"], default=undefined): (
                 UndefChecker | t.Null | t.String
             ),
->>>>>>> fc069f4a
             tx.AliasedKey(["cluster_size", "clusterSize"], default=1): t.ToInt[1:],  # new in APIv6
             tx.AliasedKey(["cluster_mode", "clusterMode"], default="single-node"): tx.Enum(
                 ClusterMode
