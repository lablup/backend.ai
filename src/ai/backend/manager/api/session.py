"""
REST-style session management APIs.
"""
from __future__ import annotations

import asyncio
import base64
import functools
import json
import logging
import re
import secrets
import uuid
from datetime import datetime, timedelta
from decimal import Decimal
from pathlib import PurePosixPath
from typing import (
    TYPE_CHECKING,
    Any,
    Dict,
    Iterable,
    List,
    Mapping,
    MutableMapping,
    Set,
    Tuple,
    Union,
    cast,
)
from urllib.parse import urlparse

import aiohttp
import aiohttp_cors
import aiotools
import attrs
import multidict
import sqlalchemy as sa
import sqlalchemy.exc
import trafaret as t
from aiohttp import hdrs, web
from dateutil.tz import tzutc
from redis.asyncio import Redis
from sqlalchemy.orm import noload, selectinload
from sqlalchemy.sql.expression import null, true

if TYPE_CHECKING:
    from sqlalchemy.ext.asyncio import AsyncConnection as SAConnection, AsyncSession as SASession

from ai.backend.common import redis_helper
from ai.backend.common import validators as tx
from ai.backend.common.events import (
    AgentTerminatedEvent,
<<<<<<< HEAD
    DoSyncKernelLogsEvent,
    DoTerminateSessionEvent,
    KernelCancelledEvent,
    KernelCreatingEvent,
    KernelErrorEvent,
    KernelLifecycleEventReason,
    KernelPreparingEvent,
    KernelPullingEvent,
    KernelStartedEvent,
    KernelTerminatedEvent,
    KernelTerminatingEvent,
    SessionCancelledEvent,
    SessionEnqueuedEvent,
    SessionFailureEvent,
    SessionPreparingEvent,
    SessionScheduledEvent,
    SessionStartedEvent,
    SessionSuccessEvent,
    SessionTerminatedEvent,
    SessionTerminatingEvent,
=======
>>>>>>> 65a7d6a6
)
from ai.backend.common.exception import UnknownImageReference
from ai.backend.common.logging import BraceStyleAdapter
from ai.backend.common.plugin.monitor import GAUGE
from ai.backend.common.types import (
    AccessKey,
    AgentId,
    ClusterMode,
    SessionTypes,
    VFolderID,
)

from ..config import DEFAULT_CHUNK_SIZE
from ..defs import DEFAULT_IMAGE_ARCH, DEFAULT_ROLE
from ..models import (
    AGENT_RESOURCE_OCCUPYING_KERNEL_STATUSES,
    DEAD_SESSION_STATUSES,
    KernelLoadingStrategy,
    KernelRole,
    SessionRow,
    SessionStatus,
    UserRole,
    groups,
    kernels,
    keypairs,
    query_accessible_vfolders,
    scaling_groups,
    session_templates,
    vfolders,
)
from ..models.session import SessionDependencyRow
from ..types import UserScope
from ..utils import query_userinfo as _query_userinfo
from .auth import auth_required
from .exceptions import (
    AppNotFound,
    BackendError,
    GenericForbidden,
    InsufficientPrivilege,
    InternalServerError,
    InvalidAPIParameters,
    ObjectNotFound,
    ServiceUnavailable,
    SessionAlreadyExists,
    SessionNotFound,
    StorageProxyError,
    TaskTemplateNotFound,
    TooManySessionsMatched,
    UnknownImageReferenceError,
)
from .manager import ALL_ALLOWED, READ_ALLOWED, server_status_required
from .scaling_group import query_wsproxy_status
from .types import CORSOptions, WebMiddleware
from .utils import catch_unexpected, check_api_params, get_access_key_scopes, undefined

if TYPE_CHECKING:
    from .context import RootContext

log = BraceStyleAdapter(logging.getLogger(__spec__.name))  # type: ignore[name-defined]

_json_loads = functools.partial(json.loads, parse_float=Decimal)


class UndefChecker(t.Trafaret):
    def check_and_return(self, value: Any) -> object:
        if value == undefined:
            return value
        else:
            self._failure("Invalid Undef format", value=value)
            return None


creation_config_v1 = t.Dict(
    {
        t.Key("mounts", default=None): t.Null | t.List(t.String),
        t.Key("environ", default=None): t.Null | t.Mapping(t.String, t.String),
        t.Key("clusterSize", default=None): t.Null | t.Int[1:],
    }
)
creation_config_v2 = t.Dict(
    {
        t.Key("mounts", default=None): t.Null | t.List(t.String),
        t.Key("environ", default=None): t.Null | t.Mapping(t.String, t.String),
        t.Key("clusterSize", default=None): t.Null | t.Int[1:],
        t.Key("instanceMemory", default=None): t.Null | tx.BinarySize,
        t.Key("instanceCores", default=None): t.Null | t.Int,
        t.Key("instanceGPUs", default=None): t.Null | t.Float,
        t.Key("instanceTPUs", default=None): t.Null | t.Int,
    }
)
creation_config_v3 = t.Dict(
    {
        t.Key("mounts", default=None): t.Null | t.List(t.String),
        t.Key("environ", default=None): t.Null | t.Mapping(t.String, t.String),
        tx.AliasedKey(["cluster_size", "clusterSize"], default=None): t.Null | t.Int[1:],
        tx.AliasedKey(["scaling_group", "scalingGroup"], default=None): t.Null | t.String,
        t.Key("resources", default=None): t.Null | t.Mapping(t.String, t.Any),
        tx.AliasedKey(["resource_opts", "resourceOpts"], default=None): t.Null | t.Mapping(
            t.String, t.Any
        ),
    }
)
creation_config_v3_template = t.Dict(
    {
        t.Key("mounts", default=undefined): UndefChecker | t.Null | t.List(t.String),
        t.Key("environ", default=undefined): UndefChecker | t.Null | t.Mapping(t.String, t.String),
        tx.AliasedKey(["cluster_size", "clusterSize"], default=undefined): (
            UndefChecker | t.Null | t.Int[1:]
        ),
        tx.AliasedKey(["scaling_group", "scalingGroup"], default=undefined): (
            UndefChecker | t.Null | t.String
        ),
        t.Key("resources", default=undefined): UndefChecker | t.Null | t.Mapping(t.String, t.Any),
        tx.AliasedKey(["resource_opts", "resourceOpts"], default=undefined): (
            UndefChecker | t.Null | t.Mapping(t.String, t.Any)
        ),
    }
)
creation_config_v4 = t.Dict(
    {
        t.Key("mounts", default=None): t.Null | t.List(t.String),
        tx.AliasedKey(["mount_map", "mountMap"], default=None): t.Null | t.Mapping(
            t.String, t.String
        ),
        t.Key("environ", default=None): t.Null | t.Mapping(t.String, t.String),
        tx.AliasedKey(["cluster_size", "clusterSize"], default=None): t.Null | t.Int[1:],
        tx.AliasedKey(["scaling_group", "scalingGroup"], default=None): t.Null | t.String,
        t.Key("resources", default=None): t.Null | t.Mapping(t.String, t.Any),
        tx.AliasedKey(["resource_opts", "resourceOpts"], default=None): t.Null | t.Mapping(
            t.String, t.Any
        ),
        tx.AliasedKey(["preopen_ports", "preopenPorts"], default=None): t.Null | t.List(
            t.Int[1024:65535]
        ),
    }
)
creation_config_v4_template = t.Dict(
    {
        t.Key("mounts", default=undefined): UndefChecker | t.Null | t.List(t.String),
        tx.AliasedKey(["mount_map", "mountMap"], default=undefined): (
            UndefChecker | t.Null | t.Mapping(t.String, t.String)
        ),
        t.Key("environ", default=undefined): UndefChecker | t.Null | t.Mapping(t.String, t.String),
        tx.AliasedKey(["cluster_size", "clusterSize"], default=undefined): (
            UndefChecker | t.Null | t.Int[1:]
        ),
        tx.AliasedKey(["scaling_group", "scalingGroup"], default=undefined): (
            UndefChecker | t.Null | t.String
        ),
        t.Key("resources", default=undefined): UndefChecker | t.Null | t.Mapping(t.String, t.Any),
        tx.AliasedKey(["resource_opts", "resourceOpts"], default=undefined): (
            UndefChecker | t.Null | t.Mapping(t.String, t.Any)
        ),
    }
)
creation_config_v5 = t.Dict(
    {
        t.Key("mounts", default=None): t.Null | t.List(t.String),
        tx.AliasedKey(["mount_map", "mountMap"], default=None): t.Null | t.Mapping(
            t.String, t.String
        ),
        t.Key("environ", default=None): t.Null | t.Mapping(t.String, t.String),
        # cluster_size is moved to the root-level parameters
        tx.AliasedKey(["scaling_group", "scalingGroup"], default=None): t.Null | t.String,
        t.Key("resources", default=None): t.Null | t.Mapping(t.String, t.Any),
        tx.AliasedKey(["resource_opts", "resourceOpts"], default=None): t.Null | t.Mapping(
            t.String, t.Any
        ),
        tx.AliasedKey(["preopen_ports", "preopenPorts"], default=None): t.Null | t.List(
            t.Int[1024:65535]
        ),
        tx.AliasedKey(["agent_list", "agentList"], default=None): t.Null | t.List(t.String),
    }
)
creation_config_v5_template = t.Dict(
    {
        t.Key("mounts", default=undefined): UndefChecker | t.Null | t.List(t.String),
        tx.AliasedKey(["mount_map", "mountMap"], default=undefined): (
            UndefChecker | t.Null | t.Mapping(t.String, t.String)
        ),
        t.Key("environ", default=undefined): UndefChecker | t.Null | t.Mapping(t.String, t.String),
        # cluster_size is moved to the root-level parameters
        tx.AliasedKey(["scaling_group", "scalingGroup"], default=undefined): (
            UndefChecker | t.Null | t.String
        ),
        t.Key("resources", default=undefined): UndefChecker | t.Null | t.Mapping(t.String, t.Any),
        tx.AliasedKey(["resource_opts", "resourceOpts"], default=undefined): (
            UndefChecker | t.Null | t.Mapping(t.String, t.Any)
        ),
    }
)


overwritten_param_check = t.Dict(
    {
        t.Key("template_id"): tx.UUID,
        t.Key("session_name"): t.Regexp(r"^(?=.{4,64}$)\w[\w.-]*\w$", re.ASCII),
        t.Key("image", default=None): t.Null | t.String,
        tx.AliasedKey(["session_type", "sess_type"]): tx.Enum(SessionTypes),
        t.Key("group", default=None): t.Null | t.String,
        t.Key("domain", default=None): t.Null | t.String,
        t.Key("config", default=None): t.Null | t.Mapping(t.String, t.Any),
        t.Key("tag", default=None): t.Null | t.String,
        t.Key("enqueue_only", default=False): t.ToBool,
        t.Key("max_wait_seconds", default=0): t.Int[0:],
        t.Key("reuse", default=True): t.ToBool,
        t.Key("startup_command", default=None): t.Null | t.String,
        t.Key("bootstrap_script", default=None): t.Null | t.String,
        t.Key("owner_access_key", default=None): t.Null | t.String,
        tx.AliasedKey(["scaling_group", "scalingGroup"], default=None): t.Null | t.String,
        tx.AliasedKey(["cluster_size", "clusterSize"], default=None): t.Null | t.Int[1:],
        tx.AliasedKey(["cluster_mode", "clusterMode"], default="single-node"): tx.Enum(ClusterMode),
        tx.AliasedKey(["starts_at", "startsAt"], default=None): t.Null | t.String,
    }
).allow_extra("*")


def sub(d, old, new):
    for k, v in d.items():
        if isinstance(v, Mapping) or isinstance(v, dict):
            d[k] = sub(v, old, new)
        elif d[k] == old:
            d[k] = new
    return d


def drop(d, dropval):
    newd = {}
    for k, v in d.items():
        if isinstance(v, Mapping) or isinstance(v, dict):
            newval = drop(v, dropval)
            if len(newval.keys()) > 0:  # exclude empty dict always
                newd[k] = newval
        elif v != dropval:
            newd[k] = v
    return newd


async def query_userinfo(
    request: web.Request,
    params: Any,
    conn: SAConnection,
) -> Tuple[uuid.UUID, uuid.UUID, dict]:
    try:
        return await _query_userinfo(
            conn,
            request["user"]["uuid"],
            request["user"]["role"],
            request["keypair"]["access_key"],
            request["user"]["domain_name"],
            request["keypair"]["resource_policy"],
            params["domain"] or request["user"]["domain_name"],
            params["group"],
            query_on_behalf_of=(
                None if params["owner_access_key"] is undefined else params["owner_access_key"]
            ),
        )
    except ValueError as e:
        raise InvalidAPIParameters(str(e))


async def _create(request: web.Request, params: dict[str, Any]) -> web.Response:
    if params["domain"] is None:
        domain_name = request["user"]["domain_name"]
    else:
        domain_name = params["domain"]
    scopes_param = {
        "owner_access_key": (
            None if params["owner_access_key"] is undefined else params["owner_access_key"]
        ),
    }
    requester_access_key, owner_access_key = await get_access_key_scopes(request, scopes_param)
    log.info(
        "GET_OR_CREATE (ak:{0}/{1}, img:{2}, s:{3})",
        requester_access_key,
        owner_access_key if owner_access_key != requester_access_key else "*",
        params["image"],
        params["session_name"],
    )

    root_ctx: RootContext = request.app["_root.context"]

    async with root_ctx.db.begin_readonly() as conn:
        owner_uuid, group_id, resource_policy = await query_userinfo(request, params, conn)

    try:
        resp = await root_ctx.registry.create_session(
            params["session_name"],
            params["image"],
            params["architecture"],
            UserScope(
                domain_name=domain_name,
                group_id=group_id,
                user_uuid=request["user"]["uuid"],
                user_role=request["user"]["role"],
            ),
            owner_access_key,
            resource_policy,
            params["session_type"],
            params["config"],
            params["cluster_mode"],
            params["cluster_size"],
            reuse=params["reuse"],
            enqueue_only=params["enqueue_only"],
            max_wait_seconds=params["max_wait_seconds"],
            bootstrap_script=params["bootstrap_script"],
            dependencies=params["dependencies"],
            startup_command=params["startup_command"],
            starts_at_timestamp=params["starts_at"],
            tag=params["tag"],
            callback_url=params["callback_url"],
        )
        return web.json_response(resp, status=201)
    except UnknownImageReference:
        raise UnknownImageReferenceError(f"Unknown image reference: {params['image']}")
    except BackendError:
        log.exception("GET_OR_CREATE: exception")
        raise
    except Exception:
        await root_ctx.error_monitor.capture_exception(context={"user": owner_uuid})
        log.exception("GET_OR_CREATE: unexpected error!")
        raise InternalServerError


@server_status_required(ALL_ALLOWED)
@auth_required
@check_api_params(
    t.Dict(
        {
            tx.AliasedKey(["template_id", "templateId"]): t.Null | tx.UUID,
            tx.AliasedKey(["name", "session_name", "clientSessionToken"], default=undefined)
            >> "session_name": UndefChecker | t.Regexp(r"^(?=.{4,64}$)\w[\w.-]*\w$", re.ASCII),
            tx.AliasedKey(["image", "lang"], default=undefined): UndefChecker | t.Null | t.String,
            tx.AliasedKey(["arch", "architecture"], default=DEFAULT_IMAGE_ARCH)
            >> "architecture": t.String,
            tx.AliasedKey(["type", "sessionType"], default="interactive")
            >> "session_type": tx.Enum(SessionTypes),
            tx.AliasedKey(["group", "groupName", "group_name"], default=undefined): (
                UndefChecker | t.Null | t.String
            ),
            tx.AliasedKey(["domain", "domainName", "domain_name"], default=undefined): (
                UndefChecker | t.Null | t.String
            ),
            tx.AliasedKey(["cluster_size", "clusterSize"], default=1): t.ToInt[1:],  # new in APIv6
            tx.AliasedKey(["cluster_mode", "clusterMode"], default="single-node"): tx.Enum(
                ClusterMode
            ),  # new in APIv6
            t.Key("config", default=dict): t.Mapping(t.String, t.Any),
            t.Key("tag", default=undefined): UndefChecker | t.Null | t.String,
            t.Key("enqueueOnly", default=False) >> "enqueue_only": t.ToBool,
            t.Key("maxWaitSeconds", default=0) >> "max_wait_seconds": t.Int[0:],
            tx.AliasedKey(["starts_at", "startsAt"], default=None): t.Null | t.String,
            t.Key("reuseIfExists", default=True) >> "reuse": t.ToBool,
            t.Key("startupCommand", default=None)
            >> "startup_command": UndefChecker | t.Null | t.String,
            tx.AliasedKey(["bootstrap_script", "bootstrapScript"], default=undefined): (
                UndefChecker | t.Null | t.String
            ),
            t.Key("dependencies", default=None): (
                UndefChecker | t.Null | t.List(tx.UUID) | t.List(t.String)
            ),
            tx.AliasedKey(["callback_url", "callbackUrl", "callbackURL"], default=None): (
                UndefChecker | t.Null | tx.URL
            ),
            t.Key("owner_access_key", default=undefined): UndefChecker | t.Null | t.String,
        },
    ),
    loads=_json_loads,
)
async def create_from_template(request: web.Request, params: dict[str, Any]) -> web.Response:
    # TODO: we need to refactor session_template model to load the template configs
    #       by one batch. Currently, we need to set every template configs one by one.
    root_ctx: RootContext = request.app["_root.context"]

    if params["image"] is None and params["template_id"] is None:
        raise InvalidAPIParameters("Both image and template_id can't be None!")

    api_version = request["api_version"]
    try:
        if 6 <= api_version[0]:
            params["config"] = creation_config_v5_template.check(params["config"])
        elif 5 <= api_version[0]:
            params["config"] = creation_config_v4_template.check(params["config"])
        elif (4, "20190315") <= api_version:
            params["config"] = creation_config_v3_template.check(params["config"])
    except t.DataError as e:
        log.debug("Validation error: {0}", e.as_dict())
        raise InvalidAPIParameters("Input validation error", extra_data=e.as_dict())
    async with root_ctx.db.begin_readonly() as conn:
        query = (
            sa.select([session_templates])
            .select_from(session_templates)
            .where(
                (session_templates.c.id == params["template_id"]) & session_templates.c.is_active,
            )
        )
        result = await conn.execute(query)
        template_info = result.fetchone()
        template = template_info["template"]
        if not template:
            raise TaskTemplateNotFound
        group_name = None
        if template_info["domain_name"] and template_info["group_id"]:
            query = (
                sa.select([groups.c.name])
                .select_from(groups)
                .where(
                    (groups.c.domain_name == template_info["domain_name"])
                    & (groups.c.id == template_info["group_id"]),
                )
            )
            group_name = await conn.scalar(query)

    if isinstance(template, str):
        template = json.loads(template)
    log.debug("Template: {0}", template)

    param_from_template = {
        "image": template["spec"]["kernel"]["image"],
        "architecture": template["spec"]["kernel"].get("architecture", DEFAULT_IMAGE_ARCH),
    }
    if "domain_name" in template_info:
        param_from_template["domain"] = template_info["domain_name"]
    if group_name:
        param_from_template["group"] = group_name
    if template["spec"]["session_type"] == "interactive":
        param_from_template["session_type"] = SessionTypes.INTERACTIVE
    elif template["spec"]["session_type"] == "batch":
        param_from_template["session_type"] = SessionTypes.BATCH
    elif template["spec"]["session_type"] == "inference":
        param_from_template["session_type"] = SessionTypes.INFERENCE

    # TODO: Remove `type: ignore` when mypy supports type inference for walrus operator
    # Check https://github.com/python/mypy/issues/7316
    # TODO: remove `NOQA` when flake8 supports Python 3.8 and walrus operator
    # Check https://gitlab.com/pycqa/flake8/issues/599
    if tag := template["metadata"].get("tag"):  # noqa
        param_from_template["tag"] = tag
    if runtime_opt := template["spec"]["kernel"]["run"]:  # noqa
        if bootstrap := runtime_opt["bootstrap"]:  # noqa
            param_from_template["bootstrap_script"] = bootstrap
        if startup := runtime_opt["startup_command"]:  # noqa
            param_from_template["startup_command"] = startup

    config_from_template: MutableMapping[Any, Any] = {}
    if scaling_group := template["spec"].get("scaling_group"):  # noqa
        config_from_template["scaling_group"] = scaling_group
    if mounts := template["spec"].get("mounts"):  # noqa
        config_from_template["mounts"] = list(mounts.keys())
        config_from_template["mount_map"] = {
            key: value for (key, value) in mounts.items() if len(value) > 0
        }
    if environ := template["spec"]["kernel"].get("environ"):  # noqa
        config_from_template["environ"] = environ
    if resources := template["spec"].get("resources"):  # noqa
        config_from_template["resources"] = resources
    if "agent_list" in template["spec"]:
        config_from_template["agent_list"] = template["spec"]["agent_list"]

    override_config = drop(dict(params["config"]), undefined)
    override_params = drop(dict(params), undefined)

    log.debug("Default config: {0}", config_from_template)
    log.debug("Default params: {0}", param_from_template)

    log.debug("Override config: {0}", override_config)
    log.debug("Override params: {0}", override_params)
    if override_config:
        config_from_template.update(override_config)
    if override_params:
        param_from_template.update(override_params)
    try:
        params = overwritten_param_check.check(param_from_template)
    except RuntimeError as e1:
        log.exception(e1)
    except t.DataError as e2:
        log.debug("Error: {0}", str(e2))
        raise InvalidAPIParameters("Error while validating template")
    params["config"] = config_from_template

    log.debug("Updated param: {0}", params)

    if git := template["spec"]["kernel"]["git"]:  # noqa
        if _dest := git.get("dest_dir"):  # noqa
            target = _dest
        else:
            target = git["repository"].split("/")[-1]

        cmd_builder = "git clone "
        if credential := git.get("credential"):  # noqa
            proto, url = git["repository"].split("://")
            cmd_builder += f'{proto}://{credential["username"]}:{credential["password"]}@{url}'
        else:
            cmd_builder += git["repository"]
        if branch := git.get("branch"):  # noqa
            cmd_builder += f" -b {branch}"
        cmd_builder += f" {target}\n"

        if commit := git.get("commit"):  # noqa
            cmd_builder = "CWD=$(pwd)\n" + cmd_builder
            cmd_builder += f"cd {target}\n"
            cmd_builder += f"git checkout {commit}\n"
            cmd_builder += "cd $CWD\n"

        bootstrap = base64.b64decode(params.get("bootstrap_script") or b"").decode()
        bootstrap += "\n"
        bootstrap += cmd_builder
        params["bootstrap_script"] = base64.b64encode(bootstrap.encode()).decode()
    return await _create(request, params)


@server_status_required(ALL_ALLOWED)
@auth_required
@check_api_params(
    t.Dict(
        {
            tx.AliasedKey(["name", "session_name", "clientSessionToken"])
            >> "session_name": t.Regexp(r"^(?=.{4,64}$)\w[\w.-]*\w$", re.ASCII),
            tx.AliasedKey(["image", "lang"]): t.String,
            tx.AliasedKey(["arch", "architecture"], default=DEFAULT_IMAGE_ARCH)
            >> "architecture": t.String,
            tx.AliasedKey(["type", "sessionType"], default="interactive")
            >> "session_type": tx.Enum(SessionTypes),
            tx.AliasedKey(["group", "groupName", "group_name"], default="default"): t.String,
            tx.AliasedKey(["domain", "domainName", "domain_name"], default="default"): t.String,
            tx.AliasedKey(["cluster_size", "clusterSize"], default=1): t.ToInt[1:],  # new in APIv6
            tx.AliasedKey(["cluster_mode", "clusterMode"], default="single-node"): tx.Enum(
                ClusterMode
            ),  # new in APIv6
            t.Key("config", default=dict): t.Mapping(t.String, t.Any),
            t.Key("tag", default=None): t.Null | t.String,
            t.Key("enqueueOnly", default=False) >> "enqueue_only": t.ToBool,
            t.Key("maxWaitSeconds", default=0) >> "max_wait_seconds": t.ToInt[0:],
            tx.AliasedKey(["starts_at", "startsAt"], default=None): t.Null | t.String,
            t.Key("reuseIfExists", default=True) >> "reuse": t.ToBool,
            t.Key("startupCommand", default=None) >> "startup_command": t.Null | t.String,
            tx.AliasedKey(["bootstrap_script", "bootstrapScript"], default=None): t.Null | t.String,
            t.Key("dependencies", default=None): t.Null | t.List(tx.UUID) | t.List(t.String),
            tx.AliasedKey(["callback_url", "callbackUrl", "callbackURL"], default=None): (
                t.Null | tx.URL
            ),
            t.Key("owner_access_key", default=None): t.Null | t.String,
        }
    ),
    loads=_json_loads,
)
async def create_from_params(request: web.Request, params: dict[str, Any]) -> web.Response:
    if params["session_name"] in ["from-template"]:
        raise InvalidAPIParameters(
            f'Requested session ID {params["session_name"]} is reserved word'
        )
    api_version = request["api_version"]
    if 6 <= api_version[0]:
        creation_config = creation_config_v5.check(params["config"])
    elif 5 <= api_version[0]:
        creation_config = creation_config_v4.check(params["config"])
    elif (4, "20190315") <= api_version:
        creation_config = creation_config_v3.check(params["config"])
    elif 2 <= api_version[0] <= 4:
        creation_config = creation_config_v2.check(params["config"])
    elif api_version[0] == 1:
        creation_config = creation_config_v1.check(params["config"])
    else:
        raise InvalidAPIParameters("API version not supported")
    params["config"] = creation_config
    if params["config"]["agent_list"] is not None and request["user"]["role"] != (
        UserRole.SUPERADMIN
    ):
        raise InsufficientPrivilege(
            "You are not allowed to manually assign agents for your session."
        )
    if request["user"]["role"] == (UserRole.SUPERADMIN):
        if not params["config"]["agent_list"]:
            pass
        else:
            agent_count = len(params["config"]["agent_list"])
            if params["cluster_mode"] == "multi-node":
                if agent_count != params["cluster_size"]:
                    raise InvalidAPIParameters(
                        "For multi-node cluster sessions, the number of manually assigned"
                        " agents must be same to the clsuter size. Note that you may specify"
                        " duplicate agents in the list.",
                    )
            else:
                if agent_count != 1:
                    raise InvalidAPIParameters(
                        "For non-cluster sessions and single-node cluster sessions, "
                        "you may specify only one manually assigned agent.",
                    )
    return await _create(request, params)


@server_status_required(ALL_ALLOWED)
@auth_required
@check_api_params(
    t.Dict(
        {
            t.Key("clientSessionToken")
            >> "session_name": t.Regexp(r"^(?=.{4,64}$)\w[\w.-]*\w$", re.ASCII),
            tx.AliasedKey(["template_id", "templateId"]): t.Null | tx.UUID,
            tx.AliasedKey(["type", "sessionType"], default="interactive")
            >> "sess_type": tx.Enum(SessionTypes),
            tx.AliasedKey(["group", "groupName", "group_name"], default="default"): t.String,
            tx.AliasedKey(["domain", "domainName", "domain_name"], default="default"): t.String,
            tx.AliasedKey(["scaling_group", "scalingGroup"], default=None): t.Null | t.String,
            t.Key("tag", default=None): t.Null | t.String,
            t.Key("enqueueOnly", default=False) >> "enqueue_only": t.ToBool,
            t.Key("maxWaitSeconds", default=0) >> "max_wait_seconds": t.Int[0:],
            t.Key("owner_access_key", default=None): t.Null | t.String,
        }
    ),
    loads=_json_loads,
)
async def create_cluster(request: web.Request, params: dict[str, Any]) -> web.Response:
    root_ctx: RootContext = request.app["_root.context"]
    if params["domain"] is None:
        domain_name = request["user"]["domain_name"]
    else:
        domain_name = params["domain"]
    scopes_param = {
        "owner_access_key": (
            None if params["owner_access_key"] is undefined else params["owner_access_key"]
        ),
    }
    requester_access_key, owner_access_key = await get_access_key_scopes(request, scopes_param)
    log.info(
        "CREAT_CLUSTER (ak:{0}/{1}, s:{3})",
        requester_access_key,
        owner_access_key if owner_access_key != requester_access_key else "*",
        params["session_name"],
    )

    async with root_ctx.db.begin_readonly() as conn:
        query = (
            sa.select([session_templates.c.template])
            .select_from(session_templates)
            .where(
                (session_templates.c.id == params["template_id"]) & session_templates.c.is_active,
            )
        )
        template = await conn.scalar(query)
        log.debug("task template: {}", template)
        if not template:
            raise TaskTemplateNotFound
        owner_uuid, group_id, resource_policy = await query_userinfo(request, params, conn)

    try:
        resp = await root_ctx.registry.create_cluster(
            template,
            params["session_name"],
            UserScope(
                domain_name=domain_name,
                group_id=group_id,
                user_uuid=request["user"]["uuid"],
                user_role=request["user"]["role"],
            ),
            owner_access_key,
            resource_policy,
            params["scaling_group"],
            params["sess_type"],
            params["tag"],
            enqueue_only=params["enqueue_only"],
            max_wait_seconds=params["max_wait_seconds"],
        )
        return web.json_response(resp, status=201)
    except TooManySessionsMatched:
        raise SessionAlreadyExists
    except BackendError:
        log.exception("GET_OR_CREATE: exception")
        raise
    except UnknownImageReference:
        raise UnknownImageReferenceError(f"Unknown image reference: {params['image']}")
    except Exception:
        await root_ctx.error_monitor.capture_exception()
        log.exception("GET_OR_CREATE: unexpected error!")
        raise InternalServerError


@server_status_required(READ_ALLOWED)
@auth_required
@check_api_params(
    t.Dict(
        {
            t.Key("login_session_token", default=None): t.Null | t.String,
            tx.AliasedKey(["app", "service"]): t.String,
            # The port argument is only required to use secondary ports
            # when the target app listens multiple TCP ports.
            # Otherwise it should be omitted or set to the same value of
            # the actual port number used by the app.
            tx.AliasedKey(["port"], default=None): t.Null | t.Int[1024:65535],
            tx.AliasedKey(["envs"], default=None): t.Null | t.String,  # stringified JSON
            # e.g., '{"PASSWORD": "12345"}'
            tx.AliasedKey(["arguments"], default=None): t.Null | t.String,  # stringified JSON
            # e.g., '{"-P": "12345"}'
            # The value can be one of:
            # None, str, List[str]
        }
    )
)
async def start_service(request: web.Request, params: Mapping[str, Any]) -> web.Response:
    root_ctx: RootContext = request.app["_root.context"]
    session_name: str = request.match_info["session_name"]
    app_ctx: PrivateContext = request.app["session.context"]
    access_key: AccessKey = request["keypair"]["access_key"]
    service: str = params["app"]
    myself = asyncio.current_task()
    assert myself is not None
    try:
        async with root_ctx.db.begin_readonly_session() as db_sess:
            session = await asyncio.shield(
                app_ctx.database_ptask_group.create_task(
                    SessionRow.get_session(
                        db_sess,
                        session_name,
                        access_key,
                        kernel_loading_strategy=KernelLoadingStrategy.MAIN_KERNEL_ONLY,
                        eager_loading_op=[
                            selectinload(SessionRow.routing).options(noload("*")),
                        ],
                    ),
                )
            )
    except (SessionNotFound, TooManySessionsMatched):
        raise

    query = (
        sa.select([scaling_groups.c.wsproxy_addr])
        .select_from(scaling_groups)
        .where((scaling_groups.c.name == session.scaling_group_name))
    )

    async with root_ctx.db.begin_readonly() as conn:
        result = await conn.execute(query)
        sgroup = result.first()
    wsproxy_addr = sgroup["wsproxy_addr"]
    if not wsproxy_addr:
        raise ServiceUnavailable("No coordinator configured for this resource group")
    wsproxy_status = await query_wsproxy_status(wsproxy_addr)
    if advertise_addr := wsproxy_status.get("advertise_address"):
        wsproxy_advertise_addr = advertise_addr
    else:
        wsproxy_advertise_addr = wsproxy_addr

    if session.main_kernel.kernel_host is None:
        kernel_host = urlparse(session.main_kernel.agent_addr).hostname
    else:
        kernel_host = session.main_kernel.kernel_host
    for sport in session.main_kernel.service_ports:
        if sport["name"] == service:
            if sport["is_inference"]:
                raise InvalidAPIParameters(
                    f"{service} is an inference app. Starting inference apps can only be done by"
                    " starting an inference service."
                )
            if params["port"]:
                # using one of the primary/secondary ports of the app
                try:
                    hport_idx = sport["container_ports"].index(params["port"])
                except ValueError:
                    raise InvalidAPIParameters(
                        f"Service {service} does not open the port number {params['port']}."
                    )
                host_port = sport["host_ports"][hport_idx]
            else:
                # using the default (primary) port of the app
                if "host_ports" not in sport:
                    host_port = sport["host_port"]  # legacy kernels
                else:
                    host_port = sport["host_ports"][0]
            break
    else:
        raise AppNotFound(f"{session_name}:{service}")

    await asyncio.shield(
        app_ctx.database_ptask_group.create_task(
            root_ctx.registry.increment_session_usage(session),
        )
    )

    opts: MutableMapping[str, Union[None, str, List[str]]] = {}
    if params["arguments"] is not None:
        opts["arguments"] = json.loads(params["arguments"])
    if params["envs"] is not None:
        opts["envs"] = json.loads(params["envs"])

    result = await asyncio.shield(
        app_ctx.rpc_ptask_group.create_task(
            root_ctx.registry.start_service(session, service, opts),
        ),
    )
    if result["status"] == "failed":
        raise InternalServerError("Failed to launch the app service", extra_data=result["error"])

    body = {
        "login_session_token": params["login_session_token"],
        "kernel_host": kernel_host,
        "kernel_port": host_port,
        "session": {
            "id": str(session.id),
            "user_uuid": str(session.user_uuid),
            "group_id": str(session.group_id),
            "access_key": session.access_key,
            "domain_name": session.domain_name,
        },
    }
    if session.routing:
        body["endpoint"] = {
            "id": str(session.routing.endpoint),
        }

    async with aiohttp.ClientSession() as req:
        async with req.post(
            f"{wsproxy_addr}/v2/conf",
            json=body,
        ) as resp:
            token_json = await resp.json()
            return web.json_response(
                {
                    "token": token_json["token"],
                    "wsproxy_addr": wsproxy_advertise_addr,
                }
            )


@server_status_required(ALL_ALLOWED)
@auth_required
@check_api_params(
    t.Dict(
        {
            t.Key("login_session_token", default=None): t.Null | t.String,
        }
    ),
    loads=_json_loads,
)
async def get_commit_status(request: web.Request, params: Mapping[str, Any]) -> web.Response:
    root_ctx: RootContext = request.app["_root.context"]
    session_name: str = request.match_info["session_name"]
    requester_access_key, owner_access_key = await get_access_key_scopes(request)

    myself = asyncio.current_task()
    assert myself is not None

    log.info(
        "GET_COMMIT_STATUS (ak:{}/{}, s:{})", requester_access_key, owner_access_key, session_name
    )
    try:
        async with root_ctx.db.begin_readonly_session() as db_sess:
            session = await SessionRow.get_session(
                db_sess,
                session_name,
                owner_access_key,
                kernel_loading_strategy=KernelLoadingStrategy.MAIN_KERNEL_ONLY,
            )
        status_info = await root_ctx.registry.get_commit_status(session)
    except BackendError:
        log.exception("GET_COMMIT_STATUS: exception")
        raise
    resp = {"status": status_info["status"], "kernel": status_info["kernel"]}
    return web.json_response(resp, status=200)


@server_status_required(ALL_ALLOWED)
@auth_required
@check_api_params(
    t.Dict(
        {
            t.Key("login_session_token", default=None): t.Null | t.String,
        }
    ),
    loads=_json_loads,
)
async def get_abusing_report(request: web.Request, params: Mapping[str, Any]) -> web.Response:
    root_ctx: RootContext = request.app["_root.context"]
    session_name: str = request.match_info["session_name"]
    requester_access_key, owner_access_key = await get_access_key_scopes(request)

    log.info(
        "GET_ABUSING_REPORT (ak:{}/{}, s:{})", requester_access_key, owner_access_key, session_name
    )
    try:
        async with root_ctx.db.begin_readonly_session() as db_sess:
            session = await SessionRow.get_session(
                db_sess,
                session_name,
                owner_access_key,
                kernel_loading_strategy=KernelLoadingStrategy.MAIN_KERNEL_ONLY,
            )
        kernel = session.main_kernel
        report = await root_ctx.registry.get_abusing_report(kernel.id)
    except BackendError:
        log.exception("GET_ABUSING_REPORT: exception")
        raise
    return web.json_response(report or {}, status=200)


@server_status_required(ALL_ALLOWED)
@auth_required
@check_api_params(
    t.Dict(
        {
            t.Key("agent"): t.String,
        }
    ),
)
async def sync_agent_registry(request: web.Request, params: Any) -> web.StreamResponse:
    root_ctx: RootContext = request.app["_root.context"]
    requester_access_key, owner_access_key = await get_access_key_scopes(request)

    agent_id = AgentId(params["agent"])
    log.info(
        "SYNC_AGENT_REGISTRY (ak:{}/{}, a:{})", requester_access_key, owner_access_key, agent_id
    )
    try:
        await root_ctx.registry.sync_agent_kernel_registry(agent_id)
    except BackendError:
        log.exception("SYNC_AGENT_REGISTRY: exception")
        raise
    return web.json_response({}, status=200)


@server_status_required(ALL_ALLOWED)
@auth_required
@check_api_params(
    t.Dict(
        {
            t.Key("login_session_token", default=None): t.Null | t.String,
            # if `dst` is None, it will be agent's default destination.
            tx.AliasedKey(["filename", "fname"], default=None): t.Null | t.String,
        }
    ),
    loads=_json_loads,
)
async def commit_session(request: web.Request, params: Mapping[str, Any]) -> web.Response:
    root_ctx: RootContext = request.app["_root.context"]
    session_name: str = request.match_info["session_name"]
    app_ctx: PrivateContext = request.app["session.context"]
    requester_access_key, owner_access_key = await get_access_key_scopes(request)
    filename: str | None = params["filename"]

    myself = asyncio.current_task()
    assert myself is not None

    log.info(
        "COMMIT_SESSION (ak:{}/{}, s:{})", requester_access_key, owner_access_key, session_name
    )
    try:
        async with root_ctx.db.begin_readonly_session() as db_sess:
            session = await SessionRow.get_session(
                db_sess,
                session_name,
                owner_access_key,
                kernel_loading_strategy=KernelLoadingStrategy.MAIN_KERNEL_ONLY,
            )

        resp: Mapping[str, Any] = await asyncio.shield(
            app_ctx.rpc_ptask_group.create_task(
                root_ctx.registry.commit_session(session, filename=filename),
            ),
        )
    except BackendError:
        log.exception("COMMIT_SESSION: exception")
        raise
    return web.json_response(resp, status=201)


<<<<<<< HEAD
async def handle_kernel_creation_lifecycle(
    app: web.Application,
    source: AgentId,
    event: (
        KernelPreparingEvent
        | KernelPullingEvent
        | KernelCreatingEvent
        | KernelStartedEvent
        | KernelCancelledEvent
    ),
) -> None:
    """
    Update the database and perform post_create_kernel() upon
    the events for each step of kernel creation.

    To avoid race condition between consumer and subscriber event handlers,
    we only have this handler to subscribe all kernel creation events,
    but distinguish which one to process using a unique creation_id
    generated when initiating the create_kernels() agent RPC call.
    """
    root_ctx: RootContext = app["_root.context"]
    log.debug(
        "handle_kernel_creation_lifecycle: ev:{} k:{}",
        event.name,
        event.kernel_id,
    )
    if isinstance(event, KernelPreparingEvent):
        # State transition is done by the DoPrepareEvent handler inside the scheduler-distpacher object.
        pass
    elif isinstance(event, KernelPullingEvent):
        await KernelRow.set_kernel_status(
            root_ctx.db, event.kernel_id, KernelStatus.PULLING, reason=event.reason
        )
    elif isinstance(event, KernelCreatingEvent):
        await KernelRow.set_kernel_status(
            root_ctx.db, event.kernel_id, KernelStatus.PREPARING, reason=event.reason
        )
    elif isinstance(event, KernelStartedEvent):
        session_id = event.session_id
        await root_ctx.registry.finalize_running(event.kernel_id, session_id, event.creation_info)
        if (endpoint_id := event.creation_info.get("endpoint_id")) is not None:
            await RoutingRow.create(root_ctx.db, uuid.UUID(endpoint_id), uuid.UUID(str(session_id)))
    elif isinstance(event, KernelCancelledEvent):
        log.warning(f"Kernel cancelled, {event.reason = }")


async def handle_kernel_termination_lifecycle(
    app: web.Application,
    source: AgentId,
    event: KernelTerminatingEvent | KernelTerminatedEvent,
) -> None:
    root_ctx: RootContext = app["_root.context"]
    if isinstance(event, KernelTerminatingEvent):
        # The destroy_kernel() API handler will set the "TERMINATING" status.
        pass
    elif isinstance(event, KernelTerminatedEvent):
        await root_ctx.registry.mark_kernel_terminated(
            event.kernel_id, event.reason, event.exit_code
        )
        session_id = event.session_id
        await root_ctx.registry.check_session_terminated(session_id, event.reason)


async def handle_kernel_error_lifecycle(
    app: web.Application,
    source: AgentId,
    event: KernelErrorEvent,
) -> None:
    root_ctx: RootContext = app["_root.context"]
    log.debug(
        "handle_kernel_error_lifecycle: ev:{} k:{}",
        event.name,
        event.kernel_id,
    )
    await root_ctx.registry.mark_kernel_error(event.kernel_id, event.reason)
    await SessionRow.transit_session_status(root_ctx.db, event.session_id, status_info=event.reason)


async def handle_session_creation_lifecycle(
    app: web.Application,
    source: AgentId,
    event: SessionStartedEvent | SessionCancelledEvent,
) -> None:
    """
    Update the database according to the session-level lifecycle events
    published by the manager.
    """
    app_ctx: PrivateContext = app["session.context"]
    if event.creation_id not in app_ctx.session_creation_tracker:
        return
    log.debug("handle_session_creation_lifecycle: ev:{} s:{}", event.name, event.session_id)
    if isinstance(event, SessionStartedEvent):
        if tracker := app_ctx.session_creation_tracker.get(event.creation_id):
            tracker.set()
    elif isinstance(event, SessionCancelledEvent):
        if tracker := app_ctx.session_creation_tracker.get(event.creation_id):
            tracker.set()


async def handle_session_termination_lifecycle(
    app: web.Application,
    agent_id: AgentId,
    event: SessionTerminatingEvent | SessionTerminatedEvent,
) -> None:
    """
    Update the database according to the session-level lifecycle events
    published by the manager.
    """
    root_ctx: RootContext = app["_root.context"]
    if isinstance(event, SessionTerminatingEvent):
        await root_ctx.registry.mark_session_terminating(event.session_id, event.reason)
    elif isinstance(event, SessionTerminatedEvent):
        await root_ctx.registry.mark_session_terminated(event.session_id, event.reason)


async def handle_destroy_session(
    app: web.Application,
    source: AgentId,
    event: DoTerminateSessionEvent,
) -> None:
    root_ctx: RootContext = app["_root.context"]
    async with root_ctx.db.begin_session() as db_sess:
        session = await SessionRow.get_session_with_kernels(event.session_id, db_session=db_sess)
    await root_ctx.registry.destroy_session(
        session,
        forced=False,
        reason=event.reason or KernelLifecycleEventReason.KILLED_BY_EVENT,
    )


async def _make_session_callback(data: dict[str, Any], url: yarl.URL) -> None:
    log_func = log.info
    log_msg: str = ""
    log_fmt: str = ""
    log_arg: Any = None
    begin = time.monotonic()
    try:
        async with aiohttp.ClientSession(
            timeout=aiohttp.ClientTimeout(total=30.0),
        ) as session:
            try:
                async with session.post(url, json=data) as response:
                    if response.content_length is not None and response.content_length > 0:
                        log_func = log.warning
                        log_msg = "warning"
                        log_fmt = (
                            "{3[0]} {3[1]} - the callback response body was not empty! "
                            "(len: {3[2]:,} bytes)"
                        )
                        log_arg = (response.status, response.reason, response.content_length)
                    else:
                        log_msg = "result"
                        log_fmt = "{3[0]} {3[1]}"
                        log_arg = (response.status, response.reason)
            except aiohttp.ClientError as e:
                log_func = log.warning
                log_msg, log_fmt, log_arg = "failed", "{3}", repr(e)
    except asyncio.CancelledError:
        log_func = log.warning
        log_msg, log_fmt, log_arg = "cancelled", "elapsed_time = {3:.6f}", time.monotonic() - begin
    except asyncio.TimeoutError:
        log_func = log.warning
        log_msg, log_fmt, log_arg = "timeout", "elapsed_time = {3:.6f}", time.monotonic() - begin
    finally:
        log_func(
            "Session lifecycle callback " + log_msg + " (e:{0}, s:{1}, url:{2}): " + log_fmt,
            data["event"],
            data["session_id"],
            url,
            log_arg,
        )


async def invoke_session_callback(
    app: web.Application,
    source: AgentId,
    event: SessionEnqueuedEvent
    | SessionScheduledEvent
    | SessionPreparingEvent
    | SessionStartedEvent
    | SessionCancelledEvent
    | SessionTerminatingEvent
    | SessionTerminatedEvent
    | SessionSuccessEvent
    | SessionFailureEvent,
) -> None:
    log.info("INVOKE_SESSION_CALLBACK (source:{}, event:{})", source, event)
    root_ctx: RootContext = app["_root.context"]
    try:
        allow_stale = isinstance(event, (SessionCancelledEvent, SessionTerminatedEvent))
        async with root_ctx.db.begin_readonly_session() as db_sess:
            session = await SessionRow.get_session_with_main_kernel(
                event.session_id, db_session=db_sess, allow_stale=allow_stale
            )
    except SessionNotFound:
        return
    url = session.callback_url
    if url is None:
        return
    if (addr := root_ctx.local_config.get("pipeline", {}).get("event-queue")) is None:
        return
    etcd_redis_config: EtcdRedisConfig = {
        "addr": addr,
        "sentinel": None,
        "service_name": None,
        "password": None,
    }
    stream_key = "events"
    token = url.query.get("token")

    async def _dispatch() -> None:
        hook_result = await root_ctx.hook_plugin_ctx.dispatch(
            "PUBLISH_EVENT",
            (event, etcd_redis_config, PluginDatabaseID.SESSION_EVENT, stream_key, token),
        )
        if hook_result.status != HookResults.PASSED:
            raise RejectedByHook.from_hook_result(hook_result)

    await execute_with_retry(_dispatch)


async def handle_batch_result(
    app: web.Application,
    source: AgentId,
    event: SessionSuccessEvent | SessionFailureEvent,
) -> None:
    """
    Update the database according to the batch-job completion results
    """
    root_ctx: RootContext = app["_root.context"]
    if isinstance(event, SessionSuccessEvent):
        await SessionRow.set_session_result(root_ctx.db, event.session_id, True, event.exit_code)
    elif isinstance(event, SessionFailureEvent):
        await SessionRow.set_session_result(root_ctx.db, event.session_id, False, event.exit_code)
    async with root_ctx.db.begin_session() as db_sess:
        try:
            session = await SessionRow.get_session_with_kernels(
                event.session_id, db_session=db_sess
            )
        except SessionNotFound:
            return
    await root_ctx.registry.destroy_session(
        session,
        reason=KernelLifecycleEventReason.TASK_FINISHED,
    )


async def handle_agent_lifecycle(
    app: web.Application,
    source: AgentId,
    event: AgentStartedEvent | AgentTerminatedEvent,
) -> None:
    root_ctx: RootContext = app["_root.context"]
    if isinstance(event, AgentStartedEvent):
        log.info("instance_lifecycle: ag:{0} joined ({1})", source, event.reason)
        await root_ctx.registry.update_instance(
            source,
            {
                "status": AgentStatus.ALIVE,
            },
        )
    if isinstance(event, AgentTerminatedEvent):
        if event.reason == "agent-lost":
            await root_ctx.registry.mark_agent_terminated(source, AgentStatus.LOST)
        elif event.reason == "agent-restart":
            log.info("agent@{0} restarting for maintenance.", source)
            await root_ctx.registry.update_instance(
                source,
                {
                    "status": AgentStatus.RESTARTING,
                },
            )
        else:
            # On normal instance termination, kernel_terminated events were already
            # triggered by the agent.
            await root_ctx.registry.mark_agent_terminated(source, AgentStatus.TERMINATED)


async def handle_agent_heartbeat(
    app: web.Application,
    source: AgentId,
    event: AgentHeartbeatEvent,
) -> None:
    root_ctx: RootContext = app["_root.context"]
    await root_ctx.registry.handle_heartbeat(source, event.agent_info)


=======
>>>>>>> 65a7d6a6
@catch_unexpected(log)
async def check_agent_lost(root_ctx: RootContext, interval: float) -> None:
    try:
        now = datetime.now(tzutc())
        timeout = timedelta(seconds=root_ctx.local_config["manager"]["heartbeat-timeout"])

        async def _check_impl(r: Redis):
            async for agent_id, prev in r.hscan_iter("agent.last_seen"):
                prev = datetime.fromtimestamp(float(prev), tzutc())
                if now - prev > timeout:
                    await root_ctx.event_producer.produce_event(
                        AgentTerminatedEvent("agent-lost"), source=agent_id.decode()
                    )

        await redis_helper.execute(root_ctx.redis_live, _check_impl)
    except asyncio.CancelledError:
        pass


@catch_unexpected(log)
async def report_stats(root_ctx: RootContext, interval: float) -> None:
    try:
        stats_monitor = root_ctx.stats_monitor
        await stats_monitor.report_metric(
            GAUGE, "ai.backend.manager.coroutines", len(asyncio.all_tasks())
        )

        all_inst_ids = [inst_id async for inst_id in root_ctx.registry.enumerate_instances()]
        await stats_monitor.report_metric(
            GAUGE, "ai.backend.manager.agent_instances", len(all_inst_ids)
        )

        async with root_ctx.db.begin_readonly() as conn:
            query = (
                sa.select([sa.func.count()])
                .select_from(kernels)
                .where(
                    (kernels.c.cluster_role == DEFAULT_ROLE)
                    & (kernels.c.status.in_(AGENT_RESOURCE_OCCUPYING_KERNEL_STATUSES)),
                )
            )
            n = await conn.scalar(query)
            await stats_monitor.report_metric(GAUGE, "ai.backend.manager.active_kernels", n)
            subquery = (
                sa.select([sa.func.count()])
                .select_from(keypairs)
                .where(keypairs.c.is_active == true())
                .group_by(keypairs.c.user_id)
            )
            query = sa.select([sa.func.count()]).select_from(subquery.alias())
            n = await conn.scalar(query)
            await stats_monitor.report_metric(GAUGE, "ai.backend.users.has_active_key", n)

            subquery = subquery.where(keypairs.c.last_used != null())
            query = sa.select([sa.func.count()]).select_from(subquery.alias())
            n = await conn.scalar(query)
            await stats_monitor.report_metric(GAUGE, "ai.backend.users.has_used_key", n)

            """
            query = sa.select([sa.func.count()]).select_from(usage)
            n = await conn.scalar(query)
            await stats_monitor.report_metric(
                GAUGE, 'ai.backend.manager.accum_kernels', n)
            """
    except (sqlalchemy.exc.InterfaceError, ConnectionRefusedError):
        log.warn("report_stats(): error while connecting to PostgreSQL server")


@server_status_required(ALL_ALLOWED)
@auth_required
@check_api_params(
    t.Dict(
        {
            tx.AliasedKey(["name", "session_name", "clientSessionToken"])
            >> "session_name": t.Regexp(r"^(?=.{4,64}$)\w[\w.-]*\w$", re.ASCII),
        }
    ),
)
async def rename_session(request: web.Request, params: Any) -> web.Response:
    root_ctx: RootContext = request.app["_root.context"]
    session_name = request.match_info["session_name"]
    new_name = params["session_name"]
    requester_access_key, owner_access_key = await get_access_key_scopes(request)
    log.info(
        "RENAME_SESSION (ak:{0}/{1}, s:{2}, newname:{3})",
        request,
        owner_access_key,
        session_name,
        new_name,
    )
    async with root_ctx.db.begin_session() as db_sess:
        compute_session = await SessionRow.get_session(
            db_sess,
            session_name,
            owner_access_key,
            allow_stale=True,
            for_update=True,
        )
        if compute_session.status != SessionStatus.RUNNING:
            raise InvalidAPIParameters("Can't change name of not running session")
        compute_session.name = new_name
        await db_sess.commit()

    return web.Response(status=204)


@server_status_required(READ_ALLOWED)
@auth_required
@check_api_params(
    t.Dict(
        {
            t.Key("forced", default="false"): t.ToBool(),
            t.Key("recursive", default="false"): t.ToBool(),
            t.Key("owner_access_key", default=None): t.Null | t.String,
        }
    )
)
async def destroy(request: web.Request, params: Any) -> web.Response:
    root_ctx: RootContext = request.app["_root.context"]
    session_name = request.match_info["session_name"]
    requester_access_key, owner_access_key = await get_access_key_scopes(request, params)
    if requester_access_key != owner_access_key and request["user"]["role"] not in (
        UserRole.ADMIN,
        UserRole.SUPERADMIN,
    ):
        raise InsufficientPrivilege("You are not allowed to force-terminate others's sessions")
    # domain_name = None
    # if requester_access_key != owner_access_key and \
    #         not request['is_superadmin'] and request['is_admin']:
    #     domain_name = request['user']['domain_name']
    log.info(
        "DESTROY (ak:{0}/{1}, s:{2}, forced:{3}, recursive: {4})",
        requester_access_key,
        owner_access_key,
        session_name,
        params["forced"],
        params["recursive"],
    )

    requester_access_key, owner_access_key = await get_access_key_scopes(request, params)

    if params["recursive"]:
        async with root_ctx.db.begin_readonly_session() as db_sess:
            dependent_session_ids = await find_dependent_sessions(
                session_name, db_sess, owner_access_key
            )

            target_session_references: List[str | uuid.UUID] = [
                *dependent_session_ids,
                session_name,
            ]
            sessions = [
                await SessionRow.get_session(
                    db_sess,
                    name_or_id,
                    owner_access_key,
                    kernel_loading_strategy=KernelLoadingStrategy.ALL_KERNELS,
                )
                for name_or_id in target_session_references
            ]

        last_stats = await asyncio.gather(
            *[
                root_ctx.registry.destroy_session(sess, forced=params["forced"])
                for sess in sessions
            ],
            return_exceptions=True,
        )

        # Consider not found sessions already terminated.
        # Consider GenericForbidden error occurs with scheduled/preparing/terminating/error status session, and leave them not to be quitted.
        last_stats = [
            *filter(lambda x: not isinstance(x, SessionNotFound | GenericForbidden), last_stats)
        ]

        return web.json_response(last_stats, status=200)
    else:
        async with root_ctx.db.begin_readonly_session() as db_sess:
            session = await SessionRow.get_session(
                db_sess,
                session_name,
                owner_access_key,
                kernel_loading_strategy=KernelLoadingStrategy.ALL_KERNELS,
            )
        last_stat = await root_ctx.registry.destroy_session(
            session,
            forced=params["forced"],
        )
        resp = {
            "stats": last_stat,
        }
        return web.json_response(resp, status=200)


@server_status_required(READ_ALLOWED)
@auth_required
@check_api_params(
    t.Dict(
        {
            t.Key("id"): t.String(),
        }
    )
)
async def match_sessions(request: web.Request, params: Any) -> web.Response:
    """
    A quick session-ID matcher API for use with auto-completion in CLI.
    """
    root_ctx: RootContext = request.app["_root.context"]
    id_or_name_prefix = params["id"]
    requester_access_key, owner_access_key = await get_access_key_scopes(request)
    log.info(
        "MATCH_SESSIONS(ak:{0}/{1}, prefix:{2})",
        requester_access_key,
        owner_access_key,
        id_or_name_prefix,
    )
    matches: List[Dict[str, Any]] = []
    async with root_ctx.db.begin_readonly_session() as db_sess:
        sessions = await SessionRow.match_sessions(
            db_sess,
            id_or_name_prefix,
            owner_access_key,
        )
    if sessions:
        matches.extend(
            {
                "id": str(item.id),
                "name": item.name,
                "status": item.status.name,
            }
            for item in sessions
        )
    return web.json_response(
        {
            "matches": matches,
        },
        status=200,
    )


@server_status_required(READ_ALLOWED)
@auth_required
async def get_direct_access_info(request: web.Request) -> web.Response:
    root_ctx: RootContext = request.app["_root.context"]
    session_name = request.match_info["session_name"]
    _, owner_access_key = await get_access_key_scopes(request)

    async with root_ctx.db.begin_session() as db_sess:
        sess = await SessionRow.get_session(
            db_sess,
            session_name,
            owner_access_key,
            kernel_loading_strategy=KernelLoadingStrategy.MAIN_KERNEL_ONLY,
        )
    kernel_role: KernelRole = sess.main_kernel.role
    resp = {}
    if kernel_role == KernelRole.SYSTEM:
        public_host = sess.main_kernel.agent_row.public_host
        found_ports: dict[str, list[str]] = {}
        for sport in sess.main_kernel.service_ports:
            if sport["name"] == "sshd":
                found_ports["sshd"] = sport["host_ports"]
            elif sport["name"] == "sftpd":
                found_ports["sftpd"] = sport["host_ports"]
        resp = {
            "kernel_role": kernel_role.name,
            "public_host": public_host,
            "sshd_ports": found_ports.get("sftpd") or found_ports["sshd"],
        }
    return web.json_response(resp)


@server_status_required(READ_ALLOWED)
@auth_required
async def get_info(request: web.Request) -> web.Response:
    # NOTE: This API should be replaced with GraphQL version.
    resp = {}
    root_ctx: RootContext = request.app["_root.context"]
    session_name = request.match_info["session_name"]
    requester_access_key, owner_access_key = await get_access_key_scopes(request)
    log.info("GET_INFO (ak:{0}/{1}, s:{2})", requester_access_key, owner_access_key, session_name)
    try:
        async with root_ctx.db.begin_session() as db_sess:
            sess = await SessionRow.get_session(
                db_sess,
                session_name,
                owner_access_key,
                kernel_loading_strategy=KernelLoadingStrategy.MAIN_KERNEL_ONLY,
            )
        await root_ctx.registry.increment_session_usage(sess)
        resp["domainName"] = sess.domain_name
        resp["groupId"] = str(sess.group_id)
        resp["userId"] = str(sess.user_uuid)
        resp["lang"] = sess.main_kernel.image  # legacy
        resp["image"] = sess.main_kernel.image
        resp["architecture"] = sess.main_kernel.architecture
        resp["registry"] = sess.main_kernel.registry
        resp["tag"] = sess.tag

        # Resource occupation
        resp["containerId"] = str(sess.main_kernel.container_id)
        resp["occupiedSlots"] = str(sess.main_kernel.occupied_slots)  # legacy
        resp["occupyingSlots"] = str(sess.occupying_slots)
        resp["requestedSlots"] = str(sess.requested_slots)
        resp["occupiedShares"] = str(
            sess.main_kernel.occupied_shares
        )  # legacy, only caculate main kernel's occupying resource
        resp["environ"] = str(sess.environ)
        resp["resourceOpts"] = str(sess.resource_opts)

        # Lifecycle
        resp["status"] = sess.status.name  # "e.g. 'SessionStatus.RUNNING' -> 'RUNNING' "
        resp["statusInfo"] = str(sess.status_info)
        resp["statusData"] = sess.status_data
        age = datetime.now(tzutc()) - sess.created_at
        resp["age"] = int(age.total_seconds() * 1000)  # age in milliseconds
        resp["creationTime"] = str(sess.created_at)
        resp["terminationTime"] = str(sess.terminated_at) if sess.terminated_at else None

        resp["numQueriesExecuted"] = sess.num_queries
        resp["lastStat"] = sess.last_stat
        resp["idleChecks"] = await root_ctx.idle_checker_host.get_idle_check_report(sess.id)

        # Resource limits collected from agent heartbeats were erased, as they were deprecated
        # TODO: factor out policy/image info as a common repository

        log.info("information retrieved: {0!r}", resp)
    except BackendError:
        log.exception("GET_INFO: exception")
        raise
    return web.json_response(resp, status=200)


@server_status_required(READ_ALLOWED)
@auth_required
async def restart(request: web.Request) -> web.Response:
    root_ctx: RootContext = request.app["_root.context"]
    session_name = request.match_info["session_name"]
    requester_access_key, owner_access_key = await get_access_key_scopes(request)
    log.info("RESTART (ak:{0}/{1}, s:{2})", requester_access_key, owner_access_key, session_name)
    async with root_ctx.db.begin_session() as db_sess:
        session = await SessionRow.get_session(
            db_sess,
            session_name,
            owner_access_key,
            kernel_loading_strategy=KernelLoadingStrategy.ALL_KERNELS,
        )
    try:
        await root_ctx.registry.increment_session_usage(session)
        await root_ctx.registry.restart_session(session)
    except BackendError:
        log.exception("RESTART: exception")
        raise
    except Exception:
        await root_ctx.error_monitor.capture_exception(context={"user": request["user"]["uuid"]})
        log.exception("RESTART: unexpected error")
        raise web.HTTPInternalServerError
    return web.Response(status=204)


@server_status_required(READ_ALLOWED)
@auth_required
async def execute(request: web.Request) -> web.Response:
    resp = {}
    root_ctx: RootContext = request.app["_root.context"]
    session_name = request.match_info["session_name"]
    requester_access_key, owner_access_key = await get_access_key_scopes(request)
    try:
        params = await request.json(loads=json.loads)
        log.info("EXECUTE(ak:{0}/{1}, s:{2})", requester_access_key, owner_access_key, session_name)
    except json.decoder.JSONDecodeError:
        log.warning("EXECUTE: invalid/missing parameters")
        raise InvalidAPIParameters
    async with root_ctx.db.begin_readonly_session() as db_sess:
        session = await SessionRow.get_session(
            db_sess,
            session_name,
            owner_access_key,
            kernel_loading_strategy=KernelLoadingStrategy.MAIN_KERNEL_ONLY,
        )
    try:
        await root_ctx.registry.increment_session_usage(session)
        api_version = request["api_version"]
        if api_version[0] == 1:
            run_id = params.get("runId", secrets.token_hex(8))
            mode = "query"
            code = params.get("code", None)
            opts = None
        elif api_version[0] >= 2:
            assert "runId" in params, "runId is missing!"
            run_id = params["runId"]  # maybe None
            assert params.get("mode"), "mode is missing or empty!"
            mode = params["mode"]
            assert mode in {
                "query",
                "batch",
                "complete",
                "continue",
                "input",
            }, "mode has an invalid value."
            if mode in {"continue", "input"}:
                assert run_id is not None, "continuation requires explicit run ID"
            code = params.get("code", None)
            opts = params.get("options", None)
        else:
            raise RuntimeError("should not reach here")
        # handle cases when some params are deliberately set to None
        if code is None:
            code = ""  # noqa
        if opts is None:
            opts = {}  # noqa
        if mode == "complete":
            # For legacy
            resp["result"] = await root_ctx.registry.get_completions(session, code, opts)
        else:
            raw_result = await root_ctx.registry.execute(
                session,
                api_version,
                run_id,
                mode,
                code,
                opts,
                flush_timeout=2.0,
            )
            if raw_result is None:
                # the kernel may have terminated from its side,
                # or there was interruption of agents.
                resp["result"] = {
                    "status": "finished",
                    "runId": run_id,
                    "exitCode": 130,
                    "options": {},
                    "files": [],
                    "console": [],
                }
                return web.json_response(resp, status=200)
            # Keep internal/public API compatilibty
            result = {
                "status": raw_result["status"],
                "runId": raw_result["runId"],
                "exitCode": raw_result.get("exitCode"),
                "options": raw_result.get("options"),
                "files": raw_result.get("files"),
            }
            if api_version[0] == 1:
                result["stdout"] = raw_result.get("stdout")
                result["stderr"] = raw_result.get("stderr")
                result["media"] = raw_result.get("media")
                result["html"] = raw_result.get("html")
            else:
                result["console"] = raw_result.get("console")
            resp["result"] = result
    except AssertionError as e:
        log.warning("EXECUTE: invalid/missing parameters: {0!r}", e)
        raise InvalidAPIParameters(extra_msg=e.args[0])
    except BackendError:
        log.exception("EXECUTE: exception")
        raise
    return web.json_response(resp, status=200)


@server_status_required(READ_ALLOWED)
@auth_required
async def interrupt(request: web.Request) -> web.Response:
    root_ctx: RootContext = request.app["_root.context"]
    session_name = request.match_info["session_name"]
    requester_access_key, owner_access_key = await get_access_key_scopes(request)
    log.info("INTERRUPT(ak:{0}/{1}, s:{2})", requester_access_key, owner_access_key, session_name)
    async with root_ctx.db.begin_readonly_session() as db_sess:
        session = await SessionRow.get_session(
            db_sess,
            session_name,
            owner_access_key,
            kernel_loading_strategy=KernelLoadingStrategy.MAIN_KERNEL_ONLY,
        )
    try:
        await root_ctx.registry.increment_session_usage(session)
        await root_ctx.registry.interrupt_session(session)
    except BackendError:
        log.exception("INTERRUPT: exception")
        raise
    return web.Response(status=204)


@server_status_required(READ_ALLOWED)
@auth_required
async def complete(request: web.Request) -> web.Response:
    resp = {
        "result": {
            "status": "finished",
            "completions": [],
        },
    }
    root_ctx: RootContext = request.app["_root.context"]
    session_name = request.match_info["session_name"]
    requester_access_key, owner_access_key = await get_access_key_scopes(request)
    try:
        params = await request.json(loads=json.loads)
        log.info(
            "COMPLETE(ak:{0}/{1}, s:{2})", requester_access_key, owner_access_key, session_name
        )
    except json.decoder.JSONDecodeError:
        raise InvalidAPIParameters
    async with root_ctx.db.begin_readonly_session() as db_sess:
        session = await SessionRow.get_session(
            db_sess,
            session_name,
            owner_access_key,
            kernel_loading_strategy=KernelLoadingStrategy.MAIN_KERNEL_ONLY,
        )
    try:
        code = params.get("code", "")
        opts = params.get("options", None) or {}
        await root_ctx.registry.increment_session_usage(session)
        resp["result"] = cast(
            Dict[str, Any],
            await root_ctx.registry.get_completions(session, code, opts),
        )
    except AssertionError:
        raise InvalidAPIParameters
    except BackendError:
        log.exception("COMPLETE: exception")
        raise
    return web.json_response(resp, status=200)


@server_status_required(READ_ALLOWED)
@auth_required
@check_api_params(
    t.Dict(
        {
            t.Key("service_name"): t.String,
        }
    )
)
async def shutdown_service(request: web.Request, params: Any) -> web.Response:
    root_ctx: RootContext = request.app["_root.context"]
    session_name = request.match_info["session_name"]
    requester_access_key, owner_access_key = await get_access_key_scopes(request)
    log.info(
        "SHUTDOWN_SERVICE (ak:{0}/{1}, s:{2})", requester_access_key, owner_access_key, session_name
    )
    service_name = params.get("service_name")
    async with root_ctx.db.begin_readonly_session() as db_sess:
        session = await SessionRow.get_session(
            db_sess,
            session_name,
            owner_access_key,
            kernel_loading_strategy=KernelLoadingStrategy.MAIN_KERNEL_ONLY,
        )
    try:
        await root_ctx.registry.shutdown_service(session, service_name)
    except BackendError:
        log.exception("SHUTDOWN_SERVICE: exception")
        raise
    return web.Response(status=204)


async def find_dependent_sessions(
    root_session_name_or_id: str | uuid.UUID,
    db_session: SASession,
    access_key: AccessKey,
) -> Set[uuid.UUID]:
    async def _find_dependent_sessions(session_id: uuid.UUID) -> Set[uuid.UUID]:
        result = await db_session.execute(
            sa.select(SessionDependencyRow).where(SessionDependencyRow.depends_on == session_id)
        )
        dependent_sessions: set[uuid.UUID] = {x.session_id for x in result.scalars()}

        recursive_dependent_sessions: List[Set[uuid.UUID]] = [
            await _find_dependent_sessions(dependent_session)
            for dependent_session in dependent_sessions
        ]

        for recursive_dependent_session in recursive_dependent_sessions:
            dependent_sessions |= recursive_dependent_session

        return dependent_sessions

    root_session = await SessionRow.get_session(
        db_session, root_session_name_or_id, access_key=access_key
    )
    return await _find_dependent_sessions(cast(uuid.UUID, root_session.id))


@server_status_required(READ_ALLOWED)
@auth_required
async def upload_files(request: web.Request) -> web.Response:
    loop = asyncio.get_event_loop()
    reader = await request.multipart()
    root_ctx: RootContext = request.app["_root.context"]
    session_name = request.match_info["session_name"]
    requester_access_key, owner_access_key = await get_access_key_scopes(request)
    log.info(
        "UPLOAD_FILE (ak:{0}/{1}, s:{2})", requester_access_key, owner_access_key, session_name
    )
    async with root_ctx.db.begin_readonly_session() as db_sess:
        session = await SessionRow.get_session(
            db_sess,
            session_name,
            owner_access_key,
            kernel_loading_strategy=KernelLoadingStrategy.MAIN_KERNEL_ONLY,
        )
    try:
        await root_ctx.registry.increment_session_usage(session)
        file_count = 0
        upload_tasks = []
        async for file in aiotools.aiter(reader.next, None):
            if file_count == 20:
                raise InvalidAPIParameters("Too many files")
            file_count += 1
            # This API handles only small files, so let's read it at once.
            chunks = []
            recv_size = 0
            while True:
                chunk = await file.read_chunk(size=1048576)
                if not chunk:
                    break
                chunk_size = len(chunk)
                if recv_size + chunk_size >= 1048576:
                    raise InvalidAPIParameters("Too large file")
                chunks.append(chunk)
                recv_size += chunk_size
            data = file.decode(b"".join(chunks))
            log.debug("received file: {0} ({1:,} bytes)", file.filename, recv_size)
            t = loop.create_task(root_ctx.registry.upload_file(session, file.filename, data))
            upload_tasks.append(t)
        await asyncio.gather(*upload_tasks)
    except BackendError:
        log.exception("UPLOAD_FILES: exception")
        raise
    return web.Response(status=204)


@server_status_required(READ_ALLOWED)
@auth_required
@check_api_params(
    t.Dict(
        {
            tx.MultiKey("files"): t.List(t.String),
        }
    )
)
async def download_files(request: web.Request, params: Any) -> web.Response:
    root_ctx: RootContext = request.app["_root.context"]
    session_name = request.match_info["session_name"]
    requester_access_key, owner_access_key = await get_access_key_scopes(request)
    files = params.get("files")
    log.info(
        "DOWNLOAD_FILE (ak:{0}/{1}, s:{2}, path:{3!r})",
        requester_access_key,
        owner_access_key,
        session_name,
        files[0],
    )
    async with root_ctx.db.begin_readonly_session() as db_sess:
        session = await SessionRow.get_session(
            db_sess,
            session_name,
            owner_access_key,
            kernel_loading_strategy=KernelLoadingStrategy.MAIN_KERNEL_ONLY,
        )
    try:
        assert len(files) <= 5, "Too many files"
        await root_ctx.registry.increment_session_usage(session)
        # TODO: Read all download file contents. Need to fix by using chuncking, etc.
        results = await asyncio.gather(
            *map(
                functools.partial(root_ctx.registry.download_file, session),
                files,
            ),
        )
        log.debug("file(s) inside container retrieved")
    except asyncio.CancelledError:
        raise
    except BackendError:
        log.exception("DOWNLOAD_FILE: exception")
        raise
    except (ValueError, FileNotFoundError):
        raise InvalidAPIParameters("The file is not found.")
    except Exception:
        await root_ctx.error_monitor.capture_exception(context={"user": request["user"]["uuid"]})
        log.exception("DOWNLOAD_FILE: unexpected error!")
        raise InternalServerError

    with aiohttp.MultipartWriter("mixed") as mpwriter:
        headers = multidict.MultiDict({"Content-Encoding": "identity"})
        for tarbytes in results:
            mpwriter.append(tarbytes, headers)
        return web.Response(body=mpwriter, status=200)


@auth_required
@server_status_required(READ_ALLOWED)
@check_api_params(
    t.Dict(
        {
            t.Key("file"): t.String,
        }
    )
)
async def download_single(request: web.Request, params: Any) -> web.Response:
    """
    Download a single file from the scratch root. Only for small files.
    """
    root_ctx: RootContext = request.app["_root.context"]
    session_name = request.match_info["session_name"]
    requester_access_key, owner_access_key = await get_access_key_scopes(request)
    file = params["file"]
    log.info(
        "DOWNLOAD_SINGLE (ak:{0}/{1}, s:{2}, path:{3!r})",
        requester_access_key,
        owner_access_key,
        session_name,
        file,
    )
    try:
        async with root_ctx.db.begin_readonly_session() as db_sess:
            session = await SessionRow.get_session(
                db_sess,
                session_name,
                owner_access_key,
                kernel_loading_strategy=KernelLoadingStrategy.MAIN_KERNEL_ONLY,
            )
        await root_ctx.registry.increment_session_usage(session)
        result = await root_ctx.registry.download_single(session, owner_access_key, file)
    except asyncio.CancelledError:
        raise
    except BackendError:
        log.exception("DOWNLOAD_SINGLE: exception")
        raise
    except (ValueError, FileNotFoundError):
        raise InvalidAPIParameters("The file is not found.")
    except Exception:
        await root_ctx.error_monitor.capture_exception(context={"user": request["user"]["uuid"]})
        log.exception("DOWNLOAD_SINGLE: unexpected error!")
        raise InternalServerError
    return web.Response(body=result, status=200)


@server_status_required(READ_ALLOWED)
@auth_required
async def list_files(request: web.Request) -> web.Response:
    root_ctx: RootContext = request.app["_root.context"]
    try:
        session_name = request.match_info["session_name"]
        requester_access_key, owner_access_key = await get_access_key_scopes(request)
        params = await request.json(loads=json.loads)
        path = params.get("path", ".")
        log.info(
            "LIST_FILES (ak:{0}/{1}, s:{2}, path:{3})",
            requester_access_key,
            owner_access_key,
            session_name,
            path,
        )
        async with root_ctx.db.begin_readonly_session() as db_sess:
            session = await SessionRow.get_session(
                db_sess,
                session_name,
                owner_access_key,
                kernel_loading_strategy=KernelLoadingStrategy.MAIN_KERNEL_ONLY,
            )
    except (asyncio.TimeoutError, AssertionError, json.decoder.JSONDecodeError) as e:
        log.warning("LIST_FILES: invalid/missing parameters, {0!r}", e)
        raise InvalidAPIParameters(extra_msg=str(e.args[0]))
    resp: MutableMapping[str, Any] = {}
    try:
        await root_ctx.registry.increment_session_usage(session)
        result = await root_ctx.registry.list_files(session, path)
        resp.update(result)
        log.debug("container file list for {0} retrieved", path)
    except asyncio.CancelledError:
        raise
    except BackendError:
        log.exception("LIST_FILES: exception")
        raise
    except Exception:
        await root_ctx.error_monitor.capture_exception(context={"user": request["user"]["uuid"]})
        log.exception("LIST_FILES: unexpected error!")
        raise InternalServerError
    return web.json_response(resp, status=200)


@server_status_required(READ_ALLOWED)
@auth_required
@check_api_params(
    t.Dict(
        {
            t.Key("owner_access_key", default=None): t.Null | t.String,
        }
    )
)
async def get_container_logs(request: web.Request, params: Any) -> web.Response:
    root_ctx: RootContext = request.app["_root.context"]
    session_name: str = request.match_info["session_name"]
    requester_access_key, owner_access_key = await get_access_key_scopes(request, params)
    log.info(
        "GET_CONTAINER_LOG (ak:{}/{}, s:{})", requester_access_key, owner_access_key, session_name
    )
    resp = {"result": {"logs": ""}}
    async with root_ctx.db.begin_readonly_session() as db_sess:
        compute_session = await SessionRow.get_session(
            db_sess,
            session_name,
            owner_access_key,
            allow_stale=True,
            kernel_loading_strategy=KernelLoadingStrategy.MAIN_KERNEL_ONLY,
        )
        if (
            compute_session.status in DEAD_SESSION_STATUSES
            and compute_session.main_kernel.container_log is not None
        ):
            log.debug("returning log from database record")
            resp["result"]["logs"] = compute_session.main_kernel.container_log.decode("utf-8")
            return web.json_response(resp, status=200)
    try:
        registry = root_ctx.registry
        await registry.increment_session_usage(compute_session)
        resp["result"]["logs"] = await registry.get_logs_from_agent(compute_session)
        log.debug("returning log from agent")
    except BackendError:
        log.exception(
            "GET_CONTAINER_LOG(ak:{}/{}, s:{}): unexpected error",
            requester_access_key,
            owner_access_key,
            session_name,
        )
        raise
    return web.json_response(resp, status=200)


@server_status_required(READ_ALLOWED)
@auth_required
@check_api_params(
    t.Dict(
        {
            tx.AliasedKey(["session_name", "sessionName", "task_id", "taskId"])
            >> "kernel_id": tx.UUID,
        }
    )
)
async def get_task_logs(request: web.Request, params: Any) -> web.StreamResponse:
    log.info("GET_TASK_LOG (ak:{}, k:{})", request["keypair"]["access_key"], params["kernel_id"])
    root_ctx: RootContext = request.app["_root.context"]
    domain_name = request["user"]["domain_name"]
    user_role = request["user"]["role"]
    user_uuid = request["user"]["uuid"]
    kernel_id_str = params["kernel_id"].hex
    async with root_ctx.db.begin_readonly() as conn:
        matched_vfolders = await query_accessible_vfolders(
            conn,
            user_uuid,
            user_role=user_role,
            domain_name=domain_name,
            allowed_vfolder_types=["user"],
            extra_vf_conds=(vfolders.c.name == ".logs"),
        )
        if not matched_vfolders:
            raise ObjectNotFound(
                extra_data={"vfolder_name": ".logs"},
                object_name="vfolder",
            )
        log_vfolder = matched_vfolders[0]

    proxy_name, volume_name = root_ctx.storage_manager.split_host(log_vfolder["host"])
    response = web.StreamResponse(status=200)
    response.headers[hdrs.CONTENT_TYPE] = "text/plain"
    prepared = False
    try:
        async with root_ctx.storage_manager.request(
            log_vfolder["host"],
            "POST",
            "folder/file/fetch",
            json={
                "volume": volume_name,
                "vfid": str(VFolderID.from_row(log_vfolder)),
                "relpath": str(
                    PurePosixPath("task")
                    / kernel_id_str[:2]
                    / kernel_id_str[2:4]
                    / f"{kernel_id_str[4:]}.log",
                ),
            },
            raise_for_status=True,
        ) as (_, storage_resp):
            while True:
                chunk = await storage_resp.content.read(DEFAULT_CHUNK_SIZE)
                if not chunk:
                    break
                if not prepared:
                    await response.prepare(request)
                    prepared = True
                await response.write(chunk)
    except aiohttp.ClientResponseError as e:
        raise StorageProxyError(status=e.status, extra_msg=e.message)
    finally:
        if prepared:
            await response.write_eof()
    return response


@attrs.define(slots=True, auto_attribs=True, init=False)
class PrivateContext:
    agent_lost_checker: asyncio.Task[None]
    stats_task: asyncio.Task[None]
    database_ptask_group: aiotools.PersistentTaskGroup
    rpc_ptask_group: aiotools.PersistentTaskGroup
    webhook_ptask_group: aiotools.PersistentTaskGroup


async def init(app: web.Application) -> None:
    root_ctx: RootContext = app["_root.context"]
    app_ctx: PrivateContext = app["session.context"]
    app_ctx.database_ptask_group = aiotools.PersistentTaskGroup()
    app_ctx.rpc_ptask_group = aiotools.PersistentTaskGroup()
    app_ctx.webhook_ptask_group = aiotools.PersistentTaskGroup()

<<<<<<< HEAD
    # passive events
    evd = root_ctx.event_dispatcher
    evd.consume(
        KernelPreparingEvent, app, handle_kernel_creation_lifecycle, name="api.session.kprep"
    )
    evd.consume(KernelPullingEvent, app, handle_kernel_creation_lifecycle, name="api.session.kpull")
    evd.consume(
        KernelCreatingEvent, app, handle_kernel_creation_lifecycle, name="api.session.kcreat"
    )
    evd.consume(
        KernelStartedEvent, app, handle_kernel_creation_lifecycle, name="api.session.kstart"
    )
    evd.consume(
        KernelCancelledEvent, app, handle_kernel_creation_lifecycle, name="api.session.kstart"
    )
    evd.subscribe(
        SessionStartedEvent,
        app,
        handle_session_creation_lifecycle,
        name="api.session.sstart",
    )
    evd.subscribe(
        SessionCancelledEvent,
        app,
        handle_session_creation_lifecycle,
        name="api.session.scancel",
    )
    evd.consume(
        KernelTerminatingEvent,
        app,
        handle_kernel_termination_lifecycle,
        name="api.session.kterming",
    )
    evd.consume(
        KernelTerminatedEvent,
        app,
        handle_kernel_termination_lifecycle,
        name="api.session.kterm",
    )
    evd.consume(
        KernelErrorEvent,
        app,
        handle_kernel_error_lifecycle,
        name="api.session.kerror",
    )
    evd.consume(
        SessionTerminatingEvent,
        app,
        handle_session_termination_lifecycle,
        name="api.session.sterming",
    ),
    evd.consume(
        SessionTerminatedEvent,
        app,
        handle_session_termination_lifecycle,
        name="api.session.sterm",
    )
    evd.consume(SessionEnqueuedEvent, app, invoke_session_callback)
    evd.consume(SessionScheduledEvent, app, invoke_session_callback)
    evd.consume(SessionPreparingEvent, app, invoke_session_callback)
    evd.consume(SessionStartedEvent, app, invoke_session_callback)
    evd.consume(SessionCancelledEvent, app, invoke_session_callback)
    evd.consume(SessionTerminatingEvent, app, invoke_session_callback)
    evd.consume(SessionTerminatedEvent, app, invoke_session_callback)
    evd.consume(SessionSuccessEvent, app, invoke_session_callback)
    evd.consume(SessionFailureEvent, app, invoke_session_callback)
    evd.consume(SessionSuccessEvent, app, handle_batch_result)
    evd.consume(SessionFailureEvent, app, handle_batch_result)
    evd.consume(AgentStartedEvent, app, handle_agent_lifecycle)
    evd.consume(AgentTerminatedEvent, app, handle_agent_lifecycle)
    evd.consume(AgentHeartbeatEvent, app, handle_agent_heartbeat)

    # action-trigerring events
    evd.consume(DoSyncKernelLogsEvent, app, handle_kernel_log, name="api.session.syncklog")
    evd.consume(DoTerminateSessionEvent, app, handle_destroy_session, name="api.session.doterm")

    app_ctx.pending_waits = set()

=======
>>>>>>> 65a7d6a6
    # Scan ALIVE agents
    app_ctx.agent_lost_checker = aiotools.create_timer(
        functools.partial(check_agent_lost, root_ctx), 1.0
    )
    app_ctx.agent_lost_checker.set_name("agent_lost_checker")
    app_ctx.stats_task = aiotools.create_timer(
        functools.partial(report_stats, root_ctx),
        5.0,
    )
    app_ctx.stats_task.set_name("stats_task")


async def shutdown(app: web.Application) -> None:
    app_ctx: PrivateContext = app["session.context"]
    app_ctx.agent_lost_checker.cancel()
    await app_ctx.agent_lost_checker
    app_ctx.stats_task.cancel()
    await app_ctx.stats_task

    await app_ctx.webhook_ptask_group.shutdown()
    await app_ctx.database_ptask_group.shutdown()
    await app_ctx.rpc_ptask_group.shutdown()


def create_app(
    default_cors_options: CORSOptions,
) -> Tuple[web.Application, Iterable[WebMiddleware]]:
    app = web.Application()
    app.on_startup.append(init)
    app.on_shutdown.append(shutdown)
    app["api_versions"] = (1, 2, 3, 4)
    app["session.context"] = PrivateContext()
    cors = aiohttp_cors.setup(app, defaults=default_cors_options)
    cors.add(app.router.add_route("POST", "", create_from_params))
    cors.add(app.router.add_route("POST", "/_/create", create_from_params))
    cors.add(app.router.add_route("POST", "/_/create-from-template", create_from_template))
    cors.add(app.router.add_route("POST", "/_/create-cluster", create_cluster))
    cors.add(app.router.add_route("GET", "/_/match", match_sessions))
    cors.add(app.router.add_route("POST", "/_/sync-agent-registry", sync_agent_registry))
    session_resource = cors.add(app.router.add_resource(r"/{session_name}"))
    cors.add(session_resource.add_route("GET", get_info))
    cors.add(session_resource.add_route("PATCH", restart))
    cors.add(session_resource.add_route("DELETE", destroy))
    cors.add(session_resource.add_route("POST", execute))
    task_log_resource = cors.add(app.router.add_resource(r"/_/logs"))
    cors.add(task_log_resource.add_route("HEAD", get_task_logs))
    cors.add(task_log_resource.add_route("GET", get_task_logs))
    cors.add(
        app.router.add_route("GET", "/{session_name}/direct-access-info", get_direct_access_info)
    )
    cors.add(app.router.add_route("GET", "/{session_name}/logs", get_container_logs))
    cors.add(app.router.add_route("POST", "/{session_name}/rename", rename_session))
    cors.add(app.router.add_route("POST", "/{session_name}/interrupt", interrupt))
    cors.add(app.router.add_route("POST", "/{session_name}/complete", complete))
    cors.add(app.router.add_route("POST", "/{session_name}/shutdown-service", shutdown_service))
    cors.add(app.router.add_route("POST", "/{session_name}/upload", upload_files))
    cors.add(app.router.add_route("GET", "/{session_name}/download", download_files))
    cors.add(app.router.add_route("GET", "/{session_name}/download_single", download_single))
    cors.add(app.router.add_route("GET", "/{session_name}/files", list_files))
    cors.add(app.router.add_route("POST", "/{session_name}/start-service", start_service))
    cors.add(app.router.add_route("POST", "/{session_name}/commit", commit_session))
    cors.add(app.router.add_route("GET", "/{session_name}/commit", get_commit_status))
    cors.add(app.router.add_route("GET", "/{session_name}/abusing-report", get_abusing_report))
    return app, []<|MERGE_RESOLUTION|>--- conflicted
+++ resolved
@@ -50,29 +50,6 @@
 from ai.backend.common import validators as tx
 from ai.backend.common.events import (
     AgentTerminatedEvent,
-<<<<<<< HEAD
-    DoSyncKernelLogsEvent,
-    DoTerminateSessionEvent,
-    KernelCancelledEvent,
-    KernelCreatingEvent,
-    KernelErrorEvent,
-    KernelLifecycleEventReason,
-    KernelPreparingEvent,
-    KernelPullingEvent,
-    KernelStartedEvent,
-    KernelTerminatedEvent,
-    KernelTerminatingEvent,
-    SessionCancelledEvent,
-    SessionEnqueuedEvent,
-    SessionFailureEvent,
-    SessionPreparingEvent,
-    SessionScheduledEvent,
-    SessionStartedEvent,
-    SessionSuccessEvent,
-    SessionTerminatedEvent,
-    SessionTerminatingEvent,
-=======
->>>>>>> 65a7d6a6
 )
 from ai.backend.common.exception import UnknownImageReference
 from ai.backend.common.logging import BraceStyleAdapter
@@ -1038,296 +1015,6 @@
     return web.json_response(resp, status=201)
 
 
-<<<<<<< HEAD
-async def handle_kernel_creation_lifecycle(
-    app: web.Application,
-    source: AgentId,
-    event: (
-        KernelPreparingEvent
-        | KernelPullingEvent
-        | KernelCreatingEvent
-        | KernelStartedEvent
-        | KernelCancelledEvent
-    ),
-) -> None:
-    """
-    Update the database and perform post_create_kernel() upon
-    the events for each step of kernel creation.
-
-    To avoid race condition between consumer and subscriber event handlers,
-    we only have this handler to subscribe all kernel creation events,
-    but distinguish which one to process using a unique creation_id
-    generated when initiating the create_kernels() agent RPC call.
-    """
-    root_ctx: RootContext = app["_root.context"]
-    log.debug(
-        "handle_kernel_creation_lifecycle: ev:{} k:{}",
-        event.name,
-        event.kernel_id,
-    )
-    if isinstance(event, KernelPreparingEvent):
-        # State transition is done by the DoPrepareEvent handler inside the scheduler-distpacher object.
-        pass
-    elif isinstance(event, KernelPullingEvent):
-        await KernelRow.set_kernel_status(
-            root_ctx.db, event.kernel_id, KernelStatus.PULLING, reason=event.reason
-        )
-    elif isinstance(event, KernelCreatingEvent):
-        await KernelRow.set_kernel_status(
-            root_ctx.db, event.kernel_id, KernelStatus.PREPARING, reason=event.reason
-        )
-    elif isinstance(event, KernelStartedEvent):
-        session_id = event.session_id
-        await root_ctx.registry.finalize_running(event.kernel_id, session_id, event.creation_info)
-        if (endpoint_id := event.creation_info.get("endpoint_id")) is not None:
-            await RoutingRow.create(root_ctx.db, uuid.UUID(endpoint_id), uuid.UUID(str(session_id)))
-    elif isinstance(event, KernelCancelledEvent):
-        log.warning(f"Kernel cancelled, {event.reason = }")
-
-
-async def handle_kernel_termination_lifecycle(
-    app: web.Application,
-    source: AgentId,
-    event: KernelTerminatingEvent | KernelTerminatedEvent,
-) -> None:
-    root_ctx: RootContext = app["_root.context"]
-    if isinstance(event, KernelTerminatingEvent):
-        # The destroy_kernel() API handler will set the "TERMINATING" status.
-        pass
-    elif isinstance(event, KernelTerminatedEvent):
-        await root_ctx.registry.mark_kernel_terminated(
-            event.kernel_id, event.reason, event.exit_code
-        )
-        session_id = event.session_id
-        await root_ctx.registry.check_session_terminated(session_id, event.reason)
-
-
-async def handle_kernel_error_lifecycle(
-    app: web.Application,
-    source: AgentId,
-    event: KernelErrorEvent,
-) -> None:
-    root_ctx: RootContext = app["_root.context"]
-    log.debug(
-        "handle_kernel_error_lifecycle: ev:{} k:{}",
-        event.name,
-        event.kernel_id,
-    )
-    await root_ctx.registry.mark_kernel_error(event.kernel_id, event.reason)
-    await SessionRow.transit_session_status(root_ctx.db, event.session_id, status_info=event.reason)
-
-
-async def handle_session_creation_lifecycle(
-    app: web.Application,
-    source: AgentId,
-    event: SessionStartedEvent | SessionCancelledEvent,
-) -> None:
-    """
-    Update the database according to the session-level lifecycle events
-    published by the manager.
-    """
-    app_ctx: PrivateContext = app["session.context"]
-    if event.creation_id not in app_ctx.session_creation_tracker:
-        return
-    log.debug("handle_session_creation_lifecycle: ev:{} s:{}", event.name, event.session_id)
-    if isinstance(event, SessionStartedEvent):
-        if tracker := app_ctx.session_creation_tracker.get(event.creation_id):
-            tracker.set()
-    elif isinstance(event, SessionCancelledEvent):
-        if tracker := app_ctx.session_creation_tracker.get(event.creation_id):
-            tracker.set()
-
-
-async def handle_session_termination_lifecycle(
-    app: web.Application,
-    agent_id: AgentId,
-    event: SessionTerminatingEvent | SessionTerminatedEvent,
-) -> None:
-    """
-    Update the database according to the session-level lifecycle events
-    published by the manager.
-    """
-    root_ctx: RootContext = app["_root.context"]
-    if isinstance(event, SessionTerminatingEvent):
-        await root_ctx.registry.mark_session_terminating(event.session_id, event.reason)
-    elif isinstance(event, SessionTerminatedEvent):
-        await root_ctx.registry.mark_session_terminated(event.session_id, event.reason)
-
-
-async def handle_destroy_session(
-    app: web.Application,
-    source: AgentId,
-    event: DoTerminateSessionEvent,
-) -> None:
-    root_ctx: RootContext = app["_root.context"]
-    async with root_ctx.db.begin_session() as db_sess:
-        session = await SessionRow.get_session_with_kernels(event.session_id, db_session=db_sess)
-    await root_ctx.registry.destroy_session(
-        session,
-        forced=False,
-        reason=event.reason or KernelLifecycleEventReason.KILLED_BY_EVENT,
-    )
-
-
-async def _make_session_callback(data: dict[str, Any], url: yarl.URL) -> None:
-    log_func = log.info
-    log_msg: str = ""
-    log_fmt: str = ""
-    log_arg: Any = None
-    begin = time.monotonic()
-    try:
-        async with aiohttp.ClientSession(
-            timeout=aiohttp.ClientTimeout(total=30.0),
-        ) as session:
-            try:
-                async with session.post(url, json=data) as response:
-                    if response.content_length is not None and response.content_length > 0:
-                        log_func = log.warning
-                        log_msg = "warning"
-                        log_fmt = (
-                            "{3[0]} {3[1]} - the callback response body was not empty! "
-                            "(len: {3[2]:,} bytes)"
-                        )
-                        log_arg = (response.status, response.reason, response.content_length)
-                    else:
-                        log_msg = "result"
-                        log_fmt = "{3[0]} {3[1]}"
-                        log_arg = (response.status, response.reason)
-            except aiohttp.ClientError as e:
-                log_func = log.warning
-                log_msg, log_fmt, log_arg = "failed", "{3}", repr(e)
-    except asyncio.CancelledError:
-        log_func = log.warning
-        log_msg, log_fmt, log_arg = "cancelled", "elapsed_time = {3:.6f}", time.monotonic() - begin
-    except asyncio.TimeoutError:
-        log_func = log.warning
-        log_msg, log_fmt, log_arg = "timeout", "elapsed_time = {3:.6f}", time.monotonic() - begin
-    finally:
-        log_func(
-            "Session lifecycle callback " + log_msg + " (e:{0}, s:{1}, url:{2}): " + log_fmt,
-            data["event"],
-            data["session_id"],
-            url,
-            log_arg,
-        )
-
-
-async def invoke_session_callback(
-    app: web.Application,
-    source: AgentId,
-    event: SessionEnqueuedEvent
-    | SessionScheduledEvent
-    | SessionPreparingEvent
-    | SessionStartedEvent
-    | SessionCancelledEvent
-    | SessionTerminatingEvent
-    | SessionTerminatedEvent
-    | SessionSuccessEvent
-    | SessionFailureEvent,
-) -> None:
-    log.info("INVOKE_SESSION_CALLBACK (source:{}, event:{})", source, event)
-    root_ctx: RootContext = app["_root.context"]
-    try:
-        allow_stale = isinstance(event, (SessionCancelledEvent, SessionTerminatedEvent))
-        async with root_ctx.db.begin_readonly_session() as db_sess:
-            session = await SessionRow.get_session_with_main_kernel(
-                event.session_id, db_session=db_sess, allow_stale=allow_stale
-            )
-    except SessionNotFound:
-        return
-    url = session.callback_url
-    if url is None:
-        return
-    if (addr := root_ctx.local_config.get("pipeline", {}).get("event-queue")) is None:
-        return
-    etcd_redis_config: EtcdRedisConfig = {
-        "addr": addr,
-        "sentinel": None,
-        "service_name": None,
-        "password": None,
-    }
-    stream_key = "events"
-    token = url.query.get("token")
-
-    async def _dispatch() -> None:
-        hook_result = await root_ctx.hook_plugin_ctx.dispatch(
-            "PUBLISH_EVENT",
-            (event, etcd_redis_config, PluginDatabaseID.SESSION_EVENT, stream_key, token),
-        )
-        if hook_result.status != HookResults.PASSED:
-            raise RejectedByHook.from_hook_result(hook_result)
-
-    await execute_with_retry(_dispatch)
-
-
-async def handle_batch_result(
-    app: web.Application,
-    source: AgentId,
-    event: SessionSuccessEvent | SessionFailureEvent,
-) -> None:
-    """
-    Update the database according to the batch-job completion results
-    """
-    root_ctx: RootContext = app["_root.context"]
-    if isinstance(event, SessionSuccessEvent):
-        await SessionRow.set_session_result(root_ctx.db, event.session_id, True, event.exit_code)
-    elif isinstance(event, SessionFailureEvent):
-        await SessionRow.set_session_result(root_ctx.db, event.session_id, False, event.exit_code)
-    async with root_ctx.db.begin_session() as db_sess:
-        try:
-            session = await SessionRow.get_session_with_kernels(
-                event.session_id, db_session=db_sess
-            )
-        except SessionNotFound:
-            return
-    await root_ctx.registry.destroy_session(
-        session,
-        reason=KernelLifecycleEventReason.TASK_FINISHED,
-    )
-
-
-async def handle_agent_lifecycle(
-    app: web.Application,
-    source: AgentId,
-    event: AgentStartedEvent | AgentTerminatedEvent,
-) -> None:
-    root_ctx: RootContext = app["_root.context"]
-    if isinstance(event, AgentStartedEvent):
-        log.info("instance_lifecycle: ag:{0} joined ({1})", source, event.reason)
-        await root_ctx.registry.update_instance(
-            source,
-            {
-                "status": AgentStatus.ALIVE,
-            },
-        )
-    if isinstance(event, AgentTerminatedEvent):
-        if event.reason == "agent-lost":
-            await root_ctx.registry.mark_agent_terminated(source, AgentStatus.LOST)
-        elif event.reason == "agent-restart":
-            log.info("agent@{0} restarting for maintenance.", source)
-            await root_ctx.registry.update_instance(
-                source,
-                {
-                    "status": AgentStatus.RESTARTING,
-                },
-            )
-        else:
-            # On normal instance termination, kernel_terminated events were already
-            # triggered by the agent.
-            await root_ctx.registry.mark_agent_terminated(source, AgentStatus.TERMINATED)
-
-
-async def handle_agent_heartbeat(
-    app: web.Application,
-    source: AgentId,
-    event: AgentHeartbeatEvent,
-) -> None:
-    root_ctx: RootContext = app["_root.context"]
-    await root_ctx.registry.handle_heartbeat(source, event.agent_info)
-
-
-=======
->>>>>>> 65a7d6a6
 @catch_unexpected(log)
 async def check_agent_lost(root_ctx: RootContext, interval: float) -> None:
     try:
@@ -2246,87 +1933,6 @@
     app_ctx.rpc_ptask_group = aiotools.PersistentTaskGroup()
     app_ctx.webhook_ptask_group = aiotools.PersistentTaskGroup()
 
-<<<<<<< HEAD
-    # passive events
-    evd = root_ctx.event_dispatcher
-    evd.consume(
-        KernelPreparingEvent, app, handle_kernel_creation_lifecycle, name="api.session.kprep"
-    )
-    evd.consume(KernelPullingEvent, app, handle_kernel_creation_lifecycle, name="api.session.kpull")
-    evd.consume(
-        KernelCreatingEvent, app, handle_kernel_creation_lifecycle, name="api.session.kcreat"
-    )
-    evd.consume(
-        KernelStartedEvent, app, handle_kernel_creation_lifecycle, name="api.session.kstart"
-    )
-    evd.consume(
-        KernelCancelledEvent, app, handle_kernel_creation_lifecycle, name="api.session.kstart"
-    )
-    evd.subscribe(
-        SessionStartedEvent,
-        app,
-        handle_session_creation_lifecycle,
-        name="api.session.sstart",
-    )
-    evd.subscribe(
-        SessionCancelledEvent,
-        app,
-        handle_session_creation_lifecycle,
-        name="api.session.scancel",
-    )
-    evd.consume(
-        KernelTerminatingEvent,
-        app,
-        handle_kernel_termination_lifecycle,
-        name="api.session.kterming",
-    )
-    evd.consume(
-        KernelTerminatedEvent,
-        app,
-        handle_kernel_termination_lifecycle,
-        name="api.session.kterm",
-    )
-    evd.consume(
-        KernelErrorEvent,
-        app,
-        handle_kernel_error_lifecycle,
-        name="api.session.kerror",
-    )
-    evd.consume(
-        SessionTerminatingEvent,
-        app,
-        handle_session_termination_lifecycle,
-        name="api.session.sterming",
-    ),
-    evd.consume(
-        SessionTerminatedEvent,
-        app,
-        handle_session_termination_lifecycle,
-        name="api.session.sterm",
-    )
-    evd.consume(SessionEnqueuedEvent, app, invoke_session_callback)
-    evd.consume(SessionScheduledEvent, app, invoke_session_callback)
-    evd.consume(SessionPreparingEvent, app, invoke_session_callback)
-    evd.consume(SessionStartedEvent, app, invoke_session_callback)
-    evd.consume(SessionCancelledEvent, app, invoke_session_callback)
-    evd.consume(SessionTerminatingEvent, app, invoke_session_callback)
-    evd.consume(SessionTerminatedEvent, app, invoke_session_callback)
-    evd.consume(SessionSuccessEvent, app, invoke_session_callback)
-    evd.consume(SessionFailureEvent, app, invoke_session_callback)
-    evd.consume(SessionSuccessEvent, app, handle_batch_result)
-    evd.consume(SessionFailureEvent, app, handle_batch_result)
-    evd.consume(AgentStartedEvent, app, handle_agent_lifecycle)
-    evd.consume(AgentTerminatedEvent, app, handle_agent_lifecycle)
-    evd.consume(AgentHeartbeatEvent, app, handle_agent_heartbeat)
-
-    # action-trigerring events
-    evd.consume(DoSyncKernelLogsEvent, app, handle_kernel_log, name="api.session.syncklog")
-    evd.consume(DoTerminateSessionEvent, app, handle_destroy_session, name="api.session.doterm")
-
-    app_ctx.pending_waits = set()
-
-=======
->>>>>>> 65a7d6a6
     # Scan ALIVE agents
     app_ctx.agent_lost_checker = aiotools.create_timer(
         functools.partial(check_agent_lost, root_ctx), 1.0
