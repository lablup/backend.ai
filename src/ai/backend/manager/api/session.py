"""
REST-style session management APIs.
"""
from __future__ import annotations

import asyncio
import base64
import functools
import json
import logging
import re
import secrets
import time
import uuid
from datetime import datetime, timedelta
from decimal import Decimal
from pathlib import PurePosixPath
from typing import (
    TYPE_CHECKING,
    Any,
    Dict,
    Iterable,
    List,
    Mapping,
    MutableMapping,
    Set,
    Tuple,
    Union,
    cast,
)
from urllib.parse import urlparse

import aiohttp
import aiohttp_cors
import aiotools
import attrs
import multidict
import sqlalchemy as sa
import sqlalchemy.exc
import trafaret as t
import yarl
from aiohttp import hdrs, web
from dateutil.tz import tzutc
from redis.asyncio import Redis
from sqlalchemy.sql.expression import null, true

if TYPE_CHECKING:
    from sqlalchemy.ext.asyncio import AsyncConnection as SAConnection, AsyncSession as SASession

from ai.backend.common import redis_helper
from ai.backend.common import validators as tx
from ai.backend.common.events import (
    AgentTerminatedEvent,
)
from ai.backend.common.exception import UnknownImageReference
from ai.backend.common.logging import BraceStyleAdapter
from ai.backend.common.plugin.monitor import GAUGE
from ai.backend.common.types import (
    AccessKey,
    ClusterMode,
<<<<<<< HEAD
=======
    KernelEnqueueingConfig,
    KernelId,
>>>>>>> 2411b345
    SessionTypes,
)
<<<<<<< HEAD
=======
from ai.backend.common.utils import cancel_tasks, str_to_timedelta
>>>>>>> 2411b345

from ..config import DEFAULT_CHUNK_SIZE
from ..defs import DEFAULT_IMAGE_ARCH, DEFAULT_ROLE
from ..models import (
    AGENT_RESOURCE_OCCUPYING_KERNEL_STATUSES,
    DEAD_SESSION_STATUSES,
    KernelRole,
    SessionRow,
    SessionStatus,
    UserRole,
    groups,
    kernels,
    keypairs,
    query_accessible_vfolders,
    scaling_groups,
    session_templates,
    vfolders,
)
from ..models.session import SessionDependencyRow
from ..types import UserScope
from ..utils import query_userinfo as _query_userinfo
from .auth import auth_required
from .exceptions import (
    AppNotFound,
    BackendError,
    GenericForbidden,
    InsufficientPrivilege,
    InternalServerError,
    InvalidAPIParameters,
    ObjectNotFound,
    ServiceUnavailable,
    SessionAlreadyExists,
    SessionNotFound,
    StorageProxyError,
    TaskTemplateNotFound,
    TooManySessionsMatched,
    UnknownImageReferenceError,
)
from .manager import ALL_ALLOWED, READ_ALLOWED, server_status_required
from .scaling_group import query_wsproxy_status
from .types import CORSOptions, WebMiddleware
from .utils import catch_unexpected, check_api_params, get_access_key_scopes, undefined

if TYPE_CHECKING:
    from .context import RootContext

log = BraceStyleAdapter(logging.getLogger(__spec__.name))  # type: ignore[name-defined]

_json_loads = functools.partial(json.loads, parse_float=Decimal)


class UndefChecker(t.Trafaret):
    def check_and_return(self, value: Any) -> object:
        if value == undefined:
            return value
        else:
            self._failure("Invalid Undef format", value=value)
            return None


creation_config_v1 = t.Dict(
    {
        t.Key("mounts", default=None): t.Null | t.List(t.String),
        t.Key("environ", default=None): t.Null | t.Mapping(t.String, t.String),
        t.Key("clusterSize", default=None): t.Null | t.Int[1:],
    }
)
creation_config_v2 = t.Dict(
    {
        t.Key("mounts", default=None): t.Null | t.List(t.String),
        t.Key("environ", default=None): t.Null | t.Mapping(t.String, t.String),
        t.Key("clusterSize", default=None): t.Null | t.Int[1:],
        t.Key("instanceMemory", default=None): t.Null | tx.BinarySize,
        t.Key("instanceCores", default=None): t.Null | t.Int,
        t.Key("instanceGPUs", default=None): t.Null | t.Float,
        t.Key("instanceTPUs", default=None): t.Null | t.Int,
    }
)
creation_config_v3 = t.Dict(
    {
        t.Key("mounts", default=None): t.Null | t.List(t.String),
        t.Key("environ", default=None): t.Null | t.Mapping(t.String, t.String),
        tx.AliasedKey(["cluster_size", "clusterSize"], default=None): t.Null | t.Int[1:],
        tx.AliasedKey(["scaling_group", "scalingGroup"], default=None): t.Null | t.String,
        t.Key("resources", default=None): t.Null | t.Mapping(t.String, t.Any),
        tx.AliasedKey(["resource_opts", "resourceOpts"], default=None): t.Null | t.Mapping(
            t.String, t.Any
        ),
    }
)
creation_config_v3_template = t.Dict(
    {
        t.Key("mounts", default=undefined): UndefChecker | t.Null | t.List(t.String),
        t.Key("environ", default=undefined): UndefChecker | t.Null | t.Mapping(t.String, t.String),
        tx.AliasedKey(["cluster_size", "clusterSize"], default=undefined): (
            UndefChecker | t.Null | t.Int[1:]
        ),
        tx.AliasedKey(["scaling_group", "scalingGroup"], default=undefined): (
            UndefChecker | t.Null | t.String
        ),
        t.Key("resources", default=undefined): UndefChecker | t.Null | t.Mapping(t.String, t.Any),
        tx.AliasedKey(["resource_opts", "resourceOpts"], default=undefined): (
            UndefChecker | t.Null | t.Mapping(t.String, t.Any)
        ),
    }
)
creation_config_v4 = t.Dict(
    {
        t.Key("mounts", default=None): t.Null | t.List(t.String),
        tx.AliasedKey(["mount_map", "mountMap"], default=None): t.Null | t.Mapping(
            t.String, t.String
        ),
        t.Key("environ", default=None): t.Null | t.Mapping(t.String, t.String),
        tx.AliasedKey(["cluster_size", "clusterSize"], default=None): t.Null | t.Int[1:],
        tx.AliasedKey(["scaling_group", "scalingGroup"], default=None): t.Null | t.String,
        t.Key("resources", default=None): t.Null | t.Mapping(t.String, t.Any),
        tx.AliasedKey(["resource_opts", "resourceOpts"], default=None): t.Null | t.Mapping(
            t.String, t.Any
        ),
        tx.AliasedKey(["preopen_ports", "preopenPorts"], default=None): t.Null | t.List(
            t.Int[1024:65535]
        ),
    }
)
creation_config_v4_template = t.Dict(
    {
        t.Key("mounts", default=undefined): UndefChecker | t.Null | t.List(t.String),
        tx.AliasedKey(["mount_map", "mountMap"], default=undefined): (
            UndefChecker | t.Null | t.Mapping(t.String, t.String)
        ),
        t.Key("environ", default=undefined): UndefChecker | t.Null | t.Mapping(t.String, t.String),
        tx.AliasedKey(["cluster_size", "clusterSize"], default=undefined): (
            UndefChecker | t.Null | t.Int[1:]
        ),
        tx.AliasedKey(["scaling_group", "scalingGroup"], default=undefined): (
            UndefChecker | t.Null | t.String
        ),
        t.Key("resources", default=undefined): UndefChecker | t.Null | t.Mapping(t.String, t.Any),
        tx.AliasedKey(["resource_opts", "resourceOpts"], default=undefined): (
            UndefChecker | t.Null | t.Mapping(t.String, t.Any)
        ),
    }
)
creation_config_v5 = t.Dict(
    {
        t.Key("mounts", default=None): t.Null | t.List(t.String),
        tx.AliasedKey(["mount_map", "mountMap"], default=None): t.Null | t.Mapping(
            t.String, t.String
        ),
        t.Key("environ", default=None): t.Null | t.Mapping(t.String, t.String),
        # cluster_size is moved to the root-level parameters
        tx.AliasedKey(["scaling_group", "scalingGroup"], default=None): t.Null | t.String,
        t.Key("resources", default=None): t.Null | t.Mapping(t.String, t.Any),
        tx.AliasedKey(["resource_opts", "resourceOpts"], default=None): t.Null | t.Mapping(
            t.String, t.Any
        ),
        tx.AliasedKey(["preopen_ports", "preopenPorts"], default=None): t.Null | t.List(
            t.Int[1024:65535]
        ),
        tx.AliasedKey(["agent_list", "agentList"], default=None): t.Null | t.List(t.String),
    }
)
creation_config_v5_template = t.Dict(
    {
        t.Key("mounts", default=undefined): UndefChecker | t.Null | t.List(t.String),
        tx.AliasedKey(["mount_map", "mountMap"], default=undefined): (
            UndefChecker | t.Null | t.Mapping(t.String, t.String)
        ),
        t.Key("environ", default=undefined): UndefChecker | t.Null | t.Mapping(t.String, t.String),
        # cluster_size is moved to the root-level parameters
        tx.AliasedKey(["scaling_group", "scalingGroup"], default=undefined): (
            UndefChecker | t.Null | t.String
        ),
        t.Key("resources", default=undefined): UndefChecker | t.Null | t.Mapping(t.String, t.Any),
        tx.AliasedKey(["resource_opts", "resourceOpts"], default=undefined): (
            UndefChecker | t.Null | t.Mapping(t.String, t.Any)
        ),
    }
)


overwritten_param_check = t.Dict(
    {
        t.Key("template_id"): tx.UUID,
        t.Key("session_name"): t.Regexp(r"^(?=.{4,64}$)\w[\w.-]*\w$", re.ASCII),
        t.Key("image", default=None): t.Null | t.String,
        tx.AliasedKey(["session_type", "sess_type"]): tx.Enum(SessionTypes),
        t.Key("group", default=None): t.Null | t.String,
        t.Key("domain", default=None): t.Null | t.String,
        t.Key("config", default=None): t.Null | t.Mapping(t.String, t.Any),
        t.Key("tag", default=None): t.Null | t.String,
        t.Key("enqueue_only", default=False): t.ToBool,
        t.Key("max_wait_seconds", default=0): t.Int[0:],
        t.Key("reuse", default=True): t.ToBool,
        t.Key("startup_command", default=None): t.Null | t.String,
        t.Key("bootstrap_script", default=None): t.Null | t.String,
        t.Key("owner_access_key", default=None): t.Null | t.String,
        tx.AliasedKey(["scaling_group", "scalingGroup"], default=None): t.Null | t.String,
        tx.AliasedKey(["cluster_size", "clusterSize"], default=None): t.Null | t.Int[1:],
        tx.AliasedKey(["cluster_mode", "clusterMode"], default="single-node"): tx.Enum(ClusterMode),
        tx.AliasedKey(["starts_at", "startsAt"], default=None): t.Null | t.String,
    }
).allow_extra("*")


def sub(d, old, new):
    for k, v in d.items():
        if isinstance(v, Mapping) or isinstance(v, dict):
            d[k] = sub(v, old, new)
        elif d[k] == old:
            d[k] = new
    return d


def drop(d, dropval):
    newd = {}
    for k, v in d.items():
        if isinstance(v, Mapping) or isinstance(v, dict):
            newval = drop(v, dropval)
            if len(newval.keys()) > 0:  # exclude empty dict always
                newd[k] = newval
        elif v != dropval:
            newd[k] = v
    return newd


async def query_userinfo(
    request: web.Request,
    params: Any,
    conn: SAConnection,
) -> Tuple[uuid.UUID, uuid.UUID, dict]:
    try:
        return await _query_userinfo(
            conn,
            request["user"]["uuid"],
            request["user"]["role"],
            request["keypair"]["access_key"],
            request["user"]["domain_name"],
            request["keypair"]["resource_policy"],
            params["domain"] or request["user"]["domain_name"],
            params["group"],
            query_on_behalf_of=(
                None if params["owner_access_key"] is undefined else params["owner_access_key"]
            ),
        )
    except ValueError as e:
        raise InvalidAPIParameters(str(e))


async def _create(request: web.Request, params: dict[str, Any]) -> web.Response:
    if params["domain"] is None:
        domain_name = request["user"]["domain_name"]
    else:
        domain_name = params["domain"]
    scopes_param = {
        "owner_access_key": (
            None if params["owner_access_key"] is undefined else params["owner_access_key"]
        ),
    }
    requester_access_key, owner_access_key = await get_access_key_scopes(request, scopes_param)
    log.info(
        "GET_OR_CREATE (ak:{0}/{1}, img:{2}, s:{3})",
        requester_access_key,
        owner_access_key if owner_access_key != requester_access_key else "*",
        params["image"],
        params["session_name"],
    )

    root_ctx: RootContext = request.app["_root.context"]

    async with root_ctx.db.begin_readonly() as conn:
        owner_uuid, group_id, resource_policy = await query_userinfo(request, params, conn)

    try:
        resp = await root_ctx.registry.create_session(
            params["session_name"],
            params["image"],
            params["architecture"],
            UserScope(
                domain_name=domain_name,
                group_id=group_id,
                user_uuid=request["user"]["uuid"],
                user_role=request["user"]["role"],
            ),
            owner_access_key,
            resource_policy,
            params["session_type"],
            params["config"],
            params["cluster_mode"],
            params["cluster_size"],
            reuse=params["reuse"],
            enqueue_only=params["enqueue_only"],
            max_wait_seconds=params["max_wait_seconds"],
            bootstrap_script=params["bootstrap_script"],
            dependencies=params["dependencies"],
            startup_command=params["startup_command"],
            starts_at_timestamp=params["starts_at"],
            tag=params["tag"],
            callback_url=params["callback_url"],
        )
        return web.json_response(resp, status=201)
    except UnknownImageReference:
        raise UnknownImageReferenceError(f"Unknown image reference: {params['image']}")
    except BackendError:
        log.exception("GET_OR_CREATE: exception")
        raise
    except Exception:
        await root_ctx.error_monitor.capture_exception(context={"user": owner_uuid})
        log.exception("GET_OR_CREATE: unexpected error!")
        raise InternalServerError


@server_status_required(ALL_ALLOWED)
@auth_required
@check_api_params(
    t.Dict(
        {
            tx.AliasedKey(["template_id", "templateId"]): t.Null | tx.UUID,
            tx.AliasedKey(["name", "clientSessionToken"], default=undefined)
            >> "session_name": UndefChecker | t.Regexp(r"^(?=.{4,64}$)\w[\w.-]*\w$", re.ASCII),
            tx.AliasedKey(["image", "lang"], default=undefined): UndefChecker | t.Null | t.String,
            tx.AliasedKey(["arch", "architecture"], default=DEFAULT_IMAGE_ARCH)
            >> "architecture": t.String,
            tx.AliasedKey(["type", "sessionType"], default="interactive")
            >> "session_type": tx.Enum(SessionTypes),
            tx.AliasedKey(["group", "groupName", "group_name"], default=undefined): (
                UndefChecker | t.Null | t.String
            ),
            tx.AliasedKey(["domain", "domainName", "domain_name"], default=undefined): (
                UndefChecker | t.Null | t.String
            ),
            tx.AliasedKey(["cluster_size", "clusterSize"], default=1): t.ToInt[1:],  # new in APIv6
            tx.AliasedKey(["cluster_mode", "clusterMode"], default="single-node"): tx.Enum(
                ClusterMode
            ),  # new in APIv6
            t.Key("config", default=dict): t.Mapping(t.String, t.Any),
            t.Key("tag", default=undefined): UndefChecker | t.Null | t.String,
            t.Key("enqueueOnly", default=False) >> "enqueue_only": t.ToBool,
            t.Key("maxWaitSeconds", default=0) >> "max_wait_seconds": t.Int[0:],
            tx.AliasedKey(["starts_at", "startsAt"], default=None): t.Null | t.String,
            t.Key("reuseIfExists", default=True) >> "reuse": t.ToBool,
            t.Key("startupCommand", default=None)
            >> "startup_command": UndefChecker | t.Null | t.String,
            tx.AliasedKey(["bootstrap_script", "bootstrapScript"], default=undefined): (
                UndefChecker | t.Null | t.String
            ),
            t.Key("dependencies", default=None): (
                UndefChecker | t.Null | t.List(tx.UUID) | t.List(t.String)
            ),
            tx.AliasedKey(["callback_url", "callbackUrl", "callbackURL"], default=None): (
                UndefChecker | t.Null | tx.URL
            ),
            t.Key("owner_access_key", default=undefined): UndefChecker | t.Null | t.String,
        },
    ),
    loads=_json_loads,
)
async def create_from_template(request: web.Request, params: dict[str, Any]) -> web.Response:
    # TODO: we need to refactor session_template model to load the template configs
    #       by one batch. Currently, we need to set every template configs one by one.
    root_ctx: RootContext = request.app["_root.context"]

    if params["image"] is None and params["template_id"] is None:
        raise InvalidAPIParameters("Both image and template_id can't be None!")

    api_version = request["api_version"]
    try:
        if 6 <= api_version[0]:
            params["config"] = creation_config_v5_template.check(params["config"])
        elif 5 <= api_version[0]:
            params["config"] = creation_config_v4_template.check(params["config"])
        elif (4, "20190315") <= api_version:
            params["config"] = creation_config_v3_template.check(params["config"])
    except t.DataError as e:
        log.debug("Validation error: {0}", e.as_dict())
        raise InvalidAPIParameters("Input validation error", extra_data=e.as_dict())
    async with root_ctx.db.begin_readonly() as conn:
        query = (
            sa.select([session_templates])
            .select_from(session_templates)
            .where(
                (session_templates.c.id == params["template_id"]) & session_templates.c.is_active,
            )
        )
        result = await conn.execute(query)
        template_info = result.fetchone()
        template = template_info["template"]
        if not template:
            raise TaskTemplateNotFound
        group_name = None
        if template_info["domain_name"] and template_info["group_id"]:
            query = (
                sa.select([groups.c.name])
                .select_from(groups)
                .where(
                    (groups.c.domain_name == template_info["domain_name"])
                    & (groups.c.id == template_info["group_id"]),
                )
            )
            group_name = await conn.scalar(query)

    if isinstance(template, str):
        template = json.loads(template)
    log.debug("Template: {0}", template)

    param_from_template = {
        "image": template["spec"]["kernel"]["image"],
        "architecture": template["spec"]["kernel"].get("architecture", DEFAULT_IMAGE_ARCH),
    }
    if "domain_name" in template_info:
        param_from_template["domain"] = template_info["domain_name"]
    if group_name:
        param_from_template["group"] = group_name
    if template["spec"]["session_type"] == "interactive":
        param_from_template["session_type"] = SessionTypes.INTERACTIVE
    elif template["spec"]["session_type"] == "batch":
        param_from_template["session_type"] = SessionTypes.BATCH
    elif template["spec"]["session_type"] == "inference":
        param_from_template["session_type"] = SessionTypes.INFERENCE

    # TODO: Remove `type: ignore` when mypy supports type inference for walrus operator
    # Check https://github.com/python/mypy/issues/7316
    # TODO: remove `NOQA` when flake8 supports Python 3.8 and walrus operator
    # Check https://gitlab.com/pycqa/flake8/issues/599
    if tag := template["metadata"].get("tag"):  # noqa
        param_from_template["tag"] = tag
    if runtime_opt := template["spec"]["kernel"]["run"]:  # noqa
        if bootstrap := runtime_opt["bootstrap"]:  # noqa
            param_from_template["bootstrap_script"] = bootstrap
        if startup := runtime_opt["startup_command"]:  # noqa
            param_from_template["startup_command"] = startup

    config_from_template: MutableMapping[Any, Any] = {}
    if scaling_group := template["spec"].get("scaling_group"):  # noqa
        config_from_template["scaling_group"] = scaling_group
    if mounts := template["spec"].get("mounts"):  # noqa
        config_from_template["mounts"] = list(mounts.keys())
        config_from_template["mount_map"] = {
            key: value for (key, value) in mounts.items() if len(value) > 0
        }
    if environ := template["spec"]["kernel"].get("environ"):  # noqa
        config_from_template["environ"] = environ
    if resources := template["spec"].get("resources"):  # noqa
        config_from_template["resources"] = resources
    if "agent_list" in template["spec"]:
        config_from_template["agent_list"] = template["spec"]["agent_list"]

    override_config = drop(dict(params["config"]), undefined)
    override_params = drop(dict(params), undefined)

    log.debug("Default config: {0}", config_from_template)
    log.debug("Default params: {0}", param_from_template)

    log.debug("Override config: {0}", override_config)
    log.debug("Override params: {0}", override_params)
    if override_config:
        config_from_template.update(override_config)
    if override_params:
        param_from_template.update(override_params)
    try:
        params = overwritten_param_check.check(param_from_template)
    except RuntimeError as e1:
        log.exception(e1)
    except t.DataError as e2:
        log.debug("Error: {0}", str(e2))
        raise InvalidAPIParameters("Error while validating template")
    params["config"] = config_from_template

    log.debug("Updated param: {0}", params)

    if git := template["spec"]["kernel"]["git"]:  # noqa
        if _dest := git.get("dest_dir"):  # noqa
            target = _dest
        else:
            target = git["repository"].split("/")[-1]

        cmd_builder = "git clone "
        if credential := git.get("credential"):  # noqa
            proto, url = git["repository"].split("://")
            cmd_builder += f'{proto}://{credential["username"]}:{credential["password"]}@{url}'
        else:
            cmd_builder += git["repository"]
        if branch := git.get("branch"):  # noqa
            cmd_builder += f" -b {branch}"
        cmd_builder += f" {target}\n"

        if commit := git.get("commit"):  # noqa
            cmd_builder = "CWD=$(pwd)\n" + cmd_builder
            cmd_builder += f"cd {target}\n"
            cmd_builder += f"git checkout {commit}\n"
            cmd_builder += "cd $CWD\n"

        bootstrap = base64.b64decode(params.get("bootstrap_script") or b"").decode()
        bootstrap += "\n"
        bootstrap += cmd_builder
        params["bootstrap_script"] = base64.b64encode(bootstrap.encode()).decode()
    return await _create(request, params)


@server_status_required(ALL_ALLOWED)
@auth_required
@check_api_params(
    t.Dict(
        {
            tx.AliasedKey(["name", "clientSessionToken"])
            >> "session_name": t.Regexp(r"^(?=.{4,64}$)\w[\w.-]*\w$", re.ASCII),
            tx.AliasedKey(["image", "lang"]): t.String,
            tx.AliasedKey(["arch", "architecture"], default=DEFAULT_IMAGE_ARCH)
            >> "architecture": t.String,
            tx.AliasedKey(["type", "sessionType"], default="interactive")
            >> "session_type": tx.Enum(SessionTypes),
            tx.AliasedKey(["group", "groupName", "group_name"], default="default"): t.String,
            tx.AliasedKey(["domain", "domainName", "domain_name"], default="default"): t.String,
            tx.AliasedKey(["cluster_size", "clusterSize"], default=1): t.ToInt[1:],  # new in APIv6
            tx.AliasedKey(["cluster_mode", "clusterMode"], default="single-node"): tx.Enum(
                ClusterMode
            ),  # new in APIv6
            t.Key("config", default=dict): t.Mapping(t.String, t.Any),
            t.Key("tag", default=None): t.Null | t.String,
            t.Key("enqueueOnly", default=False) >> "enqueue_only": t.ToBool,
            t.Key("maxWaitSeconds", default=0) >> "max_wait_seconds": t.ToInt[0:],
            tx.AliasedKey(["starts_at", "startsAt"], default=None): t.Null | t.String,
            t.Key("reuseIfExists", default=True) >> "reuse": t.ToBool,
            t.Key("startupCommand", default=None) >> "startup_command": t.Null | t.String,
            tx.AliasedKey(["bootstrap_script", "bootstrapScript"], default=None): t.Null | t.String,
            t.Key("dependencies", default=None): t.Null | t.List(tx.UUID) | t.List(t.String),
            tx.AliasedKey(["callback_url", "callbackUrl", "callbackURL"], default=None): (
                t.Null | tx.URL
            ),
            t.Key("owner_access_key", default=None): t.Null | t.String,
        }
    ),
    loads=_json_loads,
)
async def create_from_params(request: web.Request, params: dict[str, Any]) -> web.Response:
    if params["session_name"] in ["from-template"]:
        raise InvalidAPIParameters(
            f'Requested session ID {params["session_name"]} is reserved word'
        )
    api_version = request["api_version"]
    if 6 <= api_version[0]:
        creation_config = creation_config_v5.check(params["config"])
    elif 5 <= api_version[0]:
        creation_config = creation_config_v4.check(params["config"])
    elif (4, "20190315") <= api_version:
        creation_config = creation_config_v3.check(params["config"])
    elif 2 <= api_version[0] <= 4:
        creation_config = creation_config_v2.check(params["config"])
    elif api_version[0] == 1:
        creation_config = creation_config_v1.check(params["config"])
    else:
        raise InvalidAPIParameters("API version not supported")
    params["config"] = creation_config
    if params["config"]["agent_list"] is not None and request["user"]["role"] != (
        UserRole.SUPERADMIN
    ):
        raise InsufficientPrivilege(
            "You are not allowed to manually assign agents for your session."
        )
    if request["user"]["role"] == (UserRole.SUPERADMIN):
        if not params["config"]["agent_list"]:
            pass
        else:
            agent_count = len(params["config"]["agent_list"])
            if params["cluster_mode"] == "multi-node":
                if agent_count != params["cluster_size"]:
                    raise InvalidAPIParameters(
                        (
                            "For multi-node cluster sessions, the number of manually assigned"
                            " agents must be same to the clsuter size. Note that you may specify"
                            " duplicate agents in the list."
                        ),
                    )
            else:
                if agent_count != 1:
                    raise InvalidAPIParameters(
                        (
                            "For non-cluster sessions and single-node cluster sessions, "
                            "you may specify only one manually assigned agent."
                        ),
                    )
    return await _create(request, params)


@server_status_required(ALL_ALLOWED)
@auth_required
@check_api_params(
    t.Dict(
        {
            t.Key("clientSessionToken")
            >> "session_name": t.Regexp(r"^(?=.{4,64}$)\w[\w.-]*\w$", re.ASCII),
            tx.AliasedKey(["template_id", "templateId"]): t.Null | tx.UUID,
            tx.AliasedKey(["type", "sessionType"], default="interactive")
            >> "sess_type": tx.Enum(SessionTypes),
            tx.AliasedKey(["group", "groupName", "group_name"], default="default"): t.String,
            tx.AliasedKey(["domain", "domainName", "domain_name"], default="default"): t.String,
            tx.AliasedKey(["scaling_group", "scalingGroup"], default=None): t.Null | t.String,
            t.Key("tag", default=None): t.Null | t.String,
            t.Key("enqueueOnly", default=False) >> "enqueue_only": t.ToBool,
            t.Key("maxWaitSeconds", default=0) >> "max_wait_seconds": t.Int[0:],
            t.Key("owner_access_key", default=None): t.Null | t.String,
        }
    ),
    loads=_json_loads,
)
async def create_cluster(request: web.Request, params: dict[str, Any]) -> web.Response:
    root_ctx: RootContext = request.app["_root.context"]
    if params["domain"] is None:
        domain_name = request["user"]["domain_name"]
    else:
        domain_name = params["domain"]
    scopes_param = {
        "owner_access_key": (
            None if params["owner_access_key"] is undefined else params["owner_access_key"]
        ),
    }
    requester_access_key, owner_access_key = await get_access_key_scopes(request, scopes_param)
    log.info(
        "CREAT_CLUSTER (ak:{0}/{1}, s:{3})",
        requester_access_key,
        owner_access_key if owner_access_key != requester_access_key else "*",
        params["session_name"],
    )

    async with root_ctx.db.begin_readonly() as conn:
        query = (
            sa.select([session_templates.c.template])
            .select_from(session_templates)
            .where(
                (session_templates.c.id == params["template_id"]) & session_templates.c.is_active,
            )
        )
        template = await conn.scalar(query)
        log.debug("task template: {}", template)
        if not template:
            raise TaskTemplateNotFound
        owner_uuid, group_id, resource_policy = await query_userinfo(request, params, conn)

    try:
        resp = await root_ctx.registry.create_cluster(
            template,
            params["session_name"],
            UserScope(
                domain_name=domain_name,
                group_id=group_id,
                user_uuid=request["user"]["uuid"],
                user_role=request["user"]["role"],
            ),
            owner_access_key,
            resource_policy,
            params["scaling_group"],
            params["sess_type"],
            params["tag"],
            enqueue_only=params["enqueue_only"],
            max_wait_seconds=params["max_wait_seconds"],
        )
        return web.json_response(resp, status=201)
    except TooManySessionsMatched:
        raise SessionAlreadyExists
    except BackendError:
        log.exception("GET_OR_CREATE: exception")
        raise
    except UnknownImageReference:
        raise UnknownImageReferenceError(f"Unknown image reference: {params['image']}")
    except Exception:
        await root_ctx.error_monitor.capture_exception()
        log.exception("GET_OR_CREATE: unexpected error!")
        raise InternalServerError


@server_status_required(READ_ALLOWED)
@auth_required
@check_api_params(
    t.Dict(
        {
            t.Key("login_session_token", default=None): t.Null | t.String,
            tx.AliasedKey(["app", "service"]): t.String,
            # The port argument is only required to use secondary ports
            # when the target app listens multiple TCP ports.
            # Otherwise it should be omitted or set to the same value of
            # the actual port number used by the app.
            tx.AliasedKey(["port"], default=None): t.Null | t.Int[1024:65535],
            tx.AliasedKey(["envs"], default=None): t.Null | t.String,  # stringified JSON
            # e.g., '{"PASSWORD": "12345"}'
            tx.AliasedKey(["arguments"], default=None): t.Null | t.String,  # stringified JSON
            # e.g., '{"-P": "12345"}'
            # The value can be one of:
            # None, str, List[str]
        }
    )
)
async def start_service(request: web.Request, params: Mapping[str, Any]) -> web.Response:
    root_ctx: RootContext = request.app["_root.context"]
    session_name: str = request.match_info["session_name"]
    app_ctx: PrivateContext = request.app["session.context"]
    access_key: AccessKey = request["keypair"]["access_key"]
    service: str = params["app"]
    myself = asyncio.current_task()
    assert myself is not None
    try:
        async with root_ctx.db.begin_readonly_session() as db_sess:
            session = await asyncio.shield(
                app_ctx.database_ptask_group.create_task(
                    SessionRow.get_session_with_main_kernel(
                        session_name, access_key, db_session=db_sess
                    ),
                )
            )
    except (SessionNotFound, TooManySessionsMatched):
        raise

    query = (
        sa.select([scaling_groups.c.wsproxy_addr])
        .select_from(scaling_groups)
        .where((scaling_groups.c.name == session.scaling_group_name))
    )

    async with root_ctx.db.begin_readonly() as conn:
        result = await conn.execute(query)
        sgroup = result.first()
    wsproxy_addr = sgroup["wsproxy_addr"]
    if not wsproxy_addr:
        raise ServiceUnavailable("No coordinator configured for this resource group")
    wsproxy_status = await query_wsproxy_status(wsproxy_addr)
    if advertise_addr := wsproxy_status.get("advertise_address"):
        wsproxy_advertise_addr = advertise_addr
    else:
        wsproxy_advertise_addr = wsproxy_addr

    if session.main_kernel.kernel_host is None:
        kernel_host = urlparse(session.main_kernel.agent_addr).hostname
    else:
        kernel_host = session.main_kernel.kernel_host
    for sport in session.main_kernel.service_ports:
        if sport["name"] == service:
            if sport["is_inference"]:
                raise InvalidAPIParameters(
                    f"{service} is an inference app. Starting inference apps can only be done by"
                    " starting an inference service."
                )
            if params["port"]:
                # using one of the primary/secondary ports of the app
                try:
                    hport_idx = sport["container_ports"].index(params["port"])
                except ValueError:
                    raise InvalidAPIParameters(
                        f"Service {service} does not open the port number {params['port']}."
                    )
                host_port = sport["host_ports"][hport_idx]
            else:
                # using the default (primary) port of the app
                if "host_ports" not in sport:
                    host_port = sport["host_port"]  # legacy kernels
                else:
                    host_port = sport["host_ports"][0]
            break
    else:
        raise AppNotFound(f"{session_name}:{service}")

    await asyncio.shield(
        app_ctx.database_ptask_group.create_task(
            root_ctx.registry.increment_session_usage(session),
        )
    )

    opts: MutableMapping[str, Union[None, str, List[str]]] = {}
    if params["arguments"] is not None:
        opts["arguments"] = json.loads(params["arguments"])
    if params["envs"] is not None:
        opts["envs"] = json.loads(params["envs"])

    result = await asyncio.shield(
        app_ctx.rpc_ptask_group.create_task(
            root_ctx.registry.start_service(session, service, opts),
        ),
    )
    if result["status"] == "failed":
        raise InternalServerError("Failed to launch the app service", extra_data=result["error"])

    async with aiohttp.ClientSession() as session:
        async with session.post(
            f"{wsproxy_addr}/v2/conf",
            json={
                "login_session_token": params["login_session_token"],
                "kernel_host": kernel_host,
                "kernel_port": host_port,
            },
        ) as resp:
            token_json = await resp.json()
            return web.json_response(
                {
                    "token": token_json["token"],
                    "wsproxy_addr": wsproxy_advertise_addr,
                }
            )


@server_status_required(ALL_ALLOWED)
@auth_required
@check_api_params(
    t.Dict(
        {
            t.Key("login_session_token", default=None): t.Null | t.String,
        }
    ),
    loads=_json_loads,
)
async def get_commit_status(request: web.Request, params: Mapping[str, Any]) -> web.Response:
    root_ctx: RootContext = request.app["_root.context"]
    session_name: str = request.match_info["session_name"]
    requester_access_key, owner_access_key = await get_access_key_scopes(request)

    myself = asyncio.current_task()
    assert myself is not None

    log.info(
        "GET_COMMIT_STATUS (ak:{}/{}, s:{})", requester_access_key, owner_access_key, session_name
    )
    try:
        async with root_ctx.db.begin_readonly_session() as db_sess:
            session = await SessionRow.get_session_with_main_kernel(
                session_name, owner_access_key, db_session=db_sess
            )
        status_info = await root_ctx.registry.get_commit_status(session)
    except BackendError:
        log.exception("GET_COMMIT_STATUS: exception")
        raise
    resp = {"status": status_info["status"], "kernel": status_info["kernel"]}
    return web.json_response(resp, status=200)


@server_status_required(ALL_ALLOWED)
@auth_required
@check_api_params(
    t.Dict(
        {
            t.Key("login_session_token", default=None): t.Null | t.String,
        }
    ),
    loads=_json_loads,
)
async def get_abusing_report(request: web.Request, params: Mapping[str, Any]) -> web.Response:
    root_ctx: RootContext = request.app["_root.context"]
    session_name: str = request.match_info["session_name"]
    requester_access_key, owner_access_key = await get_access_key_scopes(request)

    log.info(
        "GET_ABUSING_REPORT (ak:{}/{}, s:{})", requester_access_key, owner_access_key, session_name
    )
    try:
        async with root_ctx.db.begin_readonly_session() as db_sess:
            session = await SessionRow.get_session_with_main_kernel(
                session_name, owner_access_key, db_session=db_sess
            )
        kernel = session.main_kernel
        report = await root_ctx.registry.get_abusing_report(
            kernel.id, kernel.agent, kernel.agent_addr
        )
    except BackendError:
        log.exception("GET_ABUSING_REPORT: exception")
        raise
    if report is None:
        report = {}
    return web.json_response(report, status=200)


@server_status_required(ALL_ALLOWED)
@auth_required
@check_api_params(
    t.Dict(
        {
            t.Key("login_session_token", default=None): t.Null | t.String,
            # if `dst` is None, it will be agent's default destination.
            tx.AliasedKey(["filename", "fname"], default=None): t.Null | t.String,
        }
    ),
    loads=_json_loads,
)
async def commit_session(request: web.Request, params: Mapping[str, Any]) -> web.Response:
    root_ctx: RootContext = request.app["_root.context"]
    session_name: str = request.match_info["session_name"]
    app_ctx: PrivateContext = request.app["session.context"]
    requester_access_key, owner_access_key = await get_access_key_scopes(request)
    filename: str | None = params["filename"]

    myself = asyncio.current_task()
    assert myself is not None

    log.info(
        "COMMIT_SESSION (ak:{}/{}, s:{})", requester_access_key, owner_access_key, session_name
    )
    try:
        async with root_ctx.db.begin_readonly_session() as db_sess:
            session = await SessionRow.get_session_with_main_kernel(
                session_name, owner_access_key, db_session=db_sess
            )

        resp: Mapping[str, Any] = await asyncio.shield(
            app_ctx.rpc_ptask_group.create_task(
                root_ctx.registry.commit_session(session, filename=filename),
            ),
        )
    except BackendError:
        log.exception("COMMIT_SESSION: exception")
        raise
    return web.json_response(resp, status=201)


async def _make_session_callback(data: dict[str, Any], url: yarl.URL) -> None:
    log_func = log.info
    log_msg: str = ""
    log_fmt: str = ""
    log_arg: Any = None
    begin = time.monotonic()
    try:
        async with aiohttp.ClientSession(
            timeout=aiohttp.ClientTimeout(total=30.0),
        ) as session:
            try:
                async with session.post(url, json=data) as response:
                    if response.content_length is not None and response.content_length > 0:
                        log_func = log.warning
                        log_msg = "warning"
                        log_fmt = (
                            "{3[0]} {3[1]} - the callback response body was not empty! "
                            "(len: {3[2]:,} bytes)"
                        )
                        log_arg = (response.status, response.reason, response.content_length)
                    else:
                        log_msg = "result"
                        log_fmt = "{3[0]} {3[1]}"
                        log_arg = (response.status, response.reason)
            except aiohttp.ClientError as e:
                log_func = log.warning
                log_msg, log_fmt, log_arg = "failed", "{3}", repr(e)
    except asyncio.CancelledError:
        log_func = log.warning
        log_msg, log_fmt, log_arg = "cancelled", "elapsed_time = {3:.6f}", time.monotonic() - begin
    except asyncio.TimeoutError:
        log_func = log.warning
        log_msg, log_fmt, log_arg = "timeout", "elapsed_time = {3:.6f}", time.monotonic() - begin
    finally:
        log_func(
            "Session lifecycle callback " + log_msg + " (e:{0}, s:{1}, url:{2}): " + log_fmt,
            data["event"],
            data["session_id"],
            url,
            log_arg,
        )


<<<<<<< HEAD
=======
async def invoke_session_callback(
    app: web.Application,
    source: AgentId,
    event: SessionEnqueuedEvent
    | SessionScheduledEvent
    | SessionPreparingEvent
    | SessionStartedEvent
    | SessionCancelledEvent
    | SessionTerminatingEvent
    | SessionTerminatedEvent
    | SessionSuccessEvent
    | SessionFailureEvent,
) -> None:
    log.info("INVOKE_SESSION_CALLBACK (source:{}, event:{})", source, event)
    app_ctx: PrivateContext = app["session.context"]
    root_ctx: RootContext = app["_root.context"]

    try:
        allow_stale = isinstance(event, (SessionCancelledEvent, SessionTerminatedEvent))
        async with root_ctx.db.begin_readonly_session() as db_sess:
            session = await SessionRow.get_session_with_main_kernel(
                event.session_id, db_session=db_sess, allow_stale=allow_stale
            )
    except SessionNotFound:
        return

    if (callback_url := session.callback_url) is None:
        return

    data = {
        "type": "session_lifecycle",
        "event": event.name.removeprefix("session_"),
        "session_id": str(event.session_id),
        "when": datetime.now(tzutc()).isoformat(),
    }

    app_ctx.webhook_ptask_group.create_task(
        _make_session_callback(data, callback_url),
    )


async def handle_batch_result(
    app: web.Application,
    source: AgentId,
    event: SessionSuccessEvent | SessionFailureEvent,
) -> None:
    """
    Update the database according to the batch-job completion results
    """
    root_ctx: RootContext = app["_root.context"]
    if isinstance(event, SessionSuccessEvent):
        await SessionRow.set_session_result(root_ctx.db, event.session_id, True, event.exit_code)
    elif isinstance(event, SessionFailureEvent):
        await SessionRow.set_session_result(root_ctx.db, event.session_id, False, event.exit_code)
    async with root_ctx.db.begin_session() as db_sess:
        try:
            session = await SessionRow.get_session_with_kernels(
                event.session_id, db_session=db_sess
            )
        except SessionNotFound:
            return
    await root_ctx.registry.destroy_session(
        session,
        reason=KernelLifecycleEventReason.TASK_FINISHED,
    )


async def handle_agent_lifecycle(
    app: web.Application,
    source: AgentId,
    event: AgentStartedEvent | AgentTerminatedEvent,
) -> None:
    root_ctx: RootContext = app["_root.context"]
    if isinstance(event, AgentStartedEvent):
        log.info("instance_lifecycle: ag:{0} joined ({1})", source, event.reason)
        await root_ctx.registry.update_instance(
            source,
            {
                "status": AgentStatus.ALIVE,
            },
        )
    if isinstance(event, AgentTerminatedEvent):
        if event.reason == "agent-lost":
            await root_ctx.registry.mark_agent_terminated(source, AgentStatus.LOST)
        elif event.reason == "agent-restart":
            log.info("agent@{0} restarting for maintenance.", source)
            await root_ctx.registry.update_instance(
                source,
                {
                    "status": AgentStatus.RESTARTING,
                },
            )
        else:
            # On normal instance termination, kernel_terminated events were already
            # triggered by the agent.
            await root_ctx.registry.mark_agent_terminated(source, AgentStatus.TERMINATED)


async def handle_agent_heartbeat(
    app: web.Application,
    source: AgentId,
    event: AgentHeartbeatEvent,
) -> None:
    root_ctx: RootContext = app["_root.context"]
    await root_ctx.registry.handle_heartbeat(source, event.agent_info)


>>>>>>> 2411b345
@catch_unexpected(log)
async def check_agent_lost(root_ctx: RootContext, interval: float) -> None:
    try:
        now = datetime.now(tzutc())
        timeout = timedelta(seconds=root_ctx.local_config["manager"]["heartbeat-timeout"])

        async def _check_impl(r: Redis):
            async for agent_id, prev in r.hscan_iter("agent.last_seen"):
                prev = datetime.fromtimestamp(float(prev), tzutc())
                if now - prev > timeout:
                    await root_ctx.event_producer.produce_event(
                        AgentTerminatedEvent("agent-lost"), source=agent_id.decode()
                    )

        await redis_helper.execute(root_ctx.redis_live, _check_impl)
    except asyncio.CancelledError:
        pass


@catch_unexpected(log)
async def report_stats(root_ctx: RootContext, interval: float) -> None:
    try:
        stats_monitor = root_ctx.stats_monitor
        await stats_monitor.report_metric(
            GAUGE, "ai.backend.manager.coroutines", len(asyncio.all_tasks())
        )

        all_inst_ids = [inst_id async for inst_id in root_ctx.registry.enumerate_instances()]
        await stats_monitor.report_metric(
            GAUGE, "ai.backend.manager.agent_instances", len(all_inst_ids)
        )

        async with root_ctx.db.begin_readonly() as conn:
            query = (
                sa.select([sa.func.count()])
                .select_from(kernels)
                .where(
                    (kernels.c.cluster_role == DEFAULT_ROLE)
                    & (kernels.c.status.in_(AGENT_RESOURCE_OCCUPYING_KERNEL_STATUSES)),
                )
            )
            n = await conn.scalar(query)
            await stats_monitor.report_metric(GAUGE, "ai.backend.manager.active_kernels", n)
            subquery = (
                sa.select([sa.func.count()])
                .select_from(keypairs)
                .where(keypairs.c.is_active == true())
                .group_by(keypairs.c.user_id)
            )
            query = sa.select([sa.func.count()]).select_from(subquery.alias())
            n = await conn.scalar(query)
            await stats_monitor.report_metric(GAUGE, "ai.backend.users.has_active_key", n)

            subquery = subquery.where(keypairs.c.last_used != null())
            query = sa.select([sa.func.count()]).select_from(subquery.alias())
            n = await conn.scalar(query)
            await stats_monitor.report_metric(GAUGE, "ai.backend.users.has_used_key", n)

            """
            query = sa.select([sa.func.count()]).select_from(usage)
            n = await conn.scalar(query)
            await stats_monitor.report_metric(
                GAUGE, 'ai.backend.manager.accum_kernels', n)
            """
    except (sqlalchemy.exc.InterfaceError, ConnectionRefusedError):
        log.warn("report_stats(): error while connecting to PostgreSQL server")


@server_status_required(ALL_ALLOWED)
@auth_required
@check_api_params(
    t.Dict(
        {
            tx.AliasedKey(["name", "clientSessionToken"])
            >> "session_name": t.Regexp(r"^(?=.{4,64}$)\w[\w.-]*\w$", re.ASCII),
        }
    ),
)
async def rename_session(request: web.Request, params: Any) -> web.Response:
    root_ctx: RootContext = request.app["_root.context"]
    session_name = request.match_info["session_name"]
    new_name = params["session_name"]
    requester_access_key, owner_access_key = await get_access_key_scopes(request)
    log.info(
        "RENAME_SESSION (ak:{0}/{1}, s:{2}, newname:{3})",
        request,
        owner_access_key,
        session_name,
        new_name,
    )
    async with root_ctx.db.begin_session() as db_sess:
        compute_session = await SessionRow.get_session(
            session_name,
            owner_access_key,
            allow_stale=True,
            for_update=True,
            db_session=db_sess,
        )
        if compute_session.status != SessionStatus.RUNNING:
            raise InvalidAPIParameters("Can't change name of not running session")
        compute_session.name = new_name
        await db_sess.commit()

    return web.Response(status=204)


@server_status_required(READ_ALLOWED)
@auth_required
@check_api_params(
    t.Dict(
        {
            t.Key("forced", default="false"): t.ToBool(),
            t.Key("recursive", default="false"): t.ToBool(),
            t.Key("owner_access_key", default=None): t.Null | t.String,
        }
    )
)
async def destroy(request: web.Request, params: Any) -> web.Response:
    root_ctx: RootContext = request.app["_root.context"]
    session_name = request.match_info["session_name"]
    requester_access_key, owner_access_key = await get_access_key_scopes(request, params)
    if requester_access_key != owner_access_key and request["user"]["role"] not in (
        UserRole.ADMIN,
        UserRole.SUPERADMIN,
    ):
        raise InsufficientPrivilege("You are not allowed to force-terminate others's sessions")
    # domain_name = None
    # if requester_access_key != owner_access_key and \
    #         not request['is_superadmin'] and request['is_admin']:
    #     domain_name = request['user']['domain_name']
    log.info(
        "DESTROY (ak:{0}/{1}, s:{2}, forced:{3}, recursive: {4})",
        requester_access_key,
        owner_access_key,
        session_name,
        params["forced"],
        params["recursive"],
    )

    requester_access_key, owner_access_key = await get_access_key_scopes(request, params)

    if params["recursive"]:
        async with root_ctx.db.begin_readonly_session() as db_sess:
            dependent_session_ids = await find_dependent_sessions(
                session_name, db_sess, owner_access_key
            )

            target_session_references: List[str | uuid.UUID] = [
                *dependent_session_ids,
                session_name,
            ]
            sessions = [
                await SessionRow.get_session_with_kernels(
                    name_or_id, owner_access_key, db_session=db_sess
                )
                for name_or_id in target_session_references
            ]

        last_stats = await asyncio.gather(
            *[
                root_ctx.registry.destroy_session(sess, forced=params["forced"])
                for sess in sessions
            ],
            return_exceptions=True,
        )

        # Consider not found sessions already terminated.
        # Consider GenericForbidden error occurs with scheduled/preparing/terminating/error status session, and leave them not to be quitted.
        last_stats = [
            *filter(lambda x: not isinstance(x, SessionNotFound | GenericForbidden), last_stats)
        ]

        return web.json_response(last_stats, status=200)
    else:
        async with root_ctx.db.begin_readonly_session() as db_sess:
            session = await SessionRow.get_session_with_kernels(
                session_name, owner_access_key, db_session=db_sess
            )
        last_stat = await root_ctx.registry.destroy_session(
            session,
            forced=params["forced"],
        )
        resp = {
            "stats": last_stat,
        }
        return web.json_response(resp, status=200)


@server_status_required(READ_ALLOWED)
@auth_required
@check_api_params(
    t.Dict(
        {
            t.Key("id"): t.String(),
        }
    )
)
async def match_sessions(request: web.Request, params: Any) -> web.Response:
    """
    A quick session-ID matcher API for use with auto-completion in CLI.
    """
    root_ctx: RootContext = request.app["_root.context"]
    id_or_name_prefix = params["id"]
    requester_access_key, owner_access_key = await get_access_key_scopes(request)
    log.info(
        "MATCH_SESSIONS(ak:{0}/{1}, prefix:{2})",
        requester_access_key,
        owner_access_key,
        id_or_name_prefix,
    )
    matches: List[Dict[str, Any]] = []
    async with root_ctx.db.begin_readonly_session() as db_sess:
        sessions = await SessionRow.match_sessions(
            db_sess,
            id_or_name_prefix,
            owner_access_key,
        )
    if sessions:
        matches.extend(
            {
                "id": str(item.id),
                "name": item.name,
                "status": item.status.name,
            }
            for item in sessions
        )
    return web.json_response(
        {
            "matches": matches,
        },
        status=200,
    )


@server_status_required(READ_ALLOWED)
@auth_required
async def get_direct_access_info(request: web.Request) -> web.Response:
    root_ctx: RootContext = request.app["_root.context"]
    session_name = request.match_info["session_name"]
    _, owner_access_key = await get_access_key_scopes(request)

    async with root_ctx.db.begin_session() as db_sess:
        sess = await SessionRow.get_session_with_main_kernel(
            session_name, owner_access_key, db_session=db_sess
        )
    kernel_role: KernelRole = sess.main_kernel.role
    resp = {}
    if kernel_role == KernelRole.SYSTEM:
        public_host = sess.main_kernel.agent_row.public_host
        found_ports: dict[str, list[str]] = {}
        for sport in sess.main_kernel.service_ports:
            if sport["name"] == "sshd":
                found_ports["sshd"] = sport["host_ports"]
            elif sport["name"] == "sftpd":
                found_ports["sftpd"] = sport["host_ports"]
        resp = {
            "kernel_role": kernel_role.name,
            "public_host": public_host,
            "sshd_ports": found_ports.get("sftpd") or found_ports["sshd"],
        }
    return web.json_response(resp)


@server_status_required(READ_ALLOWED)
@auth_required
async def get_info(request: web.Request) -> web.Response:
    # NOTE: This API should be replaced with GraphQL version.
    resp = {}
    root_ctx: RootContext = request.app["_root.context"]
    session_name = request.match_info["session_name"]
    requester_access_key, owner_access_key = await get_access_key_scopes(request)
    log.info("GET_INFO (ak:{0}/{1}, s:{2})", requester_access_key, owner_access_key, session_name)
    try:
        async with root_ctx.db.begin_session() as db_sess:
            sess = await SessionRow.get_session_with_main_kernel(
                session_name, owner_access_key, db_session=db_sess
            )
        await root_ctx.registry.increment_session_usage(sess)
        resp["domainName"] = sess.domain_name
        resp["groupId"] = str(sess.group_id)
        resp["userId"] = str(sess.user_uuid)
        resp["lang"] = sess.main_kernel.image  # legacy
        resp["image"] = sess.main_kernel.image
        resp["architecture"] = sess.main_kernel.architecture
        resp["registry"] = sess.main_kernel.registry
        resp["tag"] = sess.tag

        # Resource occupation
        resp["containerId"] = str(sess.main_kernel.container_id)
        resp["occupiedSlots"] = str(sess.main_kernel.occupied_slots)  # legacy
        resp["occupyingSlots"] = str(sess.occupying_slots)
        resp["requestedSlots"] = str(sess.requested_slots)
        resp["occupiedShares"] = str(
            sess.main_kernel.occupied_shares
        )  # legacy, only caculate main kernel's occupying resource
        resp["environ"] = str(sess.environ)

        # Lifecycle
        resp["status"] = sess.status.name  # "e.g. 'SessionStatus.RUNNING' -> 'RUNNING' "
        resp["statusInfo"] = str(sess.status_info)
        resp["statusData"] = sess.status_data
        age = datetime.now(tzutc()) - sess.created_at
        resp["age"] = int(age.total_seconds() * 1000)  # age in milliseconds
        resp["creationTime"] = str(sess.created_at)
        resp["terminationTime"] = str(sess.terminated_at) if sess.terminated_at else None

        resp["numQueriesExecuted"] = sess.num_queries
        resp["lastStat"] = sess.last_stat
        resp["idleChecks"] = await root_ctx.idle_checker_host.get_idle_check_report(sess.id)

        # Resource limits collected from agent heartbeats were erased, as they were deprecated
        # TODO: factor out policy/image info as a common repository

        log.info("information retrieved: {0!r}", resp)
    except BackendError:
        log.exception("GET_INFO: exception")
        raise
    return web.json_response(resp, status=200)


@server_status_required(READ_ALLOWED)
@auth_required
async def restart(request: web.Request) -> web.Response:
    root_ctx: RootContext = request.app["_root.context"]
    session_name = request.match_info["session_name"]
    requester_access_key, owner_access_key = await get_access_key_scopes(request)
    log.info("RESTART (ak:{0}/{1}, s:{2})", requester_access_key, owner_access_key, session_name)
    async with root_ctx.db.begin_session() as db_sess:
        session = await SessionRow.get_session_with_kernels(
            session_name, owner_access_key, db_session=db_sess
        )
    try:
        await root_ctx.registry.increment_session_usage(session)
        await root_ctx.registry.restart_session(session)
    except BackendError:
        log.exception("RESTART: exception")
        raise
    except Exception:
        await root_ctx.error_monitor.capture_exception(context={"user": request["user"]["uuid"]})
        log.exception("RESTART: unexpected error")
        raise web.HTTPInternalServerError
    return web.Response(status=204)


@server_status_required(READ_ALLOWED)
@auth_required
async def execute(request: web.Request) -> web.Response:
    resp = {}
    root_ctx: RootContext = request.app["_root.context"]
    session_name = request.match_info["session_name"]
    requester_access_key, owner_access_key = await get_access_key_scopes(request)
    try:
        params = await request.json(loads=json.loads)
        log.info("EXECUTE(ak:{0}/{1}, s:{2})", requester_access_key, owner_access_key, session_name)
    except json.decoder.JSONDecodeError:
        log.warning("EXECUTE: invalid/missing parameters")
        raise InvalidAPIParameters
    async with root_ctx.db.begin_readonly_session() as db_sess:
        session = await SessionRow.get_session_with_main_kernel(
            session_name, owner_access_key, db_session=db_sess
        )
    try:
        await root_ctx.registry.increment_session_usage(session)
        api_version = request["api_version"]
        if api_version[0] == 1:
            run_id = params.get("runId", secrets.token_hex(8))
            mode = "query"
            code = params.get("code", None)
            opts = None
        elif api_version[0] >= 2:
            assert "runId" in params, "runId is missing!"
            run_id = params["runId"]  # maybe None
            assert params.get("mode"), "mode is missing or empty!"
            mode = params["mode"]
            assert mode in {
                "query",
                "batch",
                "complete",
                "continue",
                "input",
            }, "mode has an invalid value."
            if mode in {"continue", "input"}:
                assert run_id is not None, "continuation requires explicit run ID"
            code = params.get("code", None)
            opts = params.get("options", None)
        else:
            raise RuntimeError("should not reach here")
        # handle cases when some params are deliberately set to None
        if code is None:
            code = ""  # noqa
        if opts is None:
            opts = {}  # noqa
        if mode == "complete":
            # For legacy
            resp["result"] = await root_ctx.registry.get_completions(session, code, opts)
        else:
            raw_result = await root_ctx.registry.execute(
                session,
                api_version,
                run_id,
                mode,
                code,
                opts,
                flush_timeout=2.0,
            )
            if raw_result is None:
                # the kernel may have terminated from its side,
                # or there was interruption of agents.
                resp["result"] = {
                    "status": "finished",
                    "runId": run_id,
                    "exitCode": 130,
                    "options": {},
                    "files": [],
                    "console": [],
                }
                return web.json_response(resp, status=200)
            # Keep internal/public API compatilibty
            result = {
                "status": raw_result["status"],
                "runId": raw_result["runId"],
                "exitCode": raw_result.get("exitCode"),
                "options": raw_result.get("options"),
                "files": raw_result.get("files"),
            }
            if api_version[0] == 1:
                result["stdout"] = raw_result.get("stdout")
                result["stderr"] = raw_result.get("stderr")
                result["media"] = raw_result.get("media")
                result["html"] = raw_result.get("html")
            else:
                result["console"] = raw_result.get("console")
            resp["result"] = result
    except AssertionError as e:
        log.warning("EXECUTE: invalid/missing parameters: {0!r}", e)
        raise InvalidAPIParameters(extra_msg=e.args[0])
    except BackendError:
        log.exception("EXECUTE: exception")
        raise
    return web.json_response(resp, status=200)


@server_status_required(READ_ALLOWED)
@auth_required
async def interrupt(request: web.Request) -> web.Response:
    root_ctx: RootContext = request.app["_root.context"]
    session_name = request.match_info["session_name"]
    requester_access_key, owner_access_key = await get_access_key_scopes(request)
    log.info("INTERRUPT(ak:{0}/{1}, s:{2})", requester_access_key, owner_access_key, session_name)
    async with root_ctx.db.begin_readonly_session() as db_sess:
        session = await SessionRow.get_session_with_main_kernel(
            session_name, owner_access_key, db_session=db_sess
        )
    try:
        await root_ctx.registry.increment_session_usage(session)
        await root_ctx.registry.interrupt_session(session)
    except BackendError:
        log.exception("INTERRUPT: exception")
        raise
    return web.Response(status=204)


@server_status_required(READ_ALLOWED)
@auth_required
async def complete(request: web.Request) -> web.Response:
    resp = {
        "result": {
            "status": "finished",
            "completions": [],
        },
    }
    root_ctx: RootContext = request.app["_root.context"]
    session_name = request.match_info["session_name"]
    requester_access_key, owner_access_key = await get_access_key_scopes(request)
    try:
        params = await request.json(loads=json.loads)
        log.info(
            "COMPLETE(ak:{0}/{1}, s:{2})", requester_access_key, owner_access_key, session_name
        )
    except json.decoder.JSONDecodeError:
        raise InvalidAPIParameters
    async with root_ctx.db.begin_readonly_session() as db_sess:
        session = await SessionRow.get_session_with_main_kernel(
            session_name, owner_access_key, db_session=db_sess
        )
    try:
        code = params.get("code", "")
        opts = params.get("options", None) or {}
        await root_ctx.registry.increment_session_usage(session)
        resp["result"] = cast(
            Dict[str, Any],
            await root_ctx.registry.get_completions(session, code, opts),
        )
    except AssertionError:
        raise InvalidAPIParameters
    except BackendError:
        log.exception("COMPLETE: exception")
        raise
    return web.json_response(resp, status=200)


@server_status_required(READ_ALLOWED)
@auth_required
@check_api_params(
    t.Dict(
        {
            t.Key("service_name"): t.String,
        }
    )
)
async def shutdown_service(request: web.Request, params: Any) -> web.Response:
    root_ctx: RootContext = request.app["_root.context"]
    session_name = request.match_info["session_name"]
    requester_access_key, owner_access_key = await get_access_key_scopes(request)
    log.info(
        "SHUTDOWN_SERVICE (ak:{0}/{1}, s:{2})", requester_access_key, owner_access_key, session_name
    )
    service_name = params.get("service_name")
    async with root_ctx.db.begin_readonly_session() as db_sess:
        session = await SessionRow.get_session_with_main_kernel(
            session_name, owner_access_key, db_session=db_sess
        )
    try:
        await root_ctx.registry.shutdown_service(session, service_name)
    except BackendError:
        log.exception("SHUTDOWN_SERVICE: exception")
        raise
    return web.Response(status=204)


async def find_dependent_sessions(
    root_session_name_or_id: str | uuid.UUID,
    db_session: SASession,
    access_key: AccessKey,
) -> Set[uuid.UUID]:
    async def _find_dependent_sessions(session_id: uuid.UUID) -> Set[uuid.UUID]:
        result = await db_session.execute(
            sa.select(SessionDependencyRow).where(SessionDependencyRow.depends_on == session_id)
        )
        dependent_sessions: set[uuid.UUID] = {x.session_id for x in result.scalars()}

        recursive_dependent_sessions: List[Set[uuid.UUID]] = [
            await _find_dependent_sessions(dependent_session)
            for dependent_session in dependent_sessions
        ]

        for recursive_dependent_session in recursive_dependent_sessions:
            dependent_sessions |= recursive_dependent_session

        return dependent_sessions

    root_session = await SessionRow.get_session(
        root_session_name_or_id, access_key=access_key, db_session=db_session
    )
    return await _find_dependent_sessions(cast(uuid.UUID, root_session.id))


@server_status_required(READ_ALLOWED)
@auth_required
async def upload_files(request: web.Request) -> web.Response:
    loop = asyncio.get_event_loop()
    reader = await request.multipart()
    root_ctx: RootContext = request.app["_root.context"]
    session_name = request.match_info["session_name"]
    requester_access_key, owner_access_key = await get_access_key_scopes(request)
    log.info(
        "UPLOAD_FILE (ak:{0}/{1}, s:{2})", requester_access_key, owner_access_key, session_name
    )
    async with root_ctx.db.begin_readonly_session() as db_sess:
        session = await SessionRow.get_session_with_main_kernel(
            session_name, owner_access_key, db_session=db_sess
        )
    try:
        await root_ctx.registry.increment_session_usage(session)
        file_count = 0
        upload_tasks = []
        async for file in aiotools.aiter(reader.next, None):
            if file_count == 20:
                raise InvalidAPIParameters("Too many files")
            file_count += 1
            # This API handles only small files, so let's read it at once.
            chunks = []
            recv_size = 0
            while True:
                chunk = await file.read_chunk(size=1048576)
                if not chunk:
                    break
                chunk_size = len(chunk)
                if recv_size + chunk_size >= 1048576:
                    raise InvalidAPIParameters("Too large file")
                chunks.append(chunk)
                recv_size += chunk_size
            data = file.decode(b"".join(chunks))
            log.debug("received file: {0} ({1:,} bytes)", file.filename, recv_size)
            t = loop.create_task(root_ctx.registry.upload_file(session, file.filename, data))
            upload_tasks.append(t)
        await asyncio.gather(*upload_tasks)
    except BackendError:
        log.exception("UPLOAD_FILES: exception")
        raise
    return web.Response(status=204)


@server_status_required(READ_ALLOWED)
@auth_required
@check_api_params(
    t.Dict(
        {
            tx.MultiKey("files"): t.List(t.String),
        }
    )
)
async def download_files(request: web.Request, params: Any) -> web.Response:
    root_ctx: RootContext = request.app["_root.context"]
    session_name = request.match_info["session_name"]
    requester_access_key, owner_access_key = await get_access_key_scopes(request)
    files = params.get("files")
    log.info(
        "DOWNLOAD_FILE (ak:{0}/{1}, s:{2}, path:{3!r})",
        requester_access_key,
        owner_access_key,
        session_name,
        files[0],
    )
    async with root_ctx.db.begin_readonly_session() as db_sess:
        session = await SessionRow.get_session_with_main_kernel(
            session_name, owner_access_key, db_session=db_sess
        )
    try:
        assert len(files) <= 5, "Too many files"
        await root_ctx.registry.increment_session_usage(session)
        # TODO: Read all download file contents. Need to fix by using chuncking, etc.
        results = await asyncio.gather(
            *map(
                functools.partial(root_ctx.registry.download_file, session),
                files,
            ),
        )
        log.debug("file(s) inside container retrieved")
    except asyncio.CancelledError:
        raise
    except BackendError:
        log.exception("DOWNLOAD_FILE: exception")
        raise
    except (ValueError, FileNotFoundError):
        raise InvalidAPIParameters("The file is not found.")
    except Exception:
        await root_ctx.error_monitor.capture_exception(context={"user": request["user"]["uuid"]})
        log.exception("DOWNLOAD_FILE: unexpected error!")
        raise InternalServerError

    with aiohttp.MultipartWriter("mixed") as mpwriter:
        headers = multidict.MultiDict({"Content-Encoding": "identity"})
        for tarbytes in results:
            mpwriter.append(tarbytes, headers)
        return web.Response(body=mpwriter, status=200)


@auth_required
@server_status_required(READ_ALLOWED)
@check_api_params(
    t.Dict(
        {
            t.Key("file"): t.String,
        }
    )
)
async def download_single(request: web.Request, params: Any) -> web.Response:
    """
    Download a single file from the scratch root. Only for small files.
    """
    root_ctx: RootContext = request.app["_root.context"]
    session_name = request.match_info["session_name"]
    requester_access_key, owner_access_key = await get_access_key_scopes(request)
    file = params["file"]
    log.info(
        "DOWNLOAD_SINGLE (ak:{0}/{1}, s:{2}, path:{3!r})",
        requester_access_key,
        owner_access_key,
        session_name,
        file,
    )
    try:
        async with root_ctx.db.begin_readonly_session() as db_sess:
            session = await SessionRow.get_session_with_main_kernel(
                session_name, owner_access_key, db_session=db_sess
            )
        await root_ctx.registry.increment_session_usage(session)
        result = await root_ctx.registry.download_single(session, owner_access_key, file)
    except asyncio.CancelledError:
        raise
    except BackendError:
        log.exception("DOWNLOAD_SINGLE: exception")
        raise
    except (ValueError, FileNotFoundError):
        raise InvalidAPIParameters("The file is not found.")
    except Exception:
        await root_ctx.error_monitor.capture_exception(context={"user": request["user"]["uuid"]})
        log.exception("DOWNLOAD_SINGLE: unexpected error!")
        raise InternalServerError
    return web.Response(body=result, status=200)


@server_status_required(READ_ALLOWED)
@auth_required
async def list_files(request: web.Request) -> web.Response:
    root_ctx: RootContext = request.app["_root.context"]
    try:
        session_name = request.match_info["session_name"]
        requester_access_key, owner_access_key = await get_access_key_scopes(request)
        params = await request.json(loads=json.loads)
        path = params.get("path", ".")
        log.info(
            "LIST_FILES (ak:{0}/{1}, s:{2}, path:{3})",
            requester_access_key,
            owner_access_key,
            session_name,
            path,
        )
        async with root_ctx.db.begin_readonly_session() as db_sess:
            session = await SessionRow.get_session_with_main_kernel(
                session_name, owner_access_key, db_session=db_sess
            )
    except (asyncio.TimeoutError, AssertionError, json.decoder.JSONDecodeError) as e:
        log.warning("LIST_FILES: invalid/missing parameters, {0!r}", e)
        raise InvalidAPIParameters(extra_msg=str(e.args[0]))
    resp: MutableMapping[str, Any] = {}
    try:
        await root_ctx.registry.increment_session_usage(session)
        result = await root_ctx.registry.list_files(session, path)
        resp.update(result)
        log.debug("container file list for {0} retrieved", path)
    except asyncio.CancelledError:
        raise
    except BackendError:
        log.exception("LIST_FILES: exception")
        raise
    except Exception:
        await root_ctx.error_monitor.capture_exception(context={"user": request["user"]["uuid"]})
        log.exception("LIST_FILES: unexpected error!")
        raise InternalServerError
    return web.json_response(resp, status=200)


@server_status_required(READ_ALLOWED)
@auth_required
@check_api_params(
    t.Dict(
        {
            t.Key("owner_access_key", default=None): t.Null | t.String,
        }
    )
)
async def get_container_logs(request: web.Request, params: Any) -> web.Response:
    root_ctx: RootContext = request.app["_root.context"]
    session_name: str = request.match_info["session_name"]
    requester_access_key, owner_access_key = await get_access_key_scopes(request, params)
    log.info(
        "GET_CONTAINER_LOG (ak:{}/{}, s:{})", requester_access_key, owner_access_key, session_name
    )
    resp = {"result": {"logs": ""}}
    async with root_ctx.db.begin_readonly_session() as db_sess:
        compute_session = await SessionRow.get_session_with_main_kernel(
            session_name,
            owner_access_key,
            allow_stale=True,
            db_session=db_sess,
        )
        if (
            compute_session.status in DEAD_SESSION_STATUSES
            and compute_session.main_kernel.container_log is not None
        ):
            log.debug("returning log from database record")
            resp["result"]["logs"] = compute_session.main_kernel.container_log.decode("utf-8")
            return web.json_response(resp, status=200)
    try:
        registry = root_ctx.registry
        await registry.increment_session_usage(compute_session)
        resp["result"]["logs"] = await registry.get_logs_from_agent(compute_session)
        log.debug("returning log from agent")
    except BackendError:
        log.exception(
            "GET_CONTAINER_LOG(ak:{}/{}, s:{}): unexpected error",
            requester_access_key,
            owner_access_key,
            session_name,
        )
        raise
    return web.json_response(resp, status=200)


@server_status_required(READ_ALLOWED)
@auth_required
@check_api_params(
    t.Dict(
        {
            tx.AliasedKey(["session_name", "sessionName", "task_id", "taskId"])
            >> "kernel_id": tx.UUID,
        }
    )
)
async def get_task_logs(request: web.Request, params: Any) -> web.StreamResponse:
    log.info("GET_TASK_LOG (ak:{}, k:{})", request["keypair"]["access_key"], params["kernel_id"])
    root_ctx: RootContext = request.app["_root.context"]
    domain_name = request["user"]["domain_name"]
    user_role = request["user"]["role"]
    user_uuid = request["user"]["uuid"]
    kernel_id_str = params["kernel_id"].hex
    async with root_ctx.db.begin_readonly() as conn:
        matched_vfolders = await query_accessible_vfolders(
            conn,
            user_uuid,
            user_role=user_role,
            domain_name=domain_name,
            allowed_vfolder_types=["user"],
            extra_vf_conds=(vfolders.c.name == ".logs"),
        )
        if not matched_vfolders:
            raise ObjectNotFound(
                extra_data={"vfolder_name": ".logs"},
                object_name="vfolder",
            )
        log_vfolder = matched_vfolders[0]

    proxy_name, volume_name = root_ctx.storage_manager.split_host(log_vfolder["host"])
    response = web.StreamResponse(status=200)
    response.headers[hdrs.CONTENT_TYPE] = "text/plain"
    prepared = False
    try:
        async with root_ctx.storage_manager.request(
            log_vfolder["host"],
            "POST",
            "folder/file/fetch",
            json={
                "volume": volume_name,
                "vfid": str(log_vfolder["id"]),
                "relpath": str(
                    PurePosixPath("task")
                    / kernel_id_str[:2]
                    / kernel_id_str[2:4]
                    / f"{kernel_id_str[4:]}.log",
                ),
            },
            raise_for_status=True,
        ) as (_, storage_resp):
            while True:
                chunk = await storage_resp.content.read(DEFAULT_CHUNK_SIZE)
                if not chunk:
                    break
                if not prepared:
                    await response.prepare(request)
                    prepared = True
                await response.write(chunk)
    except aiohttp.ClientResponseError as e:
        raise StorageProxyError(status=e.status, extra_msg=e.message)
    finally:
        if prepared:
            await response.write_eof()
    return response


@attrs.define(slots=True, auto_attribs=True, init=False)
class PrivateContext:
    agent_lost_checker: asyncio.Task[None]
    stats_task: asyncio.Task[None]
    database_ptask_group: aiotools.PersistentTaskGroup
    rpc_ptask_group: aiotools.PersistentTaskGroup
    webhook_ptask_group: aiotools.PersistentTaskGroup


async def init(app: web.Application) -> None:
    root_ctx: RootContext = app["_root.context"]
    app_ctx: PrivateContext = app["session.context"]
    app_ctx.database_ptask_group = aiotools.PersistentTaskGroup()
    app_ctx.rpc_ptask_group = aiotools.PersistentTaskGroup()
    app_ctx.webhook_ptask_group = aiotools.PersistentTaskGroup()

    # Scan ALIVE agents
    app_ctx.agent_lost_checker = aiotools.create_timer(
        functools.partial(check_agent_lost, root_ctx), 1.0
    )
    app_ctx.agent_lost_checker.set_name("agent_lost_checker")
    app_ctx.stats_task = aiotools.create_timer(
        functools.partial(report_stats, root_ctx),
        5.0,
    )
    app_ctx.stats_task.set_name("stats_task")


async def shutdown(app: web.Application) -> None:
    app_ctx: PrivateContext = app["session.context"]
    app_ctx.agent_lost_checker.cancel()
    await app_ctx.agent_lost_checker
    app_ctx.stats_task.cancel()
    await app_ctx.stats_task

    await app_ctx.webhook_ptask_group.shutdown()
    await app_ctx.database_ptask_group.shutdown()
    await app_ctx.rpc_ptask_group.shutdown()


def create_app(
    default_cors_options: CORSOptions,
) -> Tuple[web.Application, Iterable[WebMiddleware]]:
    app = web.Application()
    app.on_startup.append(init)
    app.on_shutdown.append(shutdown)
    app["api_versions"] = (1, 2, 3, 4)
    app["session.context"] = PrivateContext()
    cors = aiohttp_cors.setup(app, defaults=default_cors_options)
    cors.add(app.router.add_route("POST", "", create_from_params))
    cors.add(app.router.add_route("POST", "/_/create", create_from_params))
    cors.add(app.router.add_route("POST", "/_/create-from-template", create_from_template))
    cors.add(app.router.add_route("POST", "/_/create-cluster", create_cluster))
    cors.add(app.router.add_route("GET", "/_/match", match_sessions))
    session_resource = cors.add(app.router.add_resource(r"/{session_name}"))
    cors.add(session_resource.add_route("GET", get_info))
    cors.add(session_resource.add_route("PATCH", restart))
    cors.add(session_resource.add_route("DELETE", destroy))
    cors.add(session_resource.add_route("POST", execute))
    task_log_resource = cors.add(app.router.add_resource(r"/_/logs"))
    cors.add(task_log_resource.add_route("HEAD", get_task_logs))
    cors.add(task_log_resource.add_route("GET", get_task_logs))
    cors.add(
        app.router.add_route("GET", "/{session_name}/direct-access-info", get_direct_access_info)
    )
    cors.add(app.router.add_route("GET", "/{session_name}/logs", get_container_logs))
    cors.add(app.router.add_route("POST", "/{session_name}/rename", rename_session))
    cors.add(app.router.add_route("POST", "/{session_name}/interrupt", interrupt))
    cors.add(app.router.add_route("POST", "/{session_name}/complete", complete))
    cors.add(app.router.add_route("POST", "/{session_name}/shutdown-service", shutdown_service))
    cors.add(app.router.add_route("POST", "/{session_name}/upload", upload_files))
    cors.add(app.router.add_route("GET", "/{session_name}/download", download_files))
    cors.add(app.router.add_route("GET", "/{session_name}/download_single", download_single))
    cors.add(app.router.add_route("GET", "/{session_name}/files", list_files))
    cors.add(app.router.add_route("POST", "/{session_name}/start-service", start_service))
    cors.add(app.router.add_route("POST", "/{session_name}/commit", commit_session))
    cors.add(app.router.add_route("GET", "/{session_name}/commit", get_commit_status))
    cors.add(app.router.add_route("GET", "/{session_name}/abusing-report", get_abusing_report))
    return app, []<|MERGE_RESOLUTION|>--- conflicted
+++ resolved
@@ -10,7 +10,6 @@
 import logging
 import re
 import secrets
-import time
 import uuid
 from datetime import datetime, timedelta
 from decimal import Decimal
@@ -38,7 +37,6 @@
 import sqlalchemy as sa
 import sqlalchemy.exc
 import trafaret as t
-import yarl
 from aiohttp import hdrs, web
 from dateutil.tz import tzutc
 from redis.asyncio import Redis
@@ -58,17 +56,8 @@
 from ai.backend.common.types import (
     AccessKey,
     ClusterMode,
-<<<<<<< HEAD
-=======
-    KernelEnqueueingConfig,
-    KernelId,
->>>>>>> 2411b345
     SessionTypes,
 )
-<<<<<<< HEAD
-=======
-from ai.backend.common.utils import cancel_tasks, str_to_timedelta
->>>>>>> 2411b345
 
 from ..config import DEFAULT_CHUNK_SIZE
 from ..defs import DEFAULT_IMAGE_ARCH, DEFAULT_ROLE
@@ -977,159 +966,6 @@
     return web.json_response(resp, status=201)
 
 
-async def _make_session_callback(data: dict[str, Any], url: yarl.URL) -> None:
-    log_func = log.info
-    log_msg: str = ""
-    log_fmt: str = ""
-    log_arg: Any = None
-    begin = time.monotonic()
-    try:
-        async with aiohttp.ClientSession(
-            timeout=aiohttp.ClientTimeout(total=30.0),
-        ) as session:
-            try:
-                async with session.post(url, json=data) as response:
-                    if response.content_length is not None and response.content_length > 0:
-                        log_func = log.warning
-                        log_msg = "warning"
-                        log_fmt = (
-                            "{3[0]} {3[1]} - the callback response body was not empty! "
-                            "(len: {3[2]:,} bytes)"
-                        )
-                        log_arg = (response.status, response.reason, response.content_length)
-                    else:
-                        log_msg = "result"
-                        log_fmt = "{3[0]} {3[1]}"
-                        log_arg = (response.status, response.reason)
-            except aiohttp.ClientError as e:
-                log_func = log.warning
-                log_msg, log_fmt, log_arg = "failed", "{3}", repr(e)
-    except asyncio.CancelledError:
-        log_func = log.warning
-        log_msg, log_fmt, log_arg = "cancelled", "elapsed_time = {3:.6f}", time.monotonic() - begin
-    except asyncio.TimeoutError:
-        log_func = log.warning
-        log_msg, log_fmt, log_arg = "timeout", "elapsed_time = {3:.6f}", time.monotonic() - begin
-    finally:
-        log_func(
-            "Session lifecycle callback " + log_msg + " (e:{0}, s:{1}, url:{2}): " + log_fmt,
-            data["event"],
-            data["session_id"],
-            url,
-            log_arg,
-        )
-
-
-<<<<<<< HEAD
-=======
-async def invoke_session_callback(
-    app: web.Application,
-    source: AgentId,
-    event: SessionEnqueuedEvent
-    | SessionScheduledEvent
-    | SessionPreparingEvent
-    | SessionStartedEvent
-    | SessionCancelledEvent
-    | SessionTerminatingEvent
-    | SessionTerminatedEvent
-    | SessionSuccessEvent
-    | SessionFailureEvent,
-) -> None:
-    log.info("INVOKE_SESSION_CALLBACK (source:{}, event:{})", source, event)
-    app_ctx: PrivateContext = app["session.context"]
-    root_ctx: RootContext = app["_root.context"]
-
-    try:
-        allow_stale = isinstance(event, (SessionCancelledEvent, SessionTerminatedEvent))
-        async with root_ctx.db.begin_readonly_session() as db_sess:
-            session = await SessionRow.get_session_with_main_kernel(
-                event.session_id, db_session=db_sess, allow_stale=allow_stale
-            )
-    except SessionNotFound:
-        return
-
-    if (callback_url := session.callback_url) is None:
-        return
-
-    data = {
-        "type": "session_lifecycle",
-        "event": event.name.removeprefix("session_"),
-        "session_id": str(event.session_id),
-        "when": datetime.now(tzutc()).isoformat(),
-    }
-
-    app_ctx.webhook_ptask_group.create_task(
-        _make_session_callback(data, callback_url),
-    )
-
-
-async def handle_batch_result(
-    app: web.Application,
-    source: AgentId,
-    event: SessionSuccessEvent | SessionFailureEvent,
-) -> None:
-    """
-    Update the database according to the batch-job completion results
-    """
-    root_ctx: RootContext = app["_root.context"]
-    if isinstance(event, SessionSuccessEvent):
-        await SessionRow.set_session_result(root_ctx.db, event.session_id, True, event.exit_code)
-    elif isinstance(event, SessionFailureEvent):
-        await SessionRow.set_session_result(root_ctx.db, event.session_id, False, event.exit_code)
-    async with root_ctx.db.begin_session() as db_sess:
-        try:
-            session = await SessionRow.get_session_with_kernels(
-                event.session_id, db_session=db_sess
-            )
-        except SessionNotFound:
-            return
-    await root_ctx.registry.destroy_session(
-        session,
-        reason=KernelLifecycleEventReason.TASK_FINISHED,
-    )
-
-
-async def handle_agent_lifecycle(
-    app: web.Application,
-    source: AgentId,
-    event: AgentStartedEvent | AgentTerminatedEvent,
-) -> None:
-    root_ctx: RootContext = app["_root.context"]
-    if isinstance(event, AgentStartedEvent):
-        log.info("instance_lifecycle: ag:{0} joined ({1})", source, event.reason)
-        await root_ctx.registry.update_instance(
-            source,
-            {
-                "status": AgentStatus.ALIVE,
-            },
-        )
-    if isinstance(event, AgentTerminatedEvent):
-        if event.reason == "agent-lost":
-            await root_ctx.registry.mark_agent_terminated(source, AgentStatus.LOST)
-        elif event.reason == "agent-restart":
-            log.info("agent@{0} restarting for maintenance.", source)
-            await root_ctx.registry.update_instance(
-                source,
-                {
-                    "status": AgentStatus.RESTARTING,
-                },
-            )
-        else:
-            # On normal instance termination, kernel_terminated events were already
-            # triggered by the agent.
-            await root_ctx.registry.mark_agent_terminated(source, AgentStatus.TERMINATED)
-
-
-async def handle_agent_heartbeat(
-    app: web.Application,
-    source: AgentId,
-    event: AgentHeartbeatEvent,
-) -> None:
-    root_ctx: RootContext = app["_root.context"]
-    await root_ctx.registry.handle_heartbeat(source, event.agent_info)
-
-
->>>>>>> 2411b345
 @catch_unexpected(log)
 async def check_agent_lost(root_ctx: RootContext, interval: float) -> None:
     try:
