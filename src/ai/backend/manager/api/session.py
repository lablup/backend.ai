"""
REST-style session management APIs.
"""

from __future__ import annotations

import asyncio
import functools
import json
import logging
import uuid
from datetime import datetime, timedelta
from decimal import Decimal
from http import HTTPStatus
from typing import (
    TYPE_CHECKING,
    Annotated,
    Any,
    Dict,
    Iterable,
    List,
    Mapping,
    Optional,
    Set,
    Tuple,
    Union,
    cast,
    get_args,
)

import aiohttp_cors
import aiotools
import attrs
import sqlalchemy as sa
import sqlalchemy.exc
import trafaret as t
from aiohttp import web
from dateutil.tz import tzutc
from pydantic import AliasChoices, BaseModel, Field
from redis.asyncio import Redis
from sqlalchemy.sql.expression import null, true

<<<<<<< HEAD
from ai.backend.common.bgtask import ProgressReporter
from ai.backend.common.docker import DEFAULT_KERNEL_FEATURE, ImageRef, KernelFeatures, LabelName
from ai.backend.common.json import load_json, read_json
from ai.backend.manager.models.group import GroupRow
from ai.backend.manager.models.image import ImageIdentifier, ImageStatus, rescan_images
=======
from ai.backend.common.data.session.types import CustomizedImageVisibilityScope
from ai.backend.common.json import read_json
from ai.backend.manager.services.agent.actions.sync_agent_registry import SyncAgentRegistryAction
from ai.backend.manager.services.session.actions.check_and_transit_status import (
    CheckAndTransitStatusAction,
)
from ai.backend.manager.services.session.actions.commit_session import CommitSessionAction
from ai.backend.manager.services.session.actions.complete import CompleteAction
from ai.backend.manager.services.session.actions.convert_session_to_image import (
    ConvertSessionToImageAction,
)
from ai.backend.manager.services.session.actions.create_cluster import CreateClusterAction
from ai.backend.manager.services.session.actions.create_from_params import (
    CreateFromParamsAction,
    CreateFromParamsActionParams,
)
from ai.backend.manager.services.session.actions.create_from_template import (
    CreateFromTemplateAction,
    CreateFromTemplateActionParams,
)
from ai.backend.manager.services.session.actions.destory_session import DestroySessionAction
from ai.backend.manager.services.session.actions.download_file import DownloadFileAction
from ai.backend.manager.services.session.actions.download_files import DownloadFilesAction
from ai.backend.manager.services.session.actions.execute_session import (
    ExecuteSessionAction,
    ExecuteSessionActionParams,
)
from ai.backend.manager.services.session.actions.get_abusing_report import GetAbusingReportAction
from ai.backend.manager.services.session.actions.get_commit_status import GetCommitStatusAction
from ai.backend.manager.services.session.actions.get_container_logs import GetContainerLogsAction
from ai.backend.manager.services.session.actions.get_dependency_graph import (
    GetDependencyGraphAction,
)
from ai.backend.manager.services.session.actions.get_direct_access_info import (
    GetDirectAccessInfoAction,
)
from ai.backend.manager.services.session.actions.get_session_info import GetSessionInfoAction
from ai.backend.manager.services.session.actions.interrupt_session import InterruptSessionAction
from ai.backend.manager.services.session.actions.list_files import ListFilesAction
from ai.backend.manager.services.session.actions.match_sessions import MatchSessionsAction
from ai.backend.manager.services.session.actions.rename_session import RenameSessionAction
from ai.backend.manager.services.session.actions.restart_session import RestartSessionAction
from ai.backend.manager.services.session.actions.shutdown_service import ShutdownServiceAction
from ai.backend.manager.services.session.actions.start_service import StartServiceAction
from ai.backend.manager.services.session.actions.upload_files import UploadFilesAction
from ai.backend.manager.services.vfolder.actions.base import GetTaskLogsAction
>>>>>>> 43a5352b

if TYPE_CHECKING:
    from sqlalchemy.ext.asyncio import AsyncConnection as SAConnection
    from sqlalchemy.ext.asyncio import AsyncSession as SASession

from ai.backend.common import redis_helper
from ai.backend.common import validators as tx
from ai.backend.common.events import (
    AgentTerminatedEvent,
)
from ai.backend.common.plugin.monitor import GAUGE
from ai.backend.common.types import (
    AccessKey,
    AgentId,
    ClusterMode,
    KernelId,
    MountPermission,
    MountTypes,
    SessionId,
    SessionTypes,
)
from ai.backend.logging import BraceStyleAdapter

from ..defs import DEFAULT_IMAGE_ARCH, DEFAULT_ROLE
from ..models import (
    AGENT_RESOURCE_OCCUPYING_KERNEL_STATUSES,
    SessionDependencyRow,
    SessionRow,
    UserRole,
    kernels,
    keypairs,
)
from ..models.session import (
    SESSION_PRIORITY_DEFAULT,
    SESSION_PRIORITY_MAX,
    SESSION_PRIORITY_MIN,
)
from ..utils import query_userinfo as _query_userinfo
from .auth import auth_required
from .exceptions import (
    BackendError,
    InsufficientPrivilege,
    InvalidAPIParameters,
)
from .manager import ALL_ALLOWED, READ_ALLOWED, server_status_required
from .types import CORSOptions, WebMiddleware
from .utils import (
    BaseResponseModel,
    Undefined,
    catch_unexpected,
    check_api_params,
    deprecated_stub,
    get_access_key_scopes,
    pydantic_params_api_handler,
    undefined,
)

if TYPE_CHECKING:
    from .context import RootContext

log = BraceStyleAdapter(logging.getLogger(__spec__.name))

_json_loads = functools.partial(json.loads, parse_float=Decimal)


class UndefChecker(t.Trafaret):
    def check_and_return(self, value: Any) -> object:
        if value == undefined:
            return value
        else:
            self._failure("Invalid Undef format", value=value)
            return None


creation_config_v1 = t.Dict({
    t.Key("mounts", default=None): t.Null | t.List(t.String),
    t.Key("environ", default=None): t.Null | t.Mapping(t.String, t.String),
    t.Key("clusterSize", default=None): t.Null | t.Int[1:],
})
creation_config_v2 = t.Dict({
    t.Key("mounts", default=None): t.Null | t.List(t.String),
    t.Key("environ", default=None): t.Null | t.Mapping(t.String, t.String),
    t.Key("clusterSize", default=None): t.Null | t.Int[1:],
    t.Key("instanceMemory", default=None): t.Null | tx.BinarySize,
    t.Key("instanceCores", default=None): t.Null | t.Int,
    t.Key("instanceGPUs", default=None): t.Null | t.Float,
    t.Key("instanceTPUs", default=None): t.Null | t.Int,
})
creation_config_v3 = t.Dict({
    t.Key("mounts", default=None): t.Null | t.List(t.String),
    t.Key("environ", default=None): t.Null | t.Mapping(t.String, t.String),
    tx.AliasedKey(["cluster_size", "clusterSize"], default=None): t.Null | t.Int[1:],
    tx.AliasedKey(["scaling_group", "scalingGroup"], default=None): t.Null | t.String,
    t.Key("resources", default=None): t.Null | t.Mapping(t.String, t.Any),
    tx.AliasedKey(["resource_opts", "resourceOpts"], default=None): t.Null
    | t.Mapping(t.String, t.Any),
})
creation_config_v3_template = t.Dict({
    t.Key("mounts", default=undefined): UndefChecker | t.Null | t.List(t.String),
    t.Key("environ", default=undefined): UndefChecker | t.Null | t.Mapping(t.String, t.String),
    tx.AliasedKey(["cluster_size", "clusterSize"], default=undefined): (
        UndefChecker | t.Null | t.Int[1:]
    ),
    tx.AliasedKey(["scaling_group", "scalingGroup"], default=undefined): (
        UndefChecker | t.Null | t.String
    ),
    t.Key("resources", default=undefined): UndefChecker | t.Null | t.Mapping(t.String, t.Any),
    tx.AliasedKey(["resource_opts", "resourceOpts"], default=undefined): (
        UndefChecker | t.Null | t.Mapping(t.String, t.Any)
    ),
})
creation_config_v4 = t.Dict({
    t.Key("mounts", default=None): t.Null | t.List(t.String),
    tx.AliasedKey(["mount_map", "mountMap"], default=None): t.Null | t.Mapping(t.String, t.String),
    t.Key("environ", default=None): t.Null | t.Mapping(t.String, t.String),
    tx.AliasedKey(["cluster_size", "clusterSize"], default=None): t.Null | t.Int[1:],
    tx.AliasedKey(["scaling_group", "scalingGroup"], default=None): t.Null | t.String,
    t.Key("resources", default=None): t.Null | t.Mapping(t.String, t.Any),
    tx.AliasedKey(["resource_opts", "resourceOpts"], default=None): t.Null
    | t.Mapping(t.String, t.Any),
    tx.AliasedKey(["preopen_ports", "preopenPorts"], default=None): t.Null
    | t.List(t.Int[1024:65535]),
})
creation_config_v4_template = t.Dict({
    t.Key("mounts", default=undefined): UndefChecker | t.Null | t.List(t.String),
    tx.AliasedKey(["mount_map", "mountMap"], default=undefined): (
        UndefChecker | t.Null | t.Mapping(t.String, t.String)
    ),
    t.Key("environ", default=undefined): UndefChecker | t.Null | t.Mapping(t.String, t.String),
    tx.AliasedKey(["cluster_size", "clusterSize"], default=undefined): (
        UndefChecker | t.Null | t.Int[1:]
    ),
    tx.AliasedKey(["scaling_group", "scalingGroup"], default=undefined): (
        UndefChecker | t.Null | t.String
    ),
    t.Key("resources", default=undefined): UndefChecker | t.Null | t.Mapping(t.String, t.Any),
    tx.AliasedKey(["resource_opts", "resourceOpts"], default=undefined): (
        UndefChecker | t.Null | t.Mapping(t.String, t.Any)
    ),
})
creation_config_v5 = t.Dict({
    t.Key("mounts", default=None): t.Null | t.List(t.String),
    tx.AliasedKey(["mount_map", "mountMap"], default=None): t.Null | t.Mapping(t.String, t.String),
    tx.AliasedKey(["mount_options", "mountOptions"], default=None): t.Null
    | t.Mapping(
        t.String,
        t.Dict({
            t.Key("type", default=MountTypes.BIND): tx.Enum(MountTypes),
            tx.AliasedKey(["permission", "perm"], default=None): t.Null | tx.Enum(MountPermission),
        }).ignore_extra("*"),
    ),
    t.Key("environ", default=None): t.Null | t.Mapping(t.String, t.String),
    # cluster_size is moved to the root-level parameters
    tx.AliasedKey(["scaling_group", "scalingGroup"], default=None): t.Null | t.String,
    t.Key("resources", default=None): t.Null | t.Mapping(t.String, t.Any),
    tx.AliasedKey(["resource_opts", "resourceOpts"], default=None): t.Null
    | t.Mapping(t.String, t.Any),
    tx.AliasedKey(["preopen_ports", "preopenPorts"], default=None): t.Null
    | t.List(t.Int[1024:65535]),
    tx.AliasedKey(["agent_list", "agentList"], default=None): t.Null | t.List(t.String),
})
creation_config_v5_template = t.Dict({
    t.Key("mounts", default=undefined): UndefChecker | t.Null | t.List(t.String),
    tx.AliasedKey(["mount_map", "mountMap"], default=undefined): (
        UndefChecker | t.Null | t.Mapping(t.String, t.String)
    ),
    t.Key("environ", default=undefined): UndefChecker | t.Null | t.Mapping(t.String, t.String),
    # cluster_size is moved to the root-level parameters
    tx.AliasedKey(["scaling_group", "scalingGroup"], default=undefined): (
        UndefChecker | t.Null | t.String
    ),
    t.Key("resources", default=undefined): UndefChecker | t.Null | t.Mapping(t.String, t.Any),
    tx.AliasedKey(["resource_opts", "resourceOpts"], default=undefined): (
        UndefChecker | t.Null | t.Mapping(t.String, t.Any)
    ),
})
creation_config_v6 = t.Dict({
    t.Key("mounts", default=None): t.Null | t.List(t.String),
    tx.AliasedKey(["mount_map", "mountMap"], default=None): t.Null | t.Mapping(t.String, t.String),
    tx.AliasedKey(["mount_options", "mountOptions"], default=None): t.Null
    | t.Mapping(
        t.String,
        t.Dict({
            t.Key("type", default=MountTypes.BIND): tx.Enum(MountTypes),
            tx.AliasedKey(["permission", "perm"], default=None): t.Null | tx.Enum(MountPermission),
        }).ignore_extra("*"),
    ),
    t.Key("environ", default=None): t.Null | t.Mapping(t.String, t.String),
    # cluster_size is moved to the root-level parameters
    tx.AliasedKey(["scaling_group", "scalingGroup"], default=None): t.Null | t.String,
    t.Key("resources", default=None): t.Null | t.Mapping(t.String, t.Any),
    tx.AliasedKey(["resource_opts", "resourceOpts"], default=None): t.Null
    | t.Mapping(t.String, t.Any),
    tx.AliasedKey(["preopen_ports", "preopenPorts"], default=None): t.Null
    | t.List(t.Int[1024:65535]),
    tx.AliasedKey(["agent_list", "agentList"], default=None): t.Null | t.List(t.String),
    tx.AliasedKey(["attach_network", "attachNetwork"], default=None): t.Null | tx.UUID,
})
creation_config_v6_template = t.Dict({
    t.Key("mounts", default=undefined): UndefChecker | t.Null | t.List(t.String),
    tx.AliasedKey(["mount_map", "mountMap"], default=undefined): (
        UndefChecker | t.Null | t.Mapping(t.String, t.String)
    ),
    t.Key("environ", default=undefined): UndefChecker | t.Null | t.Mapping(t.String, t.String),
    # cluster_size is moved to the root-level parameters
    tx.AliasedKey(["scaling_group", "scalingGroup"], default=undefined): (
        UndefChecker | t.Null | t.String
    ),
    t.Key("resources", default=undefined): UndefChecker | t.Null | t.Mapping(t.String, t.Any),
    tx.AliasedKey(["resource_opts", "resourceOpts"], default=undefined): (
        UndefChecker | t.Null | t.Mapping(t.String, t.Any)
    ),
    tx.AliasedKey(["attach_network", "attachNetwork"], default=undefined): (
        UndefChecker | t.Null | tx.UUID
    ),
})


overwritten_param_check = t.Dict({
    t.Key("template_id"): tx.UUID,
    t.Key("session_name"): tx.SessionName,
    t.Key("image", default=None): t.Null | t.String,
    tx.AliasedKey(["session_type", "sess_type"]): tx.Enum(SessionTypes),
    t.Key("group", default=None): t.Null | t.String,
    t.Key("domain", default=None): t.Null | t.String,
    t.Key("config", default=None): t.Null | t.Mapping(t.String, t.Any),
    t.Key("tag", default=None): t.Null | t.String,
    t.Key("enqueue_only", default=False): t.ToBool,
    t.Key("max_wait_seconds", default=0): t.Int[0:],
    t.Key("reuse", default=True): t.ToBool,
    t.Key("startup_command", default=None): t.Null | t.String,
    t.Key("bootstrap_script", default=None): t.Null | t.String,
    t.Key("owner_access_key", default=None): t.Null | t.String,
    tx.AliasedKey(["scaling_group", "scalingGroup"], default=None): t.Null | t.String,
    tx.AliasedKey(["cluster_size", "clusterSize"], default=None): t.Null | t.Int[1:],
    tx.AliasedKey(["cluster_mode", "clusterMode"], default="single-node"): tx.Enum(ClusterMode),
    tx.AliasedKey(["starts_at", "startsAt"], default=None): t.Null | t.String,
    tx.AliasedKey(["batch_timeout", "batchTimeout"], default=None): t.Null | tx.TimeDuration,
}).allow_extra("*")


def sub(d, old, new):
    for k, v in d.items():
        if isinstance(v, Mapping) or isinstance(v, dict):
            d[k] = sub(v, old, new)
        elif d[k] == old:
            d[k] = new
    return d


def drop_undefined(d):
    newd = {}
    for k, v in d.items():
        if isinstance(v, Mapping) or isinstance(v, dict):
            newval = drop_undefined(v)
            if len(newval.keys()) > 0:  # exclude empty dict always
                newd[k] = newval
        elif not isinstance(v, Undefined):
            newd[k] = v
    return newd


async def query_userinfo(
    request: web.Request,
    params: Any,
    conn: SAConnection,
) -> Tuple[uuid.UUID, uuid.UUID, dict]:
    try:
        return await _query_userinfo(
            conn,
            request["user"]["uuid"],
            request["keypair"]["access_key"],
            request["user"]["role"],
            request["user"]["domain_name"],
            request["keypair"]["resource_policy"],
            params["domain"] or request["user"]["domain_name"],
            params["group"],
            query_on_behalf_of=(
                None if params["owner_access_key"] is undefined else params["owner_access_key"]
            ),
        )
    except ValueError as e:
        raise InvalidAPIParameters(str(e))


@server_status_required(ALL_ALLOWED)
@auth_required
@check_api_params(
    t.Dict({
        tx.AliasedKey(["template_id", "templateId"]): t.Null | tx.UUID,
        tx.AliasedKey(["name", "session_name", "clientSessionToken"], default=undefined)
        >> "session_name": UndefChecker | tx.SessionName,
        t.Key("priority", default=SESSION_PRIORITY_DEFAULT): t.ToInt(
            gte=SESSION_PRIORITY_MIN, lte=SESSION_PRIORITY_MAX
        ),
        tx.AliasedKey(["image", "lang"], default=undefined): UndefChecker | t.Null | t.String,
        tx.AliasedKey(["arch", "architecture"], default=undefined) >> "architecture": t.String
        | UndefChecker,
        tx.AliasedKey(["type", "sessionType"], default=undefined) >> "session_type": tx.Enum(
            SessionTypes
        )
        | UndefChecker,
        tx.AliasedKey(["group", "groupName", "group_name"], default=undefined): (
            UndefChecker | t.Null | t.String
        ),
        tx.AliasedKey(["domain", "domainName", "domain_name"], default=undefined): (
            UndefChecker | t.Null | t.String
        ),
        tx.AliasedKey(["cluster_size", "clusterSize"], default=1): t.ToInt[1:],  # new in APIv6
        tx.AliasedKey(["cluster_mode", "clusterMode"], default="single-node"): tx.Enum(
            ClusterMode
        ),  # new in APIv6
        t.Key("config", default=dict): t.Mapping(t.String, t.Any),
        t.Key("tag", default=undefined): UndefChecker | t.Null | t.String,
        t.Key("enqueueOnly", default=False) >> "enqueue_only": t.ToBool,
        t.Key("maxWaitSeconds", default=0) >> "max_wait_seconds": t.Int[0:],
        tx.AliasedKey(["starts_at", "startsAt"], default=None): t.Null | t.String,
        tx.AliasedKey(["batch_timeout", "batchTimeout"], default=None): t.Null | tx.TimeDuration,
        t.Key("reuseIfExists", default=True) >> "reuse": t.ToBool,
        t.Key("startupCommand", default=None) >> "startup_command": UndefChecker
        | t.Null
        | t.String,
        tx.AliasedKey(["bootstrap_script", "bootstrapScript"], default=undefined): (
            UndefChecker | t.Null | t.String
        ),
        t.Key("dependencies", default=None): (
            UndefChecker | t.Null | t.List(tx.UUID) | t.List(t.String)
        ),
        tx.AliasedKey(["callback_url", "callbackUrl", "callbackURL"], default=None): (
            UndefChecker | t.Null | tx.URL
        ),
        t.Key("owner_access_key", default=undefined): UndefChecker | t.Null | t.String,
    }),
    loads=_json_loads,
)
async def create_from_template(request: web.Request, params: dict[str, Any]) -> web.Response:
    # TODO: we need to refactor session_template model to load the template configs
    #       by one batch. Currently, we need to set every template configs one by one.
    root_ctx: RootContext = request.app["_root.context"]

    if params["image"] is None and params["template_id"] is None:
        raise InvalidAPIParameters("Both image and template_id can't be None!")

    api_version = request["api_version"]
    try:
        if 8 <= api_version[0]:
            params["config"] = creation_config_v6_template.check(params["config"])
        elif 6 <= api_version[0]:
            params["config"] = creation_config_v5_template.check(params["config"])
        elif 5 <= api_version[0]:
            params["config"] = creation_config_v4_template.check(params["config"])
        elif (4, "20190315") <= api_version:
            params["config"] = creation_config_v3_template.check(params["config"])
    except t.DataError as e:
        log.debug("Validation error: {0}", e.as_dict())
        raise InvalidAPIParameters("Input validation error", extra_data=e.as_dict())

    scopes_param = {
        "owner_access_key": (
            None if params["owner_access_key"] is undefined else params["owner_access_key"]
        ),
    }

    requester_access_key, owner_access_key = await get_access_key_scopes(request, scopes_param)
    log.info(
        "GET_OR_CREATE (ak:{0}/{1}, img:{2}, s:{3})",
        requester_access_key,
        owner_access_key if owner_access_key != requester_access_key else "*",
        params["image"],
        params["session_name"],
    )

    if params["domain"] is None:
        domain_name = request["user"]["domain_name"]
    else:
        domain_name = params["domain"]

    result = await root_ctx.processors.session.create_from_template.wait_for_complete(
        CreateFromTemplateAction(
            params=CreateFromTemplateActionParams(
                template_id=params["template_id"],
                session_name=params["session_name"],
                image=params["image"],
                architecture=params["architecture"],
                session_type=params["session_type"],
                group_name=params["group"],
                domain_name=domain_name,
                cluster_size=params["cluster_size"],
                cluster_mode=params["cluster_mode"],
                config=params["config"],
                tag=params["tag"],
                enqueue_only=params["enqueue_only"],
                max_wait_seconds=params["max_wait_seconds"],
                reuse_if_exists=params["reuse"],
                startup_command=params["startup_command"],
                bootstrap_script=params["bootstrap_script"],
                dependencies=params["dependencies"],
                callback_url=params["callback_url"],
                priority=params["priority"],
                starts_at=params["starts_at"],
                batch_timeout=params["batch_timeout"],
                owner_access_key=owner_access_key,
            ),
            user_id=request["user"]["uuid"],
            user_role=request["user"]["role"],
            requester_access_key=requester_access_key,
            sudo_session_enabled=request["user"]["sudo_session_enabled"],
            keypair_resource_policy=request["keypair"]["resource_policy"],
        )
    )

    return web.json_response(result.result, status=HTTPStatus.CREATED)


@server_status_required(ALL_ALLOWED)
@auth_required
@check_api_params(
    t.Dict({
        tx.AliasedKey(["name", "session_name", "clientSessionToken"])
        >> "session_name": tx.SessionName,
        t.Key("priority", default=SESSION_PRIORITY_DEFAULT): t.ToInt(
            gte=SESSION_PRIORITY_MIN, lte=SESSION_PRIORITY_MAX
        ),
        tx.AliasedKey(["image", "lang"]): t.String,
        tx.AliasedKey(["arch", "architecture"], default=DEFAULT_IMAGE_ARCH)
        >> "architecture": t.String,
        tx.AliasedKey(["type", "sessionType"], default="interactive") >> "session_type": tx.Enum(
            SessionTypes
        ),
        tx.AliasedKey(["group", "groupName", "group_name"], default="default"): t.String,
        tx.AliasedKey(["domain", "domainName", "domain_name"], default="default"): t.String,
        tx.AliasedKey(["cluster_size", "clusterSize"], default=1): t.ToInt[1:],  # new in APIv6
        tx.AliasedKey(["cluster_mode", "clusterMode"], default="single-node"): tx.Enum(
            ClusterMode
        ),  # new in APIv6
        t.Key("config", default=dict): t.Mapping(t.String, t.Any),
        t.Key("tag", default=None): t.Null | t.String,
        t.Key("enqueueOnly", default=False) >> "enqueue_only": t.ToBool,
        t.Key("maxWaitSeconds", default=0) >> "max_wait_seconds": t.ToInt[0:],
        tx.AliasedKey(["starts_at", "startsAt"], default=None): t.Null | t.String,
        tx.AliasedKey(["batch_timeout", "batchTimeout"], default=None): t.Null | tx.TimeDuration,
        t.Key("reuseIfExists", default=True) >> "reuse": t.ToBool,
        t.Key("startupCommand", default=None) >> "startup_command": t.Null | t.String,
        tx.AliasedKey(["bootstrap_script", "bootstrapScript"], default=None): t.Null | t.String,
        t.Key("dependencies", default=None): t.Null | t.List(tx.UUID) | t.List(t.String),
        tx.AliasedKey(["callback_url", "callbackUrl", "callbackURL"], default=None): (
            t.Null | tx.URL
        ),
        t.Key("owner_access_key", default=None): t.Null | t.String,
    }),
    loads=_json_loads,
)
async def create_from_params(request: web.Request, params: dict[str, Any]) -> web.Response:
    if params["session_name"] in ["from-template"]:
        raise InvalidAPIParameters(
            f"Requested session ID {params['session_name']} is reserved word"
        )
    api_version = request["api_version"]
    if 8 <= api_version[0]:
        creation_config = creation_config_v6.check(params["config"])
    elif 6 <= api_version[0]:
        creation_config = creation_config_v5.check(params["config"])
    elif 5 <= api_version[0]:
        creation_config = creation_config_v4.check(params["config"])
    elif (4, "20190315") <= api_version:
        creation_config = creation_config_v3.check(params["config"])
    elif 2 <= api_version[0] <= 4:
        creation_config = creation_config_v2.check(params["config"])
    elif api_version[0] == 1:
        creation_config = creation_config_v1.check(params["config"])
    else:
        raise InvalidAPIParameters("API version not supported")
    params["config"] = creation_config

    root_ctx: RootContext = request.app["_root.context"]

    agent_list = cast(Optional[list[str]], params["config"]["agent_list"])
    if agent_list is not None:
        if (
            request["user"]["role"] != UserRole.SUPERADMIN
            and root_ctx.local_config["manager"]["hide-agents"]
        ):
            raise InsufficientPrivilege(
                "You are not allowed to manually assign agents for your session."
            )
        agent_count = len(agent_list)
        if params["cluster_mode"] == "multi-node":
            if agent_count != params["cluster_size"]:
                raise InvalidAPIParameters(
                    "For multi-node cluster sessions, the number of manually assigned"
                    " agents must be same to the cluster size. Note that you may specify"
                    " duplicate agents in the list.",
                )
        else:
            if agent_count != 1:
                raise InvalidAPIParameters(
                    "For non-cluster sessions and single-node cluster sessions, "
                    "you may specify only one manually assigned agent.",
                )

    if params["domain"] is None:
        domain_name = request["user"]["domain_name"]
    else:
        domain_name = params["domain"]
    scopes_param = {
        "owner_access_key": (
            None if params["owner_access_key"] is undefined else params["owner_access_key"]
        ),
    }
    requester_access_key, owner_access_key = await get_access_key_scopes(request, scopes_param)
    log.info(
        "GET_OR_CREATE (ak:{0}/{1}, img:{2}, s:{3})",
        requester_access_key,
        owner_access_key if owner_access_key != requester_access_key else "*",
        params["image"],
        params["session_name"],
    )

    result = await root_ctx.processors.session.create_from_params.wait_for_complete(
        CreateFromParamsAction(
            params=CreateFromParamsActionParams(
                session_name=params["session_name"],
                image=params["image"],
                architecture=params["architecture"],
                session_type=params["session_type"],
                group_name=params["group"],
                domain_name=domain_name,
                cluster_size=params["cluster_size"],
                cluster_mode=params["cluster_mode"],
                config=params["config"],
                tag=params["tag"],
                enqueue_only=params["enqueue_only"],
                max_wait_seconds=params["max_wait_seconds"],
                reuse_if_exists=params["reuse"],
                startup_command=params["startup_command"],
                bootstrap_script=params["bootstrap_script"],
                dependencies=params["dependencies"],
                callback_url=params["callback_url"],
                priority=params["priority"],
                starts_at=params["starts_at"],
                batch_timeout=params["batch_timeout"],
                owner_access_key=owner_access_key,
            ),
            user_id=request["user"]["uuid"],
            user_role=request["user"]["role"],
            requester_access_key=requester_access_key,
            sudo_session_enabled=request["user"]["sudo_session_enabled"],
            keypair_resource_policy=request["keypair"]["resource_policy"],
        )
    )

    return web.json_response(result.result, status=HTTPStatus.CREATED)


@server_status_required(ALL_ALLOWED)
@auth_required
@check_api_params(
    t.Dict({
        t.Key("clientSessionToken") >> "session_name": tx.SessionName,
        tx.AliasedKey(["template_id", "templateId"]): t.Null | tx.UUID,
        tx.AliasedKey(["type", "sessionType"], default="interactive") >> "sess_type": tx.Enum(
            SessionTypes
        ),
        tx.AliasedKey(["group", "groupName", "group_name"], default="default"): t.String,
        tx.AliasedKey(["domain", "domainName", "domain_name"], default="default"): t.String,
        tx.AliasedKey(["scaling_group", "scalingGroup"], default=None): t.Null | t.String,
        t.Key("tag", default=None): t.Null | t.String,
        t.Key("enqueueOnly", default=False) >> "enqueue_only": t.ToBool,
        t.Key("maxWaitSeconds", default=0) >> "max_wait_seconds": t.Int[0:],
        t.Key("owner_access_key", default=None): t.Null | t.String,
    }),
    loads=_json_loads,
)
async def create_cluster(request: web.Request, params: dict[str, Any]) -> web.Response:
    root_ctx: RootContext = request.app["_root.context"]
    if params["domain"] is None:
        domain_name = request["user"]["domain_name"]
    else:
        domain_name = params["domain"]
    scopes_param = {
        "owner_access_key": (
            None if params["owner_access_key"] is undefined else params["owner_access_key"]
        ),
    }
    requester_access_key, owner_access_key = await get_access_key_scopes(request, scopes_param)
    log.info(
        "CREAT_CLUSTER (ak:{0}/{1}, s:{2})",
        requester_access_key,
        owner_access_key if owner_access_key != requester_access_key else "*",
        params["session_name"],
    )

    result = await root_ctx.processors.session.create_cluster.wait_for_complete(
        CreateClusterAction(
            session_name=params["session_name"],
            user_id=request["user"]["uuid"],
            user_role=request["user"]["role"],
            domain_name=domain_name,
            group_name=params["group"],
            requester_access_key=requester_access_key,
            owner_access_key=owner_access_key,
            scaling_group_name=params["scaling_group"],
            tag=params["tag"],
            session_type=params["sess_type"],
            enqueue_only=params["enqueue_only"],
            template_id=params["template_id"],
            sudo_session_enabled=request["user"]["sudo_session_enabled"],
            max_wait_seconds=params["max_wait_seconds"],
            keypair_resource_policy=request["keypair"]["resource_policy"],
        )
    )

    return web.json_response(result.result, status=HTTPStatus.CREATED)


@server_status_required(READ_ALLOWED)
@auth_required
@check_api_params(
    t.Dict({
        t.Key("login_session_token", default=None): t.Null | t.String,
        tx.AliasedKey(["app", "service"]): t.String,
        # The port argument is only required to use secondary ports
        # when the target app listens multiple TCP ports.
        # Otherwise it should be omitted or set to the same value of
        # the actual port number used by the app.
        tx.AliasedKey(["port"], default=None): t.Null | t.Int[1024:65535],
        tx.AliasedKey(["envs"], default=None): t.Null | t.String,  # stringified JSON
        # e.g., '{"PASSWORD": "12345"}'
        tx.AliasedKey(["arguments"], default=None): t.Null | t.String,  # stringified JSON
        # e.g., '{"-P": "12345"}'
        # The value can be one of:
        # None, str, List[str]
    })
)
async def start_service(request: web.Request, params: Mapping[str, Any]) -> web.Response:
    root_ctx: RootContext = request.app["_root.context"]
    session_name: str = request.match_info["session_name"]
    access_key: AccessKey = request["keypair"]["access_key"]
    service: str = params["app"]
    myself = asyncio.current_task()
    assert myself is not None
    result = await root_ctx.processors.session.start_service.wait_for_complete(
        StartServiceAction(
            session_name=session_name,
            access_key=access_key,
            service=service,
            login_session_token=params.get("login_session_token"),
            port=params.get("port"),
            envs=params.get("envs"),
            arguments=params.get("arguments"),
        )
    )

    return web.json_response({
        "token": result.token,
        "wsproxy_addr": result.wsproxy_addr,
    })


@server_status_required(ALL_ALLOWED)
@auth_required
@check_api_params(
    t.Dict({
        t.Key("login_session_token", default=None): t.Null | t.String,
    }),
    loads=_json_loads,
)
async def get_commit_status(request: web.Request, params: Mapping[str, Any]) -> web.Response:
    root_ctx: RootContext = request.app["_root.context"]
    session_name: str = request.match_info["session_name"]
    requester_access_key, owner_access_key = await get_access_key_scopes(request)

    myself = asyncio.current_task()
    assert myself is not None

    log.info(
        "GET_COMMIT_STATUS (ak:{}/{}, s:{})", requester_access_key, owner_access_key, session_name
    )
    result = await root_ctx.processors.session.get_commit_status.wait_for_complete(
        GetCommitStatusAction(
            session_name=session_name,
            owner_access_key=owner_access_key,
        )
    )
    return web.json_response(result.result, status=HTTPStatus.OK)


@server_status_required(ALL_ALLOWED)
@auth_required
@check_api_params(
    t.Dict({
        t.Key("login_session_token", default=None): t.Null | t.String,
    }),
    loads=_json_loads,
)
async def get_abusing_report(request: web.Request, params: Mapping[str, Any]) -> web.Response:
    root_ctx: RootContext = request.app["_root.context"]
    session_name: str = request.match_info["session_name"]
    requester_access_key, owner_access_key = await get_access_key_scopes(request)

    log.info(
        "GET_ABUSING_REPORT (ak:{}/{}, s:{})", requester_access_key, owner_access_key, session_name
    )
    result = await root_ctx.processors.session.get_abusing_report.wait_for_complete(
        GetAbusingReportAction(
            session_name=session_name,
            owner_access_key=owner_access_key,
        )
    )
    return web.json_response(result.result or {}, status=HTTPStatus.OK)


@server_status_required(ALL_ALLOWED)
@auth_required
@check_api_params(
    t.Dict({
        t.Key("agent"): t.String,
    }),
)
async def sync_agent_registry(request: web.Request, params: Any) -> web.StreamResponse:
    root_ctx: RootContext = request.app["_root.context"]
    requester_access_key, owner_access_key = await get_access_key_scopes(request)

    agent_id = AgentId(params["agent"])
    log.info(
        "SYNC_AGENT_REGISTRY (ak:{}/{}, a:{})", requester_access_key, owner_access_key, agent_id
    )
    try:
        await root_ctx.processors.agent.sync_agent_registry.wait_for_complete(
            SyncAgentRegistryAction(
                agent_id=agent_id,
            )
        )
    except BackendError:
        log.exception("SYNC_AGENT_REGISTRY: exception")
        raise
    return web.json_response({}, status=HTTPStatus.OK)


class TransitSessionStatusRequestModel(BaseModel):
    ids: list[uuid.UUID] = Field(
        validation_alias=AliasChoices("ids", "session_ids", "sessionIds", "SessionIds"),
        description="ID array of sessions to check and transit status.",
    )


class SessionStatusResponseModel(BaseResponseModel):
    session_status_map: dict[SessionId, str]


@auth_required
@server_status_required(ALL_ALLOWED)
@pydantic_params_api_handler(TransitSessionStatusRequestModel)
async def check_and_transit_status(
    request: web.Request, params: TransitSessionStatusRequestModel
) -> SessionStatusResponseModel:
    root_ctx: RootContext = request.app["_root.context"]
    session_ids = [SessionId(id) for id in params.ids]
    user_role = cast(UserRole, request["user"]["role"])
    user_id = cast(uuid.UUID, request["user"]["uuid"])
    requester_access_key, owner_access_key = await get_access_key_scopes(request)
    log.info("TRANSIT_STATUS (ak:{}/{}, s:{})", requester_access_key, owner_access_key, session_ids)

    session_status_map = {}
    for session_id in session_ids:
        result = await root_ctx.processors.session.check_and_transit_status.wait_for_complete(
            CheckAndTransitStatusAction(
                user_id=user_id,
                user_role=user_role,
                session_id=session_id,
            )
        )
        session_status_map.update(result.result)
    return SessionStatusResponseModel(session_status_map=session_status_map)


@server_status_required(ALL_ALLOWED)
@auth_required
@check_api_params(
    t.Dict({
        t.Key("login_session_token", default=None): t.Null | t.String,
        # if `dst` is None, it will be agent's default destination.
        tx.AliasedKey(["filename", "fname"], default=None): t.Null | t.String,
    }),
    loads=_json_loads,
)
async def commit_session(request: web.Request, params: Mapping[str, Any]) -> web.Response:
    root_ctx: RootContext = request.app["_root.context"]
    session_name: str = request.match_info["session_name"]
    requester_access_key, owner_access_key = await get_access_key_scopes(request)
    filename: str | None = params["filename"]

    log.info(
        "COMMIT_SESSION (ak:{}/{}, s:{})", requester_access_key, owner_access_key, session_name
    )

    action_result = await root_ctx.processors.session.commit_session.wait_for_complete(
        CommitSessionAction(
            session_name=session_name,
            owner_access_key=owner_access_key,
            filename=filename,
        )
    )

    return web.json_response(action_result.commit_result, status=HTTPStatus.CREATED)


class ConvertSessionToImageRequesteModel(BaseModel):
    image_name: str = Field(
        pattern=r"[a-zA-Z0-9\.\-_]+",
        description="Name of the image to be created.",
    )
    login_session_token: Annotated[str | None, Field(default=None)]
    image_visibility: CustomizedImageVisibilityScope = Field(
        default=CustomizedImageVisibilityScope.USER,
        description="Visibility scope of newly created image. currently only supports `USER` scope. Setting this to value other than `USER` will raise error.",
    )


class ConvertSessionToImageResponseModel(BaseResponseModel):
    task_id: str


@auth_required
@server_status_required(ALL_ALLOWED)
@pydantic_params_api_handler(ConvertSessionToImageRequesteModel)
async def convert_session_to_image(
    request: web.Request, params: ConvertSessionToImageRequesteModel
) -> ConvertSessionToImageResponseModel:
    root_ctx: RootContext = request.app["_root.context"]
    session_name: str = request.match_info["session_name"]
    requester_access_key, owner_access_key = await get_access_key_scopes(request)

    log.info(
        "CONVERT_SESSION_TO_IMAGE (ak:{}/{}, s:{})",
        requester_access_key,
        owner_access_key,
        session_name,
    )

    result = await root_ctx.processors.session.convert_session_to_image.wait_for_complete(
        ConvertSessionToImageAction(
            session_name=session_name,
            owner_access_key=owner_access_key,
            image_name=params.image_name,
            image_visibility=params.image_visibility,
            image_owner_id=request["user"]["uuid"],
            user_email=request["user"]["email"],
            max_customized_image_count=request["user"]["resource_policy"][
                "max_customized_image_count"
            ],
        )
<<<<<<< HEAD

    base_image_ref = image_row.image_ref
    image_owner_id = request["user"]["uuid"]

    async def _commit_and_upload(reporter: ProgressReporter) -> None:
        reporter.total_progress = 3
        await reporter.update(message="Commit started")
        try:
            # remove any existing customized related tag from base canonical
            filtered_tag_set = [
                x for x in base_image_ref.tag.split("-") if not x.startswith("customized_")
            ]

            if base_image_ref.name == "":
                new_name = base_image_ref.project
            else:
                new_name = base_image_ref.name

            new_canonical = (
                f"{registry_hostname}/{registry_project}/{new_name}:{'-'.join(filtered_tag_set)}"
            )

            async with root_ctx.db.begin_readonly_session() as sess:
                # check if user has passed its limit of customized image count
                query = (
                    sa.select([sa.func.count()])
                    .select_from(ImageRow)
                    .where(
                        (
                            ImageRow.labels[LabelName.CUSTOMIZED_OWNER.value].as_string()
                            == f"{params.image_visibility.value}:{image_owner_id}"
                        )
                    )
                    .where(ImageRow.status == ImageStatus.ALIVE)
                )
                existing_image_count = await sess.scalar(query)

                customized_image_count_limit = request["user"]["resource_policy"][
                    "max_customized_image_count"
                ]
                if customized_image_count_limit <= existing_image_count:
                    raise QuotaExceeded(
                        extra_msg="You have reached your customized image count quota",
                        extra_data={
                            "limit": customized_image_count_limit,
                            "current": existing_image_count,
                        },
                    )

                # check if image with same name exists and reuse ID it if is
                query = sa.select(ImageRow).where(
                    sa.and_(
                        ImageRow.name.like(f"{new_canonical}%"),
                        ImageRow.labels[LabelName.CUSTOMIZED_OWNER.value].as_string()
                        == f"{params.image_visibility.value}:{image_owner_id}",
                        ImageRow.labels[LabelName.CUSTOMIZED_NAME.value].as_string()
                        == params.image_name,
                        ImageRow.status == ImageStatus.ALIVE,
                    )
                )
                existing_row = await sess.scalar(query)

                customized_image_id: str
                kern_features: list[str]
                if existing_row:
                    kern_features = existing_row.labels.get(
                        LabelName.FEATURES.value, DEFAULT_KERNEL_FEATURE
                    ).split()
                    customized_image_id = existing_row.labels[LabelName.CUSTOMIZED_ID.value]
                    log.debug("reusing existing customized image ID {}", customized_image_id)
                else:
                    kern_features = [DEFAULT_KERNEL_FEATURE]
                    customized_image_id = str(uuid.uuid4())
                # Remove PRIVATE label for customized images
                kern_features = [
                    feat for feat in kern_features if feat != KernelFeatures.PRIVATE.value
                ]

            new_canonical += f"-customized_{customized_image_id.replace('-', '')}"
            new_image_ref = ImageRef.from_image_str(
                new_canonical,
                None,
                registry_hostname,
                architecture=base_image_ref.architecture,
                is_local=base_image_ref.is_local,
            )

            image_labels = {
                LabelName.CUSTOMIZED_OWNER.value: f"{params.image_visibility.value}:{image_owner_id}",
                LabelName.CUSTOMIZED_NAME.value: params.image_name,
                LabelName.CUSTOMIZED_ID.value: customized_image_id,
                LabelName.FEATURES.value: " ".join(kern_features),
            }
            match params.image_visibility:
                case CustomizedImageVisibilityScope.USER:
                    image_labels[LabelName.CUSTOMIZED_USER_EMAIL.value] = request["user"]["email"]

            # commit image with new tag set
            resp = await root_ctx.registry.commit_session(
                session,
                new_image_ref,
                extra_labels=image_labels,
            )
            async for event, _ in background_task_manager.poll_bgtask_event(
                uuid.UUID(resp["bgtask_id"])
            ):
                match event:
                    case BgtaskDoneEvent():
                        await reporter.update(increment=1, message="Committed image")
                        break
                    case BgtaskFailedEvent():
                        raise BackendError(extra_msg=event.message)
                    case BgtaskCancelledEvent():
                        raise BackendError(extra_msg="Operation cancelled")

            if not new_image_ref.is_local:
                # push image to registry from local agent
                image_registry = ImageRegistry(
                    name=registry_hostname,
                    url=str(registry_conf.url),
                    username=registry_conf.username,
                    password=registry_conf.password,
                )
                resp = await root_ctx.registry.push_image(
                    session.main_kernel.agent,
                    new_image_ref,
                    image_registry,
                )
                async for event, _ in background_task_manager.poll_bgtask_event(
                    uuid.UUID(resp["bgtask_id"])
                ):
                    match event:
                        case BgtaskDoneEvent():
                            break
                        case BgtaskFailedEvent():
                            raise BackendError(extra_msg=event.message)
                        case BgtaskCancelledEvent():
                            raise BackendError(extra_msg="Operation cancelled")

            await reporter.update(increment=1, message="Pushed image to registry")
            # rescan updated image only
            await rescan_images(
                root_ctx.db,
                new_image_ref.canonical,
                registry_project,
                reporter=reporter,
            )
            await reporter.update(increment=1, message="Completed")
        except BackendError:
            log.exception("CONVERT_SESSION_TO_IMAGE: exception")
            raise

    task_id = await background_task_manager.start(_commit_and_upload)
    return ConvertSessionToImageResponseModel(task_id=str(task_id))
=======
    )
    return ConvertSessionToImageResponseModel(task_id=str(result.task_id))
>>>>>>> 43a5352b


@catch_unexpected(log)
async def check_agent_lost(root_ctx: RootContext, interval: float) -> None:
    try:
        now = datetime.now(tzutc())
        timeout = timedelta(seconds=root_ctx.local_config["manager"]["heartbeat-timeout"])

        async def _check_impl(r: Redis):
            async for agent_id, prev in r.hscan_iter("agent.last_seen"):
                prev = datetime.fromtimestamp(float(prev), tzutc())
                if now - prev > timeout:
                    await root_ctx.event_producer.produce_event(
                        AgentTerminatedEvent("agent-lost"),
                        source_override=agent_id.decode(),
                    )

        await redis_helper.execute(root_ctx.redis_live, _check_impl)
    except asyncio.CancelledError:
        pass


@catch_unexpected(log)
async def report_stats(root_ctx: RootContext, interval: float) -> None:
    try:
        stats_monitor = root_ctx.stats_monitor
        await stats_monitor.report_metric(
            GAUGE, "ai.backend.manager.coroutines", len(asyncio.all_tasks())
        )

        all_inst_ids = [inst_id async for inst_id in root_ctx.registry.enumerate_instances()]
        await stats_monitor.report_metric(
            GAUGE, "ai.backend.manager.agent_instances", len(all_inst_ids)
        )

        async with root_ctx.db.begin_readonly() as conn:
            query = (
                sa.select([sa.func.count()])
                .select_from(kernels)
                .where(
                    (kernels.c.cluster_role == DEFAULT_ROLE)
                    & (kernels.c.status.in_(AGENT_RESOURCE_OCCUPYING_KERNEL_STATUSES)),
                )
            )
            n = await conn.scalar(query)
            await stats_monitor.report_metric(GAUGE, "ai.backend.manager.active_kernels", n)
            subquery = (
                sa.select([sa.func.count()])
                .select_from(keypairs)
                .where(keypairs.c.is_active == true())
                .group_by(keypairs.c.user_id)
            )
            query = sa.select([sa.func.count()]).select_from(subquery.alias())
            n = await conn.scalar(query)
            await stats_monitor.report_metric(GAUGE, "ai.backend.users.has_active_key", n)

            subquery = subquery.where(keypairs.c.last_used != null())
            query = sa.select([sa.func.count()]).select_from(subquery.alias())
            n = await conn.scalar(query)
            await stats_monitor.report_metric(GAUGE, "ai.backend.users.has_used_key", n)

            """
            query = sa.select([sa.func.count()]).select_from(usage)
            n = await conn.scalar(query)
            await stats_monitor.report_metric(
                GAUGE, 'ai.backend.manager.accum_kernels', n)
            """
    except (sqlalchemy.exc.InterfaceError, ConnectionRefusedError):
        log.warning("report_stats(): error while connecting to PostgreSQL server")


@server_status_required(ALL_ALLOWED)
@auth_required
@check_api_params(
    t.Dict({
        tx.AliasedKey(["name", "session_name", "clientSessionToken"])
        >> "session_name": tx.SessionName,
    }),
)
async def rename_session(request: web.Request, params: Any) -> web.Response:
    root_ctx: RootContext = request.app["_root.context"]
    session_name = request.match_info["session_name"]
    new_name = params["session_name"]
    requester_access_key, owner_access_key = await get_access_key_scopes(request)
    log.info(
        "RENAME_SESSION (ak:{0}/{1}, s:{2}, newname:{3})",
        request,
        owner_access_key,
        session_name,
        new_name,
    )

    await root_ctx.processors.session.rename_session.wait_for_complete(
        RenameSessionAction(
            session_name=session_name,
            new_name=new_name,
            owner_access_key=owner_access_key,
        )
    )

    return web.Response(status=HTTPStatus.NO_CONTENT)


@server_status_required(READ_ALLOWED)
@auth_required
@check_api_params(
    t.Dict({
        t.Key("forced", default="false"): t.ToBool(),
        t.Key("recursive", default="false"): t.ToBool(),
        t.Key("owner_access_key", default=None): t.Null | t.String,
    })
)
async def destroy(request: web.Request, params: Any) -> web.Response:
    root_ctx: RootContext = request.app["_root.context"]
    session_name = request.match_info["session_name"]
    user_role = cast(UserRole, request["user"]["role"])
    requester_access_key, owner_access_key = await get_access_key_scopes(request, params)
    if requester_access_key != owner_access_key and user_role not in (
        UserRole.ADMIN,
        UserRole.SUPERADMIN,
    ):
        raise InsufficientPrivilege("You are not allowed to force-terminate others's sessions")

    log.info(
        "DESTROY (ak:{0}/{1}, s:{2}, forced:{3}, recursive: {4})",
        requester_access_key,
        owner_access_key,
        session_name,
        params["forced"],
        params["recursive"],
    )

    requester_access_key, owner_access_key = await get_access_key_scopes(request, params)

    result = await root_ctx.processors.session.destroy_session.wait_for_complete(
        DestroySessionAction(
            session_name=session_name,
            owner_access_key=owner_access_key,
            user_role=user_role,
            forced=params["forced"],
            recursive=params["recursive"],
        )
    )
    return web.json_response(result.result, status=HTTPStatus.OK)


@server_status_required(READ_ALLOWED)
@auth_required
@check_api_params(
    t.Dict({
        t.Key("id"): t.String(),
    })
)
async def match_sessions(request: web.Request, params: Any) -> web.Response:
    """
    A quick session-ID matcher API for use with auto-completion in CLI.
    """
    root_ctx: RootContext = request.app["_root.context"]
    id_or_name_prefix = params["id"]
    requester_access_key, owner_access_key = await get_access_key_scopes(request)
    log.info(
        "MATCH_SESSIONS(ak:{0}/{1}, prefix:{2})",
        requester_access_key,
        owner_access_key,
        id_or_name_prefix,
    )
    result = await root_ctx.processors.session.match_sessions.wait_for_complete(
        MatchSessionsAction(
            id_or_name_prefix=id_or_name_prefix,
            owner_access_key=owner_access_key,
        )
    )

    return web.json_response(
        {
            "matches": result.result,
        },
        status=HTTPStatus.OK,
    )


@server_status_required(READ_ALLOWED)
@auth_required
async def get_direct_access_info(request: web.Request) -> web.Response:
    root_ctx: RootContext = request.app["_root.context"]
    session_name = request.match_info["session_name"]
    _, owner_access_key = await get_access_key_scopes(request)

    result = await root_ctx.processors.session.get_direct_access_info.wait_for_complete(
        GetDirectAccessInfoAction(
            session_name=session_name,
            owner_access_key=owner_access_key,
        )
    )
    return web.json_response(result.result)


@server_status_required(READ_ALLOWED)
@auth_required
async def get_info(request: web.Request) -> web.Response:
    # NOTE: This API should be replaced with GraphQL version.
    root_ctx: RootContext = request.app["_root.context"]
    session_name = request.match_info["session_name"]
    requester_access_key, owner_access_key = await get_access_key_scopes(request)
    log.info("GET_INFO (ak:{0}/{1}, s:{2})", requester_access_key, owner_access_key, session_name)
    try:
        result = await root_ctx.processors.session.get_session_info.wait_for_complete(
            GetSessionInfoAction(
                session_name=session_name,
                owner_access_key=owner_access_key,
            )
        )
    except BackendError:
        log.exception("GET_INFO: exception")
        raise
    return web.json_response(result.result, status=HTTPStatus.OK)


@server_status_required(READ_ALLOWED)
@auth_required
@check_api_params(
    t.Dict({
        t.Key("owner_access_key", default=None): t.Null | t.String,
    })
)
async def restart(request: web.Request, params: Any) -> web.Response:
    root_ctx: RootContext = request.app["_root.context"]
    session_name = request.match_info["session_name"]
    requester_access_key, owner_access_key = await get_access_key_scopes(request, params)
    log.info("RESTART (ak:{0}/{1}, s:{2})", requester_access_key, owner_access_key, session_name)

    try:
        await root_ctx.processors.session.restart_session.wait_for_complete(
            RestartSessionAction(
                session_name=session_name,
                owner_access_key=owner_access_key,
            )
        )
    except BackendError:
        log.exception("RESTART: exception")
        raise
    except Exception:
        await root_ctx.error_monitor.capture_exception(context={"user": request["user"]["uuid"]})
        log.exception("RESTART: unexpected error")
        raise web.HTTPInternalServerError
    return web.Response(status=HTTPStatus.NO_CONTENT)


@server_status_required(READ_ALLOWED)
@auth_required
async def execute(request: web.Request) -> web.Response:
    root_ctx: RootContext = request.app["_root.context"]
    session_name = request.match_info["session_name"]
    requester_access_key, owner_access_key = await get_access_key_scopes(request)
    try:
        params = await read_json(request)
        log.info("EXECUTE(ak:{0}/{1}, s:{2})", requester_access_key, owner_access_key, session_name)
    except json.decoder.JSONDecodeError:
        log.warning("EXECUTE: invalid/missing parameters")
        raise InvalidAPIParameters

    result = await root_ctx.processors.session.execute_session.wait_for_complete(
        ExecuteSessionAction(
            session_name=session_name,
            owner_access_key=owner_access_key,
            api_version=request["api_version"],
            params=ExecuteSessionActionParams(
                mode=params.get("mode", None),
                run_id=params.get("run_id", None),
                code=params.get("code", None),
                options=params.get("options", None),
            ),
        )
    )
    return web.json_response(result.result, status=HTTPStatus.OK)


@server_status_required(READ_ALLOWED)
@auth_required
async def interrupt(request: web.Request) -> web.Response:
    root_ctx: RootContext = request.app["_root.context"]
    session_name = request.match_info["session_name"]
    requester_access_key, owner_access_key = await get_access_key_scopes(request)
    log.info("INTERRUPT(ak:{0}/{1}, s:{2})", requester_access_key, owner_access_key, session_name)

    try:
        await root_ctx.processors.session.interrupt.wait_for_complete(
            InterruptSessionAction(
                session_name=session_name,
                owner_access_key=owner_access_key,
            )
        )
    except BackendError:
        log.exception("INTERRUPT: exception")
        raise
    return web.Response(status=HTTPStatus.NO_CONTENT)


@server_status_required(READ_ALLOWED)
@auth_required
async def complete(request: web.Request) -> web.Response:
    root_ctx: RootContext = request.app["_root.context"]
    session_name = request.match_info["session_name"]
    requester_access_key, owner_access_key = await get_access_key_scopes(request)

    try:
        params = await read_json(request)
        code = params.get("code", "")
        opts = params.get("options", None) or {}
    except json.decoder.JSONDecodeError:
        raise InvalidAPIParameters

    log.info("COMPLETE(ak:{0}/{1}, s:{2})", requester_access_key, owner_access_key, session_name)

    action_result = await root_ctx.processors.session.complete.wait_for_complete(
        CompleteAction(
            session_name=session_name,
            owner_access_key=owner_access_key,
            code=code,
            options=opts,
        )
    )

    return web.json_response(action_result.result, status=HTTPStatus.OK)


@server_status_required(READ_ALLOWED)
@auth_required
@check_api_params(
    t.Dict({
        t.Key("service_name"): t.String,
    })
)
async def shutdown_service(request: web.Request, params: Any) -> web.Response:
    root_ctx: RootContext = request.app["_root.context"]
    session_name = request.match_info["session_name"]
    requester_access_key, owner_access_key = await get_access_key_scopes(request)
    log.info(
        "SHUTDOWN_SERVICE (ak:{0}/{1}, s:{2})", requester_access_key, owner_access_key, session_name
    )
    service_name = params.get("service_name")

    try:
        await root_ctx.processors.session.shutdown_service.wait_for_complete(
            ShutdownServiceAction(
                session_name=session_name,
                owner_access_key=owner_access_key,
                service_name=service_name,
            )
        )
    except BackendError:
        log.exception("SHUTDOWN_SERVICE: exception")
        raise
    return web.Response(status=HTTPStatus.NO_CONTENT)


async def find_dependent_sessions(
    root_session_name_or_id: str | uuid.UUID,
    db_session: SASession,
    access_key: AccessKey,
    *,
    allow_stale: bool = False,
) -> Set[uuid.UUID]:
    async def _find_dependent_sessions(session_id: uuid.UUID) -> Set[uuid.UUID]:
        result = await db_session.execute(
            sa.select(SessionDependencyRow).where(SessionDependencyRow.depends_on == session_id)
        )
        dependent_sessions: set[uuid.UUID] = {x.session_id for x in result.scalars()}

        recursive_dependent_sessions: List[Set[uuid.UUID]] = [
            await _find_dependent_sessions(dependent_session)
            for dependent_session in dependent_sessions
        ]

        for recursive_dependent_session in recursive_dependent_sessions:
            dependent_sessions |= recursive_dependent_session

        return dependent_sessions

    root_session = await SessionRow.get_session(
        db_session,
        root_session_name_or_id,
        access_key=access_key,
        allow_stale=allow_stale,
    )
    return await _find_dependent_sessions(cast(uuid.UUID, root_session.id))


@aiotools.lru_cache(maxsize=100)
async def _find_dependency_sessions(
    session_name_or_id: uuid.UUID | str,
    db_session: SASession,
    access_key: AccessKey,
):
    sessions = await SessionRow.match_sessions(
        db_session,
        session_name_or_id,
        access_key=access_key,
    )

    assert len(sessions) >= 1, "session not found!"

    session_id = str(sessions[0].id)
    session_name = sessions[0].name

    assert isinstance(session_id, get_args(uuid.UUID | str))
    assert isinstance(session_name, str)

    kernel_query = (
        sa.select([
            kernels.c.status,
            kernels.c.status_changed,
        ])
        .select_from(kernels)
        .where(kernels.c.session_id == session_id)
    )

    dependency_session_ids: list[SessionDependencyRow] = (
        await db_session.execute(
            sa.select(SessionDependencyRow.depends_on).where(
                SessionDependencyRow.session_id == session_id
            )
        )
    ).first()

    if not dependency_session_ids:
        dependency_session_ids = []

    kernel_query_result = (await db_session.execute(kernel_query)).first()

    session_info: Dict[str, Union[List, str]] = {
        "session_id": session_id,
        "session_name": session_name,
        "status": str(kernel_query_result[0]),
        "status_changed": str(kernel_query_result[1]),
        "depends_on": [
            await _find_dependency_sessions(dependency_session_id, db_session, access_key)
            for dependency_session_id in dependency_session_ids
        ],
    }

    return session_info


async def find_dependency_sessions(
    session_name_or_id: uuid.UUID | str,
    db_session: SASession,
    access_key: AccessKey,
):
    return await _find_dependency_sessions(session_name_or_id, db_session, access_key)


@server_status_required(READ_ALLOWED)
@auth_required
async def get_dependency_graph(request: web.Request) -> web.Response:
    root_ctx: RootContext = request.app["_root.context"]
    root_session_name = request.match_info["session_name"]

    requester_access_key, owner_access_key = await get_access_key_scopes(request)

    log.info(
        "GET_DEPENDENCY_GRAPH (ak:{0}/{1}, s:{2})",
        requester_access_key,
        owner_access_key,
        root_session_name,
    )

    result = await root_ctx.processors.session.get_dependency_graph.wait_for_complete(
        GetDependencyGraphAction(
            root_session_name=root_session_name,
            owner_access_key=owner_access_key,
        )
    )

    return web.json_response(
        result.result,
        status=HTTPStatus.OK,
    )


@server_status_required(READ_ALLOWED)
@auth_required
async def upload_files(request: web.Request) -> web.Response:
    reader = await request.multipart()
    root_ctx: RootContext = request.app["_root.context"]
    session_name = request.match_info["session_name"]
    requester_access_key, owner_access_key = await get_access_key_scopes(request)
    log.info(
        "UPLOAD_FILE (ak:{0}/{1}, s:{2})", requester_access_key, owner_access_key, session_name
    )

    try:
        await root_ctx.processors.session.upload_files.wait_for_complete(
            UploadFilesAction(
                session_name=session_name,
                owner_access_key=owner_access_key,
                reader=reader,
            )
        )
    except BackendError:
        log.exception("UPLOAD_FILES: exception")
        raise
    return web.Response(status=HTTPStatus.NO_CONTENT)


@server_status_required(READ_ALLOWED)
@auth_required
@check_api_params(
    t.Dict({
        tx.MultiKey("files"): t.List(t.String),
    })
)
async def download_files(request: web.Request, params: Any) -> web.Response:
    root_ctx: RootContext = request.app["_root.context"]
    session_name = request.match_info["session_name"]
    requester_access_key, owner_access_key = await get_access_key_scopes(request)
    files = params.get("files")
    log.info(
        "DOWNLOAD_FILE (ak:{0}/{1}, s:{2}, path:{3!r})",
        requester_access_key,
        owner_access_key,
        session_name,
        files[0],
    )
    result = await root_ctx.processors.session.download_files.wait_for_complete(
        DownloadFilesAction(
            user_id=request["user"]["uuid"],
            owner_access_key=owner_access_key,
            session_name=session_name,
            files=files,
        )
    )
    return web.Response(body=result.result, status=HTTPStatus.OK)


@auth_required
@server_status_required(READ_ALLOWED)
@check_api_params(
    t.Dict({
        t.Key("file"): t.String,
    })
)
async def download_single(request: web.Request, params: Any) -> web.Response:
    """
    Download a single file from the scratch root. Only for small files.
    """
    root_ctx: RootContext = request.app["_root.context"]
    session_name = request.match_info["session_name"]
    requester_access_key, owner_access_key = await get_access_key_scopes(request)
    file = params["file"]
    log.info(
        "DOWNLOAD_SINGLE (ak:{0}/{1}, s:{2}, path:{3!r})",
        requester_access_key,
        owner_access_key,
        session_name,
        file,
    )

    result = await root_ctx.processors.session.download_file.wait_for_complete(
        DownloadFileAction(
            user_id=request["user"]["uuid"],
            session_name=session_name,
            owner_access_key=owner_access_key,
            file=file,
        )
    )
    return web.Response(body=result, status=HTTPStatus.OK)


@server_status_required(READ_ALLOWED)
@auth_required
async def list_files(request: web.Request) -> web.Response:
    root_ctx: RootContext = request.app["_root.context"]
    try:
        session_name = request.match_info["session_name"]
        requester_access_key, owner_access_key = await get_access_key_scopes(request)
        params = await read_json(request)
        path = params.get("path", ".")
        log.info(
            "LIST_FILES (ak:{0}/{1}, s:{2}, path:{3})",
            requester_access_key,
            owner_access_key,
            session_name,
            path,
        )
        result = await root_ctx.processors.session.list_files.wait_for_complete(
            ListFilesAction(
                user_id=request["user"]["uuid"],
                path=path,
                session_name=session_name,
                owner_access_key=owner_access_key,
            )
        )
    except (asyncio.TimeoutError, AssertionError, json.decoder.JSONDecodeError) as e:
        log.warning("LIST_FILES: invalid/missing parameters, {0!r}", e)
        raise InvalidAPIParameters(extra_msg=str(e.args[0]))

    return web.json_response(result.result, status=HTTPStatus.OK)


class ContainerLogRequestModel(BaseModel):
    owner_access_key: str | None = Field(
        validation_alias=AliasChoices("owner_access_key", "ownerAccessKey"),
        default=None,
    )
    kernel_id: uuid.UUID | None = Field(
        validation_alias=AliasChoices("kernel_id", "kernelId"),
        description="Target kernel to get container logs.",
        default=None,
    )


@server_status_required(READ_ALLOWED)
@auth_required
@pydantic_params_api_handler(ContainerLogRequestModel)
async def get_container_logs(
    request: web.Request, params: ContainerLogRequestModel
) -> web.Response:
    root_ctx: RootContext = request.app["_root.context"]
    session_name: str = request.match_info["session_name"]
    requester_access_key, owner_access_key = await get_access_key_scopes(
        request, {"owner_access_key": params.owner_access_key}
    )
    # assume retrieving container log of main kernel when `params.kernel_id` is None
    kernel_id = KernelId(params.kernel_id) if params.kernel_id is not None else None
    log.info(
        "GET_CONTAINER_LOG (ak:{}/{}, s:{}, k:{})",
        requester_access_key,
        owner_access_key,
        session_name,
        kernel_id,
    )

    try:
        result = await root_ctx.processors.session.get_container_logs.wait_for_complete(
            GetContainerLogsAction(
                session_name=session_name,
                owner_access_key=owner_access_key,
                kernel_id=kernel_id,
            )
        )
    except BackendError:
        log.exception(
            "GET_CONTAINER_LOG(ak:{}/{}, kernel_id: {}, s:{}): unexpected error",
            requester_access_key,
            owner_access_key,
            kernel_id,
            session_name,
        )
        raise
    return web.json_response(result.result, status=HTTPStatus.OK)


@server_status_required(READ_ALLOWED)
@auth_required
@check_api_params(
    t.Dict({
        tx.AliasedKey(["session_name", "sessionName", "task_id", "taskId"]) >> "kernel_id": tx.UUID,
    })
)
async def get_task_logs(request: web.Request, params: Any) -> web.StreamResponse:
    log.info("GET_TASK_LOG (ak:{}, k:{})", request["keypair"]["access_key"], params["kernel_id"])
    root_ctx: RootContext = request.app["_root.context"]
    domain_name = request["user"]["domain_name"]
    user_role = request["user"]["role"]
    user_uuid = request["user"]["uuid"]
    kernel_id_str = KernelId(params["kernel_id"])

    result = await root_ctx.processors.vfolder.get_task_logs.wait_for_complete(
        GetTaskLogsAction(
            user_id=user_uuid,
            domain_name=domain_name,
            user_role=user_role,
            kernel_id=KernelId(kernel_id_str),
            owner_access_key=request["keypair"]["access_key"],
            request=request,
        )
    )
    return result.response


@attrs.define(slots=True, auto_attribs=True, init=False)
class PrivateContext:
    agent_lost_checker: asyncio.Task[None]
    stats_task: asyncio.Task[None]
    database_ptask_group: aiotools.PersistentTaskGroup
    rpc_ptask_group: aiotools.PersistentTaskGroup
    webhook_ptask_group: aiotools.PersistentTaskGroup


async def init(app: web.Application) -> None:
    root_ctx: RootContext = app["_root.context"]
    app_ctx: PrivateContext = app["session.context"]
    app_ctx.database_ptask_group = aiotools.PersistentTaskGroup()
    app_ctx.rpc_ptask_group = aiotools.PersistentTaskGroup()
    app_ctx.webhook_ptask_group = aiotools.PersistentTaskGroup()

    # Scan ALIVE agents
    app_ctx.agent_lost_checker = aiotools.create_timer(
        functools.partial(check_agent_lost, root_ctx), 1.0
    )
    app_ctx.agent_lost_checker.set_name("agent_lost_checker")
    app_ctx.stats_task = aiotools.create_timer(
        functools.partial(report_stats, root_ctx),
        5.0,
    )
    app_ctx.stats_task.set_name("stats_task")


async def shutdown(app: web.Application) -> None:
    app_ctx: PrivateContext = app["session.context"]
    app_ctx.agent_lost_checker.cancel()
    await app_ctx.agent_lost_checker
    app_ctx.stats_task.cancel()
    await app_ctx.stats_task

    await app_ctx.webhook_ptask_group.shutdown()
    await app_ctx.database_ptask_group.shutdown()
    await app_ctx.rpc_ptask_group.shutdown()


def create_app(
    default_cors_options: CORSOptions,
) -> Tuple[web.Application, Iterable[WebMiddleware]]:
    app = web.Application()
    app.on_startup.append(init)
    app.on_shutdown.append(shutdown)
    app["api_versions"] = (1, 2, 3, 4)
    app["session.context"] = PrivateContext()
    app["prefix"] = "session"
    deprecated_get_stub = deprecated_stub(
        "Use the HTTP POST method to invoke this API with parameters in the request body."
    )
    cors = aiohttp_cors.setup(app, defaults=default_cors_options)
    cors.add(app.router.add_route("POST", "", create_from_params))
    cors.add(app.router.add_route("POST", "/_/create", create_from_params))
    cors.add(app.router.add_route("POST", "/_/create-from-template", create_from_template))
    cors.add(app.router.add_route("POST", "/_/create-cluster", create_cluster))
    cors.add(app.router.add_route("GET", "/_/match", match_sessions))
    cors.add(app.router.add_route("POST", "/_/sync-agent-registry", sync_agent_registry))
    cors.add(app.router.add_route("POST", "/_/transit-status", check_and_transit_status))
    session_resource = cors.add(app.router.add_resource(r"/{session_name}"))
    cors.add(session_resource.add_route("GET", get_info))
    cors.add(session_resource.add_route("PATCH", restart))
    cors.add(session_resource.add_route("DELETE", destroy))
    cors.add(session_resource.add_route("POST", execute))
    task_log_resource = cors.add(app.router.add_resource(r"/_/logs"))
    cors.add(task_log_resource.add_route("HEAD", get_task_logs))
    cors.add(task_log_resource.add_route("GET", get_task_logs))
    cors.add(
        app.router.add_route("GET", "/{session_name}/direct-access-info", get_direct_access_info)
    )
    cors.add(app.router.add_route("GET", "/{session_name}/logs", get_container_logs))
    cors.add(app.router.add_route("POST", "/{session_name}/rename", rename_session))
    cors.add(app.router.add_route("POST", "/{session_name}/interrupt", interrupt))
    cors.add(app.router.add_route("POST", "/{session_name}/complete", complete))
    cors.add(app.router.add_route("POST", "/{session_name}/shutdown-service", shutdown_service))
    cors.add(app.router.add_route("POST", "/{session_name}/upload", upload_files))
    cors.add(app.router.add_route("GET", "/{session_name}/download", deprecated_get_stub))
    cors.add(app.router.add_route("GET", "/{session_name}/download_single", deprecated_get_stub))
    cors.add(app.router.add_route("POST", "/{session_name}/download", download_files))
    cors.add(app.router.add_route("POST", "/{session_name}/download_single", download_single))
    cors.add(app.router.add_route("GET", "/{session_name}/files", list_files))
    cors.add(app.router.add_route("POST", "/{session_name}/start-service", start_service))
    cors.add(app.router.add_route("POST", "/{session_name}/commit", commit_session))
    cors.add(app.router.add_route("POST", "/{session_name}/imagify", convert_session_to_image))
    cors.add(app.router.add_route("GET", "/{session_name}/commit", get_commit_status))
    cors.add(app.router.add_route("GET", "/{session_name}/abusing-report", get_abusing_report))
    cors.add(app.router.add_route("GET", "/{session_name}/dependency-graph", get_dependency_graph))
    return app, []<|MERGE_RESOLUTION|>--- conflicted
+++ resolved
@@ -40,13 +40,6 @@
 from redis.asyncio import Redis
 from sqlalchemy.sql.expression import null, true
 
-<<<<<<< HEAD
-from ai.backend.common.bgtask import ProgressReporter
-from ai.backend.common.docker import DEFAULT_KERNEL_FEATURE, ImageRef, KernelFeatures, LabelName
-from ai.backend.common.json import load_json, read_json
-from ai.backend.manager.models.group import GroupRow
-from ai.backend.manager.models.image import ImageIdentifier, ImageStatus, rescan_images
-=======
 from ai.backend.common.data.session.types import CustomizedImageVisibilityScope
 from ai.backend.common.json import read_json
 from ai.backend.manager.services.agent.actions.sync_agent_registry import SyncAgentRegistryAction
@@ -93,7 +86,6 @@
 from ai.backend.manager.services.session.actions.start_service import StartServiceAction
 from ai.backend.manager.services.session.actions.upload_files import UploadFilesAction
 from ai.backend.manager.services.vfolder.actions.base import GetTaskLogsAction
->>>>>>> 43a5352b
 
 if TYPE_CHECKING:
     from sqlalchemy.ext.asyncio import AsyncConnection as SAConnection
@@ -946,165 +938,8 @@
                 "max_customized_image_count"
             ],
         )
-<<<<<<< HEAD
-
-    base_image_ref = image_row.image_ref
-    image_owner_id = request["user"]["uuid"]
-
-    async def _commit_and_upload(reporter: ProgressReporter) -> None:
-        reporter.total_progress = 3
-        await reporter.update(message="Commit started")
-        try:
-            # remove any existing customized related tag from base canonical
-            filtered_tag_set = [
-                x for x in base_image_ref.tag.split("-") if not x.startswith("customized_")
-            ]
-
-            if base_image_ref.name == "":
-                new_name = base_image_ref.project
-            else:
-                new_name = base_image_ref.name
-
-            new_canonical = (
-                f"{registry_hostname}/{registry_project}/{new_name}:{'-'.join(filtered_tag_set)}"
-            )
-
-            async with root_ctx.db.begin_readonly_session() as sess:
-                # check if user has passed its limit of customized image count
-                query = (
-                    sa.select([sa.func.count()])
-                    .select_from(ImageRow)
-                    .where(
-                        (
-                            ImageRow.labels[LabelName.CUSTOMIZED_OWNER.value].as_string()
-                            == f"{params.image_visibility.value}:{image_owner_id}"
-                        )
-                    )
-                    .where(ImageRow.status == ImageStatus.ALIVE)
-                )
-                existing_image_count = await sess.scalar(query)
-
-                customized_image_count_limit = request["user"]["resource_policy"][
-                    "max_customized_image_count"
-                ]
-                if customized_image_count_limit <= existing_image_count:
-                    raise QuotaExceeded(
-                        extra_msg="You have reached your customized image count quota",
-                        extra_data={
-                            "limit": customized_image_count_limit,
-                            "current": existing_image_count,
-                        },
-                    )
-
-                # check if image with same name exists and reuse ID it if is
-                query = sa.select(ImageRow).where(
-                    sa.and_(
-                        ImageRow.name.like(f"{new_canonical}%"),
-                        ImageRow.labels[LabelName.CUSTOMIZED_OWNER.value].as_string()
-                        == f"{params.image_visibility.value}:{image_owner_id}",
-                        ImageRow.labels[LabelName.CUSTOMIZED_NAME.value].as_string()
-                        == params.image_name,
-                        ImageRow.status == ImageStatus.ALIVE,
-                    )
-                )
-                existing_row = await sess.scalar(query)
-
-                customized_image_id: str
-                kern_features: list[str]
-                if existing_row:
-                    kern_features = existing_row.labels.get(
-                        LabelName.FEATURES.value, DEFAULT_KERNEL_FEATURE
-                    ).split()
-                    customized_image_id = existing_row.labels[LabelName.CUSTOMIZED_ID.value]
-                    log.debug("reusing existing customized image ID {}", customized_image_id)
-                else:
-                    kern_features = [DEFAULT_KERNEL_FEATURE]
-                    customized_image_id = str(uuid.uuid4())
-                # Remove PRIVATE label for customized images
-                kern_features = [
-                    feat for feat in kern_features if feat != KernelFeatures.PRIVATE.value
-                ]
-
-            new_canonical += f"-customized_{customized_image_id.replace('-', '')}"
-            new_image_ref = ImageRef.from_image_str(
-                new_canonical,
-                None,
-                registry_hostname,
-                architecture=base_image_ref.architecture,
-                is_local=base_image_ref.is_local,
-            )
-
-            image_labels = {
-                LabelName.CUSTOMIZED_OWNER.value: f"{params.image_visibility.value}:{image_owner_id}",
-                LabelName.CUSTOMIZED_NAME.value: params.image_name,
-                LabelName.CUSTOMIZED_ID.value: customized_image_id,
-                LabelName.FEATURES.value: " ".join(kern_features),
-            }
-            match params.image_visibility:
-                case CustomizedImageVisibilityScope.USER:
-                    image_labels[LabelName.CUSTOMIZED_USER_EMAIL.value] = request["user"]["email"]
-
-            # commit image with new tag set
-            resp = await root_ctx.registry.commit_session(
-                session,
-                new_image_ref,
-                extra_labels=image_labels,
-            )
-            async for event, _ in background_task_manager.poll_bgtask_event(
-                uuid.UUID(resp["bgtask_id"])
-            ):
-                match event:
-                    case BgtaskDoneEvent():
-                        await reporter.update(increment=1, message="Committed image")
-                        break
-                    case BgtaskFailedEvent():
-                        raise BackendError(extra_msg=event.message)
-                    case BgtaskCancelledEvent():
-                        raise BackendError(extra_msg="Operation cancelled")
-
-            if not new_image_ref.is_local:
-                # push image to registry from local agent
-                image_registry = ImageRegistry(
-                    name=registry_hostname,
-                    url=str(registry_conf.url),
-                    username=registry_conf.username,
-                    password=registry_conf.password,
-                )
-                resp = await root_ctx.registry.push_image(
-                    session.main_kernel.agent,
-                    new_image_ref,
-                    image_registry,
-                )
-                async for event, _ in background_task_manager.poll_bgtask_event(
-                    uuid.UUID(resp["bgtask_id"])
-                ):
-                    match event:
-                        case BgtaskDoneEvent():
-                            break
-                        case BgtaskFailedEvent():
-                            raise BackendError(extra_msg=event.message)
-                        case BgtaskCancelledEvent():
-                            raise BackendError(extra_msg="Operation cancelled")
-
-            await reporter.update(increment=1, message="Pushed image to registry")
-            # rescan updated image only
-            await rescan_images(
-                root_ctx.db,
-                new_image_ref.canonical,
-                registry_project,
-                reporter=reporter,
-            )
-            await reporter.update(increment=1, message="Completed")
-        except BackendError:
-            log.exception("CONVERT_SESSION_TO_IMAGE: exception")
-            raise
-
-    task_id = await background_task_manager.start(_commit_and_upload)
-    return ConvertSessionToImageResponseModel(task_id=str(task_id))
-=======
     )
     return ConvertSessionToImageResponseModel(task_id=str(result.task_id))
->>>>>>> 43a5352b
 
 
 @catch_unexpected(log)
