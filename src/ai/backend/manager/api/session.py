--- conflicted
+++ resolved
@@ -45,11 +45,8 @@
 from async_timeout import timeout
 from dateutil.parser import isoparse
 from dateutil.tz import tzutc
-<<<<<<< HEAD
 from sqlalchemy.orm import selectinload
-=======
 from redis.asyncio import Redis
->>>>>>> b8b7c60f
 from sqlalchemy.sql.expression import null, true
 
 from ai.backend.manager.models.image import ImageRow
