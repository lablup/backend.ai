"""
REST-style session management APIs.
"""

from __future__ import annotations

import asyncio
import base64
import enum
import functools
import json
import logging
import re
import secrets
import uuid
from datetime import datetime, timedelta
from decimal import Decimal
from pathlib import PurePosixPath
from typing import (
    TYPE_CHECKING,
    Annotated,
    Any,
    Dict,
    Iterable,
    List,
    Mapping,
    MutableMapping,
    Set,
    Tuple,
    Union,
    cast,
    get_args,
)
from urllib.parse import urlparse

import aiohttp
import aiohttp_cors
import aiotools
import attrs
import multidict
import sqlalchemy as sa
import sqlalchemy.exc
import trafaret as t
from aiohttp import hdrs, web
from dateutil.tz import tzutc
from pydantic import AliasChoices, BaseModel, Field
from redis.asyncio import Redis
from sqlalchemy.orm import noload, selectinload
from sqlalchemy.sql.expression import null, true

from ai.backend.common.bgtask import ProgressReporter
from ai.backend.common.docker import ImageRef
from ai.backend.manager.models.group import GroupRow
from ai.backend.manager.models.image import rescan_images

if TYPE_CHECKING:
    from sqlalchemy.ext.asyncio import AsyncConnection as SAConnection
    from sqlalchemy.ext.asyncio import AsyncSession as SASession

from ai.backend.common import redis_helper
from ai.backend.common import validators as tx
from ai.backend.common.events import (
    AgentTerminatedEvent,
    BgtaskCancelledEvent,
    BgtaskDoneEvent,
    BgtaskFailedEvent,
)
from ai.backend.common.exception import UnknownImageReference
from ai.backend.common.logging import BraceStyleAdapter
from ai.backend.common.plugin.monitor import GAUGE
from ai.backend.common.types import (
    AccessKey,
    AgentId,
    ClusterMode,
    ImageRegistry,
    KernelId,
    MountPermission,
    MountTypes,
    SessionTypes,
    VFolderID,
)

from ..config import DEFAULT_CHUNK_SIZE
from ..defs import DEFAULT_IMAGE_ARCH, DEFAULT_ROLE
from ..models import (
    AGENT_RESOURCE_OCCUPYING_KERNEL_STATUSES,
    DEAD_SESSION_STATUSES,
    ImageRow,
    KernelLoadingStrategy,
    KernelRole,
    SessionDependencyRow,
    SessionRow,
    SessionStatus,
    UserRole,
    groups,
    kernels,
    keypairs,
    query_accessible_vfolders,
    scaling_groups,
    session_templates,
    vfolders,
)
from ..types import UserScope
from ..utils import query_userinfo as _query_userinfo
from .auth import auth_required
from .exceptions import (
    AppNotFound,
    BackendError,
    GenericForbidden,
    InsufficientPrivilege,
    InternalServerError,
    InvalidAPIParameters,
    ObjectNotFound,
    QuotaExceeded,
    ServiceUnavailable,
    SessionAlreadyExists,
    SessionNotFound,
    StorageProxyError,
    TaskTemplateNotFound,
    TooManySessionsMatched,
    UnknownImageReferenceError,
)
from .manager import ALL_ALLOWED, READ_ALLOWED, server_status_required
from .scaling_group import query_wsproxy_status
from .types import CORSOptions, WebMiddleware
from .utils import (
    BaseResponseModel,
    catch_unexpected,
    check_api_params,
    deprecated_stub,
    get_access_key_scopes,
    pydantic_params_api_handler,
    undefined,
)

if TYPE_CHECKING:
    from .context import RootContext

log = BraceStyleAdapter(logging.getLogger(__spec__.name))  # type: ignore[name-defined]

_json_loads = functools.partial(json.loads, parse_float=Decimal)


class UndefChecker(t.Trafaret):
    def check_and_return(self, value: Any) -> object:
        if value == undefined:
            return value
        else:
            self._failure("Invalid Undef format", value=value)
            return None


creation_config_v1 = t.Dict({
    t.Key("mounts", default=None): t.Null | t.List(t.String),
    t.Key("environ", default=None): t.Null | t.Mapping(t.String, t.String),
    t.Key("clusterSize", default=None): t.Null | t.Int[1:],
})
creation_config_v2 = t.Dict({
    t.Key("mounts", default=None): t.Null | t.List(t.String),
    t.Key("environ", default=None): t.Null | t.Mapping(t.String, t.String),
    t.Key("clusterSize", default=None): t.Null | t.Int[1:],
    t.Key("instanceMemory", default=None): t.Null | tx.BinarySize,
    t.Key("instanceCores", default=None): t.Null | t.Int,
    t.Key("instanceGPUs", default=None): t.Null | t.Float,
    t.Key("instanceTPUs", default=None): t.Null | t.Int,
})
creation_config_v3 = t.Dict({
    t.Key("mounts", default=None): t.Null | t.List(t.String),
    t.Key("environ", default=None): t.Null | t.Mapping(t.String, t.String),
    tx.AliasedKey(["cluster_size", "clusterSize"], default=None): t.Null | t.Int[1:],
    tx.AliasedKey(["scaling_group", "scalingGroup"], default=None): t.Null | t.String,
    t.Key("resources", default=None): t.Null | t.Mapping(t.String, t.Any),
    tx.AliasedKey(["resource_opts", "resourceOpts"], default=None): t.Null
    | t.Mapping(t.String, t.Any),
})
creation_config_v3_template = t.Dict({
    t.Key("mounts", default=undefined): UndefChecker | t.Null | t.List(t.String),
    t.Key("environ", default=undefined): UndefChecker | t.Null | t.Mapping(t.String, t.String),
    tx.AliasedKey(["cluster_size", "clusterSize"], default=undefined): (
        UndefChecker | t.Null | t.Int[1:]
    ),
    tx.AliasedKey(["scaling_group", "scalingGroup"], default=undefined): (
        UndefChecker | t.Null | t.String
    ),
    t.Key("resources", default=undefined): UndefChecker | t.Null | t.Mapping(t.String, t.Any),
    tx.AliasedKey(["resource_opts", "resourceOpts"], default=undefined): (
        UndefChecker | t.Null | t.Mapping(t.String, t.Any)
    ),
})
creation_config_v4 = t.Dict({
    t.Key("mounts", default=None): t.Null | t.List(t.String),
    tx.AliasedKey(["mount_map", "mountMap"], default=None): t.Null | t.Mapping(t.String, t.String),
    t.Key("environ", default=None): t.Null | t.Mapping(t.String, t.String),
    tx.AliasedKey(["cluster_size", "clusterSize"], default=None): t.Null | t.Int[1:],
    tx.AliasedKey(["scaling_group", "scalingGroup"], default=None): t.Null | t.String,
    t.Key("resources", default=None): t.Null | t.Mapping(t.String, t.Any),
    tx.AliasedKey(["resource_opts", "resourceOpts"], default=None): t.Null
    | t.Mapping(t.String, t.Any),
    tx.AliasedKey(["preopen_ports", "preopenPorts"], default=None): t.Null
    | t.List(t.Int[1024:65535]),
})
creation_config_v4_template = t.Dict({
    t.Key("mounts", default=undefined): UndefChecker | t.Null | t.List(t.String),
    tx.AliasedKey(["mount_map", "mountMap"], default=undefined): (
        UndefChecker | t.Null | t.Mapping(t.String, t.String)
    ),
    t.Key("environ", default=undefined): UndefChecker | t.Null | t.Mapping(t.String, t.String),
    tx.AliasedKey(["cluster_size", "clusterSize"], default=undefined): (
        UndefChecker | t.Null | t.Int[1:]
    ),
    tx.AliasedKey(["scaling_group", "scalingGroup"], default=undefined): (
        UndefChecker | t.Null | t.String
    ),
    t.Key("resources", default=undefined): UndefChecker | t.Null | t.Mapping(t.String, t.Any),
    tx.AliasedKey(["resource_opts", "resourceOpts"], default=undefined): (
        UndefChecker | t.Null | t.Mapping(t.String, t.Any)
    ),
})
creation_config_v5 = t.Dict({
    t.Key("mounts", default=None): t.Null | t.List(t.String),
    tx.AliasedKey(["mount_map", "mountMap"], default=None): t.Null | t.Mapping(t.String, t.String),
    tx.AliasedKey(["mount_options", "mountOptions"], default=None): t.Null
    | t.Mapping(
        t.String,
        t.Dict({
            t.Key("type", default=MountTypes.BIND): tx.Enum(MountTypes),
            tx.AliasedKey(["permission", "perm"], default=None): t.Null | tx.Enum(MountPermission),
        }).ignore_extra("*"),
    ),
    t.Key("environ", default=None): t.Null | t.Mapping(t.String, t.String),
    # cluster_size is moved to the root-level parameters
    tx.AliasedKey(["scaling_group", "scalingGroup"], default=None): t.Null | t.String,
    t.Key("resources", default=None): t.Null | t.Mapping(t.String, t.Any),
    tx.AliasedKey(["resource_opts", "resourceOpts"], default=None): t.Null
    | t.Mapping(t.String, t.Any),
    tx.AliasedKey(["preopen_ports", "preopenPorts"], default=None): t.Null
    | t.List(t.Int[1024:65535]),
    tx.AliasedKey(["agent_list", "agentList"], default=None): t.Null | t.List(t.String),
})
creation_config_v5_template = t.Dict({
    t.Key("mounts", default=undefined): UndefChecker | t.Null | t.List(t.String),
    tx.AliasedKey(["mount_map", "mountMap"], default=undefined): (
        UndefChecker | t.Null | t.Mapping(t.String, t.String)
    ),
    t.Key("environ", default=undefined): UndefChecker | t.Null | t.Mapping(t.String, t.String),
    # cluster_size is moved to the root-level parameters
    tx.AliasedKey(["scaling_group", "scalingGroup"], default=undefined): (
        UndefChecker | t.Null | t.String
    ),
    t.Key("resources", default=undefined): UndefChecker | t.Null | t.Mapping(t.String, t.Any),
    tx.AliasedKey(["resource_opts", "resourceOpts"], default=undefined): (
        UndefChecker | t.Null | t.Mapping(t.String, t.Any)
    ),
})


overwritten_param_check = t.Dict({
    t.Key("template_id"): tx.UUID,
    t.Key("session_name"): t.Regexp(r"^(?=.{4,64}$)\w[\w.-]*\w$", re.ASCII),
    t.Key("image", default=None): t.Null | t.String,
    tx.AliasedKey(["session_type", "sess_type"]): tx.Enum(SessionTypes),
    t.Key("group", default=None): t.Null | t.String,
    t.Key("domain", default=None): t.Null | t.String,
    t.Key("config", default=None): t.Null | t.Mapping(t.String, t.Any),
    t.Key("tag", default=None): t.Null | t.String,
    t.Key("enqueue_only", default=False): t.ToBool,
    t.Key("max_wait_seconds", default=0): t.Int[0:],
    t.Key("reuse", default=True): t.ToBool,
    t.Key("startup_command", default=None): t.Null | t.String,
    t.Key("bootstrap_script", default=None): t.Null | t.String,
    t.Key("owner_access_key", default=None): t.Null | t.String,
    tx.AliasedKey(["scaling_group", "scalingGroup"], default=None): t.Null | t.String,
    tx.AliasedKey(["cluster_size", "clusterSize"], default=None): t.Null | t.Int[1:],
    tx.AliasedKey(["cluster_mode", "clusterMode"], default="single-node"): tx.Enum(ClusterMode),
    tx.AliasedKey(["starts_at", "startsAt"], default=None): t.Null | t.String,
}).allow_extra("*")


def sub(d, old, new):
    for k, v in d.items():
        if isinstance(v, Mapping) or isinstance(v, dict):
            d[k] = sub(v, old, new)
        elif d[k] == old:
            d[k] = new
    return d


def drop(d, dropval):
    newd = {}
    for k, v in d.items():
        if isinstance(v, Mapping) or isinstance(v, dict):
            newval = drop(v, dropval)
            if len(newval.keys()) > 0:  # exclude empty dict always
                newd[k] = newval
        elif v != dropval:
            newd[k] = v
    return newd


async def query_userinfo(
    request: web.Request,
    params: Any,
    conn: SAConnection,
) -> Tuple[uuid.UUID, uuid.UUID, dict]:
    try:
        return await _query_userinfo(
            conn,
            request["user"]["uuid"],
            request["keypair"]["access_key"],
            request["user"]["role"],
            request["user"]["domain_name"],
            request["keypair"]["resource_policy"],
            params["domain"] or request["user"]["domain_name"],
            params["group"],
            query_on_behalf_of=(
                None if params["owner_access_key"] is undefined else params["owner_access_key"]
            ),
        )
    except ValueError as e:
        raise InvalidAPIParameters(str(e))


async def _create(request: web.Request, params: dict[str, Any]) -> web.Response:
    if params["domain"] is None:
        domain_name = request["user"]["domain_name"]
    else:
        domain_name = params["domain"]
    scopes_param = {
        "owner_access_key": (
            None if params["owner_access_key"] is undefined else params["owner_access_key"]
        ),
    }
    requester_access_key, owner_access_key = await get_access_key_scopes(request, scopes_param)
    log.info(
        "GET_OR_CREATE (ak:{0}/{1}, img:{2}, s:{3})",
        requester_access_key,
        owner_access_key if owner_access_key != requester_access_key else "*",
        params["image"],
        params["session_name"],
    )

    root_ctx: RootContext = request.app["_root.context"]

    async with root_ctx.db.begin_readonly() as conn:
        owner_uuid, group_id, resource_policy = await query_userinfo(request, params, conn)

    sudo_session_enabled = request["user"]["sudo_session_enabled"]

    try:
        resp = await root_ctx.registry.create_session(
            params["session_name"],
            params["image"],
            params["architecture"],
            UserScope(
                domain_name=domain_name,
                group_id=group_id,
                user_uuid=request["user"]["uuid"],
                user_role=request["user"]["role"],
            ),
            owner_access_key,
            resource_policy,
            params["session_type"],
            params["config"],
            params["cluster_mode"],
            params["cluster_size"],
            reuse=params["reuse"],
            enqueue_only=params["enqueue_only"],
            max_wait_seconds=params["max_wait_seconds"],
            bootstrap_script=params["bootstrap_script"],
            dependencies=params["dependencies"],
            startup_command=params["startup_command"],
            starts_at_timestamp=params["starts_at"],
            tag=params["tag"],
            callback_url=params["callback_url"],
<<<<<<< HEAD
            continue_on_dependency_error=params["continue_on_dependency"],
=======
            sudo_session_enabled=sudo_session_enabled,
>>>>>>> 9965d566
        )
        return web.json_response(resp, status=201)
    except UnknownImageReference:
        raise UnknownImageReferenceError(f"Unknown image reference: {params['image']}")
    except BackendError:
        log.exception("GET_OR_CREATE: exception")
        raise
    except Exception:
        await root_ctx.error_monitor.capture_exception(context={"user": owner_uuid})
        log.exception("GET_OR_CREATE: unexpected error!")
        raise InternalServerError


@server_status_required(ALL_ALLOWED)
@auth_required
@check_api_params(
    t.Dict(
        {
            tx.AliasedKey(["template_id", "templateId"]): t.Null | tx.UUID,
            tx.AliasedKey(["name", "session_name", "clientSessionToken"], default=undefined)
            >> "session_name": UndefChecker | t.Regexp(r"^(?=.{4,64}$)\w[\w.-]*\w$", re.ASCII),
            tx.AliasedKey(["image", "lang"], default=undefined): UndefChecker | t.Null | t.String,
            tx.AliasedKey(["arch", "architecture"], default=undefined) >> "architecture": t.String
            | UndefChecker,
            tx.AliasedKey(["type", "sessionType"], default=undefined) >> "session_type": tx.Enum(
                SessionTypes
            )
            | UndefChecker,
            tx.AliasedKey(["group", "groupName", "group_name"], default=undefined): (
                UndefChecker | t.Null | t.String
            ),
            tx.AliasedKey(["domain", "domainName", "domain_name"], default=undefined): (
                UndefChecker | t.Null | t.String
            ),
            tx.AliasedKey(["cluster_size", "clusterSize"], default=1): t.ToInt[1:],  # new in APIv6
            tx.AliasedKey(["cluster_mode", "clusterMode"], default="single-node"): tx.Enum(
                ClusterMode
            ),  # new in APIv6
            t.Key("config", default=dict): t.Mapping(t.String, t.Any),
            t.Key("tag", default=undefined): UndefChecker | t.Null | t.String,
            t.Key("enqueueOnly", default=False) >> "enqueue_only": t.ToBool,
            t.Key("maxWaitSeconds", default=0) >> "max_wait_seconds": t.Int[0:],
            tx.AliasedKey(["starts_at", "startsAt"], default=None): t.Null | t.String,
            t.Key("reuseIfExists", default=True) >> "reuse": t.ToBool,
            t.Key("startupCommand", default=None) >> "startup_command": UndefChecker
            | t.Null
            | t.String,
            tx.AliasedKey(["bootstrap_script", "bootstrapScript"], default=undefined): (
                UndefChecker | t.Null | t.String
            ),
            t.Key("dependencies", default=None): (
                UndefChecker | t.Null | t.List(tx.UUID) | t.List(t.String)
            ),
            tx.AliasedKey(["callback_url", "callbackUrl", "callbackURL"], default=None): (
                UndefChecker | t.Null | tx.URL
            ),
            t.Key("owner_access_key", default=undefined): UndefChecker | t.Null | t.String,
        },
    ),
    loads=_json_loads,
)
async def create_from_template(request: web.Request, params: dict[str, Any]) -> web.Response:
    # TODO: we need to refactor session_template model to load the template configs
    #       by one batch. Currently, we need to set every template configs one by one.
    root_ctx: RootContext = request.app["_root.context"]

    if params["image"] is None and params["template_id"] is None:
        raise InvalidAPIParameters("Both image and template_id can't be None!")

    api_version = request["api_version"]
    try:
        if 6 <= api_version[0]:
            params["config"] = creation_config_v5_template.check(params["config"])
        elif 5 <= api_version[0]:
            params["config"] = creation_config_v4_template.check(params["config"])
        elif (4, "20190315") <= api_version:
            params["config"] = creation_config_v3_template.check(params["config"])
    except t.DataError as e:
        log.debug("Validation error: {0}", e.as_dict())
        raise InvalidAPIParameters("Input validation error", extra_data=e.as_dict())
    async with root_ctx.db.begin_readonly() as conn:
        query = (
            sa.select([session_templates])
            .select_from(session_templates)
            .where(
                (session_templates.c.id == params["template_id"]) & session_templates.c.is_active,
            )
        )
        result = await conn.execute(query)
        template_info = result.fetchone()
        template = template_info["template"]
        if not template:
            raise TaskTemplateNotFound
        group_name = None
        if template_info["domain_name"] and template_info["group_id"]:
            query = (
                sa.select([groups.c.name])
                .select_from(groups)
                .where(
                    (groups.c.domain_name == template_info["domain_name"])
                    & (groups.c.id == template_info["group_id"]),
                )
            )
            group_name = await conn.scalar(query)

    if isinstance(template, str):
        template = json.loads(template)
    log.debug("Template: {0}", template)

    param_from_template = {
        "image": template["spec"]["kernel"]["image"],
        "architecture": template["spec"]["kernel"]["architecture"],
    }
    if "domain_name" in template_info:
        param_from_template["domain"] = template_info["domain_name"]
    if group_name:
        param_from_template["group"] = group_name
    if template["spec"]["session_type"] == "interactive":
        param_from_template["session_type"] = SessionTypes.INTERACTIVE
    elif template["spec"]["session_type"] == "batch":
        param_from_template["session_type"] = SessionTypes.BATCH
    elif template["spec"]["session_type"] == "inference":
        param_from_template["session_type"] = SessionTypes.INFERENCE

    if tag := template["metadata"].get("tag"):
        param_from_template["tag"] = tag
    if runtime_opt := template["spec"]["kernel"]["run"]:
        if bootstrap := runtime_opt["bootstrap"]:
            param_from_template["bootstrap_script"] = bootstrap
        if startup := runtime_opt["startup_command"]:
            param_from_template["startup_command"] = startup

    config_from_template: MutableMapping[Any, Any] = {}
    if scaling_group := template["spec"].get("scaling_group"):
        config_from_template["scaling_group"] = scaling_group
    if mounts := template["spec"].get("mounts"):
        config_from_template["mounts"] = list(mounts.keys())
        config_from_template["mount_map"] = {
            key: value for (key, value) in mounts.items() if len(value) > 0
        }
    if environ := template["spec"]["kernel"].get("environ"):
        config_from_template["environ"] = environ
    if resources := template["spec"].get("resources"):
        config_from_template["resources"] = resources
    if "agent_list" in template["spec"]:
        config_from_template["agent_list"] = template["spec"]["agent_list"]

    override_config = drop(dict(params["config"]), undefined)
    override_params = drop(dict(params), undefined)

    log.debug("Default config: {0}", config_from_template)
    log.debug("Default params: {0}", param_from_template)

    log.debug("Override config: {0}", override_config)
    log.debug("Override params: {0}", override_params)
    if override_config:
        config_from_template.update(override_config)
    if override_params:
        param_from_template.update(override_params)
    try:
        params = overwritten_param_check.check(param_from_template)
    except RuntimeError as e1:
        log.exception(e1)
    except t.DataError as e2:
        log.debug("Error: {0}", str(e2))
        raise InvalidAPIParameters("Error while validating template")
    params["config"] = config_from_template

    log.debug("Updated param: {0}", params)

    if git := template["spec"]["kernel"]["git"]:
        if _dest := git.get("dest_dir"):
            target = _dest
        else:
            target = git["repository"].split("/")[-1]

        cmd_builder = "git clone "
        if credential := git.get("credential"):
            proto, url = git["repository"].split("://")
            cmd_builder += f'{proto}://{credential["username"]}:{credential["password"]}@{url}'
        else:
            cmd_builder += git["repository"]
        if branch := git.get("branch"):
            cmd_builder += f" -b {branch}"
        cmd_builder += f" {target}\n"

        if commit := git.get("commit"):
            cmd_builder = "CWD=$(pwd)\n" + cmd_builder
            cmd_builder += f"cd {target}\n"
            cmd_builder += f"git checkout {commit}\n"
            cmd_builder += "cd $CWD\n"

        bootstrap = base64.b64decode(params.get("bootstrap_script") or b"").decode()
        bootstrap += "\n"
        bootstrap += cmd_builder
        params["bootstrap_script"] = base64.b64encode(bootstrap.encode()).decode()
    return await _create(request, params)


@server_status_required(ALL_ALLOWED)
@auth_required
@check_api_params(
<<<<<<< HEAD
    t.Dict(
        {
            tx.AliasedKey(["name", "session_name", "clientSessionToken"])
            >> "session_name": t.Regexp(r"^(?=.{4,64}$)\w[\w.-]*\w$", re.ASCII),
            tx.AliasedKey(["image", "lang"]): t.String,
            tx.AliasedKey(["arch", "architecture"], default=DEFAULT_IMAGE_ARCH)
            >> "architecture": t.String,
            tx.AliasedKey(["type", "sessionType"], default="interactive")
            >> "session_type": tx.Enum(SessionTypes),
            tx.AliasedKey(["group", "groupName", "group_name"], default="default"): t.String,
            tx.AliasedKey(["domain", "domainName", "domain_name"], default="default"): t.String,
            tx.AliasedKey(["cluster_size", "clusterSize"], default=1): t.ToInt[1:],  # new in APIv6
            tx.AliasedKey(["cluster_mode", "clusterMode"], default="single-node"): tx.Enum(
                ClusterMode
            ),  # new in APIv6
            t.Key("config", default=dict): t.Mapping(t.String, t.Any),
            t.Key("tag", default=None): t.Null | t.String,
            t.Key("enqueueOnly", default=False) >> "enqueue_only": t.ToBool,
            t.Key("maxWaitSeconds", default=0) >> "max_wait_seconds": t.ToInt[0:],
            tx.AliasedKey(["starts_at", "startsAt"], default=None): t.Null | t.String,
            t.Key("reuseIfExists", default=True) >> "reuse": t.ToBool,
            t.Key("startupCommand", default=None) >> "startup_command": t.Null | t.String,
            tx.AliasedKey(["bootstrap_script", "bootstrapScript"], default=None): t.Null | t.String,
            t.Key("dependencies", default=None): t.Null | t.List(tx.UUID) | t.List(t.String),
            t.Key("continue_on_dependency_error", default=False): t.ToBool,
            tx.AliasedKey(["callback_url", "callbackUrl", "callbackURL"], default=None): (
                t.Null | tx.URL
            ),
            t.Key("owner_access_key", default=None): t.Null | t.String,
        }
    ),
=======
    t.Dict({
        tx.AliasedKey(["name", "session_name", "clientSessionToken"]) >> "session_name": t.Regexp(
            r"^(?=.{4,64}$)\w[\w.-]*\w$", re.ASCII
        ),
        tx.AliasedKey(["image", "lang"]): t.String,
        tx.AliasedKey(["arch", "architecture"], default=DEFAULT_IMAGE_ARCH)
        >> "architecture": t.String,
        tx.AliasedKey(["type", "sessionType"], default="interactive") >> "session_type": tx.Enum(
            SessionTypes
        ),
        tx.AliasedKey(["group", "groupName", "group_name"], default="default"): t.String,
        tx.AliasedKey(["domain", "domainName", "domain_name"], default="default"): t.String,
        tx.AliasedKey(["cluster_size", "clusterSize"], default=1): t.ToInt[1:],  # new in APIv6
        tx.AliasedKey(["cluster_mode", "clusterMode"], default="single-node"): tx.Enum(
            ClusterMode
        ),  # new in APIv6
        t.Key("config", default=dict): t.Mapping(t.String, t.Any),
        t.Key("tag", default=None): t.Null | t.String,
        t.Key("enqueueOnly", default=False) >> "enqueue_only": t.ToBool,
        t.Key("maxWaitSeconds", default=0) >> "max_wait_seconds": t.ToInt[0:],
        tx.AliasedKey(["starts_at", "startsAt"], default=None): t.Null | t.String,
        t.Key("reuseIfExists", default=True) >> "reuse": t.ToBool,
        t.Key("startupCommand", default=None) >> "startup_command": t.Null | t.String,
        tx.AliasedKey(["bootstrap_script", "bootstrapScript"], default=None): t.Null | t.String,
        t.Key("dependencies", default=None): t.Null | t.List(tx.UUID) | t.List(t.String),
        tx.AliasedKey(["callback_url", "callbackUrl", "callbackURL"], default=None): (
            t.Null | tx.URL
        ),
        t.Key("owner_access_key", default=None): t.Null | t.String,
    }),
>>>>>>> 9965d566
    loads=_json_loads,
)
async def create_from_params(request: web.Request, params: dict[str, Any]) -> web.Response:
    if params["session_name"] in ["from-template"]:
        raise InvalidAPIParameters(
            f'Requested session ID {params["session_name"]} is reserved word'
        )
    api_version = request["api_version"]
    if 6 <= api_version[0]:
        creation_config = creation_config_v5.check(params["config"])
    elif 5 <= api_version[0]:
        creation_config = creation_config_v4.check(params["config"])
    elif (4, "20190315") <= api_version:
        creation_config = creation_config_v3.check(params["config"])
    elif 2 <= api_version[0] <= 4:
        creation_config = creation_config_v2.check(params["config"])
    elif api_version[0] == 1:
        creation_config = creation_config_v1.check(params["config"])
    else:
        raise InvalidAPIParameters("API version not supported")
    params["config"] = creation_config
    if params["config"]["agent_list"] is not None and request["user"]["role"] != (
        UserRole.SUPERADMIN
    ):
        raise InsufficientPrivilege(
            "You are not allowed to manually assign agents for your session."
        )
    if request["user"]["role"] == (UserRole.SUPERADMIN):
        if not params["config"]["agent_list"]:
            pass
        else:
            agent_count = len(params["config"]["agent_list"])
            if params["cluster_mode"] == "multi-node":
                if agent_count != params["cluster_size"]:
                    raise InvalidAPIParameters(
                        "For multi-node cluster sessions, the number of manually assigned"
                        " agents must be same to the cluster size. Note that you may specify"
                        " duplicate agents in the list.",
                    )
            else:
                if agent_count != 1:
                    raise InvalidAPIParameters(
                        "For non-cluster sessions and single-node cluster sessions, "
                        "you may specify only one manually assigned agent.",
                    )
    return await _create(request, params)


@server_status_required(ALL_ALLOWED)
@auth_required
@check_api_params(
    t.Dict({
        t.Key("clientSessionToken") >> "session_name": t.Regexp(
            r"^(?=.{4,64}$)\w[\w.-]*\w$", re.ASCII
        ),
        tx.AliasedKey(["template_id", "templateId"]): t.Null | tx.UUID,
        tx.AliasedKey(["type", "sessionType"], default="interactive") >> "sess_type": tx.Enum(
            SessionTypes
        ),
        tx.AliasedKey(["group", "groupName", "group_name"], default="default"): t.String,
        tx.AliasedKey(["domain", "domainName", "domain_name"], default="default"): t.String,
        tx.AliasedKey(["scaling_group", "scalingGroup"], default=None): t.Null | t.String,
        t.Key("tag", default=None): t.Null | t.String,
        t.Key("enqueueOnly", default=False) >> "enqueue_only": t.ToBool,
        t.Key("maxWaitSeconds", default=0) >> "max_wait_seconds": t.Int[0:],
        t.Key("owner_access_key", default=None): t.Null | t.String,
    }),
    loads=_json_loads,
)
async def create_cluster(request: web.Request, params: dict[str, Any]) -> web.Response:
    root_ctx: RootContext = request.app["_root.context"]
    if params["domain"] is None:
        domain_name = request["user"]["domain_name"]
    else:
        domain_name = params["domain"]
    scopes_param = {
        "owner_access_key": (
            None if params["owner_access_key"] is undefined else params["owner_access_key"]
        ),
    }
    requester_access_key, owner_access_key = await get_access_key_scopes(request, scopes_param)
    log.info(
        "CREAT_CLUSTER (ak:{0}/{1}, s:{3})",
        requester_access_key,
        owner_access_key if owner_access_key != requester_access_key else "*",
        params["session_name"],
    )

    async with root_ctx.db.begin_readonly() as conn:
        query = (
            sa.select([session_templates.c.template])
            .select_from(session_templates)
            .where(
                (session_templates.c.id == params["template_id"]) & session_templates.c.is_active,
            )
        )
        template = await conn.scalar(query)
        log.debug("task template: {}", template)
        if not template:
            raise TaskTemplateNotFound
        owner_uuid, group_id, resource_policy = await query_userinfo(request, params, conn)
        sudo_session_enabled = request["user"]["sudo_session_enabled"]

    try:
        resp = await root_ctx.registry.create_cluster(
            template,
            params["session_name"],
            UserScope(
                domain_name=domain_name,
                group_id=group_id,
                user_uuid=request["user"]["uuid"],
                user_role=request["user"]["role"],
            ),
            owner_access_key,
            resource_policy,
            params["scaling_group"],
            params["sess_type"],
            params["tag"],
            enqueue_only=params["enqueue_only"],
            max_wait_seconds=params["max_wait_seconds"],
            sudo_session_enabled=sudo_session_enabled,
        )
        return web.json_response(resp, status=201)
    except TooManySessionsMatched:
        raise SessionAlreadyExists
    except BackendError:
        log.exception("GET_OR_CREATE: exception")
        raise
    except UnknownImageReference:
        raise UnknownImageReferenceError(f"Unknown image reference: {params['image']}")
    except Exception:
        await root_ctx.error_monitor.capture_exception()
        log.exception("GET_OR_CREATE: unexpected error!")
        raise InternalServerError


@server_status_required(READ_ALLOWED)
@auth_required
@check_api_params(
    t.Dict({
        t.Key("login_session_token", default=None): t.Null | t.String,
        tx.AliasedKey(["app", "service"]): t.String,
        # The port argument is only required to use secondary ports
        # when the target app listens multiple TCP ports.
        # Otherwise it should be omitted or set to the same value of
        # the actual port number used by the app.
        tx.AliasedKey(["port"], default=None): t.Null | t.Int[1024:65535],
        tx.AliasedKey(["envs"], default=None): t.Null | t.String,  # stringified JSON
        # e.g., '{"PASSWORD": "12345"}'
        tx.AliasedKey(["arguments"], default=None): t.Null | t.String,  # stringified JSON
        # e.g., '{"-P": "12345"}'
        # The value can be one of:
        # None, str, List[str]
    })
)
async def start_service(request: web.Request, params: Mapping[str, Any]) -> web.Response:
    root_ctx: RootContext = request.app["_root.context"]
    session_name: str = request.match_info["session_name"]
    app_ctx: PrivateContext = request.app["session.context"]
    access_key: AccessKey = request["keypair"]["access_key"]
    service: str = params["app"]
    myself = asyncio.current_task()
    assert myself is not None
    try:
        async with root_ctx.db.begin_readonly_session() as db_sess:
            session = await asyncio.shield(
                app_ctx.database_ptask_group.create_task(
                    SessionRow.get_session(
                        db_sess,
                        session_name,
                        access_key,
                        kernel_loading_strategy=KernelLoadingStrategy.MAIN_KERNEL_ONLY,
                        eager_loading_op=[
                            selectinload(SessionRow.routing).options(noload("*")),
                        ],
                    ),
                )
            )
    except (SessionNotFound, TooManySessionsMatched):
        raise

    query = (
        sa.select([scaling_groups.c.wsproxy_addr])
        .select_from(scaling_groups)
        .where((scaling_groups.c.name == session.scaling_group_name))
    )

    async with root_ctx.db.begin_readonly() as conn:
        result = await conn.execute(query)
        sgroup = result.first()
    wsproxy_addr = sgroup["wsproxy_addr"]
    if not wsproxy_addr:
        raise ServiceUnavailable("No coordinator configured for this resource group")
    wsproxy_status = await query_wsproxy_status(wsproxy_addr)
    if advertise_addr := wsproxy_status.get("advertise_address"):
        wsproxy_advertise_addr = advertise_addr
    else:
        wsproxy_advertise_addr = wsproxy_addr

    if session.main_kernel.kernel_host is None:
        kernel_host = urlparse(session.main_kernel.agent_addr).hostname
    else:
        kernel_host = session.main_kernel.kernel_host
    for sport in session.main_kernel.service_ports:
        if sport["name"] == service:
            if sport["is_inference"]:
                raise InvalidAPIParameters(
                    f"{service} is an inference app. Starting inference apps can only be done by"
                    " starting an inference service."
                )
            if params["port"]:
                # using one of the primary/secondary ports of the app
                try:
                    hport_idx = sport["container_ports"].index(params["port"])
                except ValueError:
                    raise InvalidAPIParameters(
                        f"Service {service} does not open the port number {params['port']}."
                    )
                host_port = sport["host_ports"][hport_idx]
            else:
                # using the default (primary) port of the app
                if "host_ports" not in sport:
                    host_port = sport["host_port"]  # legacy kernels
                else:
                    host_port = sport["host_ports"][0]
            break
    else:
        raise AppNotFound(f"{session_name}:{service}")

    await asyncio.shield(
        app_ctx.database_ptask_group.create_task(
            root_ctx.registry.increment_session_usage(session),
        )
    )

    opts: MutableMapping[str, Union[None, str, List[str]]] = {}
    if params["arguments"] is not None:
        opts["arguments"] = json.loads(params["arguments"])
    if params["envs"] is not None:
        opts["envs"] = json.loads(params["envs"])

    result = await asyncio.shield(
        app_ctx.rpc_ptask_group.create_task(
            root_ctx.registry.start_service(session, service, opts),
        ),
    )
    if result["status"] == "failed":
        raise InternalServerError("Failed to launch the app service", extra_data=result["error"])

    body = {
        "login_session_token": params["login_session_token"],
        "kernel_host": kernel_host,
        "kernel_port": host_port,
        "session": {
            "id": str(session.id),
            "user_uuid": str(session.user_uuid),
            "group_id": str(session.group_id),
            "access_key": session.access_key,
            "domain_name": session.domain_name,
        },
    }

    async with aiohttp.ClientSession() as req:
        async with req.post(
            f"{wsproxy_addr}/v2/conf",
            json=body,
        ) as resp:
            token_json = await resp.json()
            return web.json_response({
                "token": token_json["token"],
                "wsproxy_addr": wsproxy_advertise_addr,
            })


@server_status_required(ALL_ALLOWED)
@auth_required
@check_api_params(
    t.Dict({
        t.Key("login_session_token", default=None): t.Null | t.String,
    }),
    loads=_json_loads,
)
async def get_commit_status(request: web.Request, params: Mapping[str, Any]) -> web.Response:
    root_ctx: RootContext = request.app["_root.context"]
    session_name: str = request.match_info["session_name"]
    requester_access_key, owner_access_key = await get_access_key_scopes(request)

    myself = asyncio.current_task()
    assert myself is not None

    log.info(
        "GET_COMMIT_STATUS (ak:{}/{}, s:{})", requester_access_key, owner_access_key, session_name
    )
    try:
        async with root_ctx.db.begin_readonly_session() as db_sess:
            session = await SessionRow.get_session(
                db_sess,
                session_name,
                owner_access_key,
                kernel_loading_strategy=KernelLoadingStrategy.MAIN_KERNEL_ONLY,
            )
        statuses = await root_ctx.registry.get_commit_status([session.main_kernel.id])
    except BackendError:
        log.exception("GET_COMMIT_STATUS: exception")
        raise
    resp = {"status": statuses[session.main_kernel.id], "kernel": str(session.main_kernel.id)}
    return web.json_response(resp, status=200)


@server_status_required(ALL_ALLOWED)
@auth_required
@check_api_params(
    t.Dict({
        t.Key("login_session_token", default=None): t.Null | t.String,
    }),
    loads=_json_loads,
)
async def get_abusing_report(request: web.Request, params: Mapping[str, Any]) -> web.Response:
    root_ctx: RootContext = request.app["_root.context"]
    session_name: str = request.match_info["session_name"]
    requester_access_key, owner_access_key = await get_access_key_scopes(request)

    log.info(
        "GET_ABUSING_REPORT (ak:{}/{}, s:{})", requester_access_key, owner_access_key, session_name
    )
    try:
        async with root_ctx.db.begin_readonly_session() as db_sess:
            session = await SessionRow.get_session(
                db_sess,
                session_name,
                owner_access_key,
                kernel_loading_strategy=KernelLoadingStrategy.MAIN_KERNEL_ONLY,
            )
        kernel = session.main_kernel
        report = await root_ctx.registry.get_abusing_report(kernel.id)
    except BackendError:
        log.exception("GET_ABUSING_REPORT: exception")
        raise
    return web.json_response(report or {}, status=200)


@server_status_required(ALL_ALLOWED)
@auth_required
@check_api_params(
    t.Dict({
        t.Key("agent"): t.String,
    }),
)
async def sync_agent_registry(request: web.Request, params: Any) -> web.StreamResponse:
    root_ctx: RootContext = request.app["_root.context"]
    requester_access_key, owner_access_key = await get_access_key_scopes(request)

    agent_id = AgentId(params["agent"])
    log.info(
        "SYNC_AGENT_REGISTRY (ak:{}/{}, a:{})", requester_access_key, owner_access_key, agent_id
    )
    try:
        await root_ctx.registry.sync_agent_kernel_registry(agent_id)
    except BackendError:
        log.exception("SYNC_AGENT_REGISTRY: exception")
        raise
    return web.json_response({}, status=200)


@server_status_required(ALL_ALLOWED)
@auth_required
@check_api_params(
    t.Dict({
        t.Key("login_session_token", default=None): t.Null | t.String,
        # if `dst` is None, it will be agent's default destination.
        tx.AliasedKey(["filename", "fname"], default=None): t.Null | t.String,
    }),
    loads=_json_loads,
)
async def commit_session(request: web.Request, params: Mapping[str, Any]) -> web.Response:
    root_ctx: RootContext = request.app["_root.context"]
    session_name: str = request.match_info["session_name"]
    app_ctx: PrivateContext = request.app["session.context"]
    requester_access_key, owner_access_key = await get_access_key_scopes(request)
    filename: str | None = params["filename"]

    myself = asyncio.current_task()
    assert myself is not None

    log.info(
        "COMMIT_SESSION (ak:{}/{}, s:{})", requester_access_key, owner_access_key, session_name
    )
    try:
        async with root_ctx.db.begin_readonly_session() as db_sess:
            session = await SessionRow.get_session(
                db_sess,
                session_name,
                owner_access_key,
                kernel_loading_strategy=KernelLoadingStrategy.MAIN_KERNEL_ONLY,
            )

        resp: Mapping[str, Any] = await asyncio.shield(
            app_ctx.rpc_ptask_group.create_task(
                root_ctx.registry.commit_session_to_file(session, filename),
            ),
        )
    except BackendError:
        log.exception("COMMIT_SESSION: exception")
        raise
    return web.json_response(resp, status=201)


class CustomizedImageVisibilityScope(str, enum.Enum):
    USER = "user"
    PROJECT = "project"


class ConvertSessionToImageRequesteModel(BaseModel):
    image_name: str = Field(
        pattern=r"[a-zA-Z0-9\.\-_]+",
        description="Name of the image to be created.",
    )
    login_session_token: Annotated[str | None, Field(default=None)]
    image_visibility: CustomizedImageVisibilityScope = Field(
        default=CustomizedImageVisibilityScope.USER,
        description="Visibility scope of newly created image. currently only supports `USER` scope. Setting this to value other than `USER` will raise error.",
    )


class ConvertSessionToImageResponseModel(BaseResponseModel):
    task_id: str


@auth_required
@server_status_required(ALL_ALLOWED)
@pydantic_params_api_handler(ConvertSessionToImageRequesteModel)
async def convert_session_to_image(
    request: web.Request, params: ConvertSessionToImageRequesteModel
) -> ConvertSessionToImageResponseModel:
    root_ctx: RootContext = request.app["_root.context"]
    background_task_manager = root_ctx.background_task_manager

    session_name: str = request.match_info["session_name"]
    requester_access_key, owner_access_key = await get_access_key_scopes(request)

    myself = asyncio.current_task()
    assert myself is not None

    if params.image_visibility != CustomizedImageVisibilityScope.USER:
        raise InvalidAPIParameters(f"Unsupported visibility scope {params.image_visibility}")

    log.info(
        "CONVERT_SESSION_TO_IMAGE (ak:{}/{}, s:{})",
        requester_access_key,
        owner_access_key,
        session_name,
    )
    async with root_ctx.db.begin_readonly_session() as db_sess:
        session = await SessionRow.get_session(
            db_sess,
            session_name,
            owner_access_key,
            kernel_loading_strategy=KernelLoadingStrategy.MAIN_KERNEL_ONLY,
            eager_loading_op=[selectinload(SessionRow.group)],
        )

    project: GroupRow = session.group
    if not project.container_registry:
        raise InvalidAPIParameters(
            "Project not ready to convert session image (registry configuration not populated)"
        )

    registry_hostname = project.container_registry["registry"]
    registry_project = project.container_registry["project"]
    registry_conf = await root_ctx.shared_config.get_container_registry(registry_hostname)
    if not registry_conf:
        raise InvalidAPIParameters(f"Registry {registry_hostname} not found")
    if registry_project not in registry_conf.get("project", ""):
        raise InvalidAPIParameters(f"Project {registry_project} not found")

    base_image_ref = session.main_kernel.image_ref

    image_owner_id = request["user"]["uuid"]

    async def _commit_and_upload(reporter: ProgressReporter) -> None:
        reporter.total_progress = 3
        await reporter.update(message="Commit started")
        try:
            if "/" in base_image_ref.name:
                new_name = base_image_ref.name.split("/", maxsplit=1)[1]
            else:
                # for cases where project name is not specified (e.g. redis, nginx, ...)
                new_name = base_image_ref.name

            # remove any existing customized related tag from base canonical
            filtered_tag_set = [
                x for x in base_image_ref.tag.split("-") if not x.startswith("customized_")
            ]

            new_canonical = (
                f"{registry_hostname}/{registry_project}/{new_name}:{'-'.join(filtered_tag_set)}"
            )

            async with root_ctx.db.begin_readonly_session() as sess:
                # check if user has passed its limit of customized image count
                query = (
                    sa.select([sa.func.count()])
                    .select_from(ImageRow)
                    .where(
                        (
                            ImageRow.labels["ai.backend.customized-image.owner"].as_string()
                            == f"{params.image_visibility.value}:{image_owner_id}"
                        )
                    )
                )
                existing_image_count = await sess.scalar(query)

                customized_image_count_limit = request["user"]["resource_policy"][
                    "max_customized_image_count"
                ]
                if customized_image_count_limit <= existing_image_count:
                    raise QuotaExceeded(
                        extra_msg="You have reached your customized image count quota",
                        extra_data={
                            "limit": customized_image_count_limit,
                            "current": existing_image_count,
                        },
                    )

                # check if image with same name exists and reuse ID it if is
                query = sa.select(ImageRow).where(
                    ImageRow.name.like(f"{new_canonical}%")
                    & (
                        ImageRow.labels["ai.backend.customized-image.owner"].as_string()
                        == f"{params.image_visibility.value}:{image_owner_id}"
                    )
                    & (
                        ImageRow.labels["ai.backend.customized-image.name"].as_string()
                        == params.image_name
                    )
                )
                existing_row = await sess.scalar(query)

                customized_image_id: str
                if existing_row:
                    customized_image_id = existing_row.labels["ai.backend.customized-image.id"]
                    log.debug("reusing existing customized image ID {}", customized_image_id)
                else:
                    customized_image_id = str(uuid.uuid4())

            new_canonical += f"-customized_{customized_image_id.replace('-', '')}"
            new_image_ref: ImageRef = ImageRef(
                new_canonical,
                architecture=base_image_ref.architecture,
                known_registries=["*"],
                is_local=base_image_ref.is_local,
            )

            image_labels = {
                "ai.backend.customized-image.owner": f"{params.image_visibility.value}:{image_owner_id}",
                "ai.backend.customized-image.name": params.image_name,
                "ai.backend.customized-image.id": customized_image_id,
            }
            match params.image_visibility:
                case CustomizedImageVisibilityScope.USER:
                    image_labels["ai.backend.customized-image.user.email"] = request["user"][
                        "email"
                    ]

            # commit image with new tag set
            resp = await root_ctx.registry.commit_session(
                session,
                new_image_ref,
                extra_labels=image_labels,
            )
            async for event, _ in background_task_manager.poll_bgtask_event(
                uuid.UUID(resp["bgtask_id"])
            ):
                match event:
                    case BgtaskDoneEvent():
                        await reporter.update(increment=1, message="Committed image")
                        break
                    case BgtaskFailedEvent():
                        raise BackendError(extra_msg=event.message)
                    case BgtaskCancelledEvent():
                        raise BackendError(extra_msg="Operation cancelled")

            if not new_image_ref.is_local:
                # push image to registry from local agent
                image_registry = ImageRegistry(
                    name=registry_hostname,
                    url=str(registry_conf[""]),
                    username=registry_conf.get("username"),
                    password=registry_conf.get("password"),
                )
                resp = await root_ctx.registry.push_image(
                    session.main_kernel.agent,
                    new_image_ref,
                    image_registry,
                )
                async for event, _ in background_task_manager.poll_bgtask_event(
                    uuid.UUID(resp["bgtask_id"])
                ):
                    match event:
                        case BgtaskDoneEvent():
                            break
                        case BgtaskFailedEvent():
                            raise BackendError(extra_msg=event.message)
                        case BgtaskCancelledEvent():
                            raise BackendError(extra_msg="Operation cancelled")

            await reporter.update(increment=1, message="Pushed image to registry")
            # rescan updated image only
            await rescan_images(
                root_ctx.shared_config.etcd,
                root_ctx.db,
                new_image_ref.canonical,
                local=new_image_ref.is_local,
            )
            await reporter.update(increment=1, message="Completed")
        except BackendError:
            log.exception("CONVERT_SESSION_TO_IMAGE: exception")
            raise

    task_id = await background_task_manager.start(_commit_and_upload)
    return ConvertSessionToImageResponseModel(task_id=str(task_id))


@catch_unexpected(log)
async def check_agent_lost(root_ctx: RootContext, interval: float) -> None:
    try:
        now = datetime.now(tzutc())
        timeout = timedelta(seconds=root_ctx.local_config["manager"]["heartbeat-timeout"])

        async def _check_impl(r: Redis):
            async for agent_id, prev in r.hscan_iter("agent.last_seen"):
                prev = datetime.fromtimestamp(float(prev), tzutc())
                if now - prev > timeout:
                    await root_ctx.event_producer.produce_event(
                        AgentTerminatedEvent("agent-lost"), source=agent_id.decode()
                    )

        await redis_helper.execute(root_ctx.redis_live, _check_impl)
    except asyncio.CancelledError:
        pass


@catch_unexpected(log)
async def report_stats(root_ctx: RootContext, interval: float) -> None:
    try:
        stats_monitor = root_ctx.stats_monitor
        await stats_monitor.report_metric(
            GAUGE, "ai.backend.manager.coroutines", len(asyncio.all_tasks())
        )

        all_inst_ids = [inst_id async for inst_id in root_ctx.registry.enumerate_instances()]
        await stats_monitor.report_metric(
            GAUGE, "ai.backend.manager.agent_instances", len(all_inst_ids)
        )

        async with root_ctx.db.begin_readonly() as conn:
            query = (
                sa.select([sa.func.count()])
                .select_from(kernels)
                .where(
                    (kernels.c.cluster_role == DEFAULT_ROLE)
                    & (kernels.c.status.in_(AGENT_RESOURCE_OCCUPYING_KERNEL_STATUSES)),
                )
            )
            n = await conn.scalar(query)
            await stats_monitor.report_metric(GAUGE, "ai.backend.manager.active_kernels", n)
            subquery = (
                sa.select([sa.func.count()])
                .select_from(keypairs)
                .where(keypairs.c.is_active == true())
                .group_by(keypairs.c.user_id)
            )
            query = sa.select([sa.func.count()]).select_from(subquery.alias())
            n = await conn.scalar(query)
            await stats_monitor.report_metric(GAUGE, "ai.backend.users.has_active_key", n)

            subquery = subquery.where(keypairs.c.last_used != null())
            query = sa.select([sa.func.count()]).select_from(subquery.alias())
            n = await conn.scalar(query)
            await stats_monitor.report_metric(GAUGE, "ai.backend.users.has_used_key", n)

            """
            query = sa.select([sa.func.count()]).select_from(usage)
            n = await conn.scalar(query)
            await stats_monitor.report_metric(
                GAUGE, 'ai.backend.manager.accum_kernels', n)
            """
    except (sqlalchemy.exc.InterfaceError, ConnectionRefusedError):
        log.warning("report_stats(): error while connecting to PostgreSQL server")


@server_status_required(ALL_ALLOWED)
@auth_required
@check_api_params(
    t.Dict({
        tx.AliasedKey(["name", "session_name", "clientSessionToken"]) >> "session_name": t.Regexp(
            r"^(?=.{4,64}$)\w[\w.-]*\w$", re.ASCII
        ),
    }),
)
async def rename_session(request: web.Request, params: Any) -> web.Response:
    root_ctx: RootContext = request.app["_root.context"]
    session_name = request.match_info["session_name"]
    new_name = params["session_name"]
    requester_access_key, owner_access_key = await get_access_key_scopes(request)
    log.info(
        "RENAME_SESSION (ak:{0}/{1}, s:{2}, newname:{3})",
        request,
        owner_access_key,
        session_name,
        new_name,
    )
    async with root_ctx.db.begin_session() as db_sess:
        compute_session = await SessionRow.get_session(
            db_sess,
            session_name,
            owner_access_key,
            allow_stale=True,
            for_update=True,
            kernel_loading_strategy=KernelLoadingStrategy.ALL_KERNELS,
        )
        if compute_session.status != SessionStatus.RUNNING:
            raise InvalidAPIParameters("Can't change name of not running session")
        compute_session.name = new_name
        for kernel in compute_session.kernels:
            kernel.session_name = new_name
        await db_sess.commit()

    return web.Response(status=204)


@server_status_required(READ_ALLOWED)
@auth_required
@check_api_params(
    t.Dict({
        t.Key("forced", default="false"): t.ToBool(),
        t.Key("recursive", default="false"): t.ToBool(),
        t.Key("owner_access_key", default=None): t.Null | t.String,
    })
)
async def destroy(request: web.Request, params: Any) -> web.Response:
    root_ctx: RootContext = request.app["_root.context"]
    session_name = request.match_info["session_name"]
    user_role = cast(UserRole, request["user"]["role"])
    requester_access_key, owner_access_key = await get_access_key_scopes(request, params)
    if requester_access_key != owner_access_key and user_role not in (
        UserRole.ADMIN,
        UserRole.SUPERADMIN,
    ):
        raise InsufficientPrivilege("You are not allowed to force-terminate others's sessions")
    # domain_name = None
    # if requester_access_key != owner_access_key and \
    #         not request['is_superadmin'] and request['is_admin']:
    #     domain_name = request['user']['domain_name']
    log.info(
        "DESTROY (ak:{0}/{1}, s:{2}, forced:{3}, recursive: {4})",
        requester_access_key,
        owner_access_key,
        session_name,
        params["forced"],
        params["recursive"],
    )

    requester_access_key, owner_access_key = await get_access_key_scopes(request, params)

    if params["recursive"]:
        async with root_ctx.db.begin_readonly_session() as db_sess:
            dependent_session_ids = await find_dependent_sessions(
                session_name,
                db_sess,
                owner_access_key,
                allow_stale=True,
            )

            target_session_references: List[str | uuid.UUID] = [
                *dependent_session_ids,
                session_name,
            ]
            sessions: Iterable[SessionRow | BaseException] = await asyncio.gather(
                *[
                    SessionRow.get_session(
                        db_sess,
                        name_or_id,
                        owner_access_key,
                        kernel_loading_strategy=KernelLoadingStrategy.ALL_KERNELS,
                    )
                    for name_or_id in target_session_references
                ],
                return_exceptions=True,
            )

        last_stats = await asyncio.gather(
            *[
                root_ctx.registry.destroy_session(
                    sess, forced=params["forced"], user_role=user_role
                )
                for sess in sessions
                if isinstance(sess, SessionRow)
            ],
            return_exceptions=True,
        )

        # Consider not found sessions already terminated.
        # Consider GenericForbidden error occurs with scheduled/preparing/terminating/error status session, and leave them not to be quitted.
        last_stats = [
            *filter(lambda x: not isinstance(x, SessionNotFound | GenericForbidden), last_stats)
        ]

        return web.json_response(last_stats, status=200)
    else:
        async with root_ctx.db.begin_readonly_session() as db_sess:
            session = await SessionRow.get_session(
                db_sess,
                session_name,
                owner_access_key,
                kernel_loading_strategy=KernelLoadingStrategy.ALL_KERNELS,
            )
        last_stat = await root_ctx.registry.destroy_session(
            session,
            forced=params["forced"],
            user_role=user_role,
        )
        resp = {
            "stats": last_stat,
        }
        return web.json_response(resp, status=200)


@server_status_required(READ_ALLOWED)
@auth_required
@check_api_params(
    t.Dict({
        t.Key("id"): t.String(),
    })
)
async def match_sessions(request: web.Request, params: Any) -> web.Response:
    """
    A quick session-ID matcher API for use with auto-completion in CLI.
    """
    root_ctx: RootContext = request.app["_root.context"]
    id_or_name_prefix = params["id"]
    requester_access_key, owner_access_key = await get_access_key_scopes(request)
    log.info(
        "MATCH_SESSIONS(ak:{0}/{1}, prefix:{2})",
        requester_access_key,
        owner_access_key,
        id_or_name_prefix,
    )
    matches: List[Dict[str, Any]] = []
    async with root_ctx.db.begin_readonly_session() as db_sess:
        sessions = await SessionRow.match_sessions(
            db_sess,
            id_or_name_prefix,
            owner_access_key,
        )
    if sessions:
        matches.extend(
            {
                "id": str(item.id),
                "name": item.name,
                "status": item.status.name,
            }
            for item in sessions
        )
    return web.json_response(
        {
            "matches": matches,
        },
        status=200,
    )


@server_status_required(READ_ALLOWED)
@auth_required
async def get_direct_access_info(request: web.Request) -> web.Response:
    root_ctx: RootContext = request.app["_root.context"]
    session_name = request.match_info["session_name"]
    _, owner_access_key = await get_access_key_scopes(request)

    async with root_ctx.db.begin_session() as db_sess:
        sess = await SessionRow.get_session(
            db_sess,
            session_name,
            owner_access_key,
            kernel_loading_strategy=KernelLoadingStrategy.MAIN_KERNEL_ONLY,
        )
    kernel_role: KernelRole = sess.main_kernel.role
    resp = {}
    if kernel_role == KernelRole.SYSTEM:
        public_host = sess.main_kernel.agent_row.public_host
        found_ports: dict[str, list[str]] = {}
        for sport in sess.main_kernel.service_ports:
            if sport["name"] == "sshd":
                found_ports["sshd"] = sport["host_ports"]
            elif sport["name"] == "sftpd":
                found_ports["sftpd"] = sport["host_ports"]
        resp = {
            "kernel_role": kernel_role.name,
            "public_host": public_host,
            "sshd_ports": found_ports.get("sftpd") or found_ports["sshd"],
        }
    return web.json_response(resp)


@server_status_required(READ_ALLOWED)
@auth_required
async def get_info(request: web.Request) -> web.Response:
    # NOTE: This API should be replaced with GraphQL version.
    resp = {}
    root_ctx: RootContext = request.app["_root.context"]
    session_name = request.match_info["session_name"]
    requester_access_key, owner_access_key = await get_access_key_scopes(request)
    log.info("GET_INFO (ak:{0}/{1}, s:{2})", requester_access_key, owner_access_key, session_name)
    try:
        async with root_ctx.db.begin_session() as db_sess:
            sess = await SessionRow.get_session(
                db_sess,
                session_name,
                owner_access_key,
                kernel_loading_strategy=KernelLoadingStrategy.MAIN_KERNEL_ONLY,
            )
        await root_ctx.registry.increment_session_usage(sess)
        resp["domainName"] = sess.domain_name
        resp["groupId"] = str(sess.group_id)
        resp["userId"] = str(sess.user_uuid)
        resp["lang"] = sess.main_kernel.image  # legacy
        resp["image"] = sess.main_kernel.image
        resp["architecture"] = sess.main_kernel.architecture
        resp["registry"] = sess.main_kernel.registry
        resp["tag"] = sess.tag

        # Resource occupation
        resp["containerId"] = str(sess.main_kernel.container_id)
        resp["occupiedSlots"] = str(sess.main_kernel.occupied_slots)  # legacy
        resp["occupyingSlots"] = str(sess.occupying_slots)
        resp["requestedSlots"] = str(sess.requested_slots)
        resp["occupiedShares"] = str(
            sess.main_kernel.occupied_shares
        )  # legacy, only caculate main kernel's occupying resource
        resp["environ"] = str(sess.environ)
        resp["resourceOpts"] = str(sess.resource_opts)

        # Lifecycle
        resp["status"] = sess.status.name  # "e.g. 'SessionStatus.RUNNING' -> 'RUNNING' "
        resp["statusInfo"] = str(sess.status_info)
        resp["statusData"] = sess.status_data
        age = datetime.now(tzutc()) - sess.created_at
        resp["age"] = int(age.total_seconds() * 1000)  # age in milliseconds
        resp["creationTime"] = str(sess.created_at)
        resp["terminationTime"] = str(sess.terminated_at) if sess.terminated_at else None

        resp["numQueriesExecuted"] = sess.num_queries
        resp["lastStat"] = sess.last_stat
        resp["idleChecks"] = await root_ctx.idle_checker_host.get_idle_check_report(sess.id)

        # Resource limits collected from agent heartbeats were erased, as they were deprecated
        # TODO: factor out policy/image info as a common repository

        log.info("information retrieved: {0!r}", resp)
    except BackendError:
        log.exception("GET_INFO: exception")
        raise
    return web.json_response(resp, status=200)


@server_status_required(READ_ALLOWED)
@auth_required
@check_api_params(
    t.Dict({
        t.Key("owner_access_key", default=None): t.Null | t.String,
    })
)
async def restart(request: web.Request, params: Any) -> web.Response:
    root_ctx: RootContext = request.app["_root.context"]
    session_name = request.match_info["session_name"]
    requester_access_key, owner_access_key = await get_access_key_scopes(request, params)
    log.info("RESTART (ak:{0}/{1}, s:{2})", requester_access_key, owner_access_key, session_name)
    async with root_ctx.db.begin_session() as db_sess:
        session = await SessionRow.get_session(
            db_sess,
            session_name,
            owner_access_key,
            kernel_loading_strategy=KernelLoadingStrategy.ALL_KERNELS,
        )
    try:
        await root_ctx.registry.increment_session_usage(session)
        await root_ctx.registry.restart_session(session)
    except BackendError:
        log.exception("RESTART: exception")
        raise
    except Exception:
        await root_ctx.error_monitor.capture_exception(context={"user": request["user"]["uuid"]})
        log.exception("RESTART: unexpected error")
        raise web.HTTPInternalServerError
    return web.Response(status=204)


@server_status_required(READ_ALLOWED)
@auth_required
async def execute(request: web.Request) -> web.Response:
    resp = {}
    root_ctx: RootContext = request.app["_root.context"]
    session_name = request.match_info["session_name"]
    requester_access_key, owner_access_key = await get_access_key_scopes(request)
    try:
        params = await request.json(loads=json.loads)
        log.info("EXECUTE(ak:{0}/{1}, s:{2})", requester_access_key, owner_access_key, session_name)
    except json.decoder.JSONDecodeError:
        log.warning("EXECUTE: invalid/missing parameters")
        raise InvalidAPIParameters
    async with root_ctx.db.begin_readonly_session() as db_sess:
        session = await SessionRow.get_session(
            db_sess,
            session_name,
            owner_access_key,
            kernel_loading_strategy=KernelLoadingStrategy.MAIN_KERNEL_ONLY,
        )
    try:
        await root_ctx.registry.increment_session_usage(session)
        api_version = request["api_version"]
        if api_version[0] == 1:
            run_id = params.get("runId", secrets.token_hex(8))
            mode = "query"
            code = params.get("code", None)
            opts = None
        elif api_version[0] >= 2:
            assert "runId" in params, "runId is missing!"
            run_id = params["runId"]  # maybe None
            assert params.get("mode"), "mode is missing or empty!"
            mode = params["mode"]
            assert mode in {
                "query",
                "batch",
                "complete",
                "continue",
                "input",
            }, "mode has an invalid value."
            if mode in {"continue", "input"}:
                assert run_id is not None, "continuation requires explicit run ID"
            code = params.get("code", None)
            opts = params.get("options", None)
        else:
            raise RuntimeError("should not reach here")
        # handle cases when some params are deliberately set to None
        if code is None:
            code = ""  # noqa
        if opts is None:
            opts = {}  # noqa
        if mode == "complete":
            # For legacy
            resp["result"] = await root_ctx.registry.get_completions(session, code, opts)
        else:
            raw_result = await root_ctx.registry.execute(
                session,
                api_version,
                run_id,
                mode,
                code,
                opts,
                flush_timeout=2.0,
            )
            if raw_result is None:
                # the kernel may have terminated from its side,
                # or there was interruption of agents.
                resp["result"] = {
                    "status": "finished",
                    "runId": run_id,
                    "exitCode": 130,
                    "options": {},
                    "files": [],
                    "console": [],
                }
                return web.json_response(resp, status=200)
            # Keep internal/public API compatilibty
            result = {
                "status": raw_result["status"],
                "runId": raw_result["runId"],
                "exitCode": raw_result.get("exitCode"),
                "options": raw_result.get("options"),
                "files": raw_result.get("files"),
            }
            if api_version[0] == 1:
                result["stdout"] = raw_result.get("stdout")
                result["stderr"] = raw_result.get("stderr")
                result["media"] = raw_result.get("media")
                result["html"] = raw_result.get("html")
            else:
                result["console"] = raw_result.get("console")
            resp["result"] = result
    except AssertionError as e:
        log.warning("EXECUTE: invalid/missing parameters: {0!r}", e)
        raise InvalidAPIParameters(extra_msg=e.args[0])
    except BackendError:
        log.exception("EXECUTE: exception")
        raise
    return web.json_response(resp, status=200)


@server_status_required(READ_ALLOWED)
@auth_required
async def interrupt(request: web.Request) -> web.Response:
    root_ctx: RootContext = request.app["_root.context"]
    session_name = request.match_info["session_name"]
    requester_access_key, owner_access_key = await get_access_key_scopes(request)
    log.info("INTERRUPT(ak:{0}/{1}, s:{2})", requester_access_key, owner_access_key, session_name)
    async with root_ctx.db.begin_readonly_session() as db_sess:
        session = await SessionRow.get_session(
            db_sess,
            session_name,
            owner_access_key,
            kernel_loading_strategy=KernelLoadingStrategy.MAIN_KERNEL_ONLY,
        )
    try:
        await root_ctx.registry.increment_session_usage(session)
        await root_ctx.registry.interrupt_session(session)
    except BackendError:
        log.exception("INTERRUPT: exception")
        raise
    return web.Response(status=204)


@server_status_required(READ_ALLOWED)
@auth_required
async def complete(request: web.Request) -> web.Response:
    resp = {
        "result": {
            "status": "finished",
            "completions": [],
        },
    }
    root_ctx: RootContext = request.app["_root.context"]
    session_name = request.match_info["session_name"]
    requester_access_key, owner_access_key = await get_access_key_scopes(request)
    try:
        params = await request.json(loads=json.loads)
        log.info(
            "COMPLETE(ak:{0}/{1}, s:{2})", requester_access_key, owner_access_key, session_name
        )
    except json.decoder.JSONDecodeError:
        raise InvalidAPIParameters
    async with root_ctx.db.begin_readonly_session() as db_sess:
        session = await SessionRow.get_session(
            db_sess,
            session_name,
            owner_access_key,
            kernel_loading_strategy=KernelLoadingStrategy.MAIN_KERNEL_ONLY,
        )
    try:
        code = params.get("code", "")
        opts = params.get("options", None) or {}
        await root_ctx.registry.increment_session_usage(session)
        resp["result"] = cast(
            Dict[str, Any],
            await root_ctx.registry.get_completions(session, code, opts),
        )
    except AssertionError:
        raise InvalidAPIParameters
    except BackendError:
        log.exception("COMPLETE: exception")
        raise
    return web.json_response(resp, status=200)


@server_status_required(READ_ALLOWED)
@auth_required
@check_api_params(
    t.Dict({
        t.Key("service_name"): t.String,
    })
)
async def shutdown_service(request: web.Request, params: Any) -> web.Response:
    root_ctx: RootContext = request.app["_root.context"]
    session_name = request.match_info["session_name"]
    requester_access_key, owner_access_key = await get_access_key_scopes(request)
    log.info(
        "SHUTDOWN_SERVICE (ak:{0}/{1}, s:{2})", requester_access_key, owner_access_key, session_name
    )
    service_name = params.get("service_name")
    async with root_ctx.db.begin_readonly_session() as db_sess:
        session = await SessionRow.get_session(
            db_sess,
            session_name,
            owner_access_key,
            kernel_loading_strategy=KernelLoadingStrategy.MAIN_KERNEL_ONLY,
        )
    try:
        await root_ctx.registry.shutdown_service(session, service_name)
    except BackendError:
        log.exception("SHUTDOWN_SERVICE: exception")
        raise
    return web.Response(status=204)


async def find_dependent_sessions(
    root_session_name_or_id: str | uuid.UUID,
    db_session: SASession,
    access_key: AccessKey,
    *,
    allow_stale: bool = False,
) -> Set[uuid.UUID]:
    async def _find_dependent_sessions(session_id: uuid.UUID) -> Set[uuid.UUID]:
        result = await db_session.execute(
            sa.select(SessionDependencyRow).where(SessionDependencyRow.depends_on == session_id)
        )
        dependent_sessions: set[uuid.UUID] = {x.session_id for x in result.scalars()}

        recursive_dependent_sessions: List[Set[uuid.UUID]] = [
            await _find_dependent_sessions(dependent_session)
            for dependent_session in dependent_sessions
        ]

        for recursive_dependent_session in recursive_dependent_sessions:
            dependent_sessions |= recursive_dependent_session

        return dependent_sessions

    root_session = await SessionRow.get_session(
        db_session,
        root_session_name_or_id,
        access_key=access_key,
        allow_stale=allow_stale,
    )
    return await _find_dependent_sessions(cast(uuid.UUID, root_session.id))


@aiotools.lru_cache(maxsize=100)
async def _find_dependency_sessions(
    session_name_or_id: uuid.UUID | str,
    db_session: SASession,
    access_key: AccessKey,
):
    sessions = await SessionRow.match_sessions(
        db_session,
        session_name_or_id,
        access_key=access_key,
    )

    assert len(sessions) >= 1, "session not found!"

    session_id = str(sessions[0].id)
    session_name = sessions[0].name

    assert isinstance(session_id, get_args(uuid.UUID | str))
    assert isinstance(session_name, str)

    kernel_query = (
        sa.select([
            kernels.c.status,
            kernels.c.status_changed,
        ])
        .select_from(kernels)
        .where(kernels.c.session_id == session_id)
    )

    dependency_session_ids: list[SessionDependencyRow] = (
        await db_session.execute(
            sa.select(SessionDependencyRow.depends_on).where(
                SessionDependencyRow.session_id == session_id
            )
        )
    ).first()

    if not dependency_session_ids:
        dependency_session_ids = []

    kernel_query_result = (await db_session.execute(kernel_query)).first()

    session_info: Dict[str, Union[List, str]] = {
        "session_id": session_id,
        "session_name": session_name,
        "status": str(kernel_query_result[0]),
        "status_changed": str(kernel_query_result[1]),
        "depends_on": [
            await _find_dependency_sessions(dependency_session_id, db_session, access_key)
            for dependency_session_id in dependency_session_ids
        ],
    }

    return session_info


async def find_dependency_sessions(
    session_name_or_id: uuid.UUID | str,
    db_session: SASession,
    access_key: AccessKey,
):
    return await _find_dependency_sessions(session_name_or_id, db_session, access_key)


@server_status_required(READ_ALLOWED)
@auth_required
async def get_dependency_graph(request: web.Request) -> web.Response:
    root_ctx: RootContext = request.app["_root.context"]
    root_session_name = request.match_info["session_name"]

    requester_access_key, owner_access_key = await get_access_key_scopes(request)

    log.info(
        "GET_DEPENDENCY_GRAPH (ak:{0}/{1}, s:{2})",
        requester_access_key,
        owner_access_key,
        root_session_name,
    )

    async with root_ctx.db.begin_readonly_session() as db_session:
        return web.json_response(
            await find_dependency_sessions(root_session_name, db_session, owner_access_key),
            status=200,
        )


@server_status_required(READ_ALLOWED)
@auth_required
async def upload_files(request: web.Request) -> web.Response:
    loop = asyncio.get_event_loop()
    reader = await request.multipart()
    root_ctx: RootContext = request.app["_root.context"]
    session_name = request.match_info["session_name"]
    requester_access_key, owner_access_key = await get_access_key_scopes(request)
    log.info(
        "UPLOAD_FILE (ak:{0}/{1}, s:{2})", requester_access_key, owner_access_key, session_name
    )
    async with root_ctx.db.begin_readonly_session() as db_sess:
        session = await SessionRow.get_session(
            db_sess,
            session_name,
            owner_access_key,
            kernel_loading_strategy=KernelLoadingStrategy.MAIN_KERNEL_ONLY,
        )
    try:
        await root_ctx.registry.increment_session_usage(session)
        file_count = 0
        upload_tasks = []
        async for file in aiotools.aiter(reader.next, None):
            if file_count == 20:
                raise InvalidAPIParameters("Too many files")
            file_count += 1
            # This API handles only small files, so let's read it at once.
            chunks = []
            recv_size = 0
            while True:
                chunk = await file.read_chunk(size=1048576)
                if not chunk:
                    break
                chunk_size = len(chunk)
                if recv_size + chunk_size >= 1048576:
                    raise InvalidAPIParameters("Too large file")
                chunks.append(chunk)
                recv_size += chunk_size
            data = file.decode(b"".join(chunks))
            log.debug("received file: {0} ({1:,} bytes)", file.filename, recv_size)
            t = loop.create_task(root_ctx.registry.upload_file(session, file.filename, data))
            upload_tasks.append(t)
        await asyncio.gather(*upload_tasks)
    except BackendError:
        log.exception("UPLOAD_FILES: exception")
        raise
    return web.Response(status=204)


@server_status_required(READ_ALLOWED)
@auth_required
@check_api_params(
    t.Dict({
        tx.MultiKey("files"): t.List(t.String),
    })
)
async def download_files(request: web.Request, params: Any) -> web.Response:
    root_ctx: RootContext = request.app["_root.context"]
    session_name = request.match_info["session_name"]
    requester_access_key, owner_access_key = await get_access_key_scopes(request)
    files = params.get("files")
    log.info(
        "DOWNLOAD_FILE (ak:{0}/{1}, s:{2}, path:{3!r})",
        requester_access_key,
        owner_access_key,
        session_name,
        files[0],
    )
    async with root_ctx.db.begin_readonly_session() as db_sess:
        session = await SessionRow.get_session(
            db_sess,
            session_name,
            owner_access_key,
            kernel_loading_strategy=KernelLoadingStrategy.MAIN_KERNEL_ONLY,
        )
    try:
        assert len(files) <= 5, "Too many files"
        await root_ctx.registry.increment_session_usage(session)
        # TODO: Read all download file contents. Need to fix by using chuncking, etc.
        results = await asyncio.gather(
            *map(
                functools.partial(root_ctx.registry.download_file, session),
                files,
            ),
        )
        log.debug("file(s) inside container retrieved")
    except asyncio.CancelledError:
        raise
    except BackendError:
        log.exception("DOWNLOAD_FILE: exception")
        raise
    except (ValueError, FileNotFoundError):
        raise InvalidAPIParameters("The file is not found.")
    except Exception:
        await root_ctx.error_monitor.capture_exception(context={"user": request["user"]["uuid"]})
        log.exception("DOWNLOAD_FILE: unexpected error!")
        raise InternalServerError

    with aiohttp.MultipartWriter("mixed") as mpwriter:
        headers = multidict.MultiDict({"Content-Encoding": "identity"})
        for tarbytes in results:
            mpwriter.append(tarbytes, headers)
        return web.Response(body=mpwriter, status=200)


@auth_required
@server_status_required(READ_ALLOWED)
@check_api_params(
    t.Dict({
        t.Key("file"): t.String,
    })
)
async def download_single(request: web.Request, params: Any) -> web.Response:
    """
    Download a single file from the scratch root. Only for small files.
    """
    root_ctx: RootContext = request.app["_root.context"]
    session_name = request.match_info["session_name"]
    requester_access_key, owner_access_key = await get_access_key_scopes(request)
    file = params["file"]
    log.info(
        "DOWNLOAD_SINGLE (ak:{0}/{1}, s:{2}, path:{3!r})",
        requester_access_key,
        owner_access_key,
        session_name,
        file,
    )
    try:
        async with root_ctx.db.begin_readonly_session() as db_sess:
            session = await SessionRow.get_session(
                db_sess,
                session_name,
                owner_access_key,
                kernel_loading_strategy=KernelLoadingStrategy.MAIN_KERNEL_ONLY,
            )
        await root_ctx.registry.increment_session_usage(session)
        result = await root_ctx.registry.download_single(session, owner_access_key, file)
    except asyncio.CancelledError:
        raise
    except BackendError:
        log.exception("DOWNLOAD_SINGLE: exception")
        raise
    except (ValueError, FileNotFoundError):
        raise InvalidAPIParameters("The file is not found.")
    except Exception:
        await root_ctx.error_monitor.capture_exception(context={"user": request["user"]["uuid"]})
        log.exception("DOWNLOAD_SINGLE: unexpected error!")
        raise InternalServerError
    return web.Response(body=result, status=200)


@server_status_required(READ_ALLOWED)
@auth_required
async def list_files(request: web.Request) -> web.Response:
    root_ctx: RootContext = request.app["_root.context"]
    try:
        session_name = request.match_info["session_name"]
        requester_access_key, owner_access_key = await get_access_key_scopes(request)
        params = await request.json(loads=json.loads)
        path = params.get("path", ".")
        log.info(
            "LIST_FILES (ak:{0}/{1}, s:{2}, path:{3})",
            requester_access_key,
            owner_access_key,
            session_name,
            path,
        )
        async with root_ctx.db.begin_readonly_session() as db_sess:
            session = await SessionRow.get_session(
                db_sess,
                session_name,
                owner_access_key,
                kernel_loading_strategy=KernelLoadingStrategy.MAIN_KERNEL_ONLY,
            )
    except (asyncio.TimeoutError, AssertionError, json.decoder.JSONDecodeError) as e:
        log.warning("LIST_FILES: invalid/missing parameters, {0!r}", e)
        raise InvalidAPIParameters(extra_msg=str(e.args[0]))
    resp: MutableMapping[str, Any] = {}
    try:
        await root_ctx.registry.increment_session_usage(session)
        result = await root_ctx.registry.list_files(session, path)
        resp.update(result)
        log.debug("container file list for {0} retrieved", path)
    except asyncio.CancelledError:
        raise
    except BackendError:
        log.exception("LIST_FILES: exception")
        raise
    except Exception:
        await root_ctx.error_monitor.capture_exception(context={"user": request["user"]["uuid"]})
        log.exception("LIST_FILES: unexpected error!")
        raise InternalServerError
    return web.json_response(resp, status=200)


class ContainerLogRequestModel(BaseModel):
    owner_access_key: str | None = Field(
        validation_alias=AliasChoices("owner_access_key", "ownerAccessKey"),
        default=None,
    )
    kernel_id: uuid.UUID | None = Field(
        validation_alias=AliasChoices("kernel_id", "kernelId"),
        description="Target kernel to get container logs.",
        default=None,
    )


@server_status_required(READ_ALLOWED)
@auth_required
@pydantic_params_api_handler(ContainerLogRequestModel)
async def get_container_logs(
    request: web.Request, params: ContainerLogRequestModel
) -> web.Response:
    root_ctx: RootContext = request.app["_root.context"]
    session_name: str = request.match_info["session_name"]
    requester_access_key, owner_access_key = await get_access_key_scopes(
        request, {"owner_access_key": params.owner_access_key}
    )
    kernel_id = KernelId(params.kernel_id) if params.kernel_id is not None else None
    log.info(
        "GET_CONTAINER_LOG (ak:{}/{}, s:{}, k:{})",
        requester_access_key,
        owner_access_key,
        session_name,
        kernel_id,
    )
    resp = {"result": {"logs": ""}}
    async with root_ctx.db.begin_readonly_session() as db_sess:
        compute_session = await SessionRow.get_session(
            db_sess,
            session_name,
            owner_access_key,
            allow_stale=True,
            kernel_loading_strategy=(
                KernelLoadingStrategy.MAIN_KERNEL_ONLY
                if kernel_id is None
                else KernelLoadingStrategy.ALL_KERNELS
            ),
        )

        if compute_session.status in DEAD_SESSION_STATUSES:
            if kernel_id is not None:
                # Get logs from the specific kernel
                kernel_row = compute_session.get_kernel_by_id(kernel_id)
                kernel_log = kernel_row.container_log
            else:
                # Get logs from the main kernel
                kernel_log = compute_session.main_kernel.container_log
            if kernel_log is not None:
                # Get logs from database record
                log.debug("returning log from database record")
                resp["result"]["logs"] = kernel_log.decode("utf-8")
                return web.json_response(resp, status=200)

    try:
        registry = root_ctx.registry
        await registry.increment_session_usage(compute_session)
        resp["result"]["logs"] = await registry.get_logs_from_agent(
            session=compute_session, kernel_id=kernel_id
        )
        log.debug("returning log from agent")
    except BackendError:
        log.exception(
            "GET_CONTAINER_LOG(ak:{}/{}, kernel_id: {}, s:{}): unexpected error",
            requester_access_key,
            owner_access_key,
            kernel_id,
            session_name,
        )
        raise
    return web.json_response(resp, status=200)


@server_status_required(READ_ALLOWED)
@auth_required
@check_api_params(
    t.Dict({
        tx.AliasedKey(["session_name", "sessionName", "task_id", "taskId"]) >> "kernel_id": tx.UUID,
    })
)
async def get_task_logs(request: web.Request, params: Any) -> web.StreamResponse:
    log.info("GET_TASK_LOG (ak:{}, k:{})", request["keypair"]["access_key"], params["kernel_id"])
    root_ctx: RootContext = request.app["_root.context"]
    domain_name = request["user"]["domain_name"]
    user_role = request["user"]["role"]
    user_uuid = request["user"]["uuid"]
    kernel_id_str = params["kernel_id"].hex
    async with root_ctx.db.begin_readonly() as conn:
        matched_vfolders = await query_accessible_vfolders(
            conn,
            user_uuid,
            user_role=user_role,
            domain_name=domain_name,
            allowed_vfolder_types=["user"],
            extra_vf_conds=(vfolders.c.name == ".logs"),
        )
        if not matched_vfolders:
            raise ObjectNotFound(
                extra_data={"vfolder_name": ".logs"},
                object_name="vfolder",
            )
        log_vfolder = matched_vfolders[0]

    proxy_name, volume_name = root_ctx.storage_manager.split_host(log_vfolder["host"])
    response = web.StreamResponse(status=200)
    response.headers[hdrs.CONTENT_TYPE] = "text/plain"
    prepared = False
    try:
        async with root_ctx.storage_manager.request(
            log_vfolder["host"],
            "POST",
            "folder/file/fetch",
            json={
                "volume": volume_name,
                "vfid": str(VFolderID.from_row(log_vfolder)),
                "relpath": str(
                    PurePosixPath("task")
                    / kernel_id_str[:2]
                    / kernel_id_str[2:4]
                    / f"{kernel_id_str[4:]}.log",
                ),
            },
            raise_for_status=True,
        ) as (_, storage_resp):
            while True:
                chunk = await storage_resp.content.read(DEFAULT_CHUNK_SIZE)
                if not chunk:
                    break
                if not prepared:
                    await response.prepare(request)
                    prepared = True
                await response.write(chunk)
    except aiohttp.ClientResponseError as e:
        raise StorageProxyError(status=e.status, extra_msg=e.message)
    finally:
        if prepared:
            await response.write_eof()
    return response


@attrs.define(slots=True, auto_attribs=True, init=False)
class PrivateContext:
    agent_lost_checker: asyncio.Task[None]
    stats_task: asyncio.Task[None]
    database_ptask_group: aiotools.PersistentTaskGroup
    rpc_ptask_group: aiotools.PersistentTaskGroup
    webhook_ptask_group: aiotools.PersistentTaskGroup


async def init(app: web.Application) -> None:
    root_ctx: RootContext = app["_root.context"]
    app_ctx: PrivateContext = app["session.context"]
    app_ctx.database_ptask_group = aiotools.PersistentTaskGroup()
    app_ctx.rpc_ptask_group = aiotools.PersistentTaskGroup()
    app_ctx.webhook_ptask_group = aiotools.PersistentTaskGroup()

    # Scan ALIVE agents
    app_ctx.agent_lost_checker = aiotools.create_timer(
        functools.partial(check_agent_lost, root_ctx), 1.0
    )
    app_ctx.agent_lost_checker.set_name("agent_lost_checker")
    app_ctx.stats_task = aiotools.create_timer(
        functools.partial(report_stats, root_ctx),
        5.0,
    )
    app_ctx.stats_task.set_name("stats_task")


async def shutdown(app: web.Application) -> None:
    app_ctx: PrivateContext = app["session.context"]
    app_ctx.agent_lost_checker.cancel()
    await app_ctx.agent_lost_checker
    app_ctx.stats_task.cancel()
    await app_ctx.stats_task

    await app_ctx.webhook_ptask_group.shutdown()
    await app_ctx.database_ptask_group.shutdown()
    await app_ctx.rpc_ptask_group.shutdown()


def create_app(
    default_cors_options: CORSOptions,
) -> Tuple[web.Application, Iterable[WebMiddleware]]:
    app = web.Application()
    app.on_startup.append(init)
    app.on_shutdown.append(shutdown)
    app["api_versions"] = (1, 2, 3, 4)
    app["session.context"] = PrivateContext()
    app["prefix"] = "session"
    deprecated_get_stub = deprecated_stub(
        "Use the HTTP POST method to invoke this API with parameters in the request body."
    )
    cors = aiohttp_cors.setup(app, defaults=default_cors_options)
    cors.add(app.router.add_route("POST", "", create_from_params))
    cors.add(app.router.add_route("POST", "/_/create", create_from_params))
    cors.add(app.router.add_route("POST", "/_/create-from-template", create_from_template))
    cors.add(app.router.add_route("POST", "/_/create-cluster", create_cluster))
    cors.add(app.router.add_route("GET", "/_/match", match_sessions))
    cors.add(app.router.add_route("POST", "/_/sync-agent-registry", sync_agent_registry))
    session_resource = cors.add(app.router.add_resource(r"/{session_name}"))
    cors.add(session_resource.add_route("GET", get_info))
    cors.add(session_resource.add_route("PATCH", restart))
    cors.add(session_resource.add_route("DELETE", destroy))
    cors.add(session_resource.add_route("POST", execute))
    task_log_resource = cors.add(app.router.add_resource(r"/_/logs"))
    cors.add(task_log_resource.add_route("HEAD", get_task_logs))
    cors.add(task_log_resource.add_route("GET", get_task_logs))
    cors.add(
        app.router.add_route("GET", "/{session_name}/direct-access-info", get_direct_access_info)
    )
    cors.add(app.router.add_route("GET", "/{session_name}/logs", get_container_logs))
    cors.add(app.router.add_route("POST", "/{session_name}/rename", rename_session))
    cors.add(app.router.add_route("POST", "/{session_name}/interrupt", interrupt))
    cors.add(app.router.add_route("POST", "/{session_name}/complete", complete))
    cors.add(app.router.add_route("POST", "/{session_name}/shutdown-service", shutdown_service))
    cors.add(app.router.add_route("POST", "/{session_name}/upload", upload_files))
    cors.add(app.router.add_route("GET", "/{session_name}/download", deprecated_get_stub))
    cors.add(app.router.add_route("GET", "/{session_name}/download_single", deprecated_get_stub))
    cors.add(app.router.add_route("POST", "/{session_name}/download", download_files))
    cors.add(app.router.add_route("POST", "/{session_name}/download_single", download_single))
    cors.add(app.router.add_route("GET", "/{session_name}/files", list_files))
    cors.add(app.router.add_route("POST", "/{session_name}/start-service", start_service))
    cors.add(app.router.add_route("POST", "/{session_name}/commit", commit_session))
    cors.add(app.router.add_route("POST", "/{session_name}/imagify", convert_session_to_image))
    cors.add(app.router.add_route("GET", "/{session_name}/commit", get_commit_status))
    cors.add(app.router.add_route("GET", "/{session_name}/abusing-report", get_abusing_report))
    cors.add(app.router.add_route("GET", "/{session_name}/dependency-graph", get_dependency_graph))
    return app, []<|MERGE_RESOLUTION|>--- conflicted
+++ resolved
@@ -372,11 +372,8 @@
             starts_at_timestamp=params["starts_at"],
             tag=params["tag"],
             callback_url=params["callback_url"],
-<<<<<<< HEAD
+            sudo_session_enabled=sudo_session_enabled,
             continue_on_dependency_error=params["continue_on_dependency"],
-=======
-            sudo_session_enabled=sudo_session_enabled,
->>>>>>> 9965d566
         )
         return web.json_response(resp, status=201)
     except UnknownImageReference:
@@ -579,39 +576,6 @@
 @server_status_required(ALL_ALLOWED)
 @auth_required
 @check_api_params(
-<<<<<<< HEAD
-    t.Dict(
-        {
-            tx.AliasedKey(["name", "session_name", "clientSessionToken"])
-            >> "session_name": t.Regexp(r"^(?=.{4,64}$)\w[\w.-]*\w$", re.ASCII),
-            tx.AliasedKey(["image", "lang"]): t.String,
-            tx.AliasedKey(["arch", "architecture"], default=DEFAULT_IMAGE_ARCH)
-            >> "architecture": t.String,
-            tx.AliasedKey(["type", "sessionType"], default="interactive")
-            >> "session_type": tx.Enum(SessionTypes),
-            tx.AliasedKey(["group", "groupName", "group_name"], default="default"): t.String,
-            tx.AliasedKey(["domain", "domainName", "domain_name"], default="default"): t.String,
-            tx.AliasedKey(["cluster_size", "clusterSize"], default=1): t.ToInt[1:],  # new in APIv6
-            tx.AliasedKey(["cluster_mode", "clusterMode"], default="single-node"): tx.Enum(
-                ClusterMode
-            ),  # new in APIv6
-            t.Key("config", default=dict): t.Mapping(t.String, t.Any),
-            t.Key("tag", default=None): t.Null | t.String,
-            t.Key("enqueueOnly", default=False) >> "enqueue_only": t.ToBool,
-            t.Key("maxWaitSeconds", default=0) >> "max_wait_seconds": t.ToInt[0:],
-            tx.AliasedKey(["starts_at", "startsAt"], default=None): t.Null | t.String,
-            t.Key("reuseIfExists", default=True) >> "reuse": t.ToBool,
-            t.Key("startupCommand", default=None) >> "startup_command": t.Null | t.String,
-            tx.AliasedKey(["bootstrap_script", "bootstrapScript"], default=None): t.Null | t.String,
-            t.Key("dependencies", default=None): t.Null | t.List(tx.UUID) | t.List(t.String),
-            t.Key("continue_on_dependency_error", default=False): t.ToBool,
-            tx.AliasedKey(["callback_url", "callbackUrl", "callbackURL"], default=None): (
-                t.Null | tx.URL
-            ),
-            t.Key("owner_access_key", default=None): t.Null | t.String,
-        }
-    ),
-=======
     t.Dict({
         tx.AliasedKey(["name", "session_name", "clientSessionToken"]) >> "session_name": t.Regexp(
             r"^(?=.{4,64}$)\w[\w.-]*\w$", re.ASCII
@@ -637,12 +601,12 @@
         t.Key("startupCommand", default=None) >> "startup_command": t.Null | t.String,
         tx.AliasedKey(["bootstrap_script", "bootstrapScript"], default=None): t.Null | t.String,
         t.Key("dependencies", default=None): t.Null | t.List(tx.UUID) | t.List(t.String),
+        t.Key("continue_on_dependency_error", default=False): t.ToBool,
         tx.AliasedKey(["callback_url", "callbackUrl", "callbackURL"], default=None): (
             t.Null | tx.URL
         ),
         t.Key("owner_access_key", default=None): t.Null | t.String,
     }),
->>>>>>> 9965d566
     loads=_json_loads,
 )
 async def create_from_params(request: web.Request, params: dict[str, Any]) -> web.Response:
