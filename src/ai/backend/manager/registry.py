from __future__ import annotations

import asyncio
import copy
import itertools
import logging
import re
import time
import typing
import uuid
import weakref
import zlib
from collections import defaultdict
from contextlib import asynccontextmanager as actxmgr
from contextvars import ContextVar
from datetime import datetime
from decimal import Decimal
from typing import (
    TYPE_CHECKING,
    Any,
    AsyncIterator,
    Callable,
    Dict,
    List,
    Mapping,
    MutableMapping,
    Optional,
    Sequence,
    Tuple,
    TypeAlias,
    Union,
    cast,
)

import aiodocker
import aiotools
import sqlalchemy as sa
import zmq
from async_timeout import timeout as _timeout
from callosum.lower.zeromq import ZeroMQAddress, ZeroMQRPCTransport
from callosum.rpc import Peer, RPCUserError
from cryptography.hazmat.backends import default_backend
from cryptography.hazmat.primitives import serialization
from cryptography.hazmat.primitives.asymmetric import rsa
from dateutil.tz import tzutc
from redis.asyncio import Redis
from sqlalchemy.exc import DBAPIError
from sqlalchemy.orm import selectinload
from yarl import URL

from ai.backend.common import msgpack, redis_helper
from ai.backend.common.docker import ImageRef, get_known_registries, get_registry_info
from ai.backend.common.events import (
    AgentStartedEvent,
    KernelCancelledEvent,
    KernelLifecycleEventReason,
    KernelTerminatedEvent,
    KernelTerminatingEvent,
    SessionCancelledEvent,
    SessionEnqueuedEvent,
    SessionStartedEvent,
    SessionTerminatedEvent,
    SessionTerminatingEvent,
)
from ai.backend.common.logging import BraceStyleAdapter
from ai.backend.common.plugin.hook import ALL_COMPLETED, PASSED, HookPluginContext
from ai.backend.common.service_ports import parse_service_ports
from ai.backend.common.types import (
    AccessKey,
    AgentId,
    BinarySize,
    ClusterInfo,
    ClusterMode,
    ClusterSSHKeyPair,
    ClusterSSHPortMapping,
    CommitStatus,
    DeviceId,
    HardwareMetadata,
    KernelEnqueueingConfig,
    KernelId,
    RedisConnectionInfo,
    ResourceSlot,
    SessionEnqueueingConfig,
    SessionId,
    SessionTypes,
    SlotName,
    SlotTypes,
    check_typed_dict,
)

from .api.exceptions import (
    AgentError,
    BackendError,
    GenericForbidden,
    InstanceNotFound,
    InvalidAPIParameters,
    QuotaExceeded,
    RejectedByHook,
    ScalingGroupNotFound,
    SessionNotFound,
)
from .config import SharedConfig
from .defs import DEFAULT_ROLE, INTRINSIC_SLOTS
from .exceptions import MultiAgentError, convert_to_status_data
from .models import (
    AGENT_RESOURCE_OCCUPYING_KERNEL_STATUSES,
    KERNEL_STATUS_TRANSITION_MAP,
    PRIVATE_KERNEL_ROLES,
    SESSION_STATUS_TRANSITION_MAP,
    USER_RESOURCE_OCCUPYING_KERNEL_STATUSES,
    AgentRow,
    AgentStatus,
    ImageRow,
    KernelRole,
    KernelRow,
    KernelStatus,
    KeyPairResourcePolicyRow,
    KeyPairRow,
    SessionDependencyRow,
    SessionRow,
    SessionStatus,
    UserRow,
    agents,
    determine_session_status,
    handle_session_exception,
    kernels,
    prepare_dotfiles,
    prepare_vfolder_mounts,
    query_allowed_sgroups,
    recalc_agent_resource_occupancy,
    recalc_concurrency_used,
    scaling_groups,
)
from .models.utils import (
    ExtendedAsyncSAEngine,
    execute_with_retry,
    reenter_txn,
    reenter_txn_session,
    sql_json_merge,
)
from .types import UserScope

if TYPE_CHECKING:
    from sqlalchemy.engine.row import Row
    from sqlalchemy.ext.asyncio import AsyncConnection as SAConnection

    from ai.backend.common.events import EventDispatcher, EventProducer

    from .models.storage import StorageSessionManager
    from .scheduler.types import AgentAllocationContext, KernelAgentBinding, SchedulingContext

MSetType: TypeAlias = Mapping[Union[str, bytes], Union[bytes, float, int, str]]
__all__ = ["AgentRegistry", "InstanceNotFound"]

log = BraceStyleAdapter(logging.getLogger(__spec__.name))  # type: ignore[name-defined]

SESSION_NAME_LEN_LIMIT = 10
_read_only_txn_opts = {
    "postgresql_readonly": True,
}


class PeerInvoker(Peer):
    class _CallStub:
        _cached_funcs: Dict[str, Callable]
        order_key: ContextVar[Optional[str]]

        def __init__(self, peer: Peer):
            self._cached_funcs = {}
            self.peer = peer
            self.order_key = ContextVar("order_key", default=None)

        def __getattr__(self, name: str):
            if f := self._cached_funcs.get(name, None):
                return f
            else:

                async def _wrapped(*args, **kwargs):
                    request_body = {
                        "args": args,
                        "kwargs": kwargs,
                    }
                    self.peer.last_used = time.monotonic()
                    ret = await self.peer.invoke(name, request_body, order_key=self.order_key.get())
                    self.peer.last_used = time.monotonic()
                    return ret

                self._cached_funcs[name] = _wrapped
                return _wrapped

    call: _CallStub
    last_used: float

    def __init__(self, *args, **kwargs) -> None:
        super().__init__(*args, **kwargs)
        self.call = self._CallStub(self)
        self.last_used = time.monotonic()


@actxmgr
async def RPCContext(
    agent_id: AgentId,
    addr,
    *,
    invoke_timeout: float = None,
    order_key: str = None,
    keepalive_timeout: int = 60,
) -> AsyncIterator[PeerInvoker]:
    if agent_id is None or addr is None:
        raise InvalidAPIParameters(
            f"expected valid agent id and agent address, got {agent_id=} and {addr=}"
        )
    keepalive_retry_count = 3
    keepalive_interval = keepalive_timeout // keepalive_retry_count
    if keepalive_interval < 2:
        keepalive_interval = 2
    peer = PeerInvoker(
        connect=ZeroMQAddress(addr),
        transport=ZeroMQRPCTransport,
        transport_opts={
            "zsock_opts": {
                zmq.TCP_KEEPALIVE: 1,
                zmq.TCP_KEEPALIVE_IDLE: keepalive_timeout,
                zmq.TCP_KEEPALIVE_INTVL: keepalive_interval,
                zmq.TCP_KEEPALIVE_CNT: keepalive_retry_count,
            },
        },
        serializer=msgpack.packb,
        deserializer=msgpack.unpackb,
    )
    try:
        async with _timeout(invoke_timeout), peer:
            okey_token = peer.call.order_key.set("")
            try:
                yield peer
            finally:
                peer.call.order_key.reset(okey_token)
    except RPCUserError as orig_exc:
        raise AgentError(agent_id, orig_exc.name, orig_exc.repr, orig_exc.args)
    except Exception:
        raise


class AgentRegistry:
    """
    Provide a high-level API to create, destroy, and query the computation
    kernels.

    The registry is also responsible to implement our resource management
    policy, such as the limitation of maximum number of kernels per instance.
    """

    kernel_creation_tracker: Dict[KernelId, asyncio.Future]
    _post_kernel_creation_tasks: weakref.WeakValueDictionary[KernelId, asyncio.Task]
    _post_kernel_creation_infos: dict[KernelId, asyncio.Future]
    _kernel_actual_allocated_resources: dict[KernelId, ResourceSlot]

    def __init__(
        self,
        shared_config: SharedConfig,
        db: ExtendedAsyncSAEngine,
        redis_stat: RedisConnectionInfo,
        redis_live: RedisConnectionInfo,
        redis_image: RedisConnectionInfo,
        event_dispatcher: EventDispatcher,
        event_producer: EventProducer,
        storage_manager: StorageSessionManager,
        hook_plugin_ctx: HookPluginContext,
        *,
        debug: bool = False,
    ) -> None:
        self.shared_config = shared_config
        self.docker = aiodocker.Docker()
        self.db = db
        self.redis_stat = redis_stat
        self.redis_live = redis_live
        self.redis_image = redis_image
        self.event_dispatcher = event_dispatcher
        self.event_producer = event_producer
        self.storage_manager = storage_manager
        self.hook_plugin_ctx = hook_plugin_ctx
        self.kernel_creation_tracker = {}
        self._post_kernel_creation_tasks = weakref.WeakValueDictionary()
        self._post_kernel_creation_infos = {}
        self._kernel_actual_allocated_resources = {}
        self.debug = debug
        self.rpc_keepalive_timeout = int(
            shared_config.get("config/network/rpc/keepalive-timeout", "60")
        )

    async def init(self) -> None:
        self.heartbeat_lock = asyncio.Lock()

    async def shutdown(self) -> None:
        pass

    async def get_instance(self, inst_id: AgentId, field=None):
        async with self.db.begin_readonly() as conn:
            cols = [agents.c.id]
            if field is not None:
                cols.append(field)
            query = sa.select(cols).select_from(agents).where(agents.c.id == inst_id)
            result = await conn.execute(query)
            row = result.first()
            if not row:
                raise InstanceNotFound(inst_id)
            return row

    async def enumerate_instances(self, check_shadow=True):
        async with self.db.begin_readonly() as conn:
            query = sa.select("*").select_from(agents)
            if check_shadow:
                query = query.where(agents.c.status == AgentStatus.ALIVE)
            async for row in await conn.stream(query):
                yield row

    async def update_instance(self, inst_id, updated_fields):
        async def _update() -> None:
            async with self.db.begin() as conn:
                query = sa.update(agents).values(**updated_fields).where(agents.c.id == inst_id)
                await conn.execute(query)

        await execute_with_retry(_update)

    async def gather_agent_hwinfo(self, instance_id: AgentId) -> Mapping[str, HardwareMetadata]:
        agent = await self.get_instance(instance_id, agents.c.addr)
        async with RPCContext(
            agent["id"],
            agent["addr"],
            invoke_timeout=None,
            keepalive_timeout=self.rpc_keepalive_timeout,
        ) as rpc:
            result = await rpc.call.gather_hwinfo()
            return {
                k: check_typed_dict(v, HardwareMetadata)  # type: ignore  # (python/mypy#9827)
                for k, v in result.items()
            }

    async def gather_storage_hwinfo(self, vfolder_host: str) -> HardwareMetadata:
        proxy_name, volume_name = self.storage_manager.split_host(vfolder_host)
        async with self.storage_manager.request(
            proxy_name,
            "GET",
            "volume/hwinfo",
            json={"volume": volume_name},
            raise_for_status=True,
        ) as (_, storage_resp):
            return check_typed_dict(
                await storage_resp.json(),
                HardwareMetadata,  # type: ignore  # (python/mypy#9827)
            )

    async def enqueue_session(
        self,
        session_creation_id: str,
        session_name: str,
        access_key: AccessKey,
        session_enqueue_configs: SessionEnqueueingConfig,
        scaling_group: Optional[str],
        session_type: SessionTypes,
        resource_policy: dict,
        *,
        user_scope: UserScope,
        public_sgroup_only: bool = True,
        cluster_mode: ClusterMode = ClusterMode.SINGLE_NODE,
        cluster_size: int = 1,
        session_tag: str = None,
        internal_data: dict = None,
        starts_at: datetime = None,
        agent_list: Sequence[str] = None,
        dependency_sessions: Sequence[SessionId] = None,
        callback_url: URL = None,
    ) -> SessionId:
        session_id = SessionId(uuid.uuid4())

        kernel_enqueue_configs: List[KernelEnqueueingConfig] = session_enqueue_configs[
            "kernel_configs"
        ]
        assert len(kernel_enqueue_configs) >= 1
        main_kernel_config = kernel_enqueue_configs[0]
        assert main_kernel_config["cluster_role"] == DEFAULT_ROLE
        session_creation_config: Mapping = session_enqueue_configs["creation_config"]

        # Check keypair resource limit
        if cluster_size > int(resource_policy["max_containers_per_session"]):
            raise QuotaExceeded(
                (
                    "You cannot create session with more than "
                    f"{resource_policy['max_containers_per_session']} containers."
                ),
            )

        async with self.db.begin_readonly() as conn:
            checked_scaling_group = await check_scaling_group(
                conn,
                scaling_group,
                session_type,
                access_key,
                user_scope.domain_name,
<<<<<<< HEAD
                user_scope.project_id,
=======
                user_scope.group_id,
                public_sgroup_only,
>>>>>>> b5478f0b
            )
            if scaling_group is None:
                log.warning(
                    (
                        f"enqueue_session(s:{session_name}, ak:{access_key}): "
                        "The client did not specify the scaling group for session; "
                        f"falling back to {checked_scaling_group}"
                    ),
                )

            use_host_network_query = (
                sa.select([scaling_groups.c.use_host_network])
                .select_from(scaling_groups)
                .where(scaling_groups.c.name == checked_scaling_group)
            )
            use_host_network_result = await conn.execute(use_host_network_query)
            use_host_network = use_host_network_result.scalar()
            # Translate mounts/mount_map into vfolder mounts
            requested_mounts = session_enqueue_configs["creation_config"].get("mounts") or []
            requested_mount_map = session_enqueue_configs["creation_config"].get("mount_map") or {}
            allowed_vfolder_types = await self.shared_config.get_vfolder_types()
            vfolder_mounts = await prepare_vfolder_mounts(
                conn,
                self.storage_manager,
                allowed_vfolder_types,
                user_scope,
                resource_policy,
                requested_mounts,
                requested_mount_map,
            )

            # Prepare internal data for common dotfiles.
            dotfile_data = await prepare_dotfiles(
                conn,
                user_scope,
                access_key,
                vfolder_mounts,
            )

        is_multicontainer = cluster_size > 1
        if is_multicontainer:
            if len(kernel_enqueue_configs) == 1:
                log.debug(
                    "enqueue_session(): replicating kernel_enqueue_config with cluster_size={}",
                    cluster_size,
                )
                # the main_kernel_config is repliacted to sub-containers
                main_kernel_config["cluster_idx"] = 1  # main1
                main_kernel_config["local_rank"] = 0  # main1: 0
                for i in range(cluster_size - 1):
                    sub_kernel_config = cast(KernelEnqueueingConfig, {**main_kernel_config})
                    sub_kernel_config["cluster_role"] = "sub"
                    sub_kernel_config["cluster_idx"] = i + 1  # subN
                    sub_kernel_config["local_rank"] = i + 1  # sub1: 1, sub2: 2, ...
                    sub_kernel_config["cluster_hostname"] = sub_kernel_config["cluster_role"] + str(
                        sub_kernel_config["cluster_idx"]
                    )
                    kernel_enqueue_configs.append(sub_kernel_config)
            elif len(kernel_enqueue_configs) > 1:
                # each container should have its own kernel_config
                log.debug(
                    "enqueue_session(): using given kernel_enqueue_configs with cluster_size={}",
                    cluster_size,
                )
                if len(kernel_enqueue_configs) != cluster_size:
                    raise InvalidAPIParameters(
                        "The number of kernel configs differs from the cluster size"
                    )
            else:
                raise InvalidAPIParameters("Missing kernel configurations")

        # Prepare internal data.
        internal_data = {} if internal_data is None else internal_data
        internal_data.update(dotfile_data)

        hook_result = await self.hook_plugin_ctx.dispatch(
            "PRE_ENQUEUE_SESSION",
            (session_id, session_name, access_key),
            return_when=ALL_COMPLETED,
        )
        if hook_result.status != PASSED:
            raise RejectedByHook.from_hook_result(hook_result)

        session_requested_slots = ResourceSlot()
        session_data = {
            "id": session_id,
            "status": SessionStatus.PENDING,
            "status_history": {
                SessionStatus.PENDING.name: datetime.now(tzutc()).isoformat(),
            },
            "creation_id": session_creation_id,
            "name": session_name,
            "session_type": session_type,
            "cluster_mode": cluster_mode.value,
            "cluster_size": cluster_size,
            "scaling_group_name": checked_scaling_group,
            "domain_name": user_scope.domain_name,
            "project_id": user_scope.project_id,
            "user_uuid": user_scope.user_uuid,
            "access_key": access_key,
            "tag": session_tag,
            "starts_at": starts_at,
            "callback_url": callback_url,
            "occupying_slots": ResourceSlot(),
            "vfolder_mounts": vfolder_mounts,
        }

        kernel_shared_data = {
            "status": KernelStatus.PENDING,
            "status_history": {
                KernelStatus.PENDING.name: datetime.now(tzutc()).isoformat(),
            },
            "session_creation_id": session_creation_id,
            "session_id": session_id,
            "session_name": session_name,
            "session_type": session_type,
            "cluster_mode": cluster_mode.value,
            "cluster_size": cluster_size,
            "scaling_group": checked_scaling_group,
            "domain_name": user_scope.domain_name,
            "project_id": user_scope.project_id,
            "user_uuid": user_scope.user_uuid,
            "access_key": access_key,
            "tag": session_tag,
            "starts_at": starts_at,
            "internal_data": internal_data,
            "callback_url": callback_url,
            "occupied_shares": {},
            "mounts": [mount.name for mount in vfolder_mounts],  # TODO: keep for legacy?
            "vfolder_mounts": vfolder_mounts,
            "repl_in_port": 0,
            "repl_out_port": 0,
            "stdin_port": 0,
            "stdout_port": 0,
            "preopen_ports": sa.bindparam("preopen_ports"),
            "use_host_network": use_host_network,
        }

        kernel_data = []

        for idx, kernel in enumerate(kernel_enqueue_configs):
            kernel_id = KernelId(uuid.uuid4())
            creation_config = kernel["creation_config"]
            image_ref = kernel["image_ref"]
            resource_opts = creation_config.get("resource_opts") or {}

            creation_config["mounts"] = [vfmount.to_json() for vfmount in vfolder_mounts]
            # TODO: merge into a single call
            async with self.db.begin_readonly_session() as session:
                log.debug(
                    "enqueue_session(): image ref => {} ({})", image_ref, image_ref.architecture
                )
                image_row = await ImageRow.resolve(session, [image_ref])
            image_min_slots, image_max_slots = await image_row.get_slot_ranges(self.shared_config)
            known_slot_types = await self.shared_config.get_resource_slots()

            labels = image_row.labels
            # Parse service ports to check for port errors
            parse_service_ports(
                labels.get("ai.backend.service-ports", ""),
                labels.get("ai.backend.endpoint-ports", ""),
                BackendError,
            )

            # Shared memory.
            # We need to subtract the amount of shared memory from the memory limit of
            # a container, since tmpfs including /dev/shm uses host-side kernel memory
            # and cgroup's memory limit does not apply.
            shmem = resource_opts.get("shmem", None)
            if shmem is None:
                shmem = labels.get("ai.backend.resource.preferred.shmem", "64m")
            shmem = BinarySize.from_str(shmem)
            resource_opts["shmem"] = shmem
            image_min_slots = copy.deepcopy(image_min_slots)
            image_min_slots["mem"] += shmem

            # Sanitize user input: does it have resource config?
            if "resources" in creation_config:
                # Sanitize user input: does it have "known" resource slots only?
                for slot_key, slot_value in creation_config["resources"].items():
                    if slot_key not in known_slot_types:
                        raise InvalidAPIParameters(f"Unknown requested resource slot: {slot_key}")
                try:
                    requested_slots = ResourceSlot.from_user_input(
                        creation_config["resources"], known_slot_types
                    )
                except ValueError:
                    log.exception("request_slots & image_slots calculation error")
                    # happens when requested_slots have more keys
                    # than the image-defined slots
                    # (e.g., image does not support accelerators
                    #  requested by the client)
                    raise InvalidAPIParameters(
                        "Your resource request has resource type(s) not supported by the image."
                    )

                # If intrinsic resources are not specified,
                # fill them with image minimums.
                for k, v in requested_slots.items():
                    if (v is None or v == 0) and k in INTRINSIC_SLOTS:
                        requested_slots[k] = image_min_slots[k]
            else:
                # Handle the legacy clients (prior to v19.03)
                # We support CPU/memory conversion, but to use accelerators users
                # must update their clients because the slots names are not provided
                # by the accelerator plugins.
                cpu = creation_config.get("instanceCores")
                if cpu is None:  # the key is there but may be null.
                    cpu = image_min_slots["cpu"]
                mem = creation_config.get("instanceMemory")
                if mem is None:  # the key is there but may be null.
                    mem = image_min_slots["mem"]
                else:
                    # In legacy clients, memory is normalized to GiB.
                    mem = str(mem) + "g"
                requested_slots = ResourceSlot.from_user_input(
                    {
                        "cpu": cpu,
                        "mem": mem,
                    },
                    known_slot_types,
                )
                gpu = creation_config.get("instanceGPUs")
                if gpu is not None:
                    raise InvalidAPIParameters("Client upgrade required to use GPUs (v19.03+).")
                tpu = creation_config.get("instanceTPUs")
                if tpu is not None:
                    raise InvalidAPIParameters("Client upgrade required to use TPUs (v19.03+).")

            # Check the image resource slots.
            log_fmt = "s:{} k:{} r:{}-{}"
            log_args = (session_id, kernel_id, kernel["cluster_role"], kernel["cluster_idx"])
            log.debug(log_fmt + " -> requested_slots: {}", *log_args, requested_slots)
            log.debug(log_fmt + " -> resource_opts: {}", *log_args, resource_opts)
            log.debug(log_fmt + " -> image_min_slots: {}", *log_args, image_min_slots)
            log.debug(log_fmt + " -> image_max_slots: {}", *log_args, image_max_slots)

            # Check if: requested >= image-minimum
            if image_min_slots > requested_slots:
                raise InvalidAPIParameters(
                    "Your resource request is smaller than "
                    "the minimum required by the image. ({})".format(
                        " ".join(
                            f"{k}={v}"
                            for k, v in image_min_slots.to_humanized(known_slot_types).items()
                        )
                    )
                )

            # Check if: requested <= image-maximum
            if not (requested_slots <= image_max_slots):
                raise InvalidAPIParameters(
                    "Your resource request is larger than "
                    "the maximum allowed by the image. ({})".format(
                        " ".join(
                            f"{k}={v}"
                            for k, v in image_max_slots.to_humanized(known_slot_types).items()
                        )
                    )
                )

            # Check if: shmem < memory
            if shmem >= requested_slots["mem"]:
                raise InvalidAPIParameters(
                    "Shared memory should be less than the main memory. (s:{}, m:{})".format(
                        str(shmem), str(BinarySize(requested_slots["mem"]))
                    ),
                )

            # Add requested resource slot data to session
            session_requested_slots += requested_slots

            environ = session_creation_config.get("environ") or {}

            # Create kernel object in PENDING state.
            mapped_agent = None
            if not agent_list:
                pass
            else:
                mapped_agent = agent_list[idx]

            kernel_data.append(
                {
                    **kernel_shared_data,
                    "id": kernel_id,
                    "agent": mapped_agent,
                    "cluster_role": kernel["cluster_role"],
                    "cluster_idx": kernel["cluster_idx"],
                    "local_rank": kernel["local_rank"],
                    "cluster_hostname": (
                        f"{kernel['cluster_role']}{kernel['cluster_idx']}"
                        if not kernel["cluster_hostname"]
                        else kernel["cluster_hostname"]
                    ),
                    "image": image_ref.canonical,
                    # "image_id": image_row.id,
                    "architecture": image_ref.architecture,
                    "registry": image_ref.registry,
                    "role": KernelRole(image_row.labels.get("ai.backend.role", KernelRole.COMPUTE)),
                    "startup_command": kernel.get("startup_command"),
                    "occupied_slots": requested_slots,
                    "requested_slots": requested_slots,
                    "resource_opts": resource_opts,
                    "environ": [f"{k}={v}" for k, v in environ.items()],
                    "bootstrap_script": kernel.get("bootstrap_script"),
                    "preopen_ports": creation_config.get("preopen_ports", []),
                }
            )

        try:

            async def _enqueue() -> None:
                async with self.db.begin_session() as db_sess:
                    session_data["requested_slots"] = session_requested_slots
                    session = SessionRow(**session_data)
                    kernels = [KernelRow(**kernel) for kernel in kernel_data]
                    db_sess.add(session)
                    db_sess.add_all(kernels)

                    if not dependency_sessions:
                        return

                    matched_dependency_session_ids = []
                    for dependency_id in dependency_sessions:
                        try:
                            match_info = await SessionRow.get_session(
                                dependency_id,
                                access_key,
                                db_session=db_sess,
                            )
                        except SessionNotFound:
                            raise InvalidAPIParameters(
                                "Unknown session ID or name in the dependency list",
                                extra_data={"session_ref": dependency_id},
                            )
                        else:
                            matched_dependency_session_ids.append(match_info.id)

                    dependency_rows = [
                        SessionDependencyRow(session_id=session_id, depends_on=depend_id)
                        for depend_id in matched_dependency_session_ids
                    ]
                    db_sess.add_all(dependency_rows)
                    await db_sess.commit()

            await execute_with_retry(_enqueue)
        except DBAPIError as e:
            if getattr(e.orig, "pgcode", None) == "23503":
                match = re.search(r"Key \(agent\)=\((?P<agent>[^)]+)\)", repr(e.orig))
                if match:
                    raise InvalidAPIParameters(f"No such agent: {match.group('agent')}")
                else:
                    raise InvalidAPIParameters("No such agent")
            raise

        await self.hook_plugin_ctx.notify(
            "POST_ENQUEUE_SESSION",
            (session_id, session_name, access_key),
        )
        await self.event_producer.produce_event(
            SessionEnqueuedEvent(session_id, session_creation_id),
        )
        return session_id

    async def start_session(
        self,
        sched_ctx: SchedulingContext,
        scheduled_session: SessionRow,
    ) -> None:
        from .scheduler.types import AgentAllocationContext, KernelAgentBinding

        kernel_agent_bindings: Sequence[KernelAgentBinding] = [
            KernelAgentBinding(
                kernel=k,
                agent_alloc_ctx=AgentAllocationContext(
                    agent_id=k.agent,
                    agent_addr=k.agent_addr,
                    scaling_group=scheduled_session.scaling_group,
                ),
                allocated_host_ports=set(),
            )
            for k in scheduled_session.kernels
        ]
        session_creation_id = scheduled_session.creation_id

        hook_result = await self.hook_plugin_ctx.dispatch(
            "PRE_START_SESSION",
            (
                scheduled_session.id,
                scheduled_session.name,
                scheduled_session.access_key,
            ),
            return_when=ALL_COMPLETED,
        )
        if hook_result.status != PASSED:
            raise RejectedByHook.from_hook_result(hook_result)

        # Get resource policy for the session
        # TODO: memoize with TTL
        async with self.db.begin_readonly_session() as db_sess:
            resouce_policy_q = sa.select(KeyPairRow.resource_policy).where(
                KeyPairRow.access_key == scheduled_session.access_key
            )
            query = sa.select(KeyPairResourcePolicyRow).where(
                KeyPairResourcePolicyRow.name == resouce_policy_q.scalar_subquery()
            )
            result = await db_sess.execute(query)
            resource_policy = result.scalars().first()
        auto_pull = await self.shared_config.get_raw("config/docker/image/auto_pull")

        # Aggregate image registry information
        keyfunc = lambda item: item.kernel.image_ref
        image_infos: MutableMapping[str, ImageRow] = {}
        is_local_image = True
        registry_url = URL("http://localhost")
        registry_creds: dict[str, str] = {}
        async with self.db.begin_readonly_session() as session:
            for image_ref, _ in itertools.groupby(
                sorted(kernel_agent_bindings, key=keyfunc),
                key=keyfunc,
            ):
                # img_query = sa.select(ImageRow).where(ImageRow.id == image_id)
                # img_row: ImageRow = (await session.execute(img_query)).scalars().first()
                # image_ref = img_row.image_ref
                log.debug(
                    "start_session(): image ref => {} ({})", image_ref, image_ref.architecture
                )
                resolved_image_info = await ImageRow.resolve(session, [image_ref])
                image_infos[str(image_ref)] = resolved_image_info
                if not resolved_image_info.image_ref.is_local:
                    is_local_image = False
                    registry_url, registry_creds = await get_registry_info(
                        self.shared_config.etcd, image_ref.registry
                    )
        image_info = {
            "image_infos": image_infos,
            "registry_url": registry_url,
            "registry_creds": registry_creds,
            "resource_policy": resource_policy,
            "auto_pull": auto_pull,
            "is_local": is_local_image,
        }

        network_name: Optional[str] = None
        cluster_ssh_port_mapping: Optional[Dict[str, Tuple[str, int]]] = None
        if not scheduled_session.use_host_network:
            if scheduled_session.cluster_mode == ClusterMode.SINGLE_NODE:
                if scheduled_session.cluster_size > 1:
                    network_name = f"bai-singlenode-{scheduled_session.id}"
                    assert kernel_agent_bindings[0].agent_alloc_ctx.agent_id is not None
                    assert scheduled_session.id is not None
                    try:
                        async with RPCContext(
                            kernel_agent_bindings[0].agent_alloc_ctx.agent_id,
                            kernel_agent_bindings[0].agent_alloc_ctx.agent_addr,
                            invoke_timeout=None,
                            order_key=str(scheduled_session.main_kernel.id),
                            keepalive_timeout=self.rpc_keepalive_timeout,
                        ) as rpc:
                            await rpc.call.create_local_network(network_name)
                    except Exception:
                        log.exception(f"Failed to create an agent-local network {network_name}")
                        raise
                else:
                    network_name = None
            elif scheduled_session.cluster_mode == ClusterMode.MULTI_NODE:
                # Create overlay network for multi-node sessions
                network_name = f"bai-multinode-{scheduled_session.id}"
                mtu = await self.shared_config.get_raw("config/network/overlay/mtu")
                try:
                    # Overlay networks can only be created at the Swarm manager.
                    create_options = {
                        "Name": network_name,
                        "Driver": "overlay",
                        "Attachable": True,
                        "Labels": {
                            "ai.backend.cluster-network": "1",
                        },
                        "Options": {},
                    }
                    if mtu:
                        create_options["Options"] = {"com.docker.network.driver.mtu": mtu}
                    await self.docker.networks.create(create_options)
                except Exception:
                    log.exception(f"Failed to create an overlay network {network_name}")
                    raise
        else:
            network_name = "host"
            if scheduled_session.cluster_size > 1:
                keyfunc = lambda item: item.kernel.cluster_role
                cluster_ssh_port_mapping = {}
                for cluster_role, group_iterator in itertools.groupby(
                    sorted(kernel_agent_bindings, key=keyfunc),
                    key=keyfunc,
                ):
                    for index, item in enumerate(group_iterator):
                        assert item.agent_alloc_ctx.agent_id is not None
                        async with RPCContext(
                            item.agent_alloc_ctx.agent_id,
                            item.agent_alloc_ctx.agent_addr,
                            invoke_timeout=None,
                            order_key=str(scheduled_session.id),
                            keepalive_timeout=self.rpc_keepalive_timeout,
                        ) as rpc:
                            port = await rpc.call.assign_port()
                            agent_addr = item.agent_alloc_ctx.agent_addr.replace(
                                "tcp://", ""
                            ).split(":", maxsplit=1)[0]
                            cluster_ssh_port_mapping[item.kernel.cluster_hostname] = (
                                agent_addr,
                                port,
                            )
                            item.allocated_host_ports.add(port)
        log.debug("ssh connection info mapping: {}", cluster_ssh_port_mapping)

        keyfunc = lambda item: item.kernel.cluster_role
        replicas = {
            cluster_role: len([*group_iterator])
            for cluster_role, group_iterator in itertools.groupby(
                sorted(kernel_agent_bindings, key=keyfunc),
                key=keyfunc,
            )
        }

        cluster_info = ClusterInfo(
            mode=scheduled_session.cluster_mode,
            size=scheduled_session.cluster_size,
            replicas=replicas,
            network_name=network_name,
            ssh_keypair=(
                await self.create_cluster_ssh_keypair()
                if scheduled_session.cluster_size > 1
                else None
            ),
            cluster_ssh_port_mapping=cast(
                Optional[ClusterSSHPortMapping], cluster_ssh_port_mapping
            ),
        )
        scheduled_session.environ.update(
            {
                "BACKENDAI_SESSION_ID": str(scheduled_session.id),
                "BACKENDAI_SESSION_NAME": str(scheduled_session.name),
                "BACKENDAI_CLUSTER_SIZE": str(scheduled_session.cluster_size),
                "BACKENDAI_CLUSTER_REPLICAS": ",".join(f"{k}:{v}" for k, v in replicas.items()),
                "BACKENDAI_CLUSTER_HOSTS": ",".join(
                    binding.kernel.cluster_hostname for binding in kernel_agent_bindings
                ),
                "BACKENDAI_ACCESS_KEY": scheduled_session.access_key,
                # BACKENDAI_SERVICE_PORTS are set as per-kernel env-vars.
                # (In the future, each kernel in a cluster session may use different images)
                "BACKENDAI_PREOPEN_PORTS": (
                    ",".join(str(port) for port in scheduled_session.main_kernel.preopen_ports)
                    if scheduled_session.main_kernel.preopen_ports is not None
                    else ""
                ),
            }
        )

        # Aggregate by agents to minimize RPC calls
        per_agent_tasks = []
        keyfunc = lambda item: item.agent_alloc_ctx.agent_id
        for agent_id, group_iterator in itertools.groupby(
            sorted(kernel_agent_bindings, key=keyfunc),
            key=keyfunc,
        ):
            items = [*group_iterator]
            # Within a project, agent_alloc_ctx are same.
            agent_alloc_ctx = items[0].agent_alloc_ctx
            per_agent_tasks.append(
                (
                    agent_alloc_ctx,
                    self._create_kernels_in_one_agent(
                        agent_alloc_ctx,
                        scheduled_session,
                        items,
                        image_info,
                        cluster_info,
                    ),
                ),
            )
        if per_agent_tasks:
            agent_errors = []
            results = await asyncio.gather(
                *[item[1] for item in per_agent_tasks],
                return_exceptions=True,
            )
            for agent_alloc_tx, result in zip((item[0] for item in per_agent_tasks), results):
                if isinstance(result, aiotools.TaskGroupError):
                    agent_errors.extend(result.__errors__)
                elif isinstance(result, Exception):
                    # mark to be destroyed afterwards
                    agent_errors.append(result)
            if agent_errors:
                raise MultiAgentError(
                    "agent(s) raise errors during kernel creation",
                    agent_errors,
                )
            await self.settle_agent_alloc(kernel_agent_bindings)
        # If all is well, let's say the session is ready.
        await self.event_producer.produce_event(
            SessionStartedEvent(scheduled_session.id, session_creation_id),
        )
        await self.hook_plugin_ctx.notify(
            "POST_START_SESSION",
            (
                scheduled_session.id,
                scheduled_session.name,
                scheduled_session.access_key,
            ),
        )

    def convert_resource_spec_to_resource_slot(
        self,
        allocations: Mapping[str, Mapping[SlotName, Mapping[DeviceId, str]]],
    ) -> ResourceSlot:
        """
        Convert per-device resource spec allocations (agent-side format)
        back into a resource slot (manager-side format).
        """
        slots = ResourceSlot()
        for alloc_map in allocations.values():
            for slot_name, allocation_by_device in alloc_map.items():
                total_allocs: List[Decimal] = []
                for allocation in allocation_by_device.values():
                    if (
                        isinstance(allocation, (BinarySize, str))
                        and BinarySize.suffix_map.get(allocation[-1].lower()) is not None
                    ):
                        total_allocs.append(Decimal(BinarySize.from_str(allocation)))
                    else:  # maybe Decimal("Infinity"), etc.
                        total_allocs.append(Decimal(allocation))
                slots[slot_name] = str(sum(total_allocs))
        return slots

    async def finalize_running(self, created_info: Mapping[str, Any]) -> None:
        async def _finalize_running() -> Optional[SessionId]:
            # Record kernel access information
            try:
                async with self.db.begin() as conn:
                    kernel_query = (
                        sa.select(kernels.c.status)
                        .where(kernels.c.id == created_info["id"])
                        .with_for_update(skip_locked=True)
                    )
                    current_status = (await conn.execute(kernel_query)).scalar()
                    # current_status is None when kernel_query is locked by concurrent query.
                    if (
                        current_status is None
                        or KernelStatus.RUNNING not in KERNEL_STATUS_TRANSITION_MAP[current_status]
                    ):
                        return None
                    agent_host = URL(created_info["agent_addr"]).host
                    kernel_host = created_info.get("kernel_host", agent_host)
                    service_ports = created_info.get("service_ports", [])
                    # NOTE: created_info contains resource_spec
                    values = {
                        "scaling_group": created_info["scaling_group"],
                        "status": KernelStatus.RUNNING,
                        "container_id": created_info["container_id"],
                        "occupied_shares": {},
                        "attached_devices": created_info.get("attached_devices", {}),
                        "kernel_host": kernel_host,
                        "repl_in_port": created_info["repl_in_port"],
                        "repl_out_port": created_info["repl_out_port"],
                        "stdin_port": created_info["stdin_port"],
                        "stdout_port": created_info["stdout_port"],
                        "service_ports": service_ports,
                        "status_history": sql_json_merge(
                            kernels.c.status_history,
                            (),
                            {
                                KernelStatus.RUNNING.name: datetime.now(tzutc()).isoformat(),
                            },
                        ),
                    }
                    actual_allocs = self.convert_resource_spec_to_resource_slot(
                        created_info["resource_spec"]["allocations"]
                    )
                    values["occupied_slots"] = actual_allocs
                    self._kernel_actual_allocated_resources[created_info["id"]] = actual_allocs
                    update_query = (
                        sa.update(kernels)
                        .values(values)
                        .where(kernels.c.id == created_info["id"])
                        .returning(kernels.c.session_id)
                    )
                    return (await conn.execute(update_query)).first()["session_id"]
            except Exception:
                log.exception("error while executing _finalize_running")
                raise

        session_id = await execute_with_retry(_finalize_running)
        if session_id is None:
            return None

        async def _check_session() -> None:
            async with self.db.begin_session() as db_sess:
                query = (
                    sa.select(SessionRow)
                    .where(SessionRow.id == session_id)
                    .options(selectinload(SessionRow.kernels))
                )
                result = await db_sess.execute(query)
                session: SessionRow = result.scalars().first()
                candidate_status = determine_session_status(session.kernels)
                if candidate_status in SESSION_STATUS_TRANSITION_MAP[session.status]:
                    update_query = (
                        sa.update(SessionRow)
                        .where(SessionRow.id == session_id)
                        .values(
                            status=candidate_status,
                            status_history=sql_json_merge(
                                SessionRow.status_history,
                                (),
                                {
                                    SessionStatus.RUNNING.name: datetime.now(tzutc()).isoformat(),
                                },
                            ),
                        )
                    )
                    await db_sess.execute(update_query)

        await execute_with_retry(_check_session)

    async def _post_create_kernel(
        self,
        agent_alloc_ctx: AgentAllocationContext,
        kernel_id: KernelId,
    ) -> None:
        # Wait until the kernel_started event.
        try:
            created_info, _ = await asyncio.gather(
                self._post_kernel_creation_infos[kernel_id],
                self.kernel_creation_tracker[kernel_id],
            )
        except asyncio.CancelledError:
            log.warning("post_create_kernel(k:{}) cancelled", kernel_id)
            return
        except Exception:
            log.exception("post_create_kernel(k:{}) unexpected error", kernel_id)
            return
        else:
            await self.finalize_running(
                {
                    **created_info,
                    "scaling_group": agent_alloc_ctx.scaling_group,
                    "agent_addr": agent_alloc_ctx.agent_addr,
                }
            )

        finally:
            try:
                await asyncio.sleep(1)
            finally:
                del self._post_kernel_creation_infos[kernel_id]
                del self.kernel_creation_tracker[kernel_id]

    async def _create_kernels_in_one_agent(
        self,
        agent_alloc_ctx: AgentAllocationContext,
        scheduled_session: SessionRow,
        items: Sequence[KernelAgentBinding],
        image_info: Mapping[str, Any],
        cluster_info,
    ) -> None:
        loop = asyncio.get_running_loop()
        registry_url = image_info["registry_url"]
        registry_creds = image_info["registry_creds"]
        image_infos = image_info["image_infos"]
        is_local = image_info["is_local"]
        resource_policy: KeyPairResourcePolicyRow = image_info["resource_policy"]
        auto_pull = image_info["auto_pull"]
        assert agent_alloc_ctx.agent_id is not None
        assert scheduled_session.id is not None
        async with RPCContext(
            agent_alloc_ctx.agent_id,
            agent_alloc_ctx.agent_addr,
            invoke_timeout=None,
            order_key=str(scheduled_session.id),
            keepalive_timeout=self.rpc_keepalive_timeout,
        ) as rpc:
            # Prepare kernel_started event handling
            for binding in items:
                self.kernel_creation_tracker[binding.kernel.id] = loop.create_future()
            # Spawn post-processing tasks
            post_tasks = []
            for binding in items:
                self._post_kernel_creation_infos[binding.kernel.id] = loop.create_future()
                post_task = asyncio.create_task(
                    self._post_create_kernel(
                        agent_alloc_ctx,
                        binding.kernel.id,
                    )
                )
                self._post_kernel_creation_tasks[binding.kernel.id] = post_task
                post_tasks.append(post_task)
            try:
                get_image_ref = lambda k: image_infos[str(k.image_ref)].image_ref
                # Issue a batched RPC call to create kernels on this agent
                created_infos = await rpc.call.create_kernels(
                    str(scheduled_session.id),
                    [str(binding.kernel.id) for binding in items],
                    [
                        {
                            "image": {
                                # TODO: refactor registry and is_local to be specified per kernel.
                                "registry": {
                                    "name": get_image_ref(binding.kernel).registry,
                                    "url": str(registry_url),
                                    **registry_creds,  # type: ignore
                                },
                                "digest": image_infos[binding.kernel.image].config_digest,
                                "repo_digest": None,
                                "canonical": get_image_ref(binding.kernel).canonical,
                                "architecture": get_image_ref(binding.kernel).architecture,
                                "labels": image_infos[binding.kernel.image].labels,
                                "is_local": is_local,
                            },
                            "session_type": scheduled_session.session_type.value,
                            "cluster_role": binding.kernel.cluster_role,
                            "cluster_idx": binding.kernel.cluster_idx,
                            "local_rank": binding.kernel.local_rank,
                            "cluster_hostname": binding.kernel.cluster_hostname,
                            "idle_timeout": resource_policy.idle_timeout,
                            "mounts": [item.to_json() for item in scheduled_session.vfolder_mounts],
                            "environ": {
                                # inherit per-session environment variables
                                **scheduled_session.environ,
                                # set per-kernel environment variables
                                "BACKENDAI_KERNEL_ID": str(binding.kernel.id),
                                "BACKENDAI_KERNEL_IMAGE": str(get_image_ref(binding.kernel)),
                                "BACKENDAI_CLUSTER_ROLE": binding.kernel.cluster_role,
                                "BACKENDAI_CLUSTER_IDX": str(binding.kernel.cluster_idx),
                                "BACKENDAI_CLUSTER_LOCAL_RANK": str(binding.kernel.local_rank),
                                "BACKENDAI_CLUSTER_HOST": str(binding.kernel.cluster_hostname),
                                "BACKENDAI_SERVICE_PORTS": str(
                                    image_infos[binding.kernel.image].labels.get(
                                        "ai.backend.service-ports"
                                    )
                                ),
                            },
                            "resource_slots": binding.kernel.requested_slots.to_json(),
                            "resource_opts": binding.kernel.resource_opts,
                            "bootstrap_script": binding.kernel.bootstrap_script,
                            "startup_command": binding.kernel.startup_command,
                            "internal_data": scheduled_session.main_kernel.internal_data,
                            "auto_pull": auto_pull,
                            "preopen_ports": scheduled_session.main_kernel.preopen_ports,
                            "allocated_host_ports": list(binding.allocated_host_ports),
                            "agent_addr": binding.agent_alloc_ctx.agent_addr,
                            "scaling_group": binding.agent_alloc_ctx.scaling_group,
                        }
                        for binding in items
                    ],
                    cluster_info,
                )
                log.debug(
                    "start_session(s:{}, ak:{}, k:{}) -> created on ag:{}",
                    scheduled_session.name,
                    scheduled_session.access_key,
                    [binding.kernel.id for binding in items],
                    agent_alloc_ctx.agent_id,
                )
                # Pass the return value of RPC calls to post-processing tasks
                for created_info in created_infos:
                    kernel_id = KernelId(uuid.UUID(created_info["id"]))
                    self._post_kernel_creation_infos[kernel_id].set_result(created_info)
                await asyncio.gather(*post_tasks, return_exceptions=True)
            except (asyncio.TimeoutError, asyncio.CancelledError) as e:
                for binding in items:
                    kernel_id = binding.kernel.kernel_id
                    if not self.kernel_creation_tracker[kernel_id].done():
                        self.kernel_creation_tracker[kernel_id].cancel()
                        self._post_kernel_creation_infos[kernel_id].set_exception(e)
                await asyncio.gather(*post_tasks, return_exceptions=True)
            except Exception as e:
                # The agent has already cancelled or issued the destruction lifecycle event
                # for this batch of kernels.
                for binding in items:
                    kernel_id = binding.kernel.id
                    if not self.kernel_creation_tracker[kernel_id].done():
                        self.kernel_creation_tracker[kernel_id].cancel()
                        self._post_kernel_creation_infos[kernel_id].set_exception(e)
                    ex = e

                    async def _update_failure() -> None:
                        async with self.db.begin_session() as db_sess:
                            now = datetime.now(tzutc())
                            query = (
                                sa.update(KernelRow)
                                .where(KernelRow.id == kernel_id)
                                .values(
                                    status=KernelStatus.ERROR,
                                    status_info=f"other-error ({ex!r})",
                                    status_changed=now,
                                    terminated_at=now,
                                    status_history=sql_json_merge(
                                        KernelRow.status_history,
                                        (),
                                        {
                                            KernelStatus.ERROR.name: (
                                                now.isoformat()
                                            ),  # ["PULLING", "PREPARING"]
                                        },
                                    ),
                                    agent=binding.agent_alloc_ctx.agent_id,
                                    agent_addr=binding.agent_alloc_ctx.agent_addr,
                                    scaling_group=binding.agent_alloc_ctx.scaling_group,
                                    status_data=convert_to_status_data(ex, self.debug),
                                )
                            )
                            await db_sess.execute(query)

                    await execute_with_retry(_update_failure)
                await asyncio.gather(*post_tasks, return_exceptions=True)
                raise

    async def create_cluster_ssh_keypair(self) -> ClusterSSHKeyPair:
        key = rsa.generate_private_key(
            backend=default_backend(),
            public_exponent=65537,
            key_size=2048,
        )
        public_key = key.public_key().public_bytes(
            serialization.Encoding.OpenSSH,
            serialization.PublicFormat.OpenSSH,
        )
        public_key += b" work@cluster.backend.ai.local"
        pem = key.private_bytes(
            encoding=serialization.Encoding.PEM,
            format=serialization.PrivateFormat.TraditionalOpenSSL,
            encryption_algorithm=serialization.NoEncryption(),
        )
        return {
            "private_key": pem.decode("utf-8"),
            "public_key": public_key.decode("utf-8"),
        }

    async def get_keypair_occupancy(self, access_key, *, db_sess=None):
        known_slot_types = await self.shared_config.get_resource_slots()

        async def _query() -> ResourceSlot:
            async with reenter_txn_session(self.db, db_sess) as _sess:
                query = sa.select(KernelRow.occupied_slots).where(
                    (KernelRow.access_key == access_key)
                    & (KernelRow.status.in_(USER_RESOURCE_OCCUPYING_KERNEL_STATUSES))
                    & (KernelRow.role.not_in(PRIVATE_KERNEL_ROLES)),
                )
                zero = ResourceSlot()
                key_occupied = sum(
                    [row.occupied_slots async for row in (await _sess.stream(query))], zero
                )
                # drop no-longer used slot types
                drops = [k for k in key_occupied.keys() if k not in known_slot_types]
                for k in drops:
                    del key_occupied[k]
                return key_occupied

        return await execute_with_retry(_query)

    async def get_domain_occupancy(self, domain_name, *, db_sess=None):
        # TODO: store domain occupied_slots in Redis?
        known_slot_types = await self.shared_config.get_resource_slots()

        async def _query() -> ResourceSlot:
            async with reenter_txn_session(self.db, db_sess) as _sess:
                query = sa.select(KernelRow.occupied_slots).where(
                    (KernelRow.domain_name == domain_name)
                    & (KernelRow.status.in_(USER_RESOURCE_OCCUPYING_KERNEL_STATUSES))
                    & (KernelRow.role.not_in(PRIVATE_KERNEL_ROLES)),
                )
                zero = ResourceSlot()
                key_occupied = sum(
                    [row.occupied_slots async for row in (await _sess.stream(query))],
                    zero,
                )
                # drop no-longer used slot types
                drops = [k for k in key_occupied.keys() if k not in known_slot_types]
                for k in drops:
                    del key_occupied[k]
                return key_occupied

        return await execute_with_retry(_query)

    async def get_project_occupancy(self, project_id, *, db_sess=None):
        # TODO: store domain occupied_slots in Redis?
        known_slot_types = await self.shared_config.get_resource_slots()

        async def _query() -> ResourceSlot:
            async with reenter_txn_session(self.db, db_sess) as _sess:
                query = sa.select(KernelRow.occupied_slots).where(
<<<<<<< HEAD
                    (KernelRow.project_id == project_id)
                    & (KernelRow.status.in_(USER_RESOURCE_OCCUPYING_KERNEL_STATUSES)),
=======
                    (KernelRow.group_id == group_id)
                    & (KernelRow.status.in_(USER_RESOURCE_OCCUPYING_KERNEL_STATUSES))
                    & (KernelRow.role.not_in(PRIVATE_KERNEL_ROLES)),
>>>>>>> b5478f0b
                )
                zero = ResourceSlot()
                key_occupied = sum(
                    [row.occupied_slots async for row in (await _sess.stream(query))],
                    zero,
                )
                # drop no-longer used slot types
                drops = [k for k in key_occupied.keys() if k not in known_slot_types]
                for k in drops:
                    del key_occupied[k]
                return key_occupied

        return await execute_with_retry(_query)

    async def update_scaling_group(self, id, scaling_group) -> None:
        agent = await self.get_instance(id, agents.c.addr)
        async with RPCContext(
            agent["id"],
            agent["addr"],
            invoke_timeout=None,
            keepalive_timeout=self.rpc_keepalive_timeout,
        ) as rpc:
            await rpc.call.update_scaling_group(scaling_group)

    async def settle_agent_alloc(
        self,
        kernel_agent_bindings: Sequence[KernelAgentBinding],
    ) -> None:
        """
        Tries to settle down agent row's occupied_slots with real value. This must be called
        after kernel creation is completed, to prevent fraction of resource dropped by agent scheduler
        during kernel creation still being reported as used.
        """

        keyfunc = lambda item: item.agent_alloc_ctx.agent_id
        for agent_id, group_iterator in itertools.groupby(
            sorted(kernel_agent_bindings, key=keyfunc),
            key=keyfunc,
        ):
            actual_allocated_slots = ResourceSlot()
            requested_slots = ResourceSlot()

            for kernel_agent_binding in group_iterator:
                # this value must be set while running _post_create_kernel
                actual_allocated_slot = self._kernel_actual_allocated_resources.get(
                    kernel_agent_binding.kernel.id
                )
                requested_slots += kernel_agent_binding.kernel.requested_slots
                if actual_allocated_slot is not None:
                    actual_allocated_slots += ResourceSlot.from_json(actual_allocated_slot)
                    del self._kernel_actual_allocated_resources[kernel_agent_binding.kernel.id]
                else:  # something's wrong; just fall back to requested slot value
                    actual_allocated_slots += kernel_agent_binding.kernel.requested_slots

            # perform DB update only if requested slots and actual allocated value differs
            if actual_allocated_slots != requested_slots:
                log.debug("calibrating resource slot usage for agent {}", agent_id)

                async def _update_agent_resource() -> None:
                    async with self.db.begin_session() as db_sess:
                        select_query = sa.select(AgentRow.occupied_slots).where(
                            AgentRow.id == agent_id
                        )
                        result = await db_sess.execute(select_query)
                        occupied_slots: ResourceSlot = result.scalar()
                        diff = actual_allocated_slots - requested_slots
                        update_query = (
                            sa.update(AgentRow)
                            .values(
                                occupied_slots=ResourceSlot.from_json(occupied_slots) + diff,
                            )
                            .where(AgentRow.id == agent_id)
                        )
                        await db_sess.execute(update_query)

                await execute_with_retry(_update_agent_resource)

    async def recalc_resource_usage(self, do_fullscan: bool = False) -> None:
        concurrency_used_per_key: MutableMapping[str, set] = defaultdict(
            set
        )  # key: access_key, value: set of session_id
        occupied_slots_per_agent: MutableMapping[str, ResourceSlot] = defaultdict(
            lambda: ResourceSlot({"cpu": 0, "mem": 0})
        )

        async def _recalc() -> None:
            async with self.db.begin() as conn:
                # Query running containers and calculate concurrency_used per AK and
                # occupied_slots per agent.
                query = (
                    sa.select([kernels.c.access_key, kernels.c.agent, kernels.c.occupied_slots])
                    .where(kernels.c.status.in_(AGENT_RESOURCE_OCCUPYING_KERNEL_STATUSES))
                    .order_by(sa.asc(kernels.c.access_key))
                )
                async for row in await conn.stream(query):
                    occupied_slots_per_agent[row.agent] += ResourceSlot(row.occupied_slots)
                query = (
                    sa.select(
                        [
                            kernels.c.access_key,
                            kernels.c.session_id,
                            kernels.c.agent,
                            kernels.c.occupied_slots,
                        ]
                    )
                    .where(
                        (
                            kernels.c.status.in_(USER_RESOURCE_OCCUPYING_KERNEL_STATUSES)
                            & kernels.c.role.not_in(PRIVATE_KERNEL_ROLES)
                        )
                    )
                    .order_by(sa.asc(kernels.c.access_key))
                )
                async for row in await conn.stream(query):
                    concurrency_used_per_key[row.access_key].add(row.session_id)

                if len(occupied_slots_per_agent) > 0:
                    # Update occupied_slots for agents with running containers.
                    for aid, slots in occupied_slots_per_agent.items():
                        query = (
                            sa.update(agents).values(occupied_slots=slots).where(agents.c.id == aid)
                        )
                        await conn.execute(query)
                    # Update all other agents to have empty occupied_slots.
                    query = (
                        sa.update(agents)
                        .values(occupied_slots=ResourceSlot({}))
                        .where(agents.c.status == AgentStatus.ALIVE)
                        .where(sa.not_(agents.c.id.in_(occupied_slots_per_agent.keys())))
                    )
                    await conn.execute(query)
                else:
                    query = (
                        sa.update(agents)
                        .values(occupied_slots=ResourceSlot({}))
                        .where(agents.c.status == AgentStatus.ALIVE)
                    )
                    await conn.execute(query)

        await execute_with_retry(_recalc)

        # Update keypair resource usage for keypairs with running containers.
        kp_key = "keypair.concurrency_used"

        async def _update(r: Redis):
            updates = {
                f"{kp_key}.{ak}": len(session_ids)
                for ak, session_ids in concurrency_used_per_key.items()
            }
            if updates:
                await r.mset(typing.cast(MSetType, updates))

        async def _update_by_fullscan(r: Redis):
            updates = {}
            keys = await r.keys(f"{kp_key}.*")
            for ak in keys:
                session_concurrency = concurrency_used_per_key.get(ak)
                usage = len(session_concurrency) if session_concurrency is not None else 0
                updates[f"{kp_key}.{ak}"] = usage
            if updates:
                await r.mset(typing.cast(MSetType, updates))

        if do_fullscan:
            await redis_helper.execute(
                self.redis_stat,
                _update_by_fullscan,
            )
        else:
            await redis_helper.execute(
                self.redis_stat,
                _update,
            )

    async def destroy_session_lowlevel(
        self,
        session_id: SessionId,
        kernels: Sequence[
            Mapping[str, Any]
        ],  # should have (id, agent, agent_addr, container_id) columns
    ) -> None:
        """
        Destroy the kernels that belongs the to given session unconditionally
        and without generation of any relevant events nor invocation of plugin hooks.
        """
        keyfunc = lambda item: item["agent"] if item["agent"] is not None else ""
        for agent_id, group_iterator in itertools.groupby(
            sorted(kernels, key=keyfunc),
            key=keyfunc,
        ):
            rpc_coros = []
            destroyed_kernels: List[Mapping[str, Any]] = []
            grouped_kernels = [*group_iterator]
            kernel: Mapping[str, Any]
            for kernel in grouped_kernels:
                if kernel.get("container_id") is not None and kernel.get("agent_addr") is not None:
                    destroyed_kernels.append(kernel)
            if not destroyed_kernels:
                return
            async with RPCContext(
                destroyed_kernels[0]["agent"],
                destroyed_kernels[0]["agent_addr"],
                invoke_timeout=None,
                order_key=str(session_id),
                keepalive_timeout=self.rpc_keepalive_timeout,
            ) as rpc:
                for kernel in destroyed_kernels:
                    # internally it enqueues a "destroy" lifecycle event.
                    rpc_coros.append(
                        rpc.call.destroy_kernel(
                            str(kernel["id"]),
                            KernelLifecycleEventReason.FAILED_TO_START,
                            suppress_events=True,
                        ),
                    )
                await asyncio.gather(*rpc_coros)

    async def destroy_session(
        self,
        session: SessionRow,
        *,
        forced: bool = False,
        reason: Optional[KernelLifecycleEventReason] = None,
    ) -> Mapping[str, Any]:
        """
        Destroy session kernels. Do not destroy
        PREPARING/TERMINATING/ERROR and PULLING sessions.

        :param forced: If True, destroy PREPARING/TERMINATING/ERROR session.
                       However, PULLING session still cannot be destroyed.
        :param reason: Reason to destroy a session if client wants to specify it manually.
        """
        session_id = session.id
        if not reason:
            reason = (
                KernelLifecycleEventReason.FORCE_TERMINATED
                if forced
                else KernelLifecycleEventReason.USER_REQUESTED
            )
        hook_result = await self.hook_plugin_ctx.dispatch(
            "PRE_DESTROY_SESSION",
            (session_id, session.name, session.access_key),
            return_when=ALL_COMPLETED,
        )
        if hook_result.status != PASSED:
            raise RejectedByHook.from_hook_result(hook_result)

        async with handle_session_exception(
            self.db,
            "destroy_session",
            session_id,
            set_error=True,
        ):
            async with self.db.begin_readonly_session() as db_sess:
                query = (
                    sa.select(SessionRow)
                    .where(SessionRow.id == session_id)
                    .options(selectinload(SessionRow.kernels))
                )
                result = await db_sess.execute(query)
                target_session = result.scalars().first()

            match target_session.status:
                case SessionStatus.PENDING:
                    await SessionRow.set_session_status(
                        self.db, session_id, SessionStatus.CANCELLED
                    )
                case SessionStatus.PULLING:
                    raise GenericForbidden("Cannot destroy sessions in pulling status")
                case SessionStatus.SCHEDULED | SessionStatus.PREPARING | SessionStatus.TERMINATING | SessionStatus.ERROR:
                    if not forced:
                        raise GenericForbidden(
                            (
                                "Cannot destroy sessions in scheduled/preparing/terminating/error"
                                " status"
                            ),
                        )
                    log.warning(
                        "force-terminating session (s:{}, status:{})",
                        session_id,
                        target_session.status,
                    )
                    await SessionRow.set_session_status(
                        self.db, session_id, SessionStatus.TERMINATING
                    )
                    await self.event_producer.produce_event(
                        SessionTerminatingEvent(session_id, reason),
                    )
                case _:
                    await SessionRow.set_session_status(
                        self.db, session_id, SessionStatus.TERMINATING
                    )
                    await self.event_producer.produce_event(
                        SessionTerminatingEvent(session_id, reason),
                    )

            kernel_list = target_session.kernels
            main_stat = {}
            per_agent_tasks = []
            now = datetime.now(tzutc())
            to_be_terminated = []

            keyfunc = lambda item: item.agent if item.agent is not None else ""
            for agent_id, group_iterator in itertools.groupby(
                sorted(kernel_list, key=keyfunc),
                key=keyfunc,
            ):
                destroyed_kernels = []
                grouped_kernels = [*group_iterator]
                kernel: KernelRow
                for kernel in grouped_kernels:
                    match kernel.status:
                        case KernelStatus.PENDING:

                            async def _update() -> None:
                                async with self.db.begin_session() as db_sess:
                                    await db_sess.execute(
                                        sa.update(KernelRow)
                                        .values(
                                            status=KernelStatus.CANCELLED,
                                            status_info=reason,
                                            status_changed=now,
                                            terminated_at=now,
                                            status_history=sql_json_merge(
                                                KernelRow.status_history,
                                                (),
                                                {
                                                    KernelStatus.CANCELLED.name: now.isoformat(),
                                                },
                                            ),
                                        )
                                        .where(KernelRow.id == kernel.id),
                                    )

                            await execute_with_retry(_update)
                            await self.event_producer.produce_event(
                                KernelCancelledEvent(kernel.id, reason),
                            )
                            if kernel.cluster_role == DEFAULT_ROLE:
                                main_stat = {"status": "cancelled"}
                                await self.event_producer.produce_event(
                                    SessionCancelledEvent(
                                        kernel.session_id,
                                        kernel.session_creation_id,
                                        reason,
                                    ),
                                )
                        case KernelStatus.PULLING:
                            raise GenericForbidden("Cannot destroy kernels in pulling status")
                        case KernelStatus.SCHEDULED | KernelStatus.PREPARING | KernelStatus.TERMINATING | KernelStatus.ERROR:
                            if not forced:
                                raise GenericForbidden(
                                    (
                                        "Cannot destroy kernels in"
                                        " scheduled/preparing/terminating/error status"
                                    ),
                                )
                            log.warning(
                                "force-terminating kernel (k:{}, status:{})",
                                kernel.id,
                                kernel.status,
                            )
                            if kernel.container_id is not None:
                                destroyed_kernels.append(kernel)
                            else:
                                to_be_terminated.append(kernel)

                            async def _update() -> None:
                                kern_stat = await redis_helper.execute(
                                    self.redis_stat,
                                    lambda r: r.get(str(kernel.id)),
                                )
                                async with self.db.begin_session() as db_sess:
                                    values = {
                                        "status": KernelStatus.TERMINATED,
                                        "status_info": reason,
                                        "status_changed": now,
                                        "terminated_at": now,
                                        "status_history": sql_json_merge(
                                            KernelRow.status_history,
                                            (),
                                            {
                                                KernelStatus.TERMINATED.name: now.isoformat(),
                                            },
                                        ),
                                    }
                                    if kern_stat:
                                        values["last_stat"] = msgpack.unpackb(kern_stat)
                                    await db_sess.execute(
                                        sa.update(KernelRow)
                                        .values(**values)
                                        .where(KernelRow.id == kernel.id),
                                    )

                            if (
                                kernel.cluster_role == DEFAULT_ROLE
                                and kernel.role not in PRIVATE_KERNEL_ROLES
                            ):
                                # The main session is terminated;
                                # decrement the user's concurrency counter
                                await redis_helper.execute(
                                    self.redis_stat,
                                    lambda r: r.incrby(
                                        f"keypair.concurrency_used.{kernel.access_key}",
                                        -1,
                                    ),
                                )

                            await execute_with_retry(_update)
                            await self.event_producer.produce_event(
                                KernelTerminatedEvent(kernel.id, reason),
                            )
                        case _:

                            async def _update() -> None:
                                async with self.db.begin_session() as db_sess:
                                    values = {
                                        "status": KernelStatus.TERMINATING,
                                        "status_info": reason,
                                        "status_changed": now,
                                        "status_data": {
                                            "kernel": {"exit_code": None},
                                            "session": {"status": "terminating"},
                                        },
                                        "status_history": sql_json_merge(
                                            KernelRow.status_history,
                                            (),
                                            {
                                                KernelStatus.TERMINATING.name: now.isoformat(),
                                            },
                                        ),
                                    }
                                    await db_sess.execute(
                                        sa.update(KernelRow)
                                        .values(**values)
                                        .where(KernelRow.id == kernel.id),
                                    )

                            if (
                                kernel.cluster_role == DEFAULT_ROLE
                                and kernel.role not in PRIVATE_KERNEL_ROLES
                            ):
                                # The main session is terminated;
                                # decrement the user's concurrency counter
                                await redis_helper.execute(
                                    self.redis_stat,
                                    lambda r: r.incrby(
                                        f"keypair.concurrency_used.{kernel.access_key}",
                                        -1,
                                    ),
                                )

                            await execute_with_retry(_update)
                            await self.event_producer.produce_event(
                                KernelTerminatingEvent(kernel.id, reason),
                            )

                    if kernel.agent_addr is None:
                        await self.mark_kernel_terminated(kernel.id, "missing-agent-allocation")
                        if kernel.cluster_role == DEFAULT_ROLE:
                            main_stat = {"status": "terminated"}
                    else:
                        destroyed_kernels.append(kernel)

                async def _destroy_kernels_in_agent(
                    session: SessionRow, destroyed_kernels: List[KernelRow]
                ) -> None:
                    nonlocal main_stat
                    async with RPCContext(
                        destroyed_kernels[0].agent,
                        destroyed_kernels[0].agent_addr,
                        invoke_timeout=None,
                        order_key=session.id,
                        keepalive_timeout=self.rpc_keepalive_timeout,
                    ) as rpc:
                        rpc_coros = []
                        for kernel in destroyed_kernels:
                            # internally it enqueues a "destroy" lifecycle event.
                            if kernel.status != KernelStatus.SCHEDULED:
                                rpc_coros.append(
                                    rpc.call.destroy_kernel(str(kernel.id), reason),
                                )
                        try:
                            await asyncio.gather(*rpc_coros)
                        except Exception:
                            log.exception(
                                "destroy_kernels_in_agent(a:{}, s:{}): unexpected error",
                                destroyed_kernels[0].agent,
                                session.id,
                            )
                        for kernel in destroyed_kernels:
                            last_stat: Optional[Dict[str, Any]]
                            last_stat = None
                            try:
                                raw_last_stat = await redis_helper.execute(
                                    self.redis_stat, lambda r: r.get(str(kernel.id))
                                )
                                if raw_last_stat is not None:
                                    last_stat = msgpack.unpackb(raw_last_stat)
                                    last_stat["version"] = 2
                            except asyncio.TimeoutError:
                                pass
                            if kernel.cluster_role == DEFAULT_ROLE:
                                main_stat = {
                                    **(last_stat if last_stat is not None else {}),
                                    "status": "terminated",
                                }

                if destroyed_kernels:
                    per_agent_tasks.append(_destroy_kernels_in_agent(session, destroyed_kernels))
                    to_be_terminated.extend(destroyed_kernels)

            if per_agent_tasks:
                await asyncio.gather(*per_agent_tasks, return_exceptions=True)
            for kernel in to_be_terminated:
                await self.event_producer.produce_event(
                    KernelTerminatedEvent(kernel.id, reason),
                )
            await self.hook_plugin_ctx.notify(
                "POST_DESTROY_SESSION",
                (session_id, session.name, session.access_key),
            )
            if forced:
                await self.recalc_resource_usage()
            return main_stat

    async def clean_session(
        self,
        session_id: SessionId,
    ) -> None:
        async def _fetch() -> Row:
            async with self.db.begin_readonly() as conn:
                query = (
                    sa.select(
                        [
                            kernels.c.session_id,
                            kernels.c.cluster_mode,
                            kernels.c.cluster_size,
                            kernels.c.agent,
                            kernels.c.agent_addr,
                            kernels.c.use_host_network,
                        ]
                    )
                    .select_from(kernels)
                    .where(
                        (kernels.c.session_id == session_id)
                        & (kernels.c.cluster_role == DEFAULT_ROLE),
                    )
                )
                result = await conn.execute(query)
                return result.first()

        session = await execute_with_retry(_fetch)
        if session is None:
            return
        if not session["use_host_network"]:
            if session["cluster_mode"] == ClusterMode.SINGLE_NODE and session["cluster_size"] > 1:
                network_name = f'bai-singlenode-{session["session_id"]}'
                try:
                    async with RPCContext(
                        session["agent"],  # the main-container's agent
                        session["agent_addr"],
                        invoke_timeout=None,
                        order_key=session["session_id"],
                        keepalive_timeout=self.rpc_keepalive_timeout,
                    ) as rpc:
                        await rpc.call.destroy_local_network(network_name)
                except Exception:
                    log.exception(f"Failed to destroy the agent-local network {network_name}")
            elif session["cluster_mode"] == ClusterMode.MULTI_NODE:
                network_name = f'bai-multinode-{session["session_id"]}'
                try:
                    try:
                        await asyncio.sleep(2.0)
                        network = await self.docker.networks.get(network_name)
                        await network.delete()
                    except aiodocker.DockerError as e:
                        if e.status == 404:
                            # It may have been auto-destructed when the last container was detached.
                            pass
                        else:
                            raise
                except Exception:
                    log.exception(f"Failed to destroy the overlay network {network_name}")
            else:
                pass

    async def restart_session(
        self,
        session: SessionRow,
    ) -> None:
        log.warning("restart_session({})", session.id)

        async def _restarting_session() -> None:
            async with self.db.begin_session() as db_sess:
                query = (
                    sa.update(SessionRow)
                    .values(
                        status=SessionStatus.RESTARTING,
                        status_history=sql_json_merge(
                            SessionRow.status_history,
                            (),
                            {
                                SessionStatus.RESTARTING.name: datetime.now(tzutc()).isoformat(),
                            },
                        ),
                    )
                    .where(SessionRow.id == session.id)
                )
                await db_sess.execute(query)

        await execute_with_retry(_restarting_session)

        kernel_list = session.kernels

        async def _restart_kernel(kernel: KernelRow) -> None:
            loop = asyncio.get_running_loop()
            try:
                start_future = loop.create_future()
                self.kernel_creation_tracker[kernel.id] = start_future
                try:
                    async with RPCContext(
                        kernel.agent,  # the main-container's agent
                        kernel.agent_addr,
                        invoke_timeout=None,
                        order_key=None,
                        keepalive_timeout=self.rpc_keepalive_timeout,
                    ) as rpc:
                        updated_config: Dict[str, Any] = {
                            # TODO: support resacling of sub-containers
                        }
                        kernel_info = await rpc.call.restart_kernel(
                            str(kernel.session_id),
                            str(kernel.id),
                            updated_config,
                        )
                    await start_future

                    async def _update_kernel() -> None:
                        async with self.db.begin_session() as db_sess:
                            query = (
                                sa.update(KernelRow)
                                .values(
                                    status=KernelStatus.RUNNING,
                                    container_id=kernel_info["container_id"],
                                    repl_in_port=kernel_info["repl_in_port"],
                                    repl_out_port=kernel_info["repl_out_port"],
                                    stdin_port=kernel_info["stdin_port"],
                                    stdout_port=kernel_info["stdout_port"],
                                    service_ports=kernel_info.get("service_ports", []),
                                    status_history=sql_json_merge(
                                        KernelRow.status_history,
                                        (),
                                        {
                                            KernelStatus.RUNNING.name: datetime.now(
                                                tzutc()
                                            ).isoformat(),
                                        },
                                    ),
                                )
                                .where(KernelRow.id == kernel.id)
                            )
                            await db_sess.execute(query)

                    await execute_with_retry(_update_kernel)
                finally:
                    del self.kernel_creation_tracker[kernel.id]
            except Exception:
                log.exception("unexpected-error in _restart_kerenl()")

        restart_coros = []
        for kernel in kernel_list:
            restart_coros.append(_restart_kernel(kernel))
        async with handle_session_exception(
            self.db,
            "restart_session",
            session.id,
            set_error=True,
        ):
            await asyncio.gather(*restart_coros)

        async def _update_session() -> None:
            async with self.db.begin_session() as db_sess:
                query = (
                    sa.update(SessionRow)
                    .values(
                        status=SessionStatus.RUNNING,
                        status_history=sql_json_merge(
                            SessionRow.status_history,
                            (),
                            {
                                SessionStatus.RUNNING.name: datetime.now(tzutc()).isoformat(),
                            },
                        ),
                    )
                    .where(SessionRow.id == session.id)
                )
                await db_sess.execute(query)

        await execute_with_retry(_update_session)

        # NOTE: If the restarted session is a batch-type one, then the startup command
        #       will be executed again after restart.
        await self.event_producer.produce_event(
            SessionStartedEvent(session.id, session.creation_id),
        )

    async def execute(
        self,
        session: SessionRow,
        api_version: Tuple[int, str],
        run_id: str,
        mode: str,
        code: str,
        opts: Mapping[str, Any],
        *,
        flush_timeout: float = None,
    ) -> Mapping[str, Any]:
        async with handle_session_exception(self.db, "execute", session.id):
            # The agent aggregates at most 2 seconds of outputs
            # if the kernel runs for a long time.
            major_api_version = api_version[0]
            if major_api_version == 4:  # manager-agent protocol is same.
                major_api_version = 3
            async with RPCContext(
                session.main_kernel.agent,
                session.main_kernel.agent_addr,
                invoke_timeout=30,
                order_key=session.main_kernel.id,
                keepalive_timeout=self.rpc_keepalive_timeout,
            ) as rpc:
                return await rpc.call.execute(
                    str(session.id),
                    str(session.main_kernel.id),
                    major_api_version,
                    run_id,
                    mode,
                    code,
                    opts,
                    flush_timeout,
                )

    async def interrupt_session(
        self,
        session: SessionRow,
    ) -> Mapping[str, Any]:
        async with handle_session_exception(self.db, "execute", session.id):
            async with RPCContext(
                session.main_kernel.agent,
                session.main_kernel.agent_addr,
                invoke_timeout=30,
                order_key=session.main_kernel.id,
                keepalive_timeout=self.rpc_keepalive_timeout,
            ) as rpc:
                return await rpc.call.interrupt_kernel(str(session.main_kernel.id))

    async def get_completions(
        self,
        session: SessionRow,
        text: str,
        opts: Mapping[str, Any],
    ) -> Mapping[str, Any]:
        async with handle_session_exception(self.db, "execute", session.id):
            async with RPCContext(
                session.main_kernel.agent,
                session.main_kernel.agent_addr,
                invoke_timeout=10,
                order_key=session.main_kernel.id,
                keepalive_timeout=self.rpc_keepalive_timeout,
            ) as rpc:
                return await rpc.call.get_completions(str(session.main_kernel.id), text, opts)

    async def start_service(
        self,
        session: SessionRow,
        service: str,
        opts: Mapping[str, Any],
    ) -> Mapping[str, Any]:
        async with handle_session_exception(self.db, "execute", session.id):
            async with RPCContext(
                session.main_kernel.agent,
                session.main_kernel.agent_addr,
                invoke_timeout=None,
                order_key=session.main_kernel.id,
                keepalive_timeout=self.rpc_keepalive_timeout,
            ) as rpc:
                return await rpc.call.start_service(str(session.main_kernel.id), service, opts)

    async def shutdown_service(
        self,
        session: SessionRow,
        service: str,
    ) -> None:
        async with handle_session_exception(self.db, "shutdown_service", session.id):
            async with RPCContext(
                session.main_kernel.agent,
                session.main_kernel.agent_addr,
                invoke_timeout=None,
                order_key=session.main_kernel.id,
                keepalive_timeout=self.rpc_keepalive_timeout,
            ) as rpc:
                return await rpc.call.shutdown_service(str(session.main_kernel.id), service)

    async def upload_file(
        self,
        session: SessionRow,
        filename: str,
        payload: bytes,
    ) -> Mapping[str, Any]:
        async with handle_session_exception(self.db, "upload_file", session.id):
            async with RPCContext(
                session.main_kernel.agent,
                session.main_kernel.agent_addr,
                invoke_timeout=None,
                order_key=session.main_kernel.id,
                keepalive_timeout=self.rpc_keepalive_timeout,
            ) as rpc:
                return await rpc.call.upload_file(str(session.main_kernel.id), filename, payload)

    async def download_file(
        self,
        session: SessionRow,
        filepath: str,
    ) -> bytes:
        kernel = session.main_kernel
        async with handle_session_exception(self.db, "download_file", kernel.session_id):
            async with RPCContext(
                kernel.agent,
                kernel.agent_addr,
                invoke_timeout=None,
                order_key=kernel.id,
                keepalive_timeout=self.rpc_keepalive_timeout,
            ) as rpc:
                return await rpc.call.download_file(str(kernel.id), filepath)

    async def download_single(
        self,
        session: SessionRow,
        access_key: AccessKey,
        filepath: str,
    ) -> bytes:
        kernel = session.main_kernel
        async with handle_session_exception(self.db, "download_single", kernel.session_id):
            async with RPCContext(
                kernel.agent,
                kernel.agent_addr,
                invoke_timeout=None,
                order_key=kernel.id,
                keepalive_timeout=self.rpc_keepalive_timeout,
            ) as rpc:
                return await rpc.call.download_single(str(kernel.id), filepath)

    async def list_files(
        self,
        session: SessionRow,
        path: str,
    ) -> Mapping[str, Any]:
        async with handle_session_exception(self.db, "list_files", session.id):
            async with RPCContext(
                session.main_kernel.agent,
                session.main_kernel.agent_addr,
                invoke_timeout=30,
                order_key=session.main_kernel.id,
                keepalive_timeout=self.rpc_keepalive_timeout,
            ) as rpc:
                return await rpc.call.list_files(str(session.main_kernel.id), path)

    async def get_logs_from_agent(
        self,
        session: SessionRow,
    ) -> str:
        async with handle_session_exception(self.db, "get_logs_from_agent", session.id):
            async with RPCContext(
                session.main_kernel.agent,
                session.main_kernel.agent_addr,
                invoke_timeout=30,
                order_key=session.main_kernel.id,
                keepalive_timeout=self.rpc_keepalive_timeout,
            ) as rpc:
                reply = await rpc.call.get_logs(str(session.main_kernel.id))
                return reply["logs"]

    async def increment_session_usage(
        self,
        session: SessionRow,
    ) -> None:
        pass
        # async with reenter_txn(self.db, conn) as conn:
        #     query = (
        #         sa.update(kernels)
        #         .values(num_queries=kernels.c.num_queries + 1)
        #         .where(
        #             (kernels.c.session_name == session_name) &
        #             (kernels.c.access_key == access_key) &
        #             (kernels.c.cluster_role == DEFAULT_ROLE)
        #         )
        #     )
        #     await execute_with_retry(conn, query)

    async def kill_all_sessions_in_agent(self, agent_id, agent_addr):
        async with RPCContext(
            agent_id,
            agent_addr,
            invoke_timeout=None,
            keepalive_timeout=self.rpc_keepalive_timeout,
        ) as rpc:
            coro = rpc.call.clean_all_kernels("manager-freeze-force-kill")
            return await coro

    async def kill_all_sessions(self, conn=None):
        async with reenter_txn(self.db, conn, {"postgresql_readonly": True}) as conn:
            query = sa.select([agents.c.id, agents.c.addr]).where(
                agents.c.status == AgentStatus.ALIVE
            )
            result = await conn.execute(query)
            rows = result.fetchall()
        tasks = []
        for row in rows:
            tasks.append(
                self.kill_all_sessions_in_agent(row["id"], row["addr"]),
            )
        await asyncio.gather(*tasks, return_exceptions=True)

    async def handle_heartbeat(self, agent_id, agent_info):
        now = datetime.now(tzutc())
        slot_key_and_units = {
            SlotName(k): SlotTypes(v[0]) for k, v in agent_info["resource_slots"].items()
        }
        available_slots = ResourceSlot(
            {SlotName(k): Decimal(v[1]) for k, v in agent_info["resource_slots"].items()}
        )
        current_addr = agent_info["addr"]
        sgroup = agent_info.get("scaling_group", "default")
        async with self.heartbeat_lock:
            instance_rejoin = False

            # Update "last seen" timestamp for liveness tracking
            await redis_helper.execute(
                self.redis_live,
                lambda r: r.hset("agent.last_seen", agent_id, now.timestamp()),
            )

            # Check and update status of the agent record in DB
            async def _update() -> None:
                nonlocal instance_rejoin
                async with self.db.begin() as conn:
                    fetch_query = (
                        sa.select(
                            [
                                agents.c.status,
                                agents.c.addr,
                                agents.c.public_host,
                                agents.c.scaling_group,
                                agents.c.available_slots,
                                agents.c.version,
                                agents.c.compute_plugins,
                                agents.c.architecture,
                            ]
                        )
                        .select_from(agents)
                        .where(agents.c.id == agent_id)
                        .with_for_update()
                    )
                    result = await conn.execute(fetch_query)
                    row = result.first()

                    if row is None or row["status"] is None:
                        # new agent detected!
                        log.info("agent {0} joined!", agent_id)
                        await self.shared_config.update_resource_slots(slot_key_and_units)
                        insert_query = sa.insert(agents).values(
                            {
                                "id": agent_id,
                                "status": AgentStatus.ALIVE,
                                "region": agent_info["region"],
                                "scaling_group": sgroup,
                                "available_slots": available_slots,
                                "occupied_slots": {},
                                "addr": agent_info["addr"],
                                "public_host": agent_info["public_host"],
                                "first_contact": now,
                                "lost_at": sa.null(),
                                "version": agent_info["version"],
                                "compute_plugins": agent_info["compute_plugins"],
                                "architecture": agent_info.get("architecture", "x86_64"),
                            }
                        )
                        result = await conn.execute(insert_query)
                        assert result.rowcount == 1
                    elif row["status"] == AgentStatus.ALIVE:
                        updates = {}
                        if row["available_slots"] != available_slots:
                            updates["available_slots"] = available_slots
                        if row["scaling_group"] != sgroup:
                            updates["scaling_group"] = sgroup
                        if row["addr"] != current_addr:
                            updates["addr"] = current_addr
                        if row["public_host"] != agent_info["public_host"]:
                            updates["public_host"] = agent_info["public_host"]
                        if row["version"] != agent_info["version"]:
                            updates["version"] = agent_info["version"]
                        if row["compute_plugins"] != agent_info["compute_plugins"]:
                            updates["compute_plugins"] = agent_info["compute_plugins"]
                        if row["architecture"] != agent_info["architecture"]:
                            updates["architecture"] = agent_info["architecture"]
                        # occupied_slots are updated when kernels starts/terminates
                        if updates:
                            await self.shared_config.update_resource_slots(slot_key_and_units)
                            update_query = (
                                sa.update(agents).values(updates).where(agents.c.id == agent_id)
                            )
                            await conn.execute(update_query)
                    elif row["status"] in (AgentStatus.LOST, AgentStatus.TERMINATED):
                        await self.shared_config.update_resource_slots(slot_key_and_units)
                        instance_rejoin = True
                        update_query = (
                            sa.update(agents)
                            .values(
                                {
                                    "status": AgentStatus.ALIVE,
                                    "region": agent_info["region"],
                                    "scaling_group": sgroup,
                                    "addr": agent_info["addr"],
                                    "public_host": agent_info["public_host"],
                                    "lost_at": sa.null(),
                                    "available_slots": available_slots,
                                    "version": agent_info["version"],
                                    "compute_plugins": agent_info["compute_plugins"],
                                    "architecture": agent_info["architecture"],
                                }
                            )
                            .where(agents.c.id == agent_id)
                        )
                        await conn.execute(update_query)
                    else:
                        log.error("should not reach here! {0}", type(row["status"]))

            try:
                await execute_with_retry(_update)
            except sa.exc.IntegrityError:
                log.error("Scaling group named [{}] does not exist.", sgroup)
                return

            if instance_rejoin:
                await self.event_producer.produce_event(
                    AgentStartedEvent("revived"),
                    source=agent_id,
                )

            # Update the mapping of kernel images to agents.
            known_registries = await get_known_registries(self.shared_config.etcd)
            loaded_images = msgpack.unpackb(zlib.decompress(agent_info["images"]))

            async def _pipe_builder(r: Redis):
                pipe = r.pipeline()
                for image in loaded_images:
                    image_ref = ImageRef(image[0], known_registries, agent_info["architecture"])
                    await pipe.sadd(image_ref.canonical, agent_id)
                return pipe

            await redis_helper.execute(self.redis_image, _pipe_builder)

        await self.hook_plugin_ctx.notify(
            "POST_AGENT_HEARTBEAT",
            (agent_id, sgroup, available_slots),
        )

    async def mark_agent_terminated(self, agent_id: AgentId, status: AgentStatus) -> None:
        await redis_helper.execute(self.redis_live, lambda r: r.hdel("agent.last_seen", agent_id))

        async def _pipe_builder(r: Redis):
            pipe = r.pipeline()
            async for imgname in r.scan_iter():
                await pipe.srem(imgname, agent_id)
            return pipe

        async def _update() -> None:
            async with self.db.begin() as conn:
                fetch_query = (
                    sa.select(
                        [
                            agents.c.status,
                            agents.c.addr,
                        ]
                    )
                    .select_from(agents)
                    .where(agents.c.id == agent_id)
                    .with_for_update()
                )
                result = await conn.execute(fetch_query)
                row = result.first()
                prev_status = row["status"]
                if prev_status in (None, AgentStatus.LOST, AgentStatus.TERMINATED):
                    return

                if status == AgentStatus.LOST:
                    log.warning("agent {0} heartbeat timeout detected.", agent_id)
                elif status == AgentStatus.TERMINATED:
                    log.info("agent {0} has terminated.", agent_id)
                now = datetime.now(tzutc())
                update_query = (
                    sa.update(agents)
                    .values(
                        {
                            "status": status,
                            "status_changed": now,
                            "lost_at": now,
                        }
                    )
                    .where(agents.c.id == agent_id)
                )
                await conn.execute(update_query)

        await redis_helper.execute(self.redis_image, _pipe_builder)
        await execute_with_retry(_update)

    async def sync_kernel_stats(
        self,
        kernel_ids: Sequence[KernelId],
    ) -> None:
        per_kernel_updates = {}
        log.debug("sync_kernel_stats(k:{!r})", kernel_ids)
        for kernel_id in kernel_ids:
            raw_kernel_id = str(kernel_id)
            kern_stat = await redis_helper.execute(
                self.redis_stat,
                lambda r: r.get(raw_kernel_id),
            )
            if kern_stat is None:
                log.warning("sync_kernel_stats(k:{}): no statistics updates", kernel_id)
                continue
            else:
                per_kernel_updates[kernel_id] = msgpack.unpackb(kern_stat)

        async def _update():
            async with self.db.begin() as conn:
                update_query = (
                    sa.update(kernels)
                    .where(kernels.c.id == sa.bindparam("kernel_id"))
                    .values({kernels.c.last_stat: sa.bindparam("last_stat")})
                )
                params = []
                for kernel_id, updates in per_kernel_updates.items():
                    params.append(
                        {
                            "kernel_id": kernel_id,
                            "last_stat": updates,
                        }
                    )
                await conn.execute(update_query, params)

        if per_kernel_updates:
            await execute_with_retry(_update)

    async def mark_kernel_terminated(
        self,
        kernel_id: KernelId,
        reason: str,
        exit_code: int = None,
    ) -> None:
        """
        Mark the kernel (individual worker) terminated and release
        the resource slots occupied by it.
        """
        post_task = self._post_kernel_creation_tasks.get(kernel_id, None)
        if post_task is not None and not post_task.done():
            post_task.cancel()
            try:
                await post_task
            except asyncio.CancelledError:
                pass

        kern_stat = await redis_helper.execute(
            self.redis_stat,
            lambda r: r.get(str(kernel_id)),
        )

        async def _update_kernel_status() -> Tuple[SessionId, AccessKey, AgentId] | None:
            async with self.db.begin_session() as db_sess:
                # Check the current status.
                select_query = (
                    sa.select(
                        KernelRow.access_key,
                        KernelRow.agent,
                        KernelRow.status,
                        KernelRow.occupied_slots,
                        KernelRow.session_id,
                    )
                    .where(KernelRow.id == kernel_id)
                    .with_for_update()
                )
                result = await db_sess.execute(select_query)
                kernel = result.first()
                if kernel is None or kernel.status in (
                    KernelStatus.CANCELLED,
                    KernelStatus.TERMINATED,
                    KernelStatus.RESTARTING,
                ):
                    # Skip if non-existent, already terminated, or restarting.
                    return None

                session_id, access_key, agent = kernel.session_id, kernel.access_key, kernel.agent
                # Change the status to TERMINATED.
                # (we don't delete the row for later logging and billing)
                now = datetime.now(tzutc())
                values = {
                    "status": KernelStatus.TERMINATED,
                    "status_info": reason,
                    "status_changed": now,
                    "status_data": sql_json_merge(
                        KernelRow.status_data,
                        ("kernel",),
                        {"exit_code": exit_code},
                    ),
                    "status_history": sql_json_merge(
                        KernelRow.status_history,
                        (),
                        {
                            KernelStatus.TERMINATED.name: now.isoformat(),
                        },
                    ),
                    "terminated_at": now,
                }
                if kern_stat:
                    values["last_stat"] = msgpack.unpackb(kern_stat)
                update_query = (
                    sa.update(KernelRow).values(**values).where(KernelRow.id == kernel_id)
                )
                await db_sess.execute(update_query)
                return session_id, access_key, agent

        result = await execute_with_retry(_update_kernel_status)

        if result is None:
            return

        session_id, access_key, agent = result

        async def _recalc() -> None:
            async with self.db.begin() as conn:
                log.debug(
                    "recalculate concurrency used in kernel termination (ak: {})",
                    access_key,
                )
                await recalc_concurrency_used(conn, self.redis_stat, access_key)
                log.debug(
                    "recalculate agent resource occupancy in kernel termination (agent: {})",
                    agent,
                )
                await recalc_agent_resource_occupancy(conn, agent)

        await execute_with_retry(_recalc)

        async def _check_session() -> None:
            async with self.db.begin_session() as db_sess:
                query = (
                    sa.select(SessionRow)
                    .where(SessionRow.id == session_id)
                    .options(selectinload(SessionRow.kernels))
                )
                result = await db_sess.execute(query)
                session: SessionRow = result.scalars().first()
                candidate_status = determine_session_status(session.kernels)
                if candidate_status in SESSION_STATUS_TRANSITION_MAP[session.status]:
                    now = datetime.now(tzutc())
                    update_query = (
                        sa.update(SessionRow)
                        .where(SessionRow.id == session_id)
                        .values(
                            status=candidate_status,
                            terminated_at=now,
                            status_history=sql_json_merge(
                                SessionRow.status_history,
                                (),
                                {
                                    SessionStatus.TERMINATED.name: datetime.now(
                                        tzutc()
                                    ).isoformat(),
                                },
                            ),
                        )
                    )
                    await db_sess.execute(update_query)

        await execute_with_retry(_check_session)

        # Perform statistics sync in a separate transaction block, since
        # it may take a while to fetch stats from Redis.

        await self.sync_kernel_stats([kernel_id])

    async def check_session_terminated(
        self,
        kernel_id: KernelId,
        reason: str,
    ) -> None:
        async def _check_and_mark() -> Tuple[bool, SessionId]:
            async with self.db.begin_session() as db_sess:
                kernel_query = sa.select(KernelRow.session_id).where(KernelRow.id == kernel_id)
                session_id = (await db_sess.execute(kernel_query)).scalar()
                session = await SessionRow.get_session_with_kernels(
                    session_id, allow_stale=True, db_session=db_sess
                )
                sibling_kernels = session.kernels
                sess_status = determine_session_status(sibling_kernels)
                now = datetime.now(tzutc())
                if sess_status in SESSION_STATUS_TRANSITION_MAP[session.status]:
                    values = {
                        "status": sess_status,
                        "status_info": reason,
                        "terminated_at": now,
                        "status_history": sql_json_merge(
                            SessionRow.status_history,
                            (),
                            {
                                sess_status.name: datetime.now(tzutc()).isoformat(),
                            },
                        ),
                    }
                    query = (
                        sa.update(SessionRow).values(**values).where(SessionRow.id == session_id)
                    )
                    await db_sess.execute(query)
                all_terminated = session.status in (
                    SessionStatus.TERMINATED,
                    SessionStatus.CANCELLED,
                )
                return all_terminated, session_id

        do_fire_event, session_id = await execute_with_retry(_check_and_mark)
        if session_id is None:
            return
        if do_fire_event:
            await self.event_producer.produce_event(
                SessionTerminatedEvent(session_id, reason),
            )

    async def mark_session_terminating(
        self,
        session_id: SessionId,
        reason: str,
    ) -> None:
        pass

    async def mark_session_terminated(
        self,
        session_id: SessionId,
        reason: str,
    ) -> None:
        await self.clean_session(session_id)

    async def _get_user_email(
        self,
        kernel: KernelRow,
    ) -> str:
        async with self.db.begin_readonly() as db_conn:
            query = sa.select(UserRow.email).where(UserRow.uuid == kernel.user_uuid)
            result = await db_conn.execute(query)
            user_email = str(result.scalar())
            user_email = user_email.replace("@", "_")
        return user_email

    async def get_commit_status(
        self,
        session: SessionRow,
    ) -> Mapping[str, str]:
        kern_id = str(session.main_kernel.id)
        key = f"kernel.{kern_id}.commit"
        result: Optional[bytes] = await redis_helper.execute(
            self.redis_stat,
            lambda r: r.get(key),
        )
        return {
            "kernel": kern_id,
            "status": str(result, "utf-8") if result is not None else CommitStatus.READY.value,
        }

    async def commit_session(
        self,
        session: SessionRow,
        filename: str | None,
    ) -> Mapping[str, Any]:
        """
        Commit a main kernel's container of the given session.
        """

        kernel: KernelRow = session.main_kernel
        if kernel.status != KernelStatus.RUNNING:
            raise InvalidAPIParameters(
                f"Unable to commit since kernel(id: {kernel.id}) of session(id: {session.id}) is"
                " currently not RUNNING."
            )
        email = await self._get_user_email(kernel)
        now = datetime.now(tzutc()).strftime("%Y-%m-%dT%HH%MM%SS")
        shortend_sname = session.name[:SESSION_NAME_LEN_LIMIT]
        registry, _, filtered = kernel.image.partition("/")
        img_path, _, image_name = filtered.partition("/")
        filename = f"{now}_{shortend_sname}_{image_name}.tar.gz"
        filename = filename.replace(":", "-")
        async with handle_session_exception(self.db, "commit_session", session.id):
            async with RPCContext(
                kernel.agent,
                kernel.agent_addr,
                invoke_timeout=None,
                order_key=kernel.id,
                keepalive_timeout=self.rpc_keepalive_timeout,
            ) as rpc:
                resp: Mapping[str, Any] = await rpc.call.commit(str(kernel.id), email, filename)
        return resp

    async def get_agent_local_config(
        self,
        agent_id: AgentId,
        agent_addr: str,
    ) -> Mapping[str, str]:
        async with RPCContext(
            agent_id,
            agent_addr,
            invoke_timeout=None,
        ) as rpc:
            return await rpc.call.get_local_config()

    async def get_abusing_report(
        self,
        kernel_id: KernelId,
        agent_id: AgentId,
        agent_addr: str,
    ) -> Optional[Mapping[str, str]]:
        async with RPCContext(
            agent_id,
            agent_addr,
            invoke_timeout=None,
        ) as rpc:
            return await rpc.call.get_abusing_report(str(kernel_id))


async def check_scaling_group(
    conn: SAConnection,
    scaling_group: str | None,
    session_type: SessionTypes,
    access_key: AccessKey,
    domain_name: str,
<<<<<<< HEAD
    project_id: Union[uuid.UUID, str],
=======
    group_id: Union[uuid.UUID, str],
    public_sgroup_only: bool = False,
>>>>>>> b5478f0b
) -> str:
    # Check scaling group availability if scaling_group parameter is given.
    # If scaling_group is not provided, it will be selected as the first one among
    # the list of allowed scaling groups.
    candidates = await query_allowed_sgroups(
        conn,
        domain_name,
        project_id,
        access_key,
    )
    if public_sgroup_only:
        candidates = [sgroup for sgroup in candidates if sgroup["is_public"]]
    if not candidates:
        raise ScalingGroupNotFound("You have no scaling groups allowed to use.")

    stype = session_type.value.lower()
    if scaling_group is None:
        for sgroup in candidates:
            allowed_session_types = sgroup["scheduler_opts"].allowed_session_types
            if stype in allowed_session_types:
                scaling_group = sgroup["name"]
                break
        else:
            raise ScalingGroupNotFound(
                f"No scaling groups accept the session type '{session_type}'.",
            )
    else:
        err_msg = (
            f"The scaling group '{scaling_group}' does not exist "
            f"or you do not have access to the scaling group '{scaling_group}'."
        )
        for sgroup in candidates:
            if scaling_group == sgroup["name"]:
                # scaling_group's unique key is 'name' field for now,
                # but we will change scaling_group's unique key to new 'id' field.
                allowed_session_types = sgroup["scheduler_opts"].allowed_session_types
                if stype in allowed_session_types:
                    break
                err_msg = (
                    f"The scaling group '{scaling_group}' does not accept "
                    f"the session type '{session_type}'. "
                )
        else:
            raise ScalingGroupNotFound(err_msg)
    assert scaling_group is not None
    return scaling_group<|MERGE_RESOLUTION|>--- conflicted
+++ resolved
@@ -397,12 +397,8 @@
                 session_type,
                 access_key,
                 user_scope.domain_name,
-<<<<<<< HEAD
                 user_scope.project_id,
-=======
-                user_scope.group_id,
                 public_sgroup_only,
->>>>>>> b5478f0b
             )
             if scaling_group is None:
                 log.warning(
@@ -1394,14 +1390,9 @@
         async def _query() -> ResourceSlot:
             async with reenter_txn_session(self.db, db_sess) as _sess:
                 query = sa.select(KernelRow.occupied_slots).where(
-<<<<<<< HEAD
                     (KernelRow.project_id == project_id)
-                    & (KernelRow.status.in_(USER_RESOURCE_OCCUPYING_KERNEL_STATUSES)),
-=======
-                    (KernelRow.group_id == group_id)
                     & (KernelRow.status.in_(USER_RESOURCE_OCCUPYING_KERNEL_STATUSES))
                     & (KernelRow.role.not_in(PRIVATE_KERNEL_ROLES)),
->>>>>>> b5478f0b
                 )
                 zero = ResourceSlot()
                 key_occupied = sum(
@@ -2843,12 +2834,8 @@
     session_type: SessionTypes,
     access_key: AccessKey,
     domain_name: str,
-<<<<<<< HEAD
     project_id: Union[uuid.UUID, str],
-=======
-    group_id: Union[uuid.UUID, str],
     public_sgroup_only: bool = False,
->>>>>>> b5478f0b
 ) -> str:
     # Check scaling group availability if scaling_group parameter is given.
     # If scaling_group is not provided, it will be selected as the first one among
