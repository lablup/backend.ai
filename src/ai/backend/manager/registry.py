from __future__ import annotations

import asyncio
import copy
import itertools
import logging
import re
import time
import typing
import uuid
import zlib
from collections import defaultdict
from contextlib import asynccontextmanager as actxmgr
from contextvars import ContextVar
from datetime import datetime
from decimal import Decimal
from typing import (
    TYPE_CHECKING,
    Any,
    AsyncIterator,
    Callable,
    Dict,
    List,
    Mapping,
    MutableMapping,
    Optional,
    Sequence,
    Tuple,
    TypeAlias,
    Union,
    cast,
)

import aiodocker
import aiotools
import sqlalchemy as sa
import zmq
from async_timeout import timeout as _timeout
from callosum.lower.zeromq import ZeroMQAddress, ZeroMQRPCTransport
from callosum.rpc import Peer, RPCUserError
from cryptography.hazmat.backends import default_backend
from cryptography.hazmat.primitives import serialization
from cryptography.hazmat.primitives.asymmetric import rsa
from dateutil.tz import tzutc
from redis.asyncio import Redis
from sqlalchemy.exc import DBAPIError
from yarl import URL

from ai.backend.common import msgpack, redis_helper
from ai.backend.common.docker import ImageRef, get_known_registries, get_registry_info
from ai.backend.common.events import (
    AgentStartedEvent,
    KernelCancelledEvent,
    KernelLifecycleEventReason,
    KernelTerminatedEvent,
    KernelTerminatingEvent,
    SessionCancelledEvent,
    SessionEnqueuedEvent,
    SessionStartedEvent,
    SessionTerminatedEvent,
    SessionTerminatingEvent,
)
from ai.backend.common.logging import BraceStyleAdapter
from ai.backend.common.plugin.hook import ALL_COMPLETED, PASSED, HookPluginContext
from ai.backend.common.service_ports import parse_service_ports
from ai.backend.common.types import (
    AccessKey,
    AgentId,
    BinarySize,
    ClusterInfo,
    ClusterMode,
    ClusterSSHKeyPair,
    ClusterSSHPortMapping,
    CommitStatus,
    DeviceId,
    HardwareMetadata,
    KernelEnqueueingConfig,
    KernelId,
    RedisConnectionInfo,
    ResourceSlot,
    SessionEnqueueingConfig,
    SessionId,
    SessionTypes,
    SlotName,
    SlotTypes,
    check_typed_dict,
)

from .api.exceptions import (
    AgentError,
    BackendError,
    GenericForbidden,
    InstanceNotFound,
    InvalidAPIParameters,
    QuotaExceeded,
    RejectedByHook,
    ScalingGroupNotFound,
    SessionNotFound,
)
from .config import SharedConfig
from .defs import DEFAULT_ROLE, INTRINSIC_SLOTS
from .exceptions import MultiAgentError, convert_to_status_data
from .models import (
    AGENT_RESOURCE_OCCUPYING_KERNEL_STATUSES,
    PRIVATE_KERNEL_ROLES,
    USER_RESOURCE_OCCUPYING_KERNEL_STATUSES,
    AgentRow,
    AgentStatus,
    ImageRow,
    KernelRole,
    KernelRow,
    KernelStatus,
    KeyPairResourcePolicyRow,
    KeyPairRow,
    SessionDependencyRow,
    SessionRow,
    SessionStatus,
    UserRow,
    agents,
    handle_session_exception,
    kernels,
    prepare_dotfiles,
    prepare_vfolder_mounts,
    query_allowed_sgroups,
    recalc_agent_resource_occupancy,
    recalc_concurrency_used,
    scaling_groups,
)
from .models.utils import (
    ExtendedAsyncSAEngine,
    execute_with_retry,
    reenter_txn,
    reenter_txn_session,
    sql_json_merge,
)
from .types import UserScope

if TYPE_CHECKING:
    from sqlalchemy.engine.row import Row
    from sqlalchemy.ext.asyncio import AsyncConnection as SAConnection

    from ai.backend.common.events import EventDispatcher, EventProducer

    from .models.storage import StorageSessionManager
    from .scheduler.types import AgentAllocationContext, KernelAgentBinding, SchedulingContext

MSetType: TypeAlias = Mapping[Union[str, bytes], Union[bytes, float, int, str]]
__all__ = ["AgentRegistry", "InstanceNotFound"]

log = BraceStyleAdapter(logging.getLogger(__spec__.name))  # type: ignore[name-defined]

SESSION_NAME_LEN_LIMIT = 10
_read_only_txn_opts = {
    "postgresql_readonly": True,
}


class PeerInvoker(Peer):
    class _CallStub:
        _cached_funcs: Dict[str, Callable]
        order_key: ContextVar[Optional[str]]

        def __init__(self, peer: Peer):
            self._cached_funcs = {}
            self.peer = peer
            self.order_key = ContextVar("order_key", default=None)

        def __getattr__(self, name: str):
            if f := self._cached_funcs.get(name, None):
                return f
            else:

                async def _wrapped(*args, **kwargs):
                    request_body = {
                        "args": args,
                        "kwargs": kwargs,
                    }
                    self.peer.last_used = time.monotonic()
                    ret = await self.peer.invoke(name, request_body, order_key=self.order_key.get())
                    self.peer.last_used = time.monotonic()
                    return ret

                self._cached_funcs[name] = _wrapped
                return _wrapped

    call: _CallStub
    last_used: float

    def __init__(self, *args, **kwargs) -> None:
        super().__init__(*args, **kwargs)
        self.call = self._CallStub(self)
        self.last_used = time.monotonic()


@actxmgr
async def RPCContext(
    agent_id: AgentId,
    addr,
    *,
    invoke_timeout: float = None,
    order_key: str = None,
    keepalive_timeout: int = 60,
) -> AsyncIterator[PeerInvoker]:
    if agent_id is None or addr is None:
        raise InvalidAPIParameters(
            f"expected valid agent id and agent address, got {agent_id=} and {addr=}"
        )
    keepalive_retry_count = 3
    keepalive_interval = keepalive_timeout // keepalive_retry_count
    if keepalive_interval < 2:
        keepalive_interval = 2
    peer = PeerInvoker(
        connect=ZeroMQAddress(addr),
        transport=ZeroMQRPCTransport,
        transport_opts={
            "zsock_opts": {
                zmq.TCP_KEEPALIVE: 1,
                zmq.TCP_KEEPALIVE_IDLE: keepalive_timeout,
                zmq.TCP_KEEPALIVE_INTVL: keepalive_interval,
                zmq.TCP_KEEPALIVE_CNT: keepalive_retry_count,
            },
        },
        serializer=msgpack.packb,
        deserializer=msgpack.unpackb,
    )
    try:
        async with _timeout(invoke_timeout), peer:
            okey_token = peer.call.order_key.set("")
            try:
                yield peer
            finally:
                peer.call.order_key.reset(okey_token)
    except RPCUserError as orig_exc:
        raise AgentError(agent_id, orig_exc.name, orig_exc.repr, orig_exc.args)
    except Exception:
        raise


class AgentRegistry:
    """
    Provide a high-level API to create, destroy, and query the computation
    kernels.

    The registry is also responsible to implement our resource management
    policy, such as the limitation of maximum number of kernels per instance.
    """

    _kernel_actual_allocated_resources: dict[KernelId, ResourceSlot]

    def __init__(
        self,
        shared_config: SharedConfig,
        db: ExtendedAsyncSAEngine,
        redis_stat: RedisConnectionInfo,
        redis_live: RedisConnectionInfo,
        redis_image: RedisConnectionInfo,
        event_dispatcher: EventDispatcher,
        event_producer: EventProducer,
        storage_manager: StorageSessionManager,
        hook_plugin_ctx: HookPluginContext,
        *,
        debug: bool = False,
    ) -> None:
        self.shared_config = shared_config
        self.docker = aiodocker.Docker()
        self.db = db
        self.redis_stat = redis_stat
        self.redis_live = redis_live
        self.redis_image = redis_image
        self.event_dispatcher = event_dispatcher
        self.event_producer = event_producer
        self.storage_manager = storage_manager
        self.hook_plugin_ctx = hook_plugin_ctx
        self._kernel_actual_allocated_resources = {}
        self.debug = debug
        self.rpc_keepalive_timeout = int(
            shared_config.get("config/network/rpc/keepalive-timeout", "60")
        )

    async def init(self) -> None:
        self.heartbeat_lock = asyncio.Lock()

    async def shutdown(self) -> None:
        pass

    async def get_instance(self, inst_id: AgentId, field=None):
        async with self.db.begin_readonly() as conn:
            cols = [agents.c.id]
            if field is not None:
                cols.append(field)
            query = sa.select(cols).select_from(agents).where(agents.c.id == inst_id)
            result = await conn.execute(query)
            row = result.first()
            if not row:
                raise InstanceNotFound(inst_id)
            return row

    async def enumerate_instances(self, check_shadow=True):
        async with self.db.begin_readonly() as conn:
            query = sa.select("*").select_from(agents)
            if check_shadow:
                query = query.where(agents.c.status == AgentStatus.ALIVE)
            async for row in await conn.stream(query):
                yield row

    async def update_instance(self, inst_id, updated_fields):
        async def _update() -> None:
            async with self.db.begin() as conn:
                query = sa.update(agents).values(**updated_fields).where(agents.c.id == inst_id)
                await conn.execute(query)

        await execute_with_retry(_update)

    async def gather_agent_hwinfo(self, instance_id: AgentId) -> Mapping[str, HardwareMetadata]:
        agent = await self.get_instance(instance_id, agents.c.addr)
        async with RPCContext(
            agent["id"],
            agent["addr"],
            invoke_timeout=None,
            keepalive_timeout=self.rpc_keepalive_timeout,
        ) as rpc:
            result = await rpc.call.gather_hwinfo()
            return {
                k: check_typed_dict(v, HardwareMetadata)  # type: ignore  # (python/mypy#9827)
                for k, v in result.items()
            }

    async def gather_storage_hwinfo(self, vfolder_host: str) -> HardwareMetadata:
        proxy_name, volume_name = self.storage_manager.split_host(vfolder_host)
        async with self.storage_manager.request(
            proxy_name,
            "GET",
            "volume/hwinfo",
            json={"volume": volume_name},
            raise_for_status=True,
        ) as (_, storage_resp):
            return check_typed_dict(
                await storage_resp.json(),
                HardwareMetadata,  # type: ignore  # (python/mypy#9827)
            )

    async def enqueue_session(
        self,
        session_creation_id: str,
        session_name: str,
        access_key: AccessKey,
        session_enqueue_configs: SessionEnqueueingConfig,
        scaling_group: Optional[str],
        session_type: SessionTypes,
        resource_policy: dict,
        *,
        user_scope: UserScope,
        public_sgroup_only: bool = True,
        cluster_mode: ClusterMode = ClusterMode.SINGLE_NODE,
        cluster_size: int = 1,
        session_tag: str = None,
        internal_data: dict = None,
        starts_at: datetime = None,
        agent_list: Sequence[str] = None,
        dependency_sessions: Sequence[SessionId] = None,
        callback_url: URL = None,
    ) -> SessionId:
        session_id = SessionId(uuid.uuid4())

        kernel_enqueue_configs: List[KernelEnqueueingConfig] = session_enqueue_configs[
            "kernel_configs"
        ]
        assert len(kernel_enqueue_configs) >= 1
        main_kernel_config = kernel_enqueue_configs[0]
        assert main_kernel_config["cluster_role"] == DEFAULT_ROLE
        session_creation_config: Mapping = session_enqueue_configs["creation_config"]

        # Check keypair resource limit
        if cluster_size > int(resource_policy["max_containers_per_session"]):
            raise QuotaExceeded(
                (
                    "You cannot create session with more than "
                    f"{resource_policy['max_containers_per_session']} containers."
                ),
            )

        async with self.db.begin_readonly() as conn:
            checked_scaling_group = await check_scaling_group(
                conn,
                scaling_group,
                session_type,
                access_key,
                user_scope.domain_name,
                user_scope.group_id,
                public_sgroup_only,
            )
            if scaling_group is None:
                log.warning(
                    (
                        f"enqueue_session(s:{session_name}, ak:{access_key}): "
                        "The client did not specify the scaling group for session; "
                        f"falling back to {checked_scaling_group}"
                    ),
                )

            use_host_network_query = (
                sa.select([scaling_groups.c.use_host_network])
                .select_from(scaling_groups)
                .where(scaling_groups.c.name == checked_scaling_group)
            )
            use_host_network_result = await conn.execute(use_host_network_query)
            use_host_network = use_host_network_result.scalar()
            # Translate mounts/mount_map into vfolder mounts
            requested_mounts = session_enqueue_configs["creation_config"].get("mounts") or []
            requested_mount_map = session_enqueue_configs["creation_config"].get("mount_map") or {}
            allowed_vfolder_types = await self.shared_config.get_vfolder_types()
            vfolder_mounts = await prepare_vfolder_mounts(
                conn,
                self.storage_manager,
                allowed_vfolder_types,
                user_scope,
                resource_policy,
                requested_mounts,
                requested_mount_map,
            )

            # Prepare internal data for common dotfiles.
            dotfile_data = await prepare_dotfiles(
                conn,
                user_scope,
                access_key,
                vfolder_mounts,
            )

        is_multicontainer = cluster_size > 1
        if is_multicontainer:
            if len(kernel_enqueue_configs) == 1:
                log.debug(
                    "enqueue_session(): replicating kernel_enqueue_config with cluster_size={}",
                    cluster_size,
                )
                # the main_kernel_config is repliacted to sub-containers
                main_kernel_config["cluster_idx"] = 1  # main1
                main_kernel_config["local_rank"] = 0  # main1: 0
                for i in range(cluster_size - 1):
                    sub_kernel_config = cast(KernelEnqueueingConfig, {**main_kernel_config})
                    sub_kernel_config["cluster_role"] = "sub"
                    sub_kernel_config["cluster_idx"] = i + 1  # subN
                    sub_kernel_config["local_rank"] = i + 1  # sub1: 1, sub2: 2, ...
                    sub_kernel_config["cluster_hostname"] = sub_kernel_config["cluster_role"] + str(
                        sub_kernel_config["cluster_idx"]
                    )
                    kernel_enqueue_configs.append(sub_kernel_config)
            elif len(kernel_enqueue_configs) > 1:
                # each container should have its own kernel_config
                log.debug(
                    "enqueue_session(): using given kernel_enqueue_configs with cluster_size={}",
                    cluster_size,
                )
                if len(kernel_enqueue_configs) != cluster_size:
                    raise InvalidAPIParameters(
                        "The number of kernel configs differs from the cluster size"
                    )
            else:
                raise InvalidAPIParameters("Missing kernel configurations")

        # Prepare internal data.
        internal_data = {} if internal_data is None else internal_data
        internal_data.update(dotfile_data)

        hook_result = await self.hook_plugin_ctx.dispatch(
            "PRE_ENQUEUE_SESSION",
            (session_id, session_name, access_key),
            return_when=ALL_COMPLETED,
        )
        if hook_result.status != PASSED:
            raise RejectedByHook.from_hook_result(hook_result)

        session_requested_slots = ResourceSlot()
        session_data = {
            "id": session_id,
            "status": SessionStatus.PENDING,
            "status_history": {
                SessionStatus.PENDING.name: datetime.now(tzutc()).isoformat(),
            },
            "creation_id": session_creation_id,
            "name": session_name,
            "session_type": session_type,
            "cluster_mode": cluster_mode.value,
            "cluster_size": cluster_size,
            "scaling_group_name": checked_scaling_group,
            "domain_name": user_scope.domain_name,
            "group_id": user_scope.group_id,
            "user_uuid": user_scope.user_uuid,
            "access_key": access_key,
            "tag": session_tag,
            "starts_at": starts_at,
            "callback_url": callback_url,
            "occupying_slots": ResourceSlot(),
            "vfolder_mounts": vfolder_mounts,
        }

        kernel_shared_data = {
            "status": KernelStatus.PENDING,
            "status_history": {
                KernelStatus.PENDING.name: datetime.now(tzutc()).isoformat(),
            },
            "session_creation_id": session_creation_id,
            "session_id": session_id,
            "session_name": session_name,
            "session_type": session_type,
            "cluster_mode": cluster_mode.value,
            "cluster_size": cluster_size,
            "scaling_group": checked_scaling_group,
            "domain_name": user_scope.domain_name,
            "group_id": user_scope.group_id,
            "user_uuid": user_scope.user_uuid,
            "access_key": access_key,
            "tag": session_tag,
            "starts_at": starts_at,
            "internal_data": internal_data,
            "callback_url": callback_url,
            "occupied_shares": {},
            "mounts": [mount.name for mount in vfolder_mounts],  # TODO: keep for legacy?
            "vfolder_mounts": vfolder_mounts,
            "repl_in_port": 0,
            "repl_out_port": 0,
            "stdin_port": 0,
            "stdout_port": 0,
            "preopen_ports": sa.bindparam("preopen_ports"),
            "use_host_network": use_host_network,
        }

        kernel_data = []

        for idx, kernel in enumerate(kernel_enqueue_configs):
            kernel_id = KernelId(uuid.uuid4())
            creation_config = kernel["creation_config"]
            image_ref = kernel["image_ref"]
            resource_opts = creation_config.get("resource_opts") or {}

            creation_config["mounts"] = [vfmount.to_json() for vfmount in vfolder_mounts]
            # TODO: merge into a single call
            async with self.db.begin_readonly_session() as session:
                log.debug(
                    "enqueue_session(): image ref => {} ({})", image_ref, image_ref.architecture
                )
                image_row = await ImageRow.resolve(session, [image_ref])
            image_min_slots, image_max_slots = await image_row.get_slot_ranges(self.shared_config)
            known_slot_types = await self.shared_config.get_resource_slots()

            labels = image_row.labels
            # Parse service ports to check for port errors
            parse_service_ports(
                labels.get("ai.backend.service-ports", ""),
                labels.get("ai.backend.endpoint-ports", ""),
                BackendError,
            )

            # Shared memory.
            # We need to subtract the amount of shared memory from the memory limit of
            # a container, since tmpfs including /dev/shm uses host-side kernel memory
            # and cgroup's memory limit does not apply.
            shmem = resource_opts.get("shmem", None)
            if shmem is None:
                shmem = labels.get("ai.backend.resource.preferred.shmem", "64m")
            shmem = BinarySize.from_str(shmem)
            resource_opts["shmem"] = shmem
            image_min_slots = copy.deepcopy(image_min_slots)
            image_min_slots["mem"] += shmem

            # Sanitize user input: does it have resource config?
            if "resources" in creation_config:
                # Sanitize user input: does it have "known" resource slots only?
                for slot_key, slot_value in creation_config["resources"].items():
                    if slot_key not in known_slot_types:
                        raise InvalidAPIParameters(f"Unknown requested resource slot: {slot_key}")
                try:
                    requested_slots = ResourceSlot.from_user_input(
                        creation_config["resources"], known_slot_types
                    )
                except ValueError:
                    log.exception("request_slots & image_slots calculation error")
                    # happens when requested_slots have more keys
                    # than the image-defined slots
                    # (e.g., image does not support accelerators
                    #  requested by the client)
                    raise InvalidAPIParameters(
                        "Your resource request has resource type(s) not supported by the image."
                    )

                # If intrinsic resources are not specified,
                # fill them with image minimums.
                for k, v in requested_slots.items():
                    if (v is None or v == 0) and k in INTRINSIC_SLOTS:
                        requested_slots[k] = image_min_slots[k]
            else:
                # Handle the legacy clients (prior to v19.03)
                # We support CPU/memory conversion, but to use accelerators users
                # must update their clients because the slots names are not provided
                # by the accelerator plugins.
                cpu = creation_config.get("instanceCores")
                if cpu is None:  # the key is there but may be null.
                    cpu = image_min_slots["cpu"]
                mem = creation_config.get("instanceMemory")
                if mem is None:  # the key is there but may be null.
                    mem = image_min_slots["mem"]
                else:
                    # In legacy clients, memory is normalized to GiB.
                    mem = str(mem) + "g"
                requested_slots = ResourceSlot.from_user_input(
                    {
                        "cpu": cpu,
                        "mem": mem,
                    },
                    known_slot_types,
                )
                gpu = creation_config.get("instanceGPUs")
                if gpu is not None:
                    raise InvalidAPIParameters("Client upgrade required to use GPUs (v19.03+).")
                tpu = creation_config.get("instanceTPUs")
                if tpu is not None:
                    raise InvalidAPIParameters("Client upgrade required to use TPUs (v19.03+).")

            # Check the image resource slots.
            log_fmt = "s:{} k:{} r:{}-{}"
            log_args = (session_id, kernel_id, kernel["cluster_role"], kernel["cluster_idx"])
            log.debug(log_fmt + " -> requested_slots: {}", *log_args, requested_slots)
            log.debug(log_fmt + " -> resource_opts: {}", *log_args, resource_opts)
            log.debug(log_fmt + " -> image_min_slots: {}", *log_args, image_min_slots)
            log.debug(log_fmt + " -> image_max_slots: {}", *log_args, image_max_slots)

            # Check if: requested >= image-minimum
            if image_min_slots > requested_slots:
                raise InvalidAPIParameters(
                    "Your resource request is smaller than "
                    "the minimum required by the image. ({})".format(
                        " ".join(
                            f"{k}={v}"
                            for k, v in image_min_slots.to_humanized(known_slot_types).items()
                        )
                    )
                )

            # Check if: requested <= image-maximum
            if not (requested_slots <= image_max_slots):
                raise InvalidAPIParameters(
                    "Your resource request is larger than "
                    "the maximum allowed by the image. ({})".format(
                        " ".join(
                            f"{k}={v}"
                            for k, v in image_max_slots.to_humanized(known_slot_types).items()
                        )
                    )
                )

            # Check if: shmem < memory
            if shmem >= requested_slots["mem"]:
                raise InvalidAPIParameters(
                    "Shared memory should be less than the main memory. (s:{}, m:{})".format(
                        str(shmem), str(BinarySize(requested_slots["mem"]))
                    ),
                )

            # Add requested resource slot data to session
            session_requested_slots += requested_slots

            environ = session_creation_config.get("environ") or {}

            # Create kernel object in PENDING state.
            mapped_agent = None
            if not agent_list:
                pass
            else:
                mapped_agent = agent_list[idx]

            kernel_data.append(
                {
                    **kernel_shared_data,
                    "id": kernel_id,
                    "agent": mapped_agent,
                    "cluster_role": kernel["cluster_role"],
                    "cluster_idx": kernel["cluster_idx"],
                    "local_rank": kernel["local_rank"],
                    "cluster_hostname": (
                        f"{kernel['cluster_role']}{kernel['cluster_idx']}"
                        if not kernel["cluster_hostname"]
                        else kernel["cluster_hostname"]
                    ),
                    "image": image_ref.canonical,
                    # "image_id": image_row.id,
                    "architecture": image_ref.architecture,
                    "registry": image_ref.registry,
                    "role": KernelRole(image_row.labels.get("ai.backend.role", KernelRole.COMPUTE)),
                    "startup_command": kernel.get("startup_command"),
                    "occupied_slots": requested_slots,
                    "requested_slots": requested_slots,
                    "resource_opts": resource_opts,
                    "environ": [f"{k}={v}" for k, v in environ.items()],
                    "bootstrap_script": kernel.get("bootstrap_script"),
                    "preopen_ports": creation_config.get("preopen_ports", []),
                }
            )

        try:

            async def _enqueue() -> None:
                async with self.db.begin_session() as db_sess:
                    session_data["requested_slots"] = session_requested_slots
                    session = SessionRow(**session_data)
                    kernels = [KernelRow(**kernel) for kernel in kernel_data]
                    db_sess.add(session)
                    db_sess.add_all(kernels)

                    if not dependency_sessions:
                        return

                    matched_dependency_session_ids = []
                    for dependency_id in dependency_sessions:
                        try:
                            match_info = await SessionRow.get_session(
                                dependency_id,
                                access_key,
                                db_session=db_sess,
                            )
                        except SessionNotFound:
                            raise InvalidAPIParameters(
                                "Unknown session ID or name in the dependency list",
                                extra_data={"session_ref": dependency_id},
                            )
                        else:
                            matched_dependency_session_ids.append(match_info.id)

                    dependency_rows = [
                        SessionDependencyRow(session_id=session_id, depends_on=depend_id)
                        for depend_id in matched_dependency_session_ids
                    ]
                    db_sess.add_all(dependency_rows)
                    await db_sess.commit()

            await execute_with_retry(_enqueue)
        except DBAPIError as e:
            if getattr(e.orig, "pgcode", None) == "23503":
                match = re.search(r"Key \(agent\)=\((?P<agent>[^)]+)\)", repr(e.orig))
                if match:
                    raise InvalidAPIParameters(f"No such agent: {match.group('agent')}")
                else:
                    raise InvalidAPIParameters("No such agent")
            raise

        await self.hook_plugin_ctx.notify(
            "POST_ENQUEUE_SESSION",
            (session_id, session_name, access_key),
        )
        await self.event_producer.produce_event(
            SessionEnqueuedEvent(session_id, session_creation_id),
        )
        return session_id

    async def start_session(
        self,
        sched_ctx: SchedulingContext,
        scheduled_session: SessionRow,
    ) -> None:
        from .scheduler.types import AgentAllocationContext, KernelAgentBinding

        kernel_agent_bindings: Sequence[KernelAgentBinding] = [
            KernelAgentBinding(
                kernel=k,
                agent_alloc_ctx=AgentAllocationContext(
                    agent_id=k.agent,
                    agent_addr=k.agent_addr,
                    scaling_group=scheduled_session.scaling_group,
                ),
                allocated_host_ports=set(),
            )
            for k in scheduled_session.kernels
        ]

        hook_result = await self.hook_plugin_ctx.dispatch(
            "PRE_START_SESSION",
            (
                scheduled_session.id,
                scheduled_session.name,
                scheduled_session.access_key,
            ),
            return_when=ALL_COMPLETED,
        )
        if hook_result.status != PASSED:
            raise RejectedByHook.from_hook_result(hook_result)

        # Get resource policy for the session
        # TODO: memoize with TTL
        async with self.db.begin_readonly_session() as db_sess:
            resouce_policy_q = sa.select(KeyPairRow.resource_policy).where(
                KeyPairRow.access_key == scheduled_session.access_key
            )
            query = sa.select(KeyPairResourcePolicyRow).where(
                KeyPairResourcePolicyRow.name == resouce_policy_q.scalar_subquery()
            )
            result = await db_sess.execute(query)
            resource_policy = result.scalars().first()
        auto_pull = await self.shared_config.get_raw("config/docker/image/auto_pull")

        # Aggregate image registry information
        keyfunc = lambda item: item.kernel.image_ref
        image_infos: MutableMapping[str, ImageRow] = {}
        is_local_image = True
        registry_url = URL("http://localhost")
        registry_creds: dict[str, str] = {}
        async with self.db.begin_readonly_session() as session:
            for image_ref, _ in itertools.groupby(
                sorted(kernel_agent_bindings, key=keyfunc),
                key=keyfunc,
            ):
                # img_query = sa.select(ImageRow).where(ImageRow.id == image_id)
                # img_row: ImageRow = (await session.execute(img_query)).scalars().first()
                # image_ref = img_row.image_ref
                log.debug(
                    "start_session(): image ref => {} ({})", image_ref, image_ref.architecture
                )
                resolved_image_info = await ImageRow.resolve(session, [image_ref])
                image_infos[str(image_ref)] = resolved_image_info
                if not resolved_image_info.image_ref.is_local:
                    is_local_image = False
                    registry_url, registry_creds = await get_registry_info(
                        self.shared_config.etcd, image_ref.registry
                    )
        image_info = {
            "image_infos": image_infos,
            "registry_url": registry_url,
            "registry_creds": registry_creds,
            "resource_policy": resource_policy,
            "auto_pull": auto_pull,
            "is_local": is_local_image,
        }

        network_name: Optional[str] = None
        cluster_ssh_port_mapping: Optional[Dict[str, Tuple[str, int]]] = None
        if not scheduled_session.use_host_network:
            if scheduled_session.cluster_mode == ClusterMode.SINGLE_NODE:
                if scheduled_session.cluster_size > 1:
                    network_name = f"bai-singlenode-{scheduled_session.id}"
                    assert kernel_agent_bindings[0].agent_alloc_ctx.agent_id is not None
                    assert scheduled_session.id is not None
                    try:
                        async with RPCContext(
                            kernel_agent_bindings[0].agent_alloc_ctx.agent_id,
                            kernel_agent_bindings[0].agent_alloc_ctx.agent_addr,
                            invoke_timeout=None,
                            order_key=str(scheduled_session.main_kernel.id),
                            keepalive_timeout=self.rpc_keepalive_timeout,
                        ) as rpc:
                            await rpc.call.create_local_network(network_name)
                    except Exception:
                        log.exception(f"Failed to create an agent-local network {network_name}")
                        raise
                else:
                    network_name = None
            elif scheduled_session.cluster_mode == ClusterMode.MULTI_NODE:
                # Create overlay network for multi-node sessions
                network_name = f"bai-multinode-{scheduled_session.id}"
                mtu = await self.shared_config.get_raw("config/network/overlay/mtu")
                try:
                    # Overlay networks can only be created at the Swarm manager.
                    create_options = {
                        "Name": network_name,
                        "Driver": "overlay",
                        "Attachable": True,
                        "Labels": {
                            "ai.backend.cluster-network": "1",
                        },
                        "Options": {},
                    }
                    if mtu:
                        create_options["Options"] = {"com.docker.network.driver.mtu": mtu}
                    await self.docker.networks.create(create_options)
                except Exception:
                    log.exception(f"Failed to create an overlay network {network_name}")
                    raise
        else:
            network_name = "host"
            if scheduled_session.cluster_size > 1:
                keyfunc = lambda item: item.kernel.cluster_role
                cluster_ssh_port_mapping = {}
                for cluster_role, group_iterator in itertools.groupby(
                    sorted(kernel_agent_bindings, key=keyfunc),
                    key=keyfunc,
                ):
                    for index, item in enumerate(group_iterator):
                        assert item.agent_alloc_ctx.agent_id is not None
                        async with RPCContext(
                            item.agent_alloc_ctx.agent_id,
                            item.agent_alloc_ctx.agent_addr,
                            invoke_timeout=None,
                            order_key=str(scheduled_session.id),
                            keepalive_timeout=self.rpc_keepalive_timeout,
                        ) as rpc:
                            port = await rpc.call.assign_port()
                            agent_addr = item.agent_alloc_ctx.agent_addr.replace(
                                "tcp://", ""
                            ).split(":", maxsplit=1)[0]
                            cluster_ssh_port_mapping[item.kernel.cluster_hostname] = (
                                agent_addr,
                                port,
                            )
                            item.allocated_host_ports.add(port)
        log.debug("ssh connection info mapping: {}", cluster_ssh_port_mapping)

        keyfunc = lambda item: item.kernel.cluster_role
        replicas = {
            cluster_role: len([*group_iterator])
            for cluster_role, group_iterator in itertools.groupby(
                sorted(kernel_agent_bindings, key=keyfunc),
                key=keyfunc,
            )
        }

        cluster_info = ClusterInfo(
            mode=scheduled_session.cluster_mode,
            size=scheduled_session.cluster_size,
            replicas=replicas,
            network_name=network_name,
            ssh_keypair=(
                await self.create_cluster_ssh_keypair()
                if scheduled_session.cluster_size > 1
                else None
            ),
            cluster_ssh_port_mapping=cast(
                Optional[ClusterSSHPortMapping], cluster_ssh_port_mapping
            ),
        )
        scheduled_session.environ.update(
            {
                "BACKENDAI_SESSION_ID": str(scheduled_session.id),
                "BACKENDAI_SESSION_NAME": str(scheduled_session.name),
                "BACKENDAI_CLUSTER_SIZE": str(scheduled_session.cluster_size),
                "BACKENDAI_CLUSTER_REPLICAS": ",".join(f"{k}:{v}" for k, v in replicas.items()),
                "BACKENDAI_CLUSTER_HOSTS": ",".join(
                    binding.kernel.cluster_hostname for binding in kernel_agent_bindings
                ),
                "BACKENDAI_ACCESS_KEY": scheduled_session.access_key,
                # BACKENDAI_SERVICE_PORTS are set as per-kernel env-vars.
                # (In the future, each kernel in a cluster session may use different images)
                "BACKENDAI_PREOPEN_PORTS": (
                    ",".join(str(port) for port in scheduled_session.main_kernel.preopen_ports)
                    if scheduled_session.main_kernel.preopen_ports is not None
                    else ""
                ),
            }
        )

        # Aggregate by agents to minimize RPC calls
        per_agent_tasks = []
        keyfunc = lambda item: item.agent_alloc_ctx.agent_id
        for agent_id, group_iterator in itertools.groupby(
            sorted(kernel_agent_bindings, key=keyfunc),
            key=keyfunc,
        ):
            items = [*group_iterator]
            # Within a group, agent_alloc_ctx are same.
            agent_alloc_ctx = items[0].agent_alloc_ctx
            per_agent_tasks.append(
                (
                    agent_alloc_ctx,
                    self._create_kernels_in_one_agent(
                        agent_alloc_ctx,
                        scheduled_session,
                        items,
                        image_info,
                        cluster_info,
                    ),
                ),
            )
        if per_agent_tasks:
            agent_errors = []
            results = await asyncio.gather(
                *[item[1] for item in per_agent_tasks],
                return_exceptions=True,
            )
            for agent_alloc_tx, result in zip((item[0] for item in per_agent_tasks), results):
                if isinstance(result, aiotools.TaskGroupError):
                    agent_errors.extend(result.__errors__)
                elif isinstance(result, Exception):
                    # mark to be destroyed afterwards
                    agent_errors.append(result)
            if agent_errors:
                raise MultiAgentError(
                    "agent(s) raise errors during kernel creation",
                    agent_errors,
                )
            await self.settle_agent_alloc(kernel_agent_bindings)

    def convert_resource_spec_to_resource_slot(
        self,
        allocations: Mapping[str, Mapping[SlotName, Mapping[DeviceId, str]]],
    ) -> ResourceSlot:
        """
        Convert per-device resource spec allocations (agent-side format)
        back into a resource slot (manager-side format).
        """
        slots = ResourceSlot()
        for alloc_map in allocations.values():
            for slot_name, allocation_by_device in alloc_map.items():
                total_allocs: List[Decimal] = []
                for allocation in allocation_by_device.values():
                    if (
                        isinstance(allocation, (BinarySize, str))
                        and BinarySize.suffix_map.get(allocation[-1].lower()) is not None
                    ):
                        total_allocs.append(Decimal(BinarySize.from_str(allocation)))
                    else:  # maybe Decimal("Infinity"), etc.
                        total_allocs.append(Decimal(allocation))
                slots[slot_name] = str(sum(total_allocs))
        return slots

    async def finalize_running(
        self, kernel_id: KernelId, session_id: SessionId, created_info: Mapping[str, Any]
    ) -> None:
        try:
            agent_host = URL(created_info["agent_addr"]).host
            kernel_host = created_info.get("kernel_host", agent_host)
            service_ports = created_info.get("service_ports", [])
            actual_allocs = self.convert_resource_spec_to_resource_slot(
                created_info["resource_spec"]["allocations"]
            )
            new_status = KernelStatus.RUNNING
            update_data = {
                "occupied_slots": actual_allocs,
                "scaling_group": created_info["scaling_group"],
                "container_id": created_info["container_id"],
                "occupied_shares": {},
                "attached_devices": created_info.get("attached_devices", {}),
                "kernel_host": kernel_host,
                "repl_in_port": created_info["repl_in_port"],
                "repl_out_port": created_info["repl_out_port"],
                "stdin_port": created_info["stdin_port"],
                "stdout_port": created_info["stdout_port"],
                "service_ports": service_ports,
                "status_history": sql_json_merge(
                    kernels.c.status_history,
                    (),
                    {
                        new_status.name: datetime.now(tzutc()).isoformat(),
                    },
                ),
            }
            self._kernel_actual_allocated_resources[kernel_id] = actual_allocs
            kernel_did_update = await KernelRow.update_kernel(
                self.db, kernel_id, new_status, update_data=update_data
            )
            if not kernel_did_update:
                return

            new_session_status = await SessionRow.transit_session_status(self.db, session_id)
            if new_session_status is None or new_session_status != SessionStatus.RUNNING:
                return

            updated_session = await SessionRow.get_session_to_produce_event(self.db, session_id)

            await self.event_producer.produce_event(
                SessionStartedEvent(updated_session.id, updated_session.creation_id),
            )
            await self.hook_plugin_ctx.notify(
                "POST_START_SESSION",
                (
                    updated_session.id,
                    updated_session.name,
                    updated_session.access_key,
                ),
            )
        except Exception:
            log.exception("error while executing _finalize_running")
            raise

    async def _create_kernels_in_one_agent(
        self,
        agent_alloc_ctx: AgentAllocationContext,
        scheduled_session: SessionRow,
        items: Sequence[KernelAgentBinding],
        image_info: Mapping[str, Any],
        cluster_info,
    ) -> None:
        registry_url = image_info["registry_url"]
        registry_creds = image_info["registry_creds"]
        image_infos = image_info["image_infos"]
        is_local = image_info["is_local"]
        resource_policy: KeyPairResourcePolicyRow = image_info["resource_policy"]
        auto_pull = image_info["auto_pull"]
        assert agent_alloc_ctx.agent_id is not None
        assert scheduled_session.id is not None

        async def _update_kernel() -> None:
            async with self.db.begin_session() as db_sess:
                kernel_query = (
                    sa.update(KernelRow)
                    .where(KernelRow.id.in_([binding.kernel.id for binding in items]))
                    .values(
                        agent=agent_alloc_ctx.agent_id,
                        agent_addr=agent_alloc_ctx.agent_addr,
                        scaling_group=agent_alloc_ctx.scaling_group,
                    )
                )
                await db_sess.execute(kernel_query)

        await execute_with_retry(_update_kernel)

        async with RPCContext(
            agent_alloc_ctx.agent_id,
            agent_alloc_ctx.agent_addr,
            invoke_timeout=None,
            order_key=str(scheduled_session.id),
            keepalive_timeout=self.rpc_keepalive_timeout,
        ) as rpc:
            try:
                get_image_ref = lambda k: image_infos[str(k.image_ref)].image_ref
                # Issue a batched RPC call to create kernels on this agent
                # created_infos = await rpc.call.create_kernels(
                await rpc.call.create_kernels(
                    str(scheduled_session.id),
                    [str(binding.kernel.id) for binding in items],
                    [
                        {
                            "image": {
                                # TODO: refactor registry and is_local to be specified per kernel.
                                "registry": {
                                    "name": get_image_ref(binding.kernel).registry,
                                    "url": str(registry_url),
                                    **registry_creds,  # type: ignore
                                },
                                "digest": image_infos[binding.kernel.image].config_digest,
                                "repo_digest": None,
                                "canonical": get_image_ref(binding.kernel).canonical,
                                "architecture": get_image_ref(binding.kernel).architecture,
                                "labels": image_infos[binding.kernel.image].labels,
                                "is_local": is_local,
                            },
                            "session_type": scheduled_session.session_type.value,
                            "cluster_role": binding.kernel.cluster_role,
                            "cluster_idx": binding.kernel.cluster_idx,
                            "local_rank": binding.kernel.local_rank,
                            "cluster_hostname": binding.kernel.cluster_hostname,
                            "idle_timeout": resource_policy.idle_timeout,
                            "mounts": [item.to_json() for item in scheduled_session.vfolder_mounts],
                            "environ": {
                                # inherit per-session environment variables
                                **scheduled_session.environ,
                                # set per-kernel environment variables
                                "BACKENDAI_KERNEL_ID": str(binding.kernel.id),
                                "BACKENDAI_KERNEL_IMAGE": str(get_image_ref(binding.kernel)),
                                "BACKENDAI_CLUSTER_ROLE": binding.kernel.cluster_role,
                                "BACKENDAI_CLUSTER_IDX": str(binding.kernel.cluster_idx),
                                "BACKENDAI_CLUSTER_LOCAL_RANK": str(binding.kernel.local_rank),
                                "BACKENDAI_CLUSTER_HOST": str(binding.kernel.cluster_hostname),
                                "BACKENDAI_SERVICE_PORTS": str(
                                    image_infos[binding.kernel.image].labels.get(
                                        "ai.backend.service-ports"
                                    )
                                ),
                            },
                            "resource_slots": binding.kernel.requested_slots.to_json(),
                            "resource_opts": binding.kernel.resource_opts,
                            "bootstrap_script": binding.kernel.bootstrap_script,
                            "startup_command": binding.kernel.startup_command,
                            "internal_data": scheduled_session.main_kernel.internal_data,
                            "auto_pull": auto_pull,
                            "preopen_ports": scheduled_session.main_kernel.preopen_ports,
                            "allocated_host_ports": list(binding.allocated_host_ports),
                            "agent_addr": binding.agent_alloc_ctx.agent_addr,
                            "scaling_group": binding.agent_alloc_ctx.scaling_group,
                        }
                        for binding in items
                    ],
                    cluster_info,
                )
                log.debug(
                    "start_session(s:{}, ak:{}, k:{}) -> created on ag:{}",
                    scheduled_session.name,
                    scheduled_session.access_key,
                    [binding.kernel.id for binding in items],
                    agent_alloc_ctx.agent_id,
                )
            except (asyncio.TimeoutError, asyncio.CancelledError):
                log.warning("_create_kernels_in_one_agent(s:{}) cancelled", scheduled_session.id)
            except Exception as e:
                # The agent has already cancelled or issued the destruction lifecycle event
                # for this batch of kernels.
                ex = e
                for binding in items:
                    kernel_id = binding.kernel.id

                    async def _update_failure() -> None:
                        async with self.db.begin_session() as db_sess:
                            now = datetime.now(tzutc())
                            query = (
                                sa.update(KernelRow)
                                .where(KernelRow.id == kernel_id)
                                .values(
                                    status=KernelStatus.ERROR,
                                    status_info=f"other-error ({ex!r})",
                                    status_changed=now,
                                    terminated_at=now,
                                    status_history=sql_json_merge(
                                        KernelRow.status_history,
                                        (),
                                        {
                                            KernelStatus.ERROR.name: (
                                                now.isoformat()
                                            ),  # ["PULLING", "PREPARING"]
                                        },
                                    ),
                                    status_data=convert_to_status_data(ex, self.debug),
                                )
                            )
                            await db_sess.execute(query)

                    await execute_with_retry(_update_failure)
<<<<<<< HEAD
                reason = f"other-error ({e!r})"
                await self.check_session_error(scheduled_session.id, reason)
                await asyncio.gather(*post_tasks, return_exceptions=True)
=======
>>>>>>> a77f6ce5
                raise

    async def create_cluster_ssh_keypair(self) -> ClusterSSHKeyPair:
        key = rsa.generate_private_key(
            backend=default_backend(),
            public_exponent=65537,
            key_size=2048,
        )
        public_key = key.public_key().public_bytes(
            serialization.Encoding.OpenSSH,
            serialization.PublicFormat.OpenSSH,
        )
        public_key += b" work@cluster.backend.ai.local"
        pem = key.private_bytes(
            encoding=serialization.Encoding.PEM,
            format=serialization.PrivateFormat.TraditionalOpenSSL,
            encryption_algorithm=serialization.NoEncryption(),
        )
        return {
            "private_key": pem.decode("utf-8"),
            "public_key": public_key.decode("utf-8"),
        }

    async def get_keypair_occupancy(self, access_key, *, db_sess=None):
        known_slot_types = await self.shared_config.get_resource_slots()

        async def _query() -> ResourceSlot:
            async with reenter_txn_session(self.db, db_sess) as _sess:
                query = sa.select(KernelRow.occupied_slots).where(
                    (KernelRow.access_key == access_key)
                    & (KernelRow.status.in_(USER_RESOURCE_OCCUPYING_KERNEL_STATUSES))
                    & (KernelRow.role.not_in(PRIVATE_KERNEL_ROLES)),
                )
                zero = ResourceSlot()
                key_occupied = sum(
                    [row.occupied_slots async for row in (await _sess.stream(query))], zero
                )
                # drop no-longer used slot types
                drops = [k for k in key_occupied.keys() if k not in known_slot_types]
                for k in drops:
                    del key_occupied[k]
                return key_occupied

        return await execute_with_retry(_query)

    async def get_domain_occupancy(self, domain_name, *, db_sess=None):
        # TODO: store domain occupied_slots in Redis?
        known_slot_types = await self.shared_config.get_resource_slots()

        async def _query() -> ResourceSlot:
            async with reenter_txn_session(self.db, db_sess) as _sess:
                query = sa.select(KernelRow.occupied_slots).where(
                    (KernelRow.domain_name == domain_name)
                    & (KernelRow.status.in_(USER_RESOURCE_OCCUPYING_KERNEL_STATUSES))
                    & (KernelRow.role.not_in(PRIVATE_KERNEL_ROLES)),
                )
                zero = ResourceSlot()
                key_occupied = sum(
                    [row.occupied_slots async for row in (await _sess.stream(query))],
                    zero,
                )
                # drop no-longer used slot types
                drops = [k for k in key_occupied.keys() if k not in known_slot_types]
                for k in drops:
                    del key_occupied[k]
                return key_occupied

        return await execute_with_retry(_query)

    async def get_group_occupancy(self, group_id, *, db_sess=None):
        # TODO: store domain occupied_slots in Redis?
        known_slot_types = await self.shared_config.get_resource_slots()

        async def _query() -> ResourceSlot:
            async with reenter_txn_session(self.db, db_sess) as _sess:
                query = sa.select(KernelRow.occupied_slots).where(
                    (KernelRow.group_id == group_id)
                    & (KernelRow.status.in_(USER_RESOURCE_OCCUPYING_KERNEL_STATUSES))
                    & (KernelRow.role.not_in(PRIVATE_KERNEL_ROLES)),
                )
                zero = ResourceSlot()
                key_occupied = sum(
                    [row.occupied_slots async for row in (await _sess.stream(query))],
                    zero,
                )
                # drop no-longer used slot types
                drops = [k for k in key_occupied.keys() if k not in known_slot_types]
                for k in drops:
                    del key_occupied[k]
                return key_occupied

        return await execute_with_retry(_query)

    async def update_scaling_group(self, id, scaling_group) -> None:
        agent = await self.get_instance(id, agents.c.addr)
        async with RPCContext(
            agent["id"],
            agent["addr"],
            invoke_timeout=None,
            keepalive_timeout=self.rpc_keepalive_timeout,
        ) as rpc:
            await rpc.call.update_scaling_group(scaling_group)

    async def settle_agent_alloc(
        self,
        kernel_agent_bindings: Sequence[KernelAgentBinding],
    ) -> None:
        """
        Tries to settle down agent row's occupied_slots with real value. This must be called
        after kernel creation is completed, to prevent fraction of resource dropped by agent scheduler
        during kernel creation still being reported as used.
        """

        keyfunc = lambda item: item.agent_alloc_ctx.agent_id
        for agent_id, group_iterator in itertools.groupby(
            sorted(kernel_agent_bindings, key=keyfunc),
            key=keyfunc,
        ):
            actual_allocated_slots = ResourceSlot()
            requested_slots = ResourceSlot()

            for kernel_agent_binding in group_iterator:
                # this value must be set while running _post_create_kernel
                actual_allocated_slot = self._kernel_actual_allocated_resources.get(
                    kernel_agent_binding.kernel.id
                )
                requested_slots += kernel_agent_binding.kernel.requested_slots
                if actual_allocated_slot is not None:
                    actual_allocated_slots += ResourceSlot.from_json(actual_allocated_slot)
                    del self._kernel_actual_allocated_resources[kernel_agent_binding.kernel.id]
                else:  # something's wrong; just fall back to requested slot value
                    actual_allocated_slots += kernel_agent_binding.kernel.requested_slots

            # perform DB update only if requested slots and actual allocated value differs
            if actual_allocated_slots != requested_slots:
                log.debug("calibrating resource slot usage for agent {}", agent_id)

                async def _update_agent_resource() -> None:
                    async with self.db.begin_session() as db_sess:
                        select_query = sa.select(AgentRow.occupied_slots).where(
                            AgentRow.id == agent_id
                        )
                        result = await db_sess.execute(select_query)
                        occupied_slots: ResourceSlot = result.scalar()
                        diff = actual_allocated_slots - requested_slots
                        update_query = (
                            sa.update(AgentRow)
                            .values(
                                occupied_slots=ResourceSlot.from_json(occupied_slots) + diff,
                            )
                            .where(AgentRow.id == agent_id)
                        )
                        await db_sess.execute(update_query)

                await execute_with_retry(_update_agent_resource)

    async def recalc_resource_usage(self, do_fullscan: bool = False) -> None:
        concurrency_used_per_key: MutableMapping[str, set] = defaultdict(
            set
        )  # key: access_key, value: set of session_id
        occupied_slots_per_agent: MutableMapping[str, ResourceSlot] = defaultdict(
            lambda: ResourceSlot({"cpu": 0, "mem": 0})
        )

        async def _recalc() -> None:
            async with self.db.begin() as conn:
                # Query running containers and calculate concurrency_used per AK and
                # occupied_slots per agent.
                query = (
                    sa.select([kernels.c.access_key, kernels.c.agent, kernels.c.occupied_slots])
                    .where(kernels.c.status.in_(AGENT_RESOURCE_OCCUPYING_KERNEL_STATUSES))
                    .order_by(sa.asc(kernels.c.access_key))
                )
                async for row in await conn.stream(query):
                    occupied_slots_per_agent[row.agent] += ResourceSlot(row.occupied_slots)
                query = (
                    sa.select(
                        [
                            kernels.c.access_key,
                            kernels.c.session_id,
                            kernels.c.agent,
                            kernels.c.occupied_slots,
                        ]
                    )
                    .where(
                        (
                            kernels.c.status.in_(USER_RESOURCE_OCCUPYING_KERNEL_STATUSES)
                            & kernels.c.role.not_in(PRIVATE_KERNEL_ROLES)
                        )
                    )
                    .order_by(sa.asc(kernels.c.access_key))
                )
                async for row in await conn.stream(query):
                    concurrency_used_per_key[row.access_key].add(row.session_id)

                if len(occupied_slots_per_agent) > 0:
                    # Update occupied_slots for agents with running containers.
                    for aid, slots in occupied_slots_per_agent.items():
                        query = (
                            sa.update(agents).values(occupied_slots=slots).where(agents.c.id == aid)
                        )
                        await conn.execute(query)
                    # Update all other agents to have empty occupied_slots.
                    query = (
                        sa.update(agents)
                        .values(occupied_slots=ResourceSlot({}))
                        .where(agents.c.status == AgentStatus.ALIVE)
                        .where(sa.not_(agents.c.id.in_(occupied_slots_per_agent.keys())))
                    )
                    await conn.execute(query)
                else:
                    query = (
                        sa.update(agents)
                        .values(occupied_slots=ResourceSlot({}))
                        .where(agents.c.status == AgentStatus.ALIVE)
                    )
                    await conn.execute(query)

        await execute_with_retry(_recalc)

        # Update keypair resource usage for keypairs with running containers.
        kp_key = "keypair.concurrency_used"

        async def _update(r: Redis):
            updates = {
                f"{kp_key}.{ak}": len(session_ids)
                for ak, session_ids in concurrency_used_per_key.items()
            }
            if updates:
                await r.mset(typing.cast(MSetType, updates))

        async def _update_by_fullscan(r: Redis):
            updates = {}
            keys = await r.keys(f"{kp_key}.*")
            for ak in keys:
                session_concurrency = concurrency_used_per_key.get(ak)
                usage = len(session_concurrency) if session_concurrency is not None else 0
                updates[f"{kp_key}.{ak}"] = usage
            if updates:
                await r.mset(typing.cast(MSetType, updates))

        if do_fullscan:
            await redis_helper.execute(
                self.redis_stat,
                _update_by_fullscan,
            )
        else:
            await redis_helper.execute(
                self.redis_stat,
                _update,
            )

    async def destroy_session_lowlevel(
        self,
        session_id: SessionId,
        kernels: Sequence[
            Mapping[str, Any]
        ],  # should have (id, agent, agent_addr, container_id) columns
    ) -> None:
        """
        Destroy the kernels that belongs the to given session unconditionally
        and without generation of any relevant events nor invocation of plugin hooks.
        """
        keyfunc = lambda item: item["agent"] if item["agent"] is not None else ""
        for agent_id, group_iterator in itertools.groupby(
            sorted(kernels, key=keyfunc),
            key=keyfunc,
        ):
            rpc_coros = []
            destroyed_kernels: List[Mapping[str, Any]] = []
            grouped_kernels = [*group_iterator]
            kernel: Mapping[str, Any]
            for kernel in grouped_kernels:
                if kernel.get("container_id") is not None and kernel.get("agent_addr") is not None:
                    destroyed_kernels.append(kernel)
            if not destroyed_kernels:
                return
            async with RPCContext(
                destroyed_kernels[0]["agent"],
                destroyed_kernels[0]["agent_addr"],
                invoke_timeout=None,
                order_key=str(session_id),
                keepalive_timeout=self.rpc_keepalive_timeout,
            ) as rpc:
                for kernel in destroyed_kernels:
                    # internally it enqueues a "destroy" lifecycle event.
                    rpc_coros.append(
                        rpc.call.destroy_kernel(
                            str(kernel["id"]),
                            str(session_id),
                            KernelLifecycleEventReason.FAILED_TO_START,
                            suppress_events=True,
                        ),
                    )
                await asyncio.gather(*rpc_coros)

    async def destroy_session(
        self,
        session: SessionRow,
        *,
        forced: bool = False,
        reason: Optional[KernelLifecycleEventReason] = None,
    ) -> Mapping[str, Any]:
        """
        Destroy session kernels. Do not destroy
        PREPARING/TERMINATING/ERROR and PULLING sessions.

        :param forced: If True, destroy PREPARING/TERMINATING/ERROR session.
                       However, PULLING session still cannot be destroyed.
        :param reason: Reason to destroy a session if client wants to specify it manually.
        """
        session_id = session.id
        if not reason:
            reason = (
                KernelLifecycleEventReason.FORCE_TERMINATED
                if forced
                else KernelLifecycleEventReason.USER_REQUESTED
            )
        hook_result = await self.hook_plugin_ctx.dispatch(
            "PRE_DESTROY_SESSION",
            (session_id, session.name, session.access_key),
            return_when=ALL_COMPLETED,
        )
        if hook_result.status != PASSED:
            raise RejectedByHook.from_hook_result(hook_result)

        async with handle_session_exception(
            self.db,
            "destroy_session",
            session_id,
            set_error=True,
        ):
            target_session = await SessionRow.get_session_to_destroy(self.db, session_id)

            match target_session.status:
                case SessionStatus.PENDING:
                    await SessionRow.set_session_status(
                        self.db, session_id, SessionStatus.CANCELLED
                    )
                case SessionStatus.PULLING:
                    raise GenericForbidden("Cannot destroy sessions in pulling status")
                case SessionStatus.SCHEDULED | SessionStatus.PREPARING | SessionStatus.TERMINATING | SessionStatus.ERROR:
                    if not forced:
                        raise GenericForbidden(
                            (
                                "Cannot destroy sessions in scheduled/preparing/terminating/error"
                                " status"
                            ),
                        )
                    log.warning(
                        "force-terminating session (s:{}, status:{})",
                        session_id,
                        target_session.status,
                    )
                    await SessionRow.set_session_status(
                        self.db, session_id, SessionStatus.TERMINATING
                    )
                    await self.event_producer.produce_event(
                        SessionTerminatingEvent(session_id, reason),
                    )
                case _:
                    await SessionRow.set_session_status(
                        self.db, session_id, SessionStatus.TERMINATING
                    )
                    await self.event_producer.produce_event(
                        SessionTerminatingEvent(session_id, reason),
                    )

            kernel_list = target_session.kernels
            main_stat = {}
            per_agent_tasks = []
            now = datetime.now(tzutc())
            to_be_terminated = []

            keyfunc = lambda item: item.agent if item.agent is not None else ""
            for agent_id, group_iterator in itertools.groupby(
                sorted(kernel_list, key=keyfunc),
                key=keyfunc,
            ):
                destroyed_kernels = []
                grouped_kernels = [*group_iterator]
                kernel: KernelRow
                for kernel in grouped_kernels:
                    match kernel.status:
                        case KernelStatus.PENDING:
                            await KernelRow.set_kernel_status(
                                self.db,
                                kernel.id,
                                KernelStatus.CANCELLED,
                                reason=reason,
                                status_changed_at=now,
                            )
                            await self.event_producer.produce_event(
                                KernelCancelledEvent(kernel.id, session_id, reason),
                            )
                            if kernel.cluster_role == DEFAULT_ROLE:
                                main_stat = {"status": "cancelled"}
                                await SessionRow.set_session_status(
                                    self.db,
                                    kernel.session_id,
                                    SessionStatus.CANCELLED,
                                    reason=reason,
                                    status_changed_at=now,
                                )
                                await self.event_producer.produce_event(
                                    SessionCancelledEvent(
                                        kernel.session_id,
                                        kernel.session_creation_id,
                                        reason,
                                    ),
                                )
                        case KernelStatus.PULLING:
                            raise GenericForbidden("Cannot destroy kernels in pulling status")
                        case KernelStatus.SCHEDULED | KernelStatus.PREPARING | KernelStatus.TERMINATING | KernelStatus.ERROR:
                            if not forced:
                                raise GenericForbidden(
                                    (
                                        "Cannot destroy kernels in"
                                        " scheduled/preparing/terminating/error status"
                                    ),
                                )
                            log.warning(
                                "force-terminating kernel (k:{}, status:{})",
                                kernel.id,
                                kernel.status,
                            )
                            if kernel.container_id is not None:
                                destroyed_kernels.append(kernel)
                            else:
                                to_be_terminated.append(kernel)

                            async def _update() -> None:
                                kern_stat = await redis_helper.execute(
                                    self.redis_stat,
                                    lambda r: r.get(str(kernel.id)),
                                )
                                async with self.db.begin_session() as db_sess:
                                    values = {
                                        "status": KernelStatus.TERMINATED,
                                        "status_info": reason,
                                        "status_changed": now,
                                        "terminated_at": now,
                                        "status_history": sql_json_merge(
                                            KernelRow.status_history,
                                            (),
                                            {
                                                KernelStatus.TERMINATED.name: now.isoformat(),
                                            },
                                        ),
                                    }
                                    if kern_stat:
                                        values["last_stat"] = msgpack.unpackb(kern_stat)
                                    await db_sess.execute(
                                        sa.update(KernelRow)
                                        .values(**values)
                                        .where(KernelRow.id == kernel.id),
                                    )

                            if (
                                kernel.cluster_role == DEFAULT_ROLE
                                and kernel.role not in PRIVATE_KERNEL_ROLES
                            ):
                                # The main session is terminated;
                                # decrement the user's concurrency counter
                                await redis_helper.execute(
                                    self.redis_stat,
                                    lambda r: r.incrby(
                                        f"keypair.concurrency_used.{kernel.access_key}",
                                        -1,
                                    ),
                                )

                            await execute_with_retry(_update)
                            await self.event_producer.produce_event(
                                KernelTerminatedEvent(kernel.id, target_session.id, reason),
                            )
                        case _:

                            async def _update() -> None:
                                async with self.db.begin_session() as db_sess:
                                    values = {
                                        "status": KernelStatus.TERMINATING,
                                        "status_info": reason,
                                        "status_changed": now,
                                        "status_data": {
                                            "kernel": {"exit_code": None},
                                            "session": {"status": "terminating"},
                                        },
                                        "status_history": sql_json_merge(
                                            KernelRow.status_history,
                                            (),
                                            {
                                                KernelStatus.TERMINATING.name: now.isoformat(),
                                            },
                                        ),
                                    }
                                    await db_sess.execute(
                                        sa.update(KernelRow)
                                        .values(**values)
                                        .where(KernelRow.id == kernel.id),
                                    )

                            if (
                                kernel.cluster_role == DEFAULT_ROLE
                                and kernel.role not in PRIVATE_KERNEL_ROLES
                            ):
                                # The main session is terminated;
                                # decrement the user's concurrency counter
                                await redis_helper.execute(
                                    self.redis_stat,
                                    lambda r: r.incrby(
                                        f"keypair.concurrency_used.{kernel.access_key}",
                                        -1,
                                    ),
                                )

                            await execute_with_retry(_update)
                            await self.event_producer.produce_event(
                                KernelTerminatingEvent(kernel.id, target_session.id, reason),
                            )

                    if kernel.agent_addr is None:
                        await self.mark_kernel_terminated(kernel.id, "missing-agent-allocation")
                        if kernel.cluster_role == DEFAULT_ROLE:
                            main_stat = {"status": "terminated"}
                    else:
                        destroyed_kernels.append(kernel)

                async def _destroy_kernels_in_agent(
                    session: SessionRow, destroyed_kernels: List[KernelRow]
                ) -> None:
                    nonlocal main_stat
                    async with RPCContext(
                        destroyed_kernels[0].agent,
                        destroyed_kernels[0].agent_addr,
                        invoke_timeout=None,
                        order_key=session.id,
                        keepalive_timeout=self.rpc_keepalive_timeout,
                    ) as rpc:
                        rpc_coros = []
                        for kernel in destroyed_kernels:
                            # internally it enqueues a "destroy" lifecycle event.
                            if kernel.status != KernelStatus.SCHEDULED:
                                rpc_coros.append(
                                    rpc.call.destroy_kernel(
                                        str(kernel.id), str(session.id), reason
                                    ),
                                )
                        try:
                            await asyncio.gather(*rpc_coros)
                        except Exception:
                            log.exception(
                                "destroy_kernels_in_agent(a:{}, s:{}): unexpected error",
                                destroyed_kernels[0].agent,
                                session.id,
                            )
                        for kernel in destroyed_kernels:
                            last_stat: Optional[Dict[str, Any]]
                            last_stat = None
                            try:
                                raw_last_stat = await redis_helper.execute(
                                    self.redis_stat, lambda r: r.get(str(kernel.id))
                                )
                                if raw_last_stat is not None:
                                    last_stat = msgpack.unpackb(raw_last_stat)
                                    last_stat["version"] = 2
                            except asyncio.TimeoutError:
                                pass
                            if kernel.cluster_role == DEFAULT_ROLE:
                                main_stat = {
                                    **(last_stat if last_stat is not None else {}),
                                    "status": "terminated",
                                }

                if destroyed_kernels:
                    per_agent_tasks.append(_destroy_kernels_in_agent(session, destroyed_kernels))
                    to_be_terminated.extend(destroyed_kernels)

            if per_agent_tasks:
                await asyncio.gather(*per_agent_tasks, return_exceptions=True)
            for kernel in to_be_terminated:
                await self.event_producer.produce_event(
                    KernelTerminatedEvent(kernel.id, target_session.id, reason),
                )
            await self.hook_plugin_ctx.notify(
                "POST_DESTROY_SESSION",
                (session_id, session.name, session.access_key),
            )
            if forced:
                await self.recalc_resource_usage()
            return main_stat

    async def clean_session(
        self,
        session_id: SessionId,
    ) -> None:
        async def _fetch() -> Row:
            async with self.db.begin_readonly() as conn:
                query = (
                    sa.select(
                        [
                            kernels.c.session_id,
                            kernels.c.cluster_mode,
                            kernels.c.cluster_size,
                            kernels.c.agent,
                            kernels.c.agent_addr,
                            kernels.c.use_host_network,
                        ]
                    )
                    .select_from(kernels)
                    .where(
                        (kernels.c.session_id == session_id)
                        & (kernels.c.cluster_role == DEFAULT_ROLE),
                    )
                )
                result = await conn.execute(query)
                return result.first()

        session = await execute_with_retry(_fetch)
        if session is None:
            return
        if not session["use_host_network"]:
            if session["cluster_mode"] == ClusterMode.SINGLE_NODE and session["cluster_size"] > 1:
                network_name = f'bai-singlenode-{session["session_id"]}'
                try:
                    async with RPCContext(
                        session["agent"],  # the main-container's agent
                        session["agent_addr"],
                        invoke_timeout=None,
                        order_key=session["session_id"],
                        keepalive_timeout=self.rpc_keepalive_timeout,
                    ) as rpc:
                        await rpc.call.destroy_local_network(network_name)
                except Exception:
                    log.exception(f"Failed to destroy the agent-local network {network_name}")
            elif session["cluster_mode"] == ClusterMode.MULTI_NODE:
                network_name = f'bai-multinode-{session["session_id"]}'
                try:
                    try:
                        await asyncio.sleep(2.0)
                        network = await self.docker.networks.get(network_name)
                        await network.delete()
                    except aiodocker.DockerError as e:
                        if e.status == 404:
                            # It may have been auto-destructed when the last container was detached.
                            pass
                        else:
                            raise
                except Exception:
                    log.exception(f"Failed to destroy the overlay network {network_name}")
            else:
                pass

    async def restart_session(
        self,
        session: SessionRow,
    ) -> None:
        log.warning("restart_session({})", session.id)

        async def _restarting_session() -> None:
            async with self.db.begin_session() as db_sess:
                query = (
                    sa.update(SessionRow)
                    .values(
                        status=SessionStatus.RESTARTING,
                        status_history=sql_json_merge(
                            SessionRow.status_history,
                            (),
                            {
                                SessionStatus.RESTARTING.name: datetime.now(tzutc()).isoformat(),
                            },
                        ),
                    )
                    .where(SessionRow.id == session.id)
                )
                await db_sess.execute(query)

        await execute_with_retry(_restarting_session)

        kernel_list = session.kernels

        async def _restart_kernel(kernel: KernelRow) -> None:
            try:
                async with RPCContext(
                    kernel.agent,  # the main-container's agent
                    kernel.agent_addr,
                    invoke_timeout=None,
                    order_key=None,
                    keepalive_timeout=self.rpc_keepalive_timeout,
                ) as rpc:
                    updated_config: Dict[str, Any] = {
                        # TODO: support resacling of sub-containers
                    }
                    kernel_info = await rpc.call.restart_kernel(
                        str(kernel.session_id),
                        str(kernel.id),
                        updated_config,
                    )

                now = datetime.now(tzutc())
                update_data = {
                    "container_id": kernel_info["container_id"],
                    "repl_in_port": kernel_info["repl_in_port"],
                    "repl_out_port": kernel_info["repl_out_port"],
                    "stdin_port": kernel_info["stdin_port"],
                    "stdout_port": kernel_info["stdout_port"],
                    "service_ports": kernel_info.get("service_ports", []),
                    "status_history": sql_json_merge(
                        KernelRow.status_history,
                        (),
                        {
                            KernelStatus.RUNNING.name: now.isoformat(),
                        },
                    ),
                }
                await KernelRow.update_kernel(
                    self.db, kernel.id, KernelStatus.RUNNING, update_data=update_data
                )
            except Exception:
                log.exception("unexpected-error in _restart_kerenl()")

        restart_coros = []
        for kernel in kernel_list:
            restart_coros.append(_restart_kernel(kernel))
        async with handle_session_exception(
            self.db,
            "restart_session",
            session.id,
            set_error=True,
        ):
            await asyncio.gather(*restart_coros)

        await SessionRow.set_session_status(self.db, session.id, SessionStatus.RUNNING)

        # NOTE: If the restarted session is a batch-type one, then the startup command
        #       will be executed again after restart.
        await self.event_producer.produce_event(
            SessionStartedEvent(session.id, session.creation_id),
        )

    async def execute(
        self,
        session: SessionRow,
        api_version: Tuple[int, str],
        run_id: str,
        mode: str,
        code: str,
        opts: Mapping[str, Any],
        *,
        flush_timeout: float = None,
    ) -> Mapping[str, Any]:
        async with handle_session_exception(self.db, "execute", session.id):
            # The agent aggregates at most 2 seconds of outputs
            # if the kernel runs for a long time.
            major_api_version = api_version[0]
            if major_api_version == 4:  # manager-agent protocol is same.
                major_api_version = 3
            async with RPCContext(
                session.main_kernel.agent,
                session.main_kernel.agent_addr,
                invoke_timeout=30,
                order_key=session.main_kernel.id,
                keepalive_timeout=self.rpc_keepalive_timeout,
            ) as rpc:
                return await rpc.call.execute(
                    str(session.id),
                    str(session.main_kernel.id),
                    major_api_version,
                    run_id,
                    mode,
                    code,
                    opts,
                    flush_timeout,
                )

    async def interrupt_session(
        self,
        session: SessionRow,
    ) -> Mapping[str, Any]:
        async with handle_session_exception(self.db, "execute", session.id):
            async with RPCContext(
                session.main_kernel.agent,
                session.main_kernel.agent_addr,
                invoke_timeout=30,
                order_key=session.main_kernel.id,
                keepalive_timeout=self.rpc_keepalive_timeout,
            ) as rpc:
                return await rpc.call.interrupt_kernel(str(session.main_kernel.id))

    async def get_completions(
        self,
        session: SessionRow,
        text: str,
        opts: Mapping[str, Any],
    ) -> Mapping[str, Any]:
        async with handle_session_exception(self.db, "execute", session.id):
            async with RPCContext(
                session.main_kernel.agent,
                session.main_kernel.agent_addr,
                invoke_timeout=10,
                order_key=session.main_kernel.id,
                keepalive_timeout=self.rpc_keepalive_timeout,
            ) as rpc:
                return await rpc.call.get_completions(str(session.main_kernel.id), text, opts)

    async def start_service(
        self,
        session: SessionRow,
        service: str,
        opts: Mapping[str, Any],
    ) -> Mapping[str, Any]:
        async with handle_session_exception(self.db, "execute", session.id):
            async with RPCContext(
                session.main_kernel.agent,
                session.main_kernel.agent_addr,
                invoke_timeout=None,
                order_key=session.main_kernel.id,
                keepalive_timeout=self.rpc_keepalive_timeout,
            ) as rpc:
                return await rpc.call.start_service(str(session.main_kernel.id), service, opts)

    async def shutdown_service(
        self,
        session: SessionRow,
        service: str,
    ) -> None:
        async with handle_session_exception(self.db, "shutdown_service", session.id):
            async with RPCContext(
                session.main_kernel.agent,
                session.main_kernel.agent_addr,
                invoke_timeout=None,
                order_key=session.main_kernel.id,
                keepalive_timeout=self.rpc_keepalive_timeout,
            ) as rpc:
                return await rpc.call.shutdown_service(str(session.main_kernel.id), service)

    async def upload_file(
        self,
        session: SessionRow,
        filename: str,
        payload: bytes,
    ) -> Mapping[str, Any]:
        async with handle_session_exception(self.db, "upload_file", session.id):
            async with RPCContext(
                session.main_kernel.agent,
                session.main_kernel.agent_addr,
                invoke_timeout=None,
                order_key=session.main_kernel.id,
                keepalive_timeout=self.rpc_keepalive_timeout,
            ) as rpc:
                return await rpc.call.upload_file(str(session.main_kernel.id), filename, payload)

    async def download_file(
        self,
        session: SessionRow,
        filepath: str,
    ) -> bytes:
        kernel = session.main_kernel
        async with handle_session_exception(self.db, "download_file", kernel.session_id):
            async with RPCContext(
                kernel.agent,
                kernel.agent_addr,
                invoke_timeout=None,
                order_key=kernel.id,
                keepalive_timeout=self.rpc_keepalive_timeout,
            ) as rpc:
                return await rpc.call.download_file(str(kernel.id), filepath)

    async def download_single(
        self,
        session: SessionRow,
        access_key: AccessKey,
        filepath: str,
    ) -> bytes:
        kernel = session.main_kernel
        async with handle_session_exception(self.db, "download_single", kernel.session_id):
            async with RPCContext(
                kernel.agent,
                kernel.agent_addr,
                invoke_timeout=None,
                order_key=kernel.id,
                keepalive_timeout=self.rpc_keepalive_timeout,
            ) as rpc:
                return await rpc.call.download_single(str(kernel.id), filepath)

    async def list_files(
        self,
        session: SessionRow,
        path: str,
    ) -> Mapping[str, Any]:
        async with handle_session_exception(self.db, "list_files", session.id):
            async with RPCContext(
                session.main_kernel.agent,
                session.main_kernel.agent_addr,
                invoke_timeout=30,
                order_key=session.main_kernel.id,
                keepalive_timeout=self.rpc_keepalive_timeout,
            ) as rpc:
                return await rpc.call.list_files(str(session.main_kernel.id), path)

    async def get_logs_from_agent(
        self,
        session: SessionRow,
    ) -> str:
        async with handle_session_exception(self.db, "get_logs_from_agent", session.id):
            async with RPCContext(
                session.main_kernel.agent,
                session.main_kernel.agent_addr,
                invoke_timeout=30,
                order_key=session.main_kernel.id,
                keepalive_timeout=self.rpc_keepalive_timeout,
            ) as rpc:
                reply = await rpc.call.get_logs(str(session.main_kernel.id))
                return reply["logs"]

    async def increment_session_usage(
        self,
        session: SessionRow,
    ) -> None:
        pass
        # async with reenter_txn(self.db, conn) as conn:
        #     query = (
        #         sa.update(kernels)
        #         .values(num_queries=kernels.c.num_queries + 1)
        #         .where(
        #             (kernels.c.session_name == session_name) &
        #             (kernels.c.access_key == access_key) &
        #             (kernels.c.cluster_role == DEFAULT_ROLE)
        #         )
        #     )
        #     await execute_with_retry(conn, query)

    async def kill_all_sessions_in_agent(self, agent_id, agent_addr):
        async with RPCContext(
            agent_id,
            agent_addr,
            invoke_timeout=None,
            keepalive_timeout=self.rpc_keepalive_timeout,
        ) as rpc:
            coro = rpc.call.clean_all_kernels("manager-freeze-force-kill")
            return await coro

    async def kill_all_sessions(self, conn=None):
        async with reenter_txn(self.db, conn, {"postgresql_readonly": True}) as conn:
            query = sa.select([agents.c.id, agents.c.addr]).where(
                agents.c.status == AgentStatus.ALIVE
            )
            result = await conn.execute(query)
            rows = result.fetchall()
        tasks = []
        for row in rows:
            tasks.append(
                self.kill_all_sessions_in_agent(row["id"], row["addr"]),
            )
        await asyncio.gather(*tasks, return_exceptions=True)

    async def handle_heartbeat(self, agent_id, agent_info):
        now = datetime.now(tzutc())
        slot_key_and_units = {
            SlotName(k): SlotTypes(v[0]) for k, v in agent_info["resource_slots"].items()
        }
        available_slots = ResourceSlot(
            {SlotName(k): Decimal(v[1]) for k, v in agent_info["resource_slots"].items()}
        )
        current_addr = agent_info["addr"]
        sgroup = agent_info.get("scaling_group", "default")
        async with self.heartbeat_lock:
            instance_rejoin = False

            # Update "last seen" timestamp for liveness tracking
            await redis_helper.execute(
                self.redis_live,
                lambda r: r.hset("agent.last_seen", agent_id, now.timestamp()),
            )

            # Check and update status of the agent record in DB
            async def _update() -> None:
                nonlocal instance_rejoin
                async with self.db.begin() as conn:
                    fetch_query = (
                        sa.select(
                            [
                                agents.c.status,
                                agents.c.addr,
                                agents.c.public_host,
                                agents.c.scaling_group,
                                agents.c.available_slots,
                                agents.c.version,
                                agents.c.compute_plugins,
                                agents.c.architecture,
                            ]
                        )
                        .select_from(agents)
                        .where(agents.c.id == agent_id)
                        .with_for_update()
                    )
                    result = await conn.execute(fetch_query)
                    row = result.first()

                    if row is None or row["status"] is None:
                        # new agent detected!
                        log.info("agent {0} joined!", agent_id)
                        await self.shared_config.update_resource_slots(slot_key_and_units)
                        insert_query = sa.insert(agents).values(
                            {
                                "id": agent_id,
                                "status": AgentStatus.ALIVE,
                                "region": agent_info["region"],
                                "scaling_group": sgroup,
                                "available_slots": available_slots,
                                "occupied_slots": {},
                                "addr": agent_info["addr"],
                                "public_host": agent_info["public_host"],
                                "first_contact": now,
                                "lost_at": sa.null(),
                                "version": agent_info["version"],
                                "compute_plugins": agent_info["compute_plugins"],
                                "architecture": agent_info.get("architecture", "x86_64"),
                            }
                        )
                        result = await conn.execute(insert_query)
                        assert result.rowcount == 1
                    elif row["status"] == AgentStatus.ALIVE:
                        updates = {}
                        if row["available_slots"] != available_slots:
                            updates["available_slots"] = available_slots
                        if row["scaling_group"] != sgroup:
                            updates["scaling_group"] = sgroup
                        if row["addr"] != current_addr:
                            updates["addr"] = current_addr
                        if row["public_host"] != agent_info["public_host"]:
                            updates["public_host"] = agent_info["public_host"]
                        if row["version"] != agent_info["version"]:
                            updates["version"] = agent_info["version"]
                        if row["compute_plugins"] != agent_info["compute_plugins"]:
                            updates["compute_plugins"] = agent_info["compute_plugins"]
                        if row["architecture"] != agent_info["architecture"]:
                            updates["architecture"] = agent_info["architecture"]
                        # occupied_slots are updated when kernels starts/terminates
                        if updates:
                            await self.shared_config.update_resource_slots(slot_key_and_units)
                            update_query = (
                                sa.update(agents).values(updates).where(agents.c.id == agent_id)
                            )
                            await conn.execute(update_query)
                    elif row["status"] in (AgentStatus.LOST, AgentStatus.TERMINATED):
                        await self.shared_config.update_resource_slots(slot_key_and_units)
                        instance_rejoin = True
                        update_query = (
                            sa.update(agents)
                            .values(
                                {
                                    "status": AgentStatus.ALIVE,
                                    "region": agent_info["region"],
                                    "scaling_group": sgroup,
                                    "addr": agent_info["addr"],
                                    "public_host": agent_info["public_host"],
                                    "lost_at": sa.null(),
                                    "available_slots": available_slots,
                                    "version": agent_info["version"],
                                    "compute_plugins": agent_info["compute_plugins"],
                                    "architecture": agent_info["architecture"],
                                }
                            )
                            .where(agents.c.id == agent_id)
                        )
                        await conn.execute(update_query)
                    else:
                        log.error("should not reach here! {0}", type(row["status"]))

            try:
                await execute_with_retry(_update)
            except sa.exc.IntegrityError:
                log.error("Scaling group named [{}] does not exist.", sgroup)
                return

            if instance_rejoin:
                await self.event_producer.produce_event(
                    AgentStartedEvent("revived"),
                    source=agent_id,
                )

            # Update the mapping of kernel images to agents.
            known_registries = await get_known_registries(self.shared_config.etcd)
            loaded_images = msgpack.unpackb(zlib.decompress(agent_info["images"]))

            async def _pipe_builder(r: Redis):
                pipe = r.pipeline()
                for image in loaded_images:
                    image_ref = ImageRef(image[0], known_registries, agent_info["architecture"])
                    await pipe.sadd(image_ref.canonical, agent_id)
                return pipe

            await redis_helper.execute(self.redis_image, _pipe_builder)

        await self.hook_plugin_ctx.notify(
            "POST_AGENT_HEARTBEAT",
            (agent_id, sgroup, available_slots),
        )

    async def mark_agent_terminated(self, agent_id: AgentId, status: AgentStatus) -> None:
        await redis_helper.execute(self.redis_live, lambda r: r.hdel("agent.last_seen", agent_id))

        async def _pipe_builder(r: Redis):
            pipe = r.pipeline()
            async for imgname in r.scan_iter():
                await pipe.srem(imgname, agent_id)
            return pipe

        async def _update() -> None:
            async with self.db.begin() as conn:
                fetch_query = (
                    sa.select(
                        [
                            agents.c.status,
                            agents.c.addr,
                        ]
                    )
                    .select_from(agents)
                    .where(agents.c.id == agent_id)
                    .with_for_update()
                )
                result = await conn.execute(fetch_query)
                row = result.first()
                prev_status = row["status"]
                if prev_status in (None, AgentStatus.LOST, AgentStatus.TERMINATED):
                    return

                if status == AgentStatus.LOST:
                    log.warning("agent {0} heartbeat timeout detected.", agent_id)
                elif status == AgentStatus.TERMINATED:
                    log.info("agent {0} has terminated.", agent_id)
                now = datetime.now(tzutc())
                update_query = (
                    sa.update(agents)
                    .values(
                        {
                            "status": status,
                            "status_changed": now,
                            "lost_at": now,
                        }
                    )
                    .where(agents.c.id == agent_id)
                )
                await conn.execute(update_query)

        await redis_helper.execute(self.redis_image, _pipe_builder)
        await execute_with_retry(_update)

    async def sync_kernel_stats(
        self,
        kernel_ids: Sequence[KernelId],
    ) -> None:
        per_kernel_updates = {}
        log.debug("sync_kernel_stats(k:{!r})", kernel_ids)
        for kernel_id in kernel_ids:
            raw_kernel_id = str(kernel_id)
            kern_stat = await redis_helper.execute(
                self.redis_stat,
                lambda r: r.get(raw_kernel_id),
            )
            if kern_stat is None:
                log.warning("sync_kernel_stats(k:{}): no statistics updates", kernel_id)
                continue
            else:
                per_kernel_updates[kernel_id] = msgpack.unpackb(kern_stat)

        async def _update():
            async with self.db.begin() as conn:
                update_query = (
                    sa.update(kernels)
                    .where(kernels.c.id == sa.bindparam("kernel_id"))
                    .values({kernels.c.last_stat: sa.bindparam("last_stat")})
                )
                params = []
                for kernel_id, updates in per_kernel_updates.items():
                    params.append(
                        {
                            "kernel_id": kernel_id,
                            "last_stat": updates,
                        }
                    )
                await conn.execute(update_query, params)

        if per_kernel_updates:
            await execute_with_retry(_update)

    async def mark_kernel_terminated(
        self,
        kernel_id: KernelId,
        reason: str,
        exit_code: int = None,
    ) -> None:
        """
        Mark the kernel (individual worker) terminated and release
        the resource slots occupied by it.
        """

        kern_stat = await redis_helper.execute(
            self.redis_stat,
            lambda r: r.get(str(kernel_id)),
        )

        async def _update_kernel() -> tuple[AccessKey, AgentId] | None:
            async with self.db.begin_session() as db_sess:
                # Check the current status.
                select_query = (
                    sa.select(
                        KernelRow.access_key,
                        KernelRow.agent,
                        KernelRow.status,
                        KernelRow.occupied_slots,
                        KernelRow.session_id,
                    )
                    .where(KernelRow.id == kernel_id)
                    .with_for_update()
                )
                result = await db_sess.execute(select_query)
                kernel = result.first()
                if kernel is None or kernel.status in (
                    KernelStatus.CANCELLED,
                    KernelStatus.TERMINATED,
                    KernelStatus.RESTARTING,
                ):
                    # Skip if non-existent, already terminated, or restarting.
                    return None

                # Change the status to TERMINATED.
                # (we don't delete the row for later logging and billing)
                now = datetime.now(tzutc())
                values = {
                    "status": KernelStatus.TERMINATED,
                    "status_info": reason,
                    "status_changed": now,
                    "status_data": sql_json_merge(
                        KernelRow.status_data,
                        ("kernel",),
                        {"exit_code": exit_code},
                    ),
                    "status_history": sql_json_merge(
                        KernelRow.status_history,
                        (),
                        {
                            KernelStatus.TERMINATED.name: now.isoformat(),
                        },
                    ),
                    "terminated_at": now,
                }
                if kern_stat:
                    values["last_stat"] = msgpack.unpackb(kern_stat)
                update_query = (
                    sa.update(KernelRow).values(**values).where(KernelRow.id == kernel_id)
                )
                await db_sess.execute(update_query)
                return kernel.access_key, kernel.agent

        result = await execute_with_retry(_update_kernel)

        if result is None:
            return

        access_key, agent = result

        async def _recalc() -> None:
            async with self.db.begin() as conn:
                log.debug(
                    "recalculate concurrency used in kernel termination (ak: {})",
                    access_key,
                )
                await recalc_concurrency_used(conn, self.redis_stat, access_key)
                log.debug(
                    "recalculate agent resource occupancy in kernel termination (agent: {})",
                    agent,
                )
                await recalc_agent_resource_occupancy(conn, agent)

        await execute_with_retry(_recalc)

        # Perform statistics sync in a separate transaction block, since
        # it may take a while to fetch stats from Redis.

        await self.sync_kernel_stats([kernel_id])

    async def check_session_terminated(
        self,
        session_id: SessionId,
        reason: str,
    ) -> None:
        new_session_status = await SessionRow.transit_session_status(
            self.db, session_id, status_info=reason
        )
        do_fire_event = new_session_status in (
            SessionStatus.TERMINATED,
            SessionStatus.CANCELLED,
        )
        if do_fire_event:
            await self.event_producer.produce_event(
                SessionTerminatedEvent(session_id, reason),
            )

    async def check_session_error(
        self,
        session_id: SessionId,
        reason: str,
    ) -> None:
        async def _check_and_mark() -> None:
            async with self.db.begin_session() as db_sess:
                session = await SessionRow.get_session_with_kernels(
                    session_id, allow_stale=True, db_session=db_sess
                )
                sibling_kernels = session.kernels
                sess_status = determine_session_status(sibling_kernels)
                if sess_status in SESSION_STATUS_TRANSITION_MAP[session.status]:
                    values = {
                        "status": sess_status,
                        "status_info": reason,
                        "status_history": sql_json_merge(
                            SessionRow.status_history,
                            (),
                            {
                                sess_status.name: datetime.now(tzutc()).isoformat(),
                            },
                        ),
                    }
                    query = (
                        sa.update(SessionRow).values(**values).where(SessionRow.id == session_id)
                    )
                    await db_sess.execute(query)

        await execute_with_retry(_check_and_mark)

    async def mark_kernel_error(
        self,
        kernel_id: KernelId,
        reason: str,
    ) -> SessionId:
        now = datetime.now(tzutc())

        async def _mark_kernel() -> SessionId:
            async with self.db.begin_session() as db_sess:
                values = {
                    "status": KernelStatus.ERROR,
                    "status_info": reason,
                    "terminated_at": now,
                    "status_history": sql_json_merge(
                        KernelRow.status_history,
                        (),
                        {
                            KernelStatus.ERROR.name: datetime.now(tzutc()).isoformat(),
                        },
                    ),
                }
                query = (
                    sa.update(KernelRow)
                    .values(**values)
                    .where(KernelRow.id == kernel_id)
                    .returning(KernelRow.session_id)
                )
                return (await db_sess.execute(query)).first()["session_id"]

        session_id = await execute_with_retry(_mark_kernel)
        return session_id

    async def mark_session_terminating(
        self,
        session_id: SessionId,
        reason: str,
    ) -> None:
        pass

    async def mark_session_terminated(
        self,
        session_id: SessionId,
        reason: str,
    ) -> None:
        await self.clean_session(session_id)

    async def _get_user_email(
        self,
        kernel: KernelRow,
    ) -> str:
        async with self.db.begin_readonly() as db_conn:
            query = sa.select(UserRow.email).where(UserRow.uuid == kernel.user_uuid)
            result = await db_conn.execute(query)
            user_email = str(result.scalar())
            user_email = user_email.replace("@", "_")
        return user_email

    async def get_commit_status(
        self,
        session: SessionRow,
    ) -> Mapping[str, str]:
        kern_id = str(session.main_kernel.id)
        key = f"kernel.{kern_id}.commit"
        result: Optional[bytes] = await redis_helper.execute(
            self.redis_stat,
            lambda r: r.get(key),
        )
        return {
            "kernel": kern_id,
            "status": str(result, "utf-8") if result is not None else CommitStatus.READY.value,
        }

    async def commit_session(
        self,
        session: SessionRow,
        filename: str | None,
    ) -> Mapping[str, Any]:
        """
        Commit a main kernel's container of the given session.
        """

        kernel: KernelRow = session.main_kernel
        if kernel.status != KernelStatus.RUNNING:
            raise InvalidAPIParameters(
                f"Unable to commit since kernel(id: {kernel.id}) of session(id: {session.id}) is"
                " currently not RUNNING."
            )
        email = await self._get_user_email(kernel)
        now = datetime.now(tzutc()).strftime("%Y-%m-%dT%HH%MM%SS")
        shortend_sname = session.name[:SESSION_NAME_LEN_LIMIT]
        registry, _, filtered = kernel.image.partition("/")
        img_path, _, image_name = filtered.partition("/")
        filename = f"{now}_{shortend_sname}_{image_name}.tar.gz"
        filename = filename.replace(":", "-")
        async with handle_session_exception(self.db, "commit_session", session.id):
            async with RPCContext(
                kernel.agent,
                kernel.agent_addr,
                invoke_timeout=None,
                order_key=kernel.id,
                keepalive_timeout=self.rpc_keepalive_timeout,
            ) as rpc:
                resp: Mapping[str, Any] = await rpc.call.commit(str(kernel.id), email, filename)
        return resp

    async def get_agent_local_config(
        self,
        agent_id: AgentId,
        agent_addr: str,
    ) -> Mapping[str, str]:
        async with RPCContext(
            agent_id,
            agent_addr,
            invoke_timeout=None,
        ) as rpc:
            return await rpc.call.get_local_config()

    async def get_abusing_report(
        self,
        kernel_id: KernelId,
        agent_id: AgentId,
        agent_addr: str,
    ) -> Optional[Mapping[str, str]]:
        async with RPCContext(
            agent_id,
            agent_addr,
            invoke_timeout=None,
        ) as rpc:
            return await rpc.call.get_abusing_report(str(kernel_id))


async def check_scaling_group(
    conn: SAConnection,
    scaling_group: str | None,
    session_type: SessionTypes,
    access_key: AccessKey,
    domain_name: str,
    group_id: Union[uuid.UUID, str],
    public_sgroup_only: bool = False,
) -> str:
    # Check scaling group availability if scaling_group parameter is given.
    # If scaling_group is not provided, it will be selected as the first one among
    # the list of allowed scaling groups.
    candidates = await query_allowed_sgroups(
        conn,
        domain_name,
        group_id,
        access_key,
    )
    if public_sgroup_only:
        candidates = [sgroup for sgroup in candidates if sgroup["is_public"]]
    if not candidates:
        raise ScalingGroupNotFound("You have no scaling groups allowed to use.")

    stype = session_type.value.lower()
    if scaling_group is None:
        for sgroup in candidates:
            allowed_session_types = sgroup["scheduler_opts"].allowed_session_types
            if stype in allowed_session_types:
                scaling_group = sgroup["name"]
                break
        else:
            raise ScalingGroupNotFound(
                f"No scaling groups accept the session type '{session_type}'.",
            )
    else:
        err_msg = (
            f"The scaling group '{scaling_group}' does not exist "
            f"or you do not have access to the scaling group '{scaling_group}'."
        )
        for sgroup in candidates:
            if scaling_group == sgroup["name"]:
                # scaling_group's unique key is 'name' field for now,
                # but we will change scaling_group's unique key to new 'id' field.
                allowed_session_types = sgroup["scheduler_opts"].allowed_session_types
                if stype in allowed_session_types:
                    break
                err_msg = (
                    f"The scaling group '{scaling_group}' does not accept "
                    f"the session type '{session_type}'. "
                )
        else:
            raise ScalingGroupNotFound(err_msg)
    assert scaling_group is not None
    return scaling_group<|MERGE_RESOLUTION|>--- conflicted
+++ resolved
@@ -1210,12 +1210,10 @@
                             await db_sess.execute(query)
 
                     await execute_with_retry(_update_failure)
-<<<<<<< HEAD
                 reason = f"other-error ({e!r})"
-                await self.check_session_error(scheduled_session.id, reason)
-                await asyncio.gather(*post_tasks, return_exceptions=True)
-=======
->>>>>>> a77f6ce5
+                await SessionRow.transit_session_status(
+                    self.db, scheduled_session.id, status_info=reason
+                )
                 raise
 
     async def create_cluster_ssh_keypair(self) -> ClusterSSHKeyPair:
@@ -2516,37 +2514,6 @@
                 SessionTerminatedEvent(session_id, reason),
             )
 
-    async def check_session_error(
-        self,
-        session_id: SessionId,
-        reason: str,
-    ) -> None:
-        async def _check_and_mark() -> None:
-            async with self.db.begin_session() as db_sess:
-                session = await SessionRow.get_session_with_kernels(
-                    session_id, allow_stale=True, db_session=db_sess
-                )
-                sibling_kernels = session.kernels
-                sess_status = determine_session_status(sibling_kernels)
-                if sess_status in SESSION_STATUS_TRANSITION_MAP[session.status]:
-                    values = {
-                        "status": sess_status,
-                        "status_info": reason,
-                        "status_history": sql_json_merge(
-                            SessionRow.status_history,
-                            (),
-                            {
-                                sess_status.name: datetime.now(tzutc()).isoformat(),
-                            },
-                        ),
-                    }
-                    query = (
-                        sa.update(SessionRow).values(**values).where(SessionRow.id == session_id)
-                    )
-                    await db_sess.execute(query)
-
-        await execute_with_retry(_check_and_mark)
-
     async def mark_kernel_error(
         self,
         kernel_id: KernelId,
