--- conflicted
+++ resolved
@@ -804,22 +804,8 @@
                     resp["status"] = "TIMEOUT"
                 else:
                     await asyncio.sleep(0.5)
-<<<<<<< HEAD
                     kernel = (await CreatedKernel.to_respond(self.db_ctx, session_id))[0]
                     row = kernel.dict()
-=======
-                    async with self.db.begin_readonly() as conn:
-                        query = (
-                            sa.select([
-                                kernels.c.status,
-                                kernels.c.service_ports,
-                            ])
-                            .select_from(kernels)
-                            .where(kernels.c.id == kernel_id)
-                        )
-                        result = await conn.execute(query)
-                        row = result.first()
->>>>>>> 4a19001f
                     if row["status"] == KernelStatus.RUNNING:
                         resp["status"] = "RUNNING"
                         for item in row["service_ports"]:
