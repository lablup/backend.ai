from __future__ import annotations

import asyncio
import copy
import itertools
import logging
import re
import secrets
import time
import typing
import uuid
import weakref
from collections import defaultdict
from contextlib import asynccontextmanager as actxmgr
from contextvars import ContextVar
from datetime import datetime
from decimal import Decimal
from typing import (
    TYPE_CHECKING,
    Any,
    AsyncIterator,
    Callable,
    Container,
    Dict,
    List,
    Mapping,
    MutableMapping,
    Optional,
    Sequence,
    Tuple,
    TypeAlias,
    Union,
    cast,
)

import aiodocker
import aiotools
import snappy
import sqlalchemy as sa
import zmq
from async_timeout import timeout as _timeout
from callosum.lower.zeromq import ZeroMQAddress, ZeroMQRPCTransport
from callosum.rpc import Peer, RPCUserError
from cryptography.hazmat.backends import default_backend
from cryptography.hazmat.primitives import serialization
from cryptography.hazmat.primitives.asymmetric import rsa
from dateutil.tz import tzutc
from redis.asyncio import Redis
from sqlalchemy.exc import DBAPIError
from sqlalchemy.sql.expression import true
from yarl import URL

from ai.backend.common import msgpack, redis_helper
from ai.backend.common.docker import ImageRef, get_known_registries, get_registry_info
from ai.backend.common.events import (
    AgentStartedEvent,
    KernelCancelledEvent,
    KernelTerminatedEvent,
    KernelTerminatingEvent,
    SessionCancelledEvent,
    SessionEnqueuedEvent,
    SessionStartedEvent,
    SessionTerminatedEvent,
)
from ai.backend.common.logging import BraceStyleAdapter
from ai.backend.common.plugin.hook import ALL_COMPLETED, PASSED, HookPluginContext
from ai.backend.common.service_ports import parse_service_ports
from ai.backend.common.types import (
    AccessKey,
    AgentId,
    BinarySize,
    ClusterInfo,
    ClusterMode,
    ClusterSSHKeyPair,
    DeviceId,
    HardwareMetadata,
    KernelEnqueueingConfig,
    KernelId,
    RedisConnectionInfo,
    ResourceSlot,
    SessionId,
    SessionResult,
    SessionTypes,
    SlotName,
    SlotTypes,
    check_typed_dict,
)
from ai.backend.common.utils import nmget

from .api.exceptions import (
    AgentError,
    BackendError,
    GenericForbidden,
    InstanceNotFound,
    InvalidAPIParameters,
    KernelCreationFailed,
    KernelDestructionFailed,
    KernelExecutionFailed,
    KernelRestartFailed,
    QuotaExceeded,
    RejectedByHook,
    ScalingGroupNotFound,
    SessionNotFound,
    TooManySessionsMatched,
)
from .config import SharedConfig
from .defs import DEFAULT_ROLE, INTRINSIC_SLOTS
from .exceptions import MultiAgentError
from .models import (
    AGENT_RESOURCE_OCCUPYING_KERNEL_STATUSES,
    DEAD_KERNEL_STATUSES,
    USER_RESOURCE_OCCUPYING_KERNEL_STATUSES,
    AgentStatus,
    ImageRow,
    KernelStatus,
    agents,
    kernels,
    keypair_resource_policies,
    prepare_dotfiles,
    prepare_vfolder_mounts,
    query_allowed_sgroups,
    recalc_agent_resource_occupancy,
    recalc_concurrency_used,
    session_dependencies,
    users,
)
from .models.kernel import get_all_kernels, get_main_kernels, match_session_ids
from .models.utils import ExtendedAsyncSAEngine, execute_with_retry, reenter_txn, sql_json_merge
from .types import SessionGetter, UserScope

if TYPE_CHECKING:
    from sqlalchemy.engine.row import Row
    from sqlalchemy.ext.asyncio import AsyncConnection as SAConnection

    from ai.backend.common.events import EventDispatcher, EventProducer

    from .models.storage import StorageSessionManager
    from .scheduler.types import (
        AgentAllocationContext,
        KernelAgentBinding,
        PendingSession,
        SchedulingContext,
    )

MSetType: TypeAlias = Mapping[Union[str, bytes], Union[bytes, float, int, str]]
__all__ = ["AgentRegistry", "InstanceNotFound"]

log = BraceStyleAdapter(logging.getLogger("ai.backend.manager.registry"))

SESSION_NAME_LEN_LIMIT = 10
_read_only_txn_opts = {
    "postgresql_readonly": True,
}


class PeerInvoker(Peer):
    class _CallStub:

        _cached_funcs: Dict[str, Callable]
        order_key: ContextVar[Optional[str]]

        def __init__(self, peer: Peer):
            self._cached_funcs = {}
            self.peer = peer
            self.order_key = ContextVar("order_key", default=None)

        def __getattr__(self, name: str):
            if f := self._cached_funcs.get(name, None):
                return f
            else:

                async def _wrapped(*args, **kwargs):
                    request_body = {
                        "args": args,
                        "kwargs": kwargs,
                    }
                    self.peer.last_used = time.monotonic()
                    ret = await self.peer.invoke(name, request_body, order_key=self.order_key.get())
                    self.peer.last_used = time.monotonic()
                    return ret

                self._cached_funcs[name] = _wrapped
                return _wrapped

    call: _CallStub
    last_used: float

    def __init__(self, *args, **kwargs) -> None:
        super().__init__(*args, **kwargs)
        self.call = self._CallStub(self)
        self.last_used = time.monotonic()


@actxmgr
async def RPCContext(
    agent_id: AgentId,
    addr,
    *,
    invoke_timeout: float = None,
    order_key: str = None,
    keepalive_timeout: int = 60,
) -> AsyncIterator[PeerInvoker]:
    keepalive_retry_count = 3
    keepalive_interval = keepalive_timeout // keepalive_retry_count
    if keepalive_interval < 2:
        keepalive_interval = 2
    peer = PeerInvoker(
        connect=ZeroMQAddress(addr),
        transport=ZeroMQRPCTransport,
        transport_opts={
            "zsock_opts": {
                zmq.TCP_KEEPALIVE: 1,
                zmq.TCP_KEEPALIVE_IDLE: keepalive_timeout,
                zmq.TCP_KEEPALIVE_INTVL: keepalive_interval,
                zmq.TCP_KEEPALIVE_CNT: keepalive_retry_count,
            },
        },
        serializer=msgpack.packb,
        deserializer=msgpack.unpackb,
    )
    try:
        with _timeout(invoke_timeout):
            async with peer:
                okey_token = peer.call.order_key.set("")
                try:
                    yield peer
                finally:
                    peer.call.order_key.reset(okey_token)
    except RPCUserError as orig_exc:
        raise AgentError(agent_id, orig_exc.name, orig_exc.repr, orig_exc.args)
    except Exception:
        raise


class AgentRegistry:
    """
    Provide a high-level API to create, destroy, and query the computation
    kernels.

    The registry is also responsible to implement our resource management
    policy, such as the limitation of maximum number of kernels per instance.
    """

    kernel_creation_tracker: Dict[KernelId, asyncio.Future]
    _post_kernel_creation_tasks: weakref.WeakValueDictionary[KernelId, asyncio.Task]
    _post_kernel_creation_infos: dict[KernelId, asyncio.Future]
    _kernel_actual_allocated_resources: dict[KernelId, ResourceSlot]

    def __init__(
        self,
        shared_config: SharedConfig,
        db: ExtendedAsyncSAEngine,
        redis_stat: RedisConnectionInfo,
        redis_live: RedisConnectionInfo,
        redis_image: RedisConnectionInfo,
        event_dispatcher: EventDispatcher,
        event_producer: EventProducer,
        storage_manager: StorageSessionManager,
        hook_plugin_ctx: HookPluginContext,
    ) -> None:
        self.shared_config = shared_config
        self.docker = aiodocker.Docker()
        self.db = db
        self.redis_stat = redis_stat
        self.redis_live = redis_live
        self.redis_image = redis_image
        self.event_dispatcher = event_dispatcher
        self.event_producer = event_producer
        self.storage_manager = storage_manager
        self.hook_plugin_ctx = hook_plugin_ctx
        self.kernel_creation_tracker = {}
        self._post_kernel_creation_tasks = weakref.WeakValueDictionary()
        self._post_kernel_creation_infos = {}
        self._kernel_actual_allocated_resources = {}
        self.rpc_keepalive_timeout = int(
            shared_config.get("config/network/rpc/keepalive-timeout", "60")
        )

    async def init(self) -> None:
        self.heartbeat_lock = asyncio.Lock()

    async def shutdown(self) -> None:
        pass

    async def get_instance(self, inst_id: AgentId, field=None):
        async with self.db.begin_readonly() as conn:
            cols = [agents.c.id]
            if field is not None:
                cols.append(field)
            query = sa.select(cols).select_from(agents).where(agents.c.id == inst_id)
            result = await conn.execute(query)
            row = result.first()
            if not row:
                raise InstanceNotFound(inst_id)
            return row

    async def enumerate_instances(self, check_shadow=True):

        async with self.db.begin_readonly() as conn:
            query = sa.select("*").select_from(agents)
            if check_shadow:
                query = query.where(agents.c.status == AgentStatus.ALIVE)
            async for row in (await conn.stream(query)):
                yield row

    async def update_instance(self, inst_id, updated_fields):
        async def _update() -> None:
            async with self.db.begin() as conn:
                query = sa.update(agents).values(**updated_fields).where(agents.c.id == inst_id)
                await conn.execute(query)

        await execute_with_retry(_update)

    async def gather_agent_hwinfo(self, instance_id: AgentId) -> Mapping[str, HardwareMetadata]:
        agent = await self.get_instance(instance_id, agents.c.addr)
        async with RPCContext(
            agent["id"],
            agent["addr"],
            invoke_timeout=None,
            keepalive_timeout=self.rpc_keepalive_timeout,
        ) as rpc:
            result = await rpc.call.gather_hwinfo()
            return {
                k: check_typed_dict(v, HardwareMetadata)  # type: ignore  # (python/mypy#9827)
                for k, v in result.items()
            }

    async def gather_storage_hwinfo(self, vfolder_host: str) -> HardwareMetadata:
        proxy_name, volume_name = self.storage_manager.split_host(vfolder_host)
        async with self.storage_manager.request(
            proxy_name,
            "GET",
            "volume/hwinfo",
            json={"volume": volume_name},
            raise_for_status=True,
        ) as (_, storage_resp):
            return check_typed_dict(
                await storage_resp.json(),
                HardwareMetadata,  # type: ignore  # (python/mypy#9827)
            )

    @actxmgr
    async def handle_kernel_exception(
        self,
        op: str,
        session_id: SessionId,
        access_key: AccessKey,
        error_callback=None,
        cancellation_callback=None,
        set_error: bool = False,
    ) -> AsyncIterator[None]:
        op_exc = {
            "create_session": KernelCreationFailed,
            "restart_session": KernelRestartFailed,
            "destroy_session": KernelDestructionFailed,
            "execute": KernelExecutionFailed,
            "shutdown_service": KernelExecutionFailed,
            "upload_file": KernelExecutionFailed,
            "download_file": KernelExecutionFailed,
            "list_files": KernelExecutionFailed,
            "get_logs_from_agent": KernelExecutionFailed,
            "refresh_session": KernelExecutionFailed,
            "commit_session": KernelExecutionFailed,
        }
        exc_class = op_exc[op]
        # NOTE: Error logging is done outside of this actxmanager.
        try:
            yield
        except asyncio.TimeoutError:
            if set_error:
                await self.set_session_status(
                    session_id,
                    access_key,
                    KernelStatus.ERROR,
                    status_info=f"operation-timeout ({op})",
                )
            if error_callback:
                await error_callback()
            raise exc_class("TIMEOUT") from None
        except asyncio.CancelledError:
            if cancellation_callback:
                await cancellation_callback()
            raise
        except AgentError as e:
            if set_error:
                await self.set_session_status(
                    session_id,
                    access_key,
                    KernelStatus.ERROR,
                    status_info=f"agent-error ({e!r})",
                    status_data={
                        "error": {
                            "src": "agent",
                            "agent_id": e.agent_id,
                            "name": e.exc_name,
                            "repr": e.exc_repr,
                        },
                    },
                )
            if error_callback:
                await error_callback()
            raise exc_class("FAILURE", e) from None
        except BackendError:
            # silently re-raise to make them handled by gateway http handlers
            raise
        except Exception as e:
            if set_error:
                await self.set_session_status(
                    session_id,
                    access_key,
                    KernelStatus.ERROR,
                    status_info=f"other-error ({e!r})",
                    status_data={
                        "error": {
                            "src": "other",
                            "name": e.__class__.__name__,
                            "repr": repr(e),
                        },
                    },
                )
            if error_callback:
                await error_callback()
            raise

    async def get_kernel(
        self,
        kern_id: uuid.UUID,
        field=None,
        allow_stale: bool = False,
        db_connection=None,
    ):
        """
        Retrieve the kernel information from the given kernel ID.
        This ID is unique for all individual agent-spawned containers.

        If ``field`` is given, it extracts only the raw value of the given
        field, without wrapping it as Kernel object.
        If ``allow_stale`` is true, it skips checking validity of the kernel
        owner instance.
        """
        cols = [
            kernels.c.id,
            kernels.c.session_id,
            kernels.c.agent_addr,
            kernels.c.kernel_host,
            kernels.c.access_key,
        ]
        if field == "*":
            cols = [sa.text("*")]
        elif isinstance(field, (tuple, list)):
            cols.extend(field)
        elif isinstance(field, (sa.Column, sa.sql.elements.ColumnClause)):
            cols.append(field)
        elif isinstance(field, str):
            cols.append(sa.column(field))
        async with reenter_txn(self.db, db_connection, _read_only_txn_opts) as conn:
            if allow_stale:
                query = (
                    sa.select(cols)
                    .select_from(kernels)
                    .where(kernels.c.id == kern_id)
                    .limit(1)
                    .offset(0)
                )
            else:
                query = (
                    sa.select(cols)
                    .select_from(kernels.join(agents))
                    .where(
                        (kernels.c.id == kern_id)
                        & ~(kernels.c.status.in_(DEAD_KERNEL_STATUSES))
                        & (agents.c.status == AgentStatus.ALIVE)
                        & (agents.c.id == kernels.c.agent),
                    )
                    .limit(1)
                    .offset(0)
                )
            result = await conn.execute(query)
            row = result.first()
            if row is None:
                raise SessionNotFound
            return row

    async def get_kernels(
        self,
        session_name_or_id: Union[str, uuid.UUID],
        access_key: str,
        *,
        field=None,
        allow_stale: bool = False,
        for_update: bool = False,
        db_connection: SAConnection = None,
        cluster_role: str = None,
    ) -> Sequence[sa.engine.Row]:
        """
        Retrieve the kernel information by kernel's ID, kernel's session UUID
        (session_id), or kernel's name (session_id) paired with access_key.
        If the session is composed of multiple containers, this will return
        every container information, unless field and role is specified by the caller.

        :param session_name_or_id: kernel's id, session_id (session name), or session_id.
        :param access_key: Access key used to create kernels.
        :param field: If given, it extracts only the raw value of the given field, without
                      wrapping it as Kernel object.
        :param allow_stale: If True, filter "inactive" kernels as well as "active" ones.
                            If False, filter "active" kernels only.
        :param for_update: Apply for_update during select query.
        :param db_connection: Database connection for reuse.
        :param cluster_role: Filter kernels by role. "main", "sub", or None (all).
        """
        cols = [
            kernels.c.id,
            kernels.c.session_id,
            kernels.c.session_name,
            kernels.c.session_type,
            kernels.c.status,
            kernels.c.cluster_mode,
            kernels.c.cluster_role,
            kernels.c.cluster_idx,
            kernels.c.access_key,
            kernels.c.agent_addr,
            kernels.c.kernel_host,
            kernels.c.image,
            kernels.c.registry,
            kernels.c.service_ports,
        ]
        if field == "*":
            cols = [sa.text("*")]
        elif isinstance(field, (tuple, list)):
            cols.extend(field)
        elif isinstance(field, (sa.Column, sa.sql.elements.ColumnClause)):
            cols.append(field)
        elif isinstance(field, str):
            cols.append(sa.column(field))

        cond_id = (
            sa.sql.expression.cast(kernels.c.id, sa.String).like(f"{session_name_or_id}%")
        ) & (kernels.c.access_key == access_key)
        cond_name = (kernels.c.session_name.like(f"{session_name_or_id}%")) & (
            kernels.c.access_key == access_key
        )
        cond_session_id = (
            sa.sql.expression.cast(kernels.c.session_id, sa.String).like(f"{session_name_or_id}%")
        ) & (kernels.c.access_key == access_key)
        if cluster_role is not None:
            cond_id = cond_id & (kernels.c.cluster_role == cluster_role)
            cond_name = cond_name & (kernels.c.cluster_role == cluster_role)
            cond_session_id = cond_session_id & (kernels.c.cluster_role == cluster_role)
        if allow_stale:
            cond_status = true()  # any status
        else:
            cond_status = ~(kernels.c.status.in_(DEAD_KERNEL_STATUSES))
        query_by_id = (
            sa.select(cols)
            .select_from(kernels)
            .where(cond_id & cond_status)
            .order_by(sa.desc(kernels.c.created_at))
            .limit(10)
            .offset(0)
        )
        if for_update:
            query_by_id = query_by_id.with_for_update()
        query_by_name = (
            sa.select(cols)
            .select_from(kernels)
            .where(cond_name & cond_status)
            .order_by(sa.desc(kernels.c.created_at))
        )
        if for_update:
            query_by_name = query_by_name.with_for_update()
        query_by_session_id = (
            sa.select(cols)
            .select_from(kernels)
            .where(cond_session_id & cond_status)
            .order_by(sa.desc(kernels.c.created_at))
            .limit(10)
            .offset(0)
        )
        if for_update:
            query_by_session_id = query_by_session_id.with_for_update()
        if allow_stale:
            query_by_name = query_by_name.limit(10).offset(0)
        else:
            # for backward-compatibility
            query_by_name = query_by_name.limit(1).offset(0)

        async with reenter_txn(self.db, db_connection) as conn:
            for query in [
                query_by_id,
                query_by_session_id,
                query_by_name,
            ]:
                result = await conn.execute(query)
                if result.rowcount == 0:
                    continue
                return result.fetchall()
        raise SessionNotFound

    async def get_session_by_session_id(
        self,
        session_id: SessionId,
        *,
        db_connection: SAConnection,
        for_update: bool = False,
    ) -> sa.engine.Row:
        query = (
            sa.select(
                [sa.text("*")],
            )
            .select_from(kernels)
            .where(
                (kernels.c.session_id == session_id) & (kernels.c.cluster_role == DEFAULT_ROLE),
            )
        )
        if for_update:
            query = query.with_for_update()
        result = await db_connection.execute(query)
        row = result.first()
        if row is None:
            raise SessionNotFound
        return row

    async def get_session_by_kernel_id(
        self,
        kernel_id: KernelId,
        *,
        db_connection: SAConnection,
        for_update: bool = False,
    ) -> sa.engine.Row:
        query = (
            sa.select(
                [sa.text("*")],
            )
            .select_from(kernels)
            .where(
                (
                    kernels.c.session_id
                    == (
                        sa.select([kernels.c.session_id])
                        .select_from(kernels)
                        .where(kernels.c.id == kernel_id)
                    )
                )
                & (kernels.c.cluster_role == DEFAULT_ROLE),
            )
        )
        if for_update:
            query = query.with_for_update()
        result = await db_connection.execute(query)
        row = result.first()
        if row is None:
            raise SessionNotFound
        return row

    async def get_session(
        self,
        session_name_or_id: Union[str, uuid.UUID],
        access_key: Union[str, AccessKey],
        *,
        allow_stale: bool = False,
        for_update: bool = False,
        db_connection: SAConnection = None,
    ) -> sa.engine.Row:
        """
        Retrieve the session information by kernel's ID, kernel's session UUID
        (session_id), or kernel's name (session_id) paired with access_key.
        If the session is composed of multiple containers, this will return
        the information of the main kernel.

        :param session_name_or_id: kernel's id, session_id (session name), or session_id.
        :param access_key: Access key used to create kernels.
        :param field: If given, it extracts only the raw value of the given field, without
                      wrapping it as Kernel object.
        :param allow_stale: If True, filter "inactive" kernels as well as "active" ones.
                            If False, filter "active" kernels only.
        :param for_update: Apply for_update during select query.
        :param db_connection: Database connection for reuse.
        :param cluster_role: Filter kernels by role. "main", "sub", or None (all).
        """
        async with reenter_txn(self.db, db_connection, _read_only_txn_opts) as conn:
            if allow_stale:
                extra_cond = None
            else:
                extra_cond = ~kernels.c.status.in_(DEAD_KERNEL_STATUSES)
            session_infos = await match_session_ids(
                session_name_or_id,
                AccessKey(access_key),
                for_update=for_update,
                extra_cond=extra_cond,
                db_connection=conn,
            )
            if not session_infos:
                raise SessionNotFound()
            if len(session_infos) > 1:
                raise TooManySessionsMatched(extra_data={"matches": session_infos})
            kernel_list = await get_main_kernels(
                [SessionId(session_infos[0]["session_id"])],
                db_connection=conn,
            )
            return kernel_list[0]

    async def get_session_kernels(
        self,
        session_id: str,
        access_key: str,
        *,
        field=None,
        allow_stale: bool = False,
        for_update: bool = False,
        db_connection: SAConnection = None,
        cluster_role: str = None,
    ) -> Sequence[sa.engine.Row]:
        """
        Retrieve the information of all kernels of a session by session UUID.
        If the session is bundled with multiple containers,
        this will return every information of them.

        :param session_id: Session's UUID.
        :param access_key: Access key used to create the session.
        :param field: If given, it extracts only the raw value of the given field, without
                      wrapping it as Kernel object.
        :param allow_stale: If True, filter "inactive" kernels as well as "active" ones.
                            If False, filter "active" kernels only.
        :param for_update: Apply for_update during select query.
        :param db_connection: Database connection for reuse.
        :param cluster_role: Filter kernels by role. "main", "sub", or None (all).
        """
        return await self.get_kernels(
            session_id,
            access_key,
            field=field,
            for_update=for_update,
            db_connection=db_connection,
            cluster_role=cluster_role,
        )

    async def get_sessions(
        self,
        session_names: Container[str],
        field=None,
        allow_stale=False,
        db_connection=None,
    ):
        """
        Batched version of :meth:`get_session() <AgentRegistry.get_session>`.
        The order of the returend array is same to the order of ``sess_ids``.
        For non-existent or missing kernel IDs, it fills None in their
        positions without raising SessionNotFound exception.
        """

        cols = [
            kernels.c.id,
            kernels.c.session_id,
            kernels.c.agent_addr,
            kernels.c.kernel_host,
            kernels.c.access_key,
            kernels.c.service_ports,
        ]
        if isinstance(field, (tuple, list)):
            cols.extend(field)
        elif isinstance(field, (sa.Column, sa.sql.elements.ColumnClause)):
            cols.append(field)
        elif isinstance(field, str):
            cols.append(sa.column(field))
        async with reenter_txn(self.db, db_connection, _read_only_txn_opts) as conn:
            if allow_stale:
                query = (
                    sa.select(cols)
                    .select_from(kernels)
                    .where(
                        (kernels.c.session_id.in_(session_names))
                        & (kernels.c.cluster_role == DEFAULT_ROLE)
                    )
                )
            else:
                query = (
                    sa.select(cols)
                    .select_from(kernels.join(agents))
                    .where(
                        (kernels.c.session_id.in_(session_names))
                        & (kernels.c.cluster_role == DEFAULT_ROLE)
                        & (agents.c.status == AgentStatus.ALIVE)
                        & (agents.c.id == kernels.c.agent)
                    )
                )
            result = await conn.execute(query)
            rows = result.fetchall()
            return rows

    async def enqueue_session(
        self,
        session_creation_id: str,
        session_name: str,
        access_key: AccessKey,
        kernel_enqueue_configs: List[KernelEnqueueingConfig],
        scaling_group: Optional[str],
        session_type: SessionTypes,
        resource_policy: dict,
        *,
        user_scope: UserScope,
        cluster_mode: ClusterMode = ClusterMode.SINGLE_NODE,
        cluster_size: int = 1,
        session_tag: str = None,
        internal_data: dict = None,
        starts_at: datetime = None,
        agent_list: Sequence[str] = None,
        dependency_sessions: Sequence[SessionId] = None,
        callback_url: URL = None,
    ) -> SessionId:

        session_id = SessionId(uuid.uuid4())

        # Check keypair resource limit
        if cluster_size > int(resource_policy["max_containers_per_session"]):
            raise QuotaExceeded(
                f"You cannot create session with more than "
                f"{resource_policy['max_containers_per_session']} containers.",
            )

        async with self.db.begin_readonly() as conn:

            checked_scaling_group = await check_scaling_group(
                conn,
                scaling_group,
                session_type,
                access_key,
                user_scope.domain_name,
                user_scope.group_id,
            )
            if scaling_group is None:
                log.warning(
                    f"enqueue_session(s:{session_name}, ak:{access_key}): "
                    f"The client did not specify the scaling group for session; "
                    f"falling back to {checked_scaling_group}",
                )

            # Translate mounts/mount_map into vfolder mounts
            requested_mounts = kernel_enqueue_configs[0]["creation_config"].get("mounts") or []
            requested_mount_map = (
                kernel_enqueue_configs[0]["creation_config"].get("mount_map") or {}
            )
            allowed_vfolder_types = await self.shared_config.get_vfolder_types()
            vfolder_mounts = await prepare_vfolder_mounts(
                conn,
                self.storage_manager,
                allowed_vfolder_types,
                user_scope,
                requested_mounts,
                requested_mount_map,
            )

            # Prepare internal data for common dotfiles.
            dotfile_data = await prepare_dotfiles(
                conn,
                user_scope,
                access_key,
                vfolder_mounts,
            )

        is_multicontainer = cluster_size > 1
        if is_multicontainer:
            if len(kernel_enqueue_configs) == 1:
                log.debug(
                    "enqueue_session(): replicating kernel_enqueue_config with cluster_size={}",
                    cluster_size,
                )
                # the first kernel_config is repliacted to sub-containers
                assert kernel_enqueue_configs[0]["cluster_role"] == DEFAULT_ROLE
                kernel_enqueue_configs[0]["cluster_idx"] = 1
                for i in range(cluster_size - 1):
                    sub_kernel_config = cast(KernelEnqueueingConfig, {**kernel_enqueue_configs[0]})
                    sub_kernel_config["cluster_role"] = "sub"
                    sub_kernel_config["cluster_idx"] = i + 1
                    sub_kernel_config["cluster_hostname"] = sub_kernel_config["cluster_role"] + str(
                        sub_kernel_config["cluster_idx"]
                    )
                    kernel_enqueue_configs.append(sub_kernel_config)
            elif len(kernel_enqueue_configs) > 1:
                # each container should have its own kernel_config
                log.debug(
                    "enqueue_session(): using given kernel_enqueue_configs with cluster_size={}",
                    cluster_size,
                )
                if len(kernel_enqueue_configs) != cluster_size:
                    raise InvalidAPIParameters(
                        "The number of kernel configs differs from the cluster size"
                    )
            else:
                raise InvalidAPIParameters("Missing kernel configurations")

        # Prepare internal data.
        internal_data = {} if internal_data is None else internal_data
        internal_data.update(dotfile_data)

        hook_result = await self.hook_plugin_ctx.dispatch(
            "PRE_ENQUEUE_SESSION",
            (session_id, session_name, access_key),
            return_when=ALL_COMPLETED,
        )
        if hook_result.status != PASSED:
            raise RejectedByHook.from_hook_result(hook_result)

        kernel_bulk_insert_query = kernels.insert().values(
            {
                "agent": sa.bindparam("mapped_agent"),
                "id": sa.bindparam("kernel_id"),
                "status": KernelStatus.PENDING,
                "status_history": {
                    KernelStatus.PENDING.name: datetime.now(tzutc()).isoformat(),
                },
                "session_creation_id": session_creation_id,
                "session_id": session_id,
                "session_name": session_name,
                "session_type": session_type,
                "cluster_mode": cluster_mode.value,
                "cluster_size": cluster_size,
                "cluster_role": sa.bindparam("cluster_role"),
                "cluster_idx": sa.bindparam("cluster_idx"),
                "cluster_hostname": sa.bindparam("cluster_hostname"),
                "scaling_group": checked_scaling_group,
                "domain_name": user_scope.domain_name,
                "group_id": user_scope.group_id,
                "user_uuid": user_scope.user_uuid,
                "access_key": access_key,
                "image": sa.bindparam("image"),
                "registry": sa.bindparam("registry"),
                "tag": session_tag,
                "starts_at": starts_at,
                "internal_data": internal_data,
                "callback_url": callback_url,
                "startup_command": sa.bindparam("startup_command"),
                "occupied_slots": sa.bindparam("occupied_slots"),
                "occupied_shares": {},
                "resource_opts": sa.bindparam("resource_opts"),
                "environ": sa.bindparam("environ"),
                "mounts": [mount.name for mount in vfolder_mounts],  # TODO: keep for legacy?
                "vfolder_mounts": vfolder_mounts,
                "bootstrap_script": sa.bindparam("bootstrap_script"),
                "repl_in_port": 0,
                "repl_out_port": 0,
                "stdin_port": 0,
                "stdout_port": 0,
                "preopen_ports": sa.bindparam("preopen_ports"),
            }
        )
        kernel_data = []

        for idx, kernel in enumerate(kernel_enqueue_configs):
            kernel_id: KernelId
            if kernel["cluster_role"] == DEFAULT_ROLE:
                kernel_id = cast(KernelId, session_id)
            else:
                kernel_id = KernelId(uuid.uuid4())
            creation_config = kernel["creation_config"]
            image_ref = kernel["image_ref"]
            resource_opts = creation_config.get("resource_opts") or {}

            creation_config["mounts"] = [vfmount.to_json() for vfmount in vfolder_mounts]
            # TODO: merge into a single call
            async with self.db.begin_readonly_session() as session:
                log.debug(
                    "enqueue_session(): image ref => {} ({})", image_ref, image_ref.architecture
                )
                image_row = await ImageRow.resolve(session, [image_ref])
            image_min_slots, image_max_slots = await image_row.get_slot_ranges(self.shared_config)
            known_slot_types = await self.shared_config.get_resource_slots()

            labels = image_row.labels
            # Parse service ports to check for port errors
            parse_service_ports(labels.get("ai.backend.service-ports", ""), BackendError)

            # Shared memory.
            # We need to subtract the amount of shared memory from the memory limit of
            # a container, since tmpfs including /dev/shm uses host-side kernel memory
            # and cgroup's memory limit does not apply.
            shmem = resource_opts.get("shmem", None)
            if shmem is None:
                shmem = labels.get("ai.backend.resource.preferred.shmem", "64m")
            shmem = BinarySize.from_str(shmem)
            resource_opts["shmem"] = shmem
            image_min_slots = copy.deepcopy(image_min_slots)
            image_min_slots["mem"] += shmem

            # Sanitize user input: does it have resource config?
            if "resources" in creation_config:
                # Sanitize user input: does it have "known" resource slots only?
                for slot_key, slot_value in creation_config["resources"].items():
                    if slot_key not in known_slot_types:
                        raise InvalidAPIParameters(f"Unknown requested resource slot: {slot_key}")
                try:
                    requested_slots = ResourceSlot.from_user_input(
                        creation_config["resources"], known_slot_types
                    )
                except ValueError:
                    log.exception("request_slots & image_slots calculation error")
                    # happens when requested_slots have more keys
                    # than the image-defined slots
                    # (e.g., image does not support accelerators
                    #  requested by the client)
                    raise InvalidAPIParameters(
                        "Your resource request has resource type(s) " "not supported by the image."
                    )

                # If intrinsic resources are not specified,
                # fill them with image minimums.
                for k, v in requested_slots.items():
                    if (v is None or v == 0) and k in INTRINSIC_SLOTS:
                        requested_slots[k] = image_min_slots[k]
            else:
                # Handle the legacy clients (prior to v19.03)
                # We support CPU/memory conversion, but to use accelerators users
                # must update their clients because the slots names are not provided
                # by the accelerator plugins.
                cpu = creation_config.get("instanceCores")
                if cpu is None:  # the key is there but may be null.
                    cpu = image_min_slots["cpu"]
                mem = creation_config.get("instanceMemory")
                if mem is None:  # the key is there but may be null.
                    mem = image_min_slots["mem"]
                else:
                    # In legacy clients, memory is normalized to GiB.
                    mem = str(mem) + "g"
                requested_slots = ResourceSlot.from_user_input(
                    {
                        "cpu": cpu,
                        "mem": mem,
                    },
                    known_slot_types,
                )
                gpu = creation_config.get("instanceGPUs")
                if gpu is not None:
                    raise InvalidAPIParameters("Client upgrade required " "to use GPUs (v19.03+).")
                tpu = creation_config.get("instanceTPUs")
                if tpu is not None:
                    raise InvalidAPIParameters("Client upgrade required " "to use TPUs (v19.03+).")

            # Check the image resource slots.
            log_fmt = "s:{} k:{} r:{}-{}"
            log_args = (session_id, kernel_id, kernel["cluster_role"], kernel["cluster_idx"])
            log.debug(log_fmt + " -> requested_slots: {}", *log_args, requested_slots)
            log.debug(log_fmt + " -> resource_opts: {}", *log_args, resource_opts)
            log.debug(log_fmt + " -> image_min_slots: {}", *log_args, image_min_slots)
            log.debug(log_fmt + " -> image_max_slots: {}", *log_args, image_max_slots)

            # Check if: requested >= image-minimum
            if image_min_slots > requested_slots:
                raise InvalidAPIParameters(
                    "Your resource request is smaller than "
                    "the minimum required by the image. ({})".format(
                        " ".join(
                            f"{k}={v}"
                            for k, v in image_min_slots.to_humanized(known_slot_types).items()
                        )
                    )
                )

            # Check if: requested <= image-maximum
            if not (requested_slots <= image_max_slots):
                raise InvalidAPIParameters(
                    "Your resource request is larger than "
                    "the maximum allowed by the image. ({})".format(
                        " ".join(
                            f"{k}={v}"
                            for k, v in image_max_slots.to_humanized(known_slot_types).items()
                        )
                    )
                )

            # Check if: shmem < memory
            if shmem >= requested_slots["mem"]:
                raise InvalidAPIParameters(
                    "Shared memory should be less than the main memory. (s:{}, m:{})".format(
                        str(shmem), str(BinarySize(requested_slots["mem"]))
                    ),
                )

            environ = kernel_enqueue_configs[0]["creation_config"].get("environ") or {}

            # Create kernel object in PENDING state.
            mapped_agent = None
            if not agent_list:
                pass
            else:
                mapped_agent = agent_list[idx]

            kernel_data.append(
                {
                    "mapped_agent": mapped_agent,
                    "kernel_id": kernel_id,
                    "cluster_role": kernel["cluster_role"],
                    "cluster_idx": kernel["cluster_idx"],
                    "cluster_hostname": f"{kernel['cluster_role']}{kernel['cluster_idx']}",
                    "image": image_ref.canonical,
                    "architecture": image_ref.architecture,
                    "registry": image_ref.registry,
                    "startup_command": kernel.get("startup_command"),
                    "occupied_slots": requested_slots,
                    "resource_opts": resource_opts,
                    "environ": [f"{k}={v}" for k, v in environ.items()],
                    "bootstrap_script": kernel.get("bootstrap_script"),
                    "preopen_ports": creation_config.get("preopen_ports", []),
                }
            )

        try:

            async def _enqueue() -> None:
                async with self.db.begin() as conn:
                    await conn.execute(kernel_bulk_insert_query, kernel_data)
                    if dependency_sessions:
                        matched_dependency_session_ids = []
                        for dependency_id in dependency_sessions:
                            match_info = await match_session_ids(
                                dependency_id,
                                access_key,
                                db_connection=conn,
                            )
                            if match_info:
                                matched_dependency_session_ids.append(match_info[0]["session_id"])
                            else:
                                raise InvalidAPIParameters(
                                    "Unknown session ID or name in the dependency list",
                                    extra_data={"session_ref": dependency_id},
                                )
                        dependency_bulk_insert_query = session_dependencies.insert().values(
                            {
                                "session_id": session_id,
                                "depends_on": sa.bindparam("dependency_id"),
                            },
                        )
                        await conn.execute(
                            dependency_bulk_insert_query,
                            [
                                {"dependency_id": dependency_id}
                                for dependency_id in matched_dependency_session_ids
                            ],
                        )

            await execute_with_retry(_enqueue)
        except DBAPIError as e:
            if getattr(e.orig, "pgcode", None) == "23503":
                match = re.search(r"Key \(agent\)=\((?P<agent>[^)]+)\)", repr(e.orig))
                if match:
                    raise InvalidAPIParameters(f"No such agent: {match.group('agent')}")
                else:
                    raise InvalidAPIParameters("No such agent")
            raise

        await self.hook_plugin_ctx.notify(
            "POST_ENQUEUE_SESSION",
            (session_id, session_name, access_key),
        )
        await self.event_producer.produce_event(
            SessionEnqueuedEvent(session_id, session_creation_id),
        )
        return session_id

    async def start_session(
        self,
        sched_ctx: SchedulingContext,
        scheduled_session: PendingSession,
    ) -> None:
        from .scheduler.types import AgentAllocationContext, KernelAgentBinding

        kernel_agent_bindings: Sequence[KernelAgentBinding] = [
            KernelAgentBinding(
                kernel=k,
                agent_alloc_ctx=AgentAllocationContext(
                    agent_id=k.agent_id,
                    agent_addr=k.agent_addr,
                    scaling_group=scheduled_session.scaling_group,
                ),
            )
            for k in scheduled_session.kernels
        ]
        session_creation_id = scheduled_session.session_creation_id

        hook_result = await self.hook_plugin_ctx.dispatch(
            "PRE_START_SESSION",
            (
                scheduled_session.session_id,
                scheduled_session.session_name,
                scheduled_session.access_key,
            ),
            return_when=ALL_COMPLETED,
        )
        if hook_result.status != PASSED:
            raise RejectedByHook.from_hook_result(hook_result)

        # Get resource policy for the session
        # TODO: memoize with TTL
        async with self.db.begin_readonly() as conn:
            query = (
                sa.select([keypair_resource_policies])
                .select_from(keypair_resource_policies)
                .where(keypair_resource_policies.c.name == scheduled_session.resource_policy)
            )
            result = await conn.execute(query)
            resource_policy = result.first()
        auto_pull = await self.shared_config.get_raw("config/docker/image/auto_pull")

        # Aggregate image registry information
        keyfunc = lambda item: item.kernel.image_ref
        image_infos = {}
        async with self.db.begin_readonly_session() as session:
            for image_ref, _ in itertools.groupby(
                sorted(kernel_agent_bindings, key=keyfunc),
                key=keyfunc,
            ):
                log.debug(
                    "start_session(): image ref => {} ({})", image_ref, image_ref.architecture
                )
                image_infos[image_ref] = await ImageRow.resolve(session, [image_ref])
                registry_url, registry_creds = await get_registry_info(
                    self.shared_config.etcd, image_ref.registry
                )
        image_info = {
            "image_infos": image_infos,
            "registry_url": registry_url,
            "registry_creds": registry_creds,
            "resource_policy": resource_policy,
            "auto_pull": auto_pull,
        }

        network_name: Optional[str] = None
        if scheduled_session.cluster_mode == ClusterMode.SINGLE_NODE:
            if scheduled_session.cluster_size > 1:
                network_name = f"bai-singlenode-{scheduled_session.session_id}"
                assert kernel_agent_bindings[0].agent_alloc_ctx.agent_id is not None
                assert scheduled_session.session_id is not None
                try:
                    async with RPCContext(
                        kernel_agent_bindings[0].agent_alloc_ctx.agent_id,
                        kernel_agent_bindings[0].agent_alloc_ctx.agent_addr,
                        invoke_timeout=None,
                        order_key=str(scheduled_session.session_id),
                        keepalive_timeout=self.rpc_keepalive_timeout,
                    ) as rpc:
                        await rpc.call.create_local_network(network_name)
                except Exception:
                    log.exception(f"Failed to create an agent-local network {network_name}")
                    raise
            else:
                network_name = None
        elif scheduled_session.cluster_mode == ClusterMode.MULTI_NODE:
            # Create overlay network for multi-node sessions
            network_name = f"bai-multinode-{scheduled_session.session_id}"
            mtu = await self.shared_config.get_raw("config/network/overlay/mtu")
            try:
                # Overlay networks can only be created at the Swarm manager.
                create_options = {
                    "Name": network_name,
                    "Driver": "overlay",
                    "Attachable": True,
                    "Labels": {
                        "ai.backend.cluster-network": "1",
                    },
                    "Options": {},
                }
                if mtu:
                    create_options["Options"] = {"com.docker.network.driver.mtu": mtu}
                await self.docker.networks.create(create_options)
            except Exception:
                log.exception(f"Failed to create an overlay network {network_name}")
                raise
        keyfunc = lambda item: item.kernel.cluster_role
        replicas = {
            cluster_role: len([*group_iterator])
            for cluster_role, group_iterator in itertools.groupby(
                sorted(kernel_agent_bindings, key=keyfunc),
                key=keyfunc,
            )
        }
        cluster_info = ClusterInfo(
            mode=scheduled_session.cluster_mode,
            size=scheduled_session.cluster_size,
            replicas=replicas,
            network_name=network_name,
            ssh_keypair=(
                await self.create_cluster_ssh_keypair()
                if scheduled_session.cluster_size > 1
                else None
            ),
        )
        scheduled_session.environ.update(
            {
                "BACKENDAI_SESSION_ID": str(scheduled_session.session_id),
                "BACKENDAI_SESSION_NAME": str(scheduled_session.session_name),
                "BACKENDAI_CLUSTER_SIZE": str(scheduled_session.cluster_size),
                "BACKENDAI_CLUSTER_REPLICAS": ",".join(f"{k}:{v}" for k, v in replicas.items()),
                "BACKENDAI_CLUSTER_HOSTS": ",".join(
                    binding.kernel.cluster_hostname for binding in kernel_agent_bindings
                ),
                "BACKENDAI_ACCESS_KEY": scheduled_session.access_key,
            }
        )

        # Aggregate by agents to minimize RPC calls
        per_agent_tasks = []
        keyfunc = lambda item: item.agent_alloc_ctx.agent_id
        for agent_id, group_iterator in itertools.groupby(
            sorted(kernel_agent_bindings, key=keyfunc),
            key=keyfunc,
        ):
            items = [*group_iterator]
            # Within a group, agent_alloc_ctx are same.
            agent_alloc_ctx = items[0].agent_alloc_ctx
            per_agent_tasks.append(
                (
                    agent_alloc_ctx,
                    self._create_kernels_in_one_agent(
                        agent_alloc_ctx,
                        scheduled_session,
                        items,
                        image_info,
                        cluster_info,
                    ),
                ),
            )
        if per_agent_tasks:
            agent_errors = []
            results = await asyncio.gather(
                *[item[1] for item in per_agent_tasks],
                return_exceptions=True,
            )
            for agent_alloc_tx, result in zip((item[0] for item in per_agent_tasks), results):
                if isinstance(result, aiotools.TaskGroupError):
                    agent_errors.extend(result.__errors__)
                elif isinstance(result, Exception):
                    # mark to be destroyed afterwards
                    agent_errors.append(result)
            if agent_errors:
                raise MultiAgentError(
                    "agent(s) raise errors during kernel creation",
                    errors=agent_errors,
                )
            await self.settle_agent_alloc(kernel_agent_bindings)
        # If all is well, let's say the session is ready.
        await self.event_producer.produce_event(
            SessionStartedEvent(scheduled_session.session_id, session_creation_id),
        )
        await self.hook_plugin_ctx.notify(
            "POST_START_SESSION",
            (
                scheduled_session.session_id,
                scheduled_session.session_name,
                scheduled_session.access_key,
            ),
        )

    def convert_resource_spec_to_resource_slot(
        self,
        allocations: Mapping[str, Mapping[SlotName, Mapping[DeviceId, str]]],
    ) -> ResourceSlot:
        """
        Convert per-device resource spec allocations (agent-side format)
        back into a resource slot (manager-side format).
        """
        slots = ResourceSlot()
        for alloc_map in allocations.values():
            for slot_name, allocation_by_device in alloc_map.items():
                total_allocs: List[Decimal] = []
                for allocation in allocation_by_device.values():
                    if BinarySize.suffix_map.get(allocation[-1].lower()) is not None:
                        total_allocs.append(Decimal(BinarySize.from_str(allocation)))
                    else:
                        total_allocs.append(Decimal(allocation))
                slots[slot_name] = str(sum(total_allocs))
        return slots

    async def _post_create_kernel(
        self,
        agent_alloc_ctx: AgentAllocationContext,
        kernel_id: KernelId,
    ) -> None:
        # Wait until the kernel_started event.
        try:
            created_info, _ = await asyncio.gather(
                self._post_kernel_creation_infos[kernel_id],
                self.kernel_creation_tracker[kernel_id],
            )
        except asyncio.CancelledError:
            log.warning("post_create_kernel(k:{}) cancelled", kernel_id)
            return
        except Exception:
            log.exception("post_create_kernel(k:{}) unexpected error", kernel_id)
            return
        else:

            async def _finialize_running() -> None:
                # Record kernel access information
                try:
                    async with self.db.begin() as conn:
                        agent_host = URL(agent_alloc_ctx.agent_addr).host
                        kernel_host = created_info.get("kernel_host", agent_host)
                        service_ports = created_info.get("service_ports", [])
                        # NOTE: created_info contains resource_spec
                        values = {
                            "scaling_group": agent_alloc_ctx.scaling_group,
                            "status": KernelStatus.RUNNING,
                            "container_id": created_info["container_id"],
                            "occupied_shares": {},
                            "attached_devices": created_info.get("attached_devices", {}),
                            "kernel_host": kernel_host,
                            "repl_in_port": created_info["repl_in_port"],
                            "repl_out_port": created_info["repl_out_port"],
                            "stdin_port": created_info["stdin_port"],
                            "stdout_port": created_info["stdout_port"],
                            "service_ports": service_ports,
                            "status_history": sql_json_merge(
                                kernels.c.status_history,
                                (),
                                {
                                    KernelStatus.RUNNING.name: datetime.now(tzutc()).isoformat(),
                                },
                            ),
                        }
                        actual_allocs = self.convert_resource_spec_to_resource_slot(
                            created_info["resource_spec"]["allocations"]
                        )
                        values["occupied_slots"] = actual_allocs
                        self._kernel_actual_allocated_resources[kernel_id] = actual_allocs
                        update_query = (
                            kernels.update()
                            .values(values)
                            .where(kernels.c.id == created_info["id"])
                        )
                        await conn.execute(update_query)
                except Exception:
                    log.exception("error while executing _finalize_running")
                    raise

            await execute_with_retry(_finialize_running)
        finally:
            try:
                await asyncio.sleep(1)
            finally:
                del self._post_kernel_creation_infos[kernel_id]
                del self.kernel_creation_tracker[kernel_id]

    async def _create_kernels_in_one_agent(
        self,
        agent_alloc_ctx: AgentAllocationContext,
        scheduled_session: PendingSession,
        items: Sequence[KernelAgentBinding],
        image_info,
        cluster_info,
    ) -> None:
        loop = asyncio.get_running_loop()
        registry_url = image_info["registry_url"]
        registry_creds = image_info["registry_creds"]
        image_infos = image_info["image_infos"]
        resource_policy = image_info["resource_policy"]
        auto_pull = image_info["auto_pull"]
        assert agent_alloc_ctx.agent_id is not None
        assert scheduled_session.session_id is not None
        async with RPCContext(
            agent_alloc_ctx.agent_id,
            agent_alloc_ctx.agent_addr,
            invoke_timeout=None,
            order_key=str(scheduled_session.session_id),
            keepalive_timeout=self.rpc_keepalive_timeout,
        ) as rpc:
            kernel_creation_id = secrets.token_urlsafe(16)
            # Prepare kernel_started event handling
            for binding in items:
                self.kernel_creation_tracker[binding.kernel.kernel_id] = loop.create_future()
            # Spawn post-processing tasks
            post_tasks = []
            for binding in items:
                self._post_kernel_creation_infos[binding.kernel.kernel_id] = loop.create_future()
                post_task = asyncio.create_task(
                    self._post_create_kernel(
                        agent_alloc_ctx,
                        binding.kernel.kernel_id,
                    )
                )
                self._post_kernel_creation_tasks[binding.kernel.kernel_id] = post_task
                post_tasks.append(post_task)
            try:
                # Issue a batched RPC call to create kernels on this agent
                created_infos = await rpc.call.create_kernels(
                    kernel_creation_id,
                    str(scheduled_session.session_id),
                    [str(binding.kernel.kernel_id) for binding in items],
                    [
                        {
                            "image": {
                                "registry": {
                                    "name": binding.kernel.image_ref.registry,
                                    "url": str(registry_url),
                                    **registry_creds,  # type: ignore
                                },
                                "digest": image_infos[binding.kernel.image_ref].config_digest,
                                "repo_digest": None,
                                "canonical": binding.kernel.image_ref.canonical,
                                "architecture": binding.kernel.image_ref.architecture,
                                "labels": image_infos[binding.kernel.image_ref].labels,
                            },
                            "session_type": scheduled_session.session_type.value,
                            "cluster_role": binding.kernel.cluster_role,
                            "cluster_idx": binding.kernel.cluster_idx,
                            "cluster_hostname": binding.kernel.cluster_hostname,
                            "idle_timeout": resource_policy["idle_timeout"],
                            "mounts": [item.to_json() for item in scheduled_session.vfolder_mounts],
                            "environ": {
                                # inherit per-session environment variables
                                **scheduled_session.environ,
                                # set per-kernel environment variables
                                "BACKENDAI_KERNEL_ID": str(binding.kernel.kernel_id),
                                "BACKENDAI_KERNEL_IMAGE": str(binding.kernel.image_ref),
                                "BACKENDAI_CLUSTER_ROLE": binding.kernel.cluster_role,
                                "BACKENDAI_CLUSTER_IDX": str(binding.kernel.cluster_idx),
                                "BACKENDAI_CLUSTER_HOST": str(binding.kernel.cluster_hostname),
                            },
                            "resource_slots": binding.kernel.requested_slots.to_json(),
                            "resource_opts": binding.kernel.resource_opts,
                            "bootstrap_script": binding.kernel.bootstrap_script,
                            "startup_command": binding.kernel.startup_command,
                            "internal_data": scheduled_session.internal_data,
                            "auto_pull": auto_pull,
                            "preopen_ports": scheduled_session.preopen_ports,
                        }
                        for binding in items
                    ],
                    cluster_info,
                )
                log.debug(
                    "start_session(s:{}, ak:{}, k:{}) -> created on ag:{}",
                    scheduled_session.session_name,
                    scheduled_session.access_key,
                    [binding.kernel.kernel_id for binding in items],
                    agent_alloc_ctx.agent_id,
                )
                # Pass the return value of RPC calls to post-processing tasks
                for created_info in created_infos:
                    kernel_id = KernelId(uuid.UUID(created_info["id"]))
                    self._post_kernel_creation_infos[kernel_id].set_result(created_info)
                await asyncio.gather(*post_tasks, return_exceptions=True)
            except Exception as e:
                # The agent has already cancelled or issued the destruction lifecycle event
                # for this batch of kernels.
                for binding in items:
                    kernel_id = binding.kernel.kernel_id
                    self.kernel_creation_tracker[kernel_id].cancel()
                    self._post_kernel_creation_infos[kernel_id].set_exception(e)
                await asyncio.gather(*post_tasks, return_exceptions=True)
                raise

    async def create_cluster_ssh_keypair(self) -> ClusterSSHKeyPair:
        key = rsa.generate_private_key(
            backend=default_backend(),
            public_exponent=65537,
            key_size=2048,
        )
        public_key = key.public_key().public_bytes(
            serialization.Encoding.OpenSSH,
            serialization.PublicFormat.OpenSSH,
        )
        public_key += b" work@cluster.backend.ai.local"
        pem = key.private_bytes(
            encoding=serialization.Encoding.PEM,
            format=serialization.PrivateFormat.TraditionalOpenSSL,
            encryption_algorithm=serialization.NoEncryption(),
        )
        return {
            "private_key": pem.decode("utf-8"),
            "public_key": public_key.decode("utf-8"),
        }

    async def get_keypair_occupancy(self, access_key, *, conn=None):
        known_slot_types = await self.shared_config.get_resource_slots()

        async def _query() -> ResourceSlot:
            async with reenter_txn(self.db, conn) as _conn:
                query = sa.select([kernels.c.occupied_slots]).where(
                    (kernels.c.access_key == access_key)
                    & (kernels.c.status.in_(USER_RESOURCE_OCCUPYING_KERNEL_STATUSES)),
                )
                zero = ResourceSlot()
                key_occupied = sum(
                    [row["occupied_slots"] async for row in (await _conn.stream(query))], zero
                )
                # drop no-longer used slot types
                drops = [k for k in key_occupied.keys() if k not in known_slot_types]
                for k in drops:
                    del key_occupied[k]
                return key_occupied

        return await execute_with_retry(_query)

    async def get_domain_occupancy(self, domain_name, *, conn=None):
        # TODO: store domain occupied_slots in Redis?
        known_slot_types = await self.shared_config.get_resource_slots()

        async def _query() -> ResourceSlot:
            async with reenter_txn(self.db, conn) as _conn:
                query = sa.select([kernels.c.occupied_slots]).where(
                    (kernels.c.domain_name == domain_name)
                    & (kernels.c.status.in_(USER_RESOURCE_OCCUPYING_KERNEL_STATUSES)),
                )
                zero = ResourceSlot()
                key_occupied = sum(
                    [row["occupied_slots"] async for row in (await _conn.stream(query))],
                    zero,
                )
                # drop no-longer used slot types
                drops = [k for k in key_occupied.keys() if k not in known_slot_types]
                for k in drops:
                    del key_occupied[k]
                return key_occupied

        return await execute_with_retry(_query)

    async def get_group_occupancy(self, group_id, *, conn=None):
        # TODO: store domain occupied_slots in Redis?
        known_slot_types = await self.shared_config.get_resource_slots()

        async def _query() -> ResourceSlot:
            async with reenter_txn(self.db, conn) as _conn:
                query = sa.select([kernels.c.occupied_slots]).where(
                    (kernels.c.group_id == group_id)
                    & (kernels.c.status.in_(USER_RESOURCE_OCCUPYING_KERNEL_STATUSES)),
                )
                zero = ResourceSlot()
                key_occupied = sum(
                    [row["occupied_slots"] async for row in (await _conn.stream(query))],
                    zero,
                )
                # drop no-longer used slot types
                drops = [k for k in key_occupied.keys() if k not in known_slot_types]
                for k in drops:
                    del key_occupied[k]
                return key_occupied

        return await execute_with_retry(_query)

    async def update_scaling_group(self, id, scaling_group) -> None:
        agent = await self.get_instance(id, agents.c.addr)
        async with RPCContext(
            agent["id"],
            agent["addr"],
            invoke_timeout=None,
            keepalive_timeout=self.rpc_keepalive_timeout,
        ) as rpc:
            await rpc.call.update_scaling_group(scaling_group)

    async def settle_agent_alloc(
        self,
        kernel_agent_bindings: Sequence[KernelAgentBinding],
    ) -> None:
        """
        Tries to settle down agent row's occupied_slots with real value. This must be called
        after kernel creation is completed, to prevent fraction of resource dropped by agent scheduler
        during kernel creation still being reported as used.
        """

        keyfunc = lambda item: item.agent_alloc_ctx.agent_id
        for agent_id, group_iterator in itertools.groupby(
            sorted(kernel_agent_bindings, key=keyfunc),
            key=keyfunc,
        ):
            actual_allocated_slots = ResourceSlot()
            requested_slots = ResourceSlot()

            for kernel_agent_binding in group_iterator:
                # this value must be set while running _post_create_kernel
                actual_allocated_slot = self._kernel_actual_allocated_resources.get(
                    kernel_agent_binding.kernel.kernel_id
                )
                requested_slots += kernel_agent_binding.kernel.requested_slots
                if actual_allocated_slot is not None:
                    actual_allocated_slots += ResourceSlot.from_json(actual_allocated_slot)
                    del self._kernel_actual_allocated_resources[
                        kernel_agent_binding.kernel.kernel_id
                    ]
                else:  # something's wrong; just fall back to requested slot value
                    actual_allocated_slots += kernel_agent_binding.kernel.requested_slots

            # perform DB update only if requested slots and actual allocated value differs
            if actual_allocated_slots != requested_slots:
                log.debug("calibrating resource slot usage for agent {}", agent_id)
                async with self.db.begin() as conn:
                    select_query = (
                        sa.select([agents.c.occupied_slots])
                        .select_from(agents)
                        .where(agents.c.id == agent_id)
                    )
                    result = await conn.execute(select_query)
                    occupied_slots: ResourceSlot = result.scalar()
                    diff = actual_allocated_slots - requested_slots
                    update_query = (
                        sa.update(agents)
                        .values(
                            {
                                "occupied_slots": ResourceSlot.from_json(occupied_slots) + diff,
                            }
                        )
                        .where(agents.c.id == agent_id)
                    )
                    await conn.execute(update_query)

    async def recalc_resource_usage(self, do_fullscan: bool = False) -> None:
        concurrency_used_per_key: MutableMapping[str, int] = defaultdict(lambda: 0)
        occupied_slots_per_agent: MutableMapping[str, ResourceSlot] = defaultdict(
            lambda: ResourceSlot({"cpu": 0, "mem": 0})
        )

        async def _recalc() -> None:
            async with self.db.begin() as conn:
                # Query running containers and calculate concurrency_used per AK and
                # occupied_slots per agent.
                query = (
                    sa.select([kernels.c.access_key, kernels.c.agent, kernels.c.occupied_slots])
                    .where(kernels.c.status.in_(AGENT_RESOURCE_OCCUPYING_KERNEL_STATUSES))
                    .order_by(sa.asc(kernels.c.access_key))
                )
                async for row in (await conn.stream(query)):
                    occupied_slots_per_agent[row.agent] += ResourceSlot(row.occupied_slots)
                query = (
                    sa.select([kernels.c.access_key, kernels.c.agent, kernels.c.occupied_slots])
                    .where(kernels.c.status.in_(USER_RESOURCE_OCCUPYING_KERNEL_STATUSES))
                    .order_by(sa.asc(kernels.c.access_key))
                )
                async for row in (await conn.stream(query)):
                    concurrency_used_per_key[row.access_key] += 1

                if len(occupied_slots_per_agent) > 0:
                    # Update occupied_slots for agents with running containers.
                    for aid, slots in occupied_slots_per_agent.items():
                        query = (
                            sa.update(agents).values(occupied_slots=slots).where(agents.c.id == aid)
                        )
                        await conn.execute(query)
                    # Update all other agents to have empty occupied_slots.
                    query = (
                        sa.update(agents)
                        .values(occupied_slots=ResourceSlot({}))
                        .where(agents.c.status == AgentStatus.ALIVE)
                        .where(sa.not_(agents.c.id.in_(occupied_slots_per_agent.keys())))
                    )
                    await conn.execute(query)
                else:
                    query = (
                        sa.update(agents)
                        .values(occupied_slots=ResourceSlot({}))
                        .where(agents.c.status == AgentStatus.ALIVE)
                    )
                    await conn.execute(query)

        await execute_with_retry(_recalc)

        # Update keypair resource usage for keypairs with running containers.
        kp_key = "keypair.concurrency_used"

        async def _update(r: Redis):
            updates = {
                f"{kp_key}.{k}": concurrency_used_per_key[k] for k in concurrency_used_per_key
            }
            if updates:
                await r.mset(typing.cast(MSetType, updates))

        async def _update_by_fullscan(r: Redis):
            updates = {}
            keys = await r.keys(f"{kp_key}.*")
            for ak in keys:
                usage = concurrency_used_per_key.get(ak, 0)
                updates[f"{kp_key}.{ak}"] = usage
            if updates:
                await r.mset(typing.cast(MSetType, updates))

        if do_fullscan:
            await redis_helper.execute(
                self.redis_stat,
                _update_by_fullscan,
            )
        else:
            await redis_helper.execute(
                self.redis_stat,
                _update,
            )

    async def destroy_session_lowlevel(
        self,
        session_id: SessionId,
        kernels: Sequence[Row],  # should have (id, agent, agent_addr, container_id) columns
    ) -> None:
        """
        Destroy the kernels that belongs the to given session unconditionally
        and without generation of any relevant events nor invocation of plugin hooks.
        """
        keyfunc = lambda item: item["agent"] if item["agent"] is not None else ""
        for agent_id, group_iterator in itertools.groupby(
            sorted(kernels, key=keyfunc),
            key=keyfunc,
        ):
            rpc_coros = []
            destroyed_kernels = []
            grouped_kernels = [*group_iterator]
            for kernel in grouped_kernels:
                if kernel["container_id"] is not None and kernel["agent_addr"] is not None:
                    destroyed_kernels.append(kernel)
            if not destroyed_kernels:
                return
            async with RPCContext(
                destroyed_kernels[0]["agent"],
                destroyed_kernels[0]["agent_addr"],
                invoke_timeout=None,
                order_key=str(session_id),
                keepalive_timeout=self.rpc_keepalive_timeout,
            ) as rpc:
                for kernel in destroyed_kernels:
                    # internally it enqueues a "destroy" lifecycle event.
                    rpc_coros.append(
                        rpc.call.destroy_kernel(
                            str(kernel["id"]),
                            "failed-to-start",
                            suppress_events=True,
                        ),
                    )
                await asyncio.gather(*rpc_coros)

    async def destroy_session(
        self,
        session_getter: SessionGetter,
        *,
        forced: bool = False,
        reason: Optional[str] = None,
    ) -> Mapping[str, Any]:
        """
        Destroy session kernels. Do not destroy
        PREPARING/TERMINATING/ERROR and PULLING sessions.

        :param forced: If True, destroy PREPARING/TERMINATING/ERROR session.
                       However, PULLING session still cannot be destroyed.
        :param reason: Reason to destroy a session if client wants to specify it manually.
        """
        async with self.db.begin_readonly() as conn:
            session = await session_getter(db_connection=conn)
<<<<<<< HEAD
        if forced:
            reason = "force-terminated"  # FIXME
=======
        if not reason:
            reason = "force-terminated" if forced else "user-requested"
>>>>>>> 7d23b510
        hook_result = await self.hook_plugin_ctx.dispatch(
            "PRE_DESTROY_SESSION",
            (session["session_id"], session["session_name"], session["access_key"]),
            return_when=ALL_COMPLETED,
        )
        if hook_result.status != PASSED:
            raise RejectedByHook.from_hook_result(hook_result)

        async with self.handle_kernel_exception(
            "destroy_session",
            session["id"],
            session["access_key"],
            set_error=True,
        ):

            async def _fetch() -> Sequence[Row]:
                async with self.db.begin_readonly() as conn:
                    query = (
                        sa.select(
                            [
                                kernels.c.id,
                                kernels.c.session_id,
                                kernels.c.session_creation_id,
                                kernels.c.status,
                                kernels.c.access_key,
                                kernels.c.cluster_role,
                                kernels.c.agent,
                                kernels.c.agent_addr,
                                kernels.c.container_id,
                            ]
                        )
                        .select_from(kernels)
                        .where(kernels.c.session_id == session["id"])
                    )
                    result = await conn.execute(query)
                    kernel_list = result.fetchall()
                return kernel_list

            kernel_list = await execute_with_retry(_fetch)
            main_stat = {}
            per_agent_tasks = []
            now = datetime.now(tzutc())

            keyfunc = lambda item: item["agent"] if item["agent"] is not None else ""
            for agent_id, group_iterator in itertools.groupby(
                sorted(kernel_list, key=keyfunc),
                key=keyfunc,
            ):
                destroyed_kernels = []
                grouped_kernels = [*group_iterator]
                for kernel in grouped_kernels:
                    if kernel["status"] == KernelStatus.PENDING:

                        async def _update() -> None:
                            async with self.db.begin() as conn:
                                await conn.execute(
                                    sa.update(kernels)
                                    .values(
                                        {
                                            "status": KernelStatus.CANCELLED,
                                            "status_info": reason,
                                            "status_changed": now,
                                            "terminated_at": now,
                                            "status_history": sql_json_merge(
                                                kernels.c.status_history,
                                                (),
                                                {
                                                    KernelStatus.CANCELLED.name: now.isoformat(),
                                                },
                                            ),
                                        }
                                    )
                                    .where(kernels.c.id == kernel["id"]),
                                )

                        await execute_with_retry(_update)
                        await self.event_producer.produce_event(
                            KernelCancelledEvent(kernel["id"], "", reason),
                        )
                        if kernel["cluster_role"] == DEFAULT_ROLE:
                            main_stat = {"status": "cancelled"}
                            await self.event_producer.produce_event(
                                SessionCancelledEvent(
                                    kernel["session_id"],
                                    kernel["session_creation_id"],
                                    reason,
                                ),
                            )
                    elif kernel["status"] == KernelStatus.PULLING:
                        raise GenericForbidden("Cannot destroy kernels in pulling status")
                    elif kernel["status"] in (
                        KernelStatus.SCHEDULED,
                        KernelStatus.PREPARING,
                        KernelStatus.TERMINATING,
                        KernelStatus.ERROR,
                    ):
                        if not forced:
                            raise GenericForbidden(
                                "Cannot destroy kernels in scheduled/preparing/terminating/error status",
                            )
                        log.warning(
                            "force-terminating kernel (k:{}, status:{})",
                            kernel["id"],
                            kernel["status"],
                        )
                        if kernel["container_id"] is not None:
                            destroyed_kernels.append(kernel)

                        async def _update() -> None:
                            kern_stat = await redis_helper.execute(
                                self.redis_stat,
                                lambda r: r.get(str(kernel["id"])),
                            )
                            async with self.db.begin() as conn:
                                values = {
                                    "status": KernelStatus.TERMINATED,
                                    "status_info": reason,
                                    "status_changed": now,
                                    "terminated_at": now,
                                    "status_history": sql_json_merge(
                                        kernels.c.status_history,
                                        (),
                                        {
                                            KernelStatus.TERMINATED.name: now.isoformat(),
                                        },
                                    ),
                                }
                                if kern_stat:
                                    values["last_stat"] = msgpack.unpackb(kern_stat)
                                await conn.execute(
                                    sa.update(kernels)
                                    .values(values)
                                    .where(kernels.c.id == kernel["id"]),
                                )

                        if kernel["cluster_role"] == DEFAULT_ROLE:
                            # The main session is terminated;
                            # decrement the user's concurrency counter
                            await redis_helper.execute(
                                self.redis_stat,
                                lambda r: r.incrby(
                                    f"keypair.concurrency_used.{kernel['access_key']}",
                                    -1,
                                ),
                            )

                        await execute_with_retry(_update)
                        await self.event_producer.produce_event(
                            KernelTerminatedEvent(kernel["id"], reason),
                        )
                    else:

                        async def _update() -> None:
                            async with self.db.begin() as conn:
                                await conn.execute(
                                    sa.update(kernels)
                                    .values(
                                        {
                                            "status": KernelStatus.TERMINATING,
                                            "status_info": reason,
                                            "status_changed": now,
                                            "status_data": {
                                                "kernel": {"exit_code": None},
                                                "session": {"status": "terminating"},
                                            },
                                            "status_history": sql_json_merge(
                                                kernels.c.status_history,
                                                (),
                                                {
                                                    KernelStatus.TERMINATING.name: now.isoformat(),
                                                },
                                            ),
                                        }
                                    )
                                    .where(kernels.c.id == kernel["id"]),
                                )

                        if kernel["cluster_role"] == DEFAULT_ROLE:
                            # The main session is terminated;
                            # decrement the user's concurrency counter
                            await redis_helper.execute(
                                self.redis_stat,
                                lambda r: r.incrby(
                                    f"keypair.concurrency_used.{kernel['access_key']}",
                                    -1,
                                ),
                            )

                        await execute_with_retry(_update)
                        await self.event_producer.produce_event(
                            KernelTerminatingEvent(kernel["id"], reason),
                        )

                    if kernel["agent_addr"] is None:
                        await self.mark_kernel_terminated(kernel["id"], "missing-agent-allocation")
                        if kernel["cluster_role"] == DEFAULT_ROLE:
                            main_stat = {"status": "terminated"}
                    else:
                        destroyed_kernels.append(kernel)

                async def _destroy_kernels_in_agent(session, destroyed_kernels) -> None:
                    nonlocal main_stat
                    async with RPCContext(
                        destroyed_kernels[0]["agent"],
                        destroyed_kernels[0]["agent_addr"],
                        invoke_timeout=None,
                        order_key=session["session_id"],
                        keepalive_timeout=self.rpc_keepalive_timeout,
                    ) as rpc:
                        rpc_coros = []
                        for kernel in destroyed_kernels:
                            # internally it enqueues a "destroy" lifecycle event.
                            if kernel["status"] != KernelStatus.SCHEDULED:
                                rpc_coros.append(
                                    rpc.call.destroy_kernel(str(kernel["id"]), reason),
                                )
                        try:
                            await asyncio.gather(*rpc_coros)
                        except Exception:
                            log.exception(
                                "destroy_kernels_in_agent(a:{}, s:{}): unexpected error",
                                destroyed_kernels[0]["agent"],
                                session["session_id"],
                            )
                        for kernel in destroyed_kernels:
                            last_stat: Optional[Dict[str, Any]]
                            last_stat = None
                            try:
                                raw_last_stat = await redis_helper.execute(
                                    self.redis_stat, lambda r: r.get(str(kernel["id"]))
                                )
                                if raw_last_stat is not None:
                                    last_stat = msgpack.unpackb(raw_last_stat)
                                    last_stat["version"] = 2
                            except asyncio.TimeoutError:
                                pass
                            if kernel["cluster_role"] == DEFAULT_ROLE:
                                main_stat = {
                                    **(last_stat if last_stat is not None else {}),
                                    "status": "terminated",
                                }

                if destroyed_kernels:
                    per_agent_tasks.append(_destroy_kernels_in_agent(session, destroyed_kernels))

            if per_agent_tasks:
                await asyncio.gather(*per_agent_tasks, return_exceptions=True)
            await self.hook_plugin_ctx.notify(
                "POST_DESTROY_SESSION",
                (session["session_id"], session["session_name"], session["access_key"]),
            )
            if forced:
                await self.recalc_resource_usage()
            return main_stat

    async def clean_session(
        self,
        session_id: SessionId,
    ) -> None:
        async def _fetch() -> Row:
            async with self.db.begin_readonly() as conn:
                query = (
                    sa.select(
                        [
                            kernels.c.session_id,
                            kernels.c.cluster_mode,
                            kernels.c.cluster_size,
                            kernels.c.agent,
                            kernels.c.agent_addr,
                        ]
                    )
                    .select_from(kernels)
                    .where(
                        (kernels.c.session_id == session_id)
                        & (kernels.c.cluster_role == DEFAULT_ROLE),
                    )
                )
                result = await conn.execute(query)
                return result.first()

        session = await execute_with_retry(_fetch)
        if session is None:
            return
        if session["cluster_mode"] == ClusterMode.SINGLE_NODE and session["cluster_size"] > 1:
            network_name = f'bai-singlenode-{session["session_id"]}'
            try:
                async with RPCContext(
                    session["agent"],  # the main-container's agent
                    session["agent_addr"],
                    invoke_timeout=None,
                    order_key=session["session_id"],
                    keepalive_timeout=self.rpc_keepalive_timeout,
                ) as rpc:
                    await rpc.call.destroy_local_network(network_name)
            except Exception:
                log.exception(f"Failed to destroy the agent-local network {network_name}")
        elif session["cluster_mode"] == ClusterMode.MULTI_NODE:
            network_name = f'bai-multinode-{session["session_id"]}'
            try:
                try:
                    # await rpc.call.destroy_overlay_network(network_name)
                    await asyncio.sleep(2.0)
                    network = await self.docker.networks.get(network_name)
                    await network.delete()
                except aiodocker.DockerError as e:
                    if e.status == 404:
                        # It may have been auto-destructed when the last container was detached.
                        pass
                    else:
                        raise
            except Exception:
                log.exception(f"Failed to destroy the overlay network {network_name}")
        else:
            pass

    async def restart_session(
        self,
        session_creation_id: str,
        session_name_or_id: Union[str, SessionId],
        access_key: AccessKey,
    ) -> None:
        log.warning("restart_session({})", session_name_or_id)
        async with self.db.begin_readonly() as conn:
            session_infos = await match_session_ids(
                session_name_or_id,
                access_key,
                db_connection=conn,
            )
            if len(session_infos) > 1:
                raise TooManySessionsMatched(extra_data={"matches": session_infos})
            elif len(session_infos) == 0:
                raise SessionNotFound()
            session_id = session_infos[0]["session_id"]
            kernel_list = [
                row
                for row in await get_all_kernels(
                    [session_id],
                    db_connection=conn,
                )
            ][0]

        async def _restart_kernel(kernel) -> None:
            loop = asyncio.get_running_loop()
            try:
                kernel_creation_id = secrets.token_urlsafe(16)
                start_future = loop.create_future()
                self.kernel_creation_tracker[kernel["id"]] = start_future
                try:
                    async with self.db.begin() as conn:
                        query = (
                            kernels.update()
                            .values(
                                {
                                    "status": KernelStatus.RESTARTING,
                                    "status_history": sql_json_merge(
                                        kernels.c.status_history,
                                        (),
                                        {
                                            KernelStatus.RESTARTING.name: datetime.now(
                                                tzutc()
                                            ).isoformat(),
                                        },
                                    ),
                                }
                            )
                            .where(kernels.c.id == kernel["id"])
                        )
                        await conn.execute(query)
                    async with RPCContext(
                        kernel["agent"],  # the main-container's agent
                        kernel["agent_addr"],
                        invoke_timeout=None,
                        order_key=None,
                        keepalive_timeout=self.rpc_keepalive_timeout,
                    ) as rpc:
                        updated_config: Dict[str, Any] = {
                            # TODO: support resacling of sub-containers
                        }
                        kernel_info = await rpc.call.restart_kernel(
                            kernel_creation_id,
                            str(kernel["session_id"]),
                            str(kernel["id"]),
                            updated_config,
                        )
                    await start_future
                    async with self.db.begin() as conn:
                        query = (
                            kernels.update()
                            .values(
                                {
                                    "status": KernelStatus.RUNNING,
                                    "container_id": kernel_info["container_id"],
                                    "repl_in_port": kernel_info["repl_in_port"],
                                    "repl_out_port": kernel_info["repl_out_port"],
                                    "stdin_port": kernel_info["stdin_port"],
                                    "stdout_port": kernel_info["stdout_port"],
                                    "service_ports": kernel_info.get("service_ports", []),
                                    "status_history": sql_json_merge(
                                        kernels.c.status_history,
                                        (),
                                        {
                                            KernelStatus.RUNNING.name: datetime.now(
                                                tzutc()
                                            ).isoformat(),
                                        },
                                    ),
                                }
                            )
                            .where(kernels.c.id == kernel["id"])
                        )
                        await conn.execute(query)
                finally:
                    del self.kernel_creation_tracker[kernel["id"]]
            except Exception:
                log.exception("unexpected-error in _restart_kerenl()")

        restart_coros = []
        for kernel in kernel_list:
            restart_coros.append(_restart_kernel(kernel))
        async with self.handle_kernel_exception(
            "restart_session",
            session_id,
            access_key,
            set_error=True,
        ):
            await asyncio.gather(*restart_coros)

        # NOTE: If the restarted session is a batch-type one, then the startup command
        #       will be executed again after restart.
        await self.event_producer.produce_event(
            SessionStartedEvent(session_id, session_creation_id),
        )

    async def execute(
        self,
        session_name_or_id: Union[str, SessionId],
        access_key: AccessKey,
        api_version: Tuple[int, str],
        run_id: str,
        mode: str,
        code: str,
        opts: Mapping[str, Any],
        *,
        flush_timeout: float = None,
    ) -> Mapping[str, Any]:
        kernel = await self.get_session(session_name_or_id, access_key)
        async with self.handle_kernel_exception("execute", kernel["id"], access_key):
            # The agent aggregates at most 2 seconds of outputs
            # if the kernel runs for a long time.
            major_api_version = api_version[0]
            if major_api_version == 4:  # manager-agent protocol is same.
                major_api_version = 3
            async with RPCContext(
                kernel["agent"],
                kernel["agent_addr"],
                invoke_timeout=30,
                order_key=kernel["id"],
                keepalive_timeout=self.rpc_keepalive_timeout,
            ) as rpc:
                return await rpc.call.execute(
                    str(kernel["id"]),
                    major_api_version,
                    run_id,
                    mode,
                    code,
                    opts,
                    flush_timeout,
                )

    async def interrupt_session(
        self,
        session_name_or_id: Union[str, SessionId],
        access_key: AccessKey,
    ) -> Mapping[str, Any]:
        kernel = await self.get_session(session_name_or_id, access_key)
        async with self.handle_kernel_exception("execute", kernel["id"], access_key):
            async with RPCContext(
                kernel["agent"],
                kernel["agent_addr"],
                invoke_timeout=30,
                order_key=kernel["id"],
                keepalive_timeout=self.rpc_keepalive_timeout,
            ) as rpc:
                return await rpc.call.interrupt_kernel(str(kernel["id"]))

    async def get_completions(
        self,
        session_name_or_id: Union[str, SessionId],
        access_key: AccessKey,
        text: str,
        opts: Mapping[str, Any],
    ) -> Mapping[str, Any]:
        kernel = await self.get_session(session_name_or_id, access_key)
        async with self.handle_kernel_exception("execute", kernel["id"], access_key):
            async with RPCContext(
                kernel["agent"],
                kernel["agent_addr"],
                invoke_timeout=10,
                order_key=kernel["id"],
                keepalive_timeout=self.rpc_keepalive_timeout,
            ) as rpc:
                return await rpc.call.get_completions(str(kernel["id"]), text, opts)

    async def start_service(
        self,
        session_name_or_id: Union[str, SessionId],
        access_key: AccessKey,
        service: str,
        opts: Mapping[str, Any],
    ) -> Mapping[str, Any]:
        kernel = await self.get_session(session_name_or_id, access_key)
        async with self.handle_kernel_exception("execute", kernel["id"], access_key):
            async with RPCContext(
                kernel["agent"],
                kernel["agent_addr"],
                invoke_timeout=None,
                order_key=kernel["id"],
                keepalive_timeout=self.rpc_keepalive_timeout,
            ) as rpc:
                return await rpc.call.start_service(str(kernel["id"]), service, opts)

    async def shutdown_service(
        self,
        session_name_or_id: Union[str, SessionId],
        access_key: AccessKey,
        service: str,
    ) -> None:
        kernel = await self.get_session(session_name_or_id, access_key)
        async with self.handle_kernel_exception("shutdown_service", kernel["id"], access_key):
            async with RPCContext(
                kernel["agent"],
                kernel["agent_addr"],
                invoke_timeout=None,
                order_key=kernel["id"],
                keepalive_timeout=self.rpc_keepalive_timeout,
            ) as rpc:
                return await rpc.call.shutdown_service(str(kernel["id"]), service)

    async def upload_file(
        self,
        session_name_or_id: Union[str, SessionId],
        access_key: AccessKey,
        filename: str,
        payload: bytes,
    ) -> Mapping[str, Any]:
        kernel = await self.get_session(session_name_or_id, access_key)
        async with self.handle_kernel_exception("upload_file", kernel["id"], access_key):
            async with RPCContext(
                kernel["agent"],
                kernel["agent_addr"],
                invoke_timeout=None,
                order_key=kernel["id"],
                keepalive_timeout=self.rpc_keepalive_timeout,
            ) as rpc:
                return await rpc.call.upload_file(str(kernel["id"]), filename, payload)

    async def download_file(
        self,
        session_name_or_id: Union[str, SessionId],
        access_key: AccessKey,
        filepath: str,
    ) -> bytes:
        kernel = await self.get_session(session_name_or_id, access_key)
        async with self.handle_kernel_exception("download_file", kernel["id"], access_key):
            async with RPCContext(
                kernel["agent"],
                kernel["agent_addr"],
                invoke_timeout=None,
                order_key=kernel["id"],
                keepalive_timeout=self.rpc_keepalive_timeout,
            ) as rpc:
                return await rpc.call.download_file(str(kernel["id"]), filepath)

    async def list_files(
        self,
        session_name_or_id: Union[str, SessionId],
        access_key: AccessKey,
        path: str,
    ) -> Mapping[str, Any]:
        kernel = await self.get_session(session_name_or_id, access_key)
        async with self.handle_kernel_exception("list_files", kernel["id"], access_key):
            async with RPCContext(
                kernel["agent"],
                kernel["agent_addr"],
                invoke_timeout=30,
                order_key=kernel["id"],
                keepalive_timeout=self.rpc_keepalive_timeout,
            ) as rpc:
                return await rpc.call.list_files(str(kernel["id"]), path)

    async def get_logs_from_agent(
        self,
        session_name_or_id: Union[str, SessionId],
        access_key: AccessKey,
    ) -> str:
        kernel = await self.get_session(session_name_or_id, access_key)
        async with self.handle_kernel_exception("get_logs_from_agent", kernel["id"], access_key):
            async with RPCContext(
                kernel["agent"],
                kernel["agent_addr"],
                invoke_timeout=30,
                order_key=kernel["id"],
                keepalive_timeout=self.rpc_keepalive_timeout,
            ) as rpc:
                reply = await rpc.call.get_logs(str(kernel["id"]))
                return reply["logs"]

    async def increment_session_usage(
        self,
        session_name: str,
        access_key: AccessKey,
        conn: SAConnection = None,
    ) -> None:
        pass
        # async with reenter_txn(self.db, conn) as conn:
        #     query = (
        #         sa.update(kernels)
        #         .values(num_queries=kernels.c.num_queries + 1)
        #         .where(
        #             (kernels.c.session_name == session_name) &
        #             (kernels.c.access_key == access_key) &
        #             (kernels.c.cluster_role == DEFAULT_ROLE)
        #         )
        #     )
        #     await execute_with_retry(conn, query)

    async def kill_all_sessions_in_agent(self, agent_id, agent_addr):
        async with RPCContext(
            agent_id,
            agent_addr,
            invoke_timeout=None,
            keepalive_timeout=self.rpc_keepalive_timeout,
        ) as rpc:
            coro = rpc.call.clean_all_kernels("manager-freeze-force-kill")
            return await coro

    async def kill_all_sessions(self, conn=None):
        async with reenter_txn(self.db, conn, {"postgresql_readonly": True}) as conn:
            query = sa.select([agents.c.id, agents.c.addr]).where(
                agents.c.status == AgentStatus.ALIVE
            )
            result = await conn.execute(query)
            rows = result.fetchall()
        tasks = []
        for row in rows:
            tasks.append(
                self.kill_all_sessions_in_agent(row["id"], row["addr"]),
            )
        await asyncio.gather(*tasks, return_exceptions=True)

    async def handle_heartbeat(self, agent_id, agent_info):
        now = datetime.now(tzutc())
        slot_key_and_units = {
            SlotName(k): SlotTypes(v[0]) for k, v in agent_info["resource_slots"].items()
        }
        available_slots = ResourceSlot(
            {SlotName(k): Decimal(v[1]) for k, v in agent_info["resource_slots"].items()}
        )
        current_addr = agent_info["addr"]
        sgroup = agent_info.get("scaling_group", "default")
        async with self.heartbeat_lock:

            instance_rejoin = False

            # Update "last seen" timestamp for liveness tracking
            await redis_helper.execute(
                self.redis_live,
                lambda r: r.hset("agent.last_seen", agent_id, now.timestamp()),
            )

            # Check and update status of the agent record in DB
            async def _update() -> None:
                nonlocal instance_rejoin
                async with self.db.begin() as conn:
                    fetch_query = (
                        sa.select(
                            [
                                agents.c.status,
                                agents.c.addr,
                                agents.c.scaling_group,
                                agents.c.available_slots,
                                agents.c.version,
                                agents.c.compute_plugins,
                                agents.c.architecture,
                            ]
                        )
                        .select_from(agents)
                        .where(agents.c.id == agent_id)
                        .with_for_update()
                    )
                    result = await conn.execute(fetch_query)
                    row = result.first()

                    if row is None or row["status"] is None:
                        # new agent detected!
                        log.info("agent {0} joined!", agent_id)
                        await self.shared_config.update_resource_slots(slot_key_and_units)
                        insert_query = sa.insert(agents).values(
                            {
                                "id": agent_id,
                                "status": AgentStatus.ALIVE,
                                "region": agent_info["region"],
                                "scaling_group": sgroup,
                                "available_slots": available_slots,
                                "occupied_slots": {},
                                "addr": agent_info["addr"],
                                "first_contact": now,
                                "lost_at": sa.null(),
                                "version": agent_info["version"],
                                "compute_plugins": agent_info["compute_plugins"],
                                "architecture": agent_info.get("architecture", "x86_64"),
                            }
                        )
                        result = await conn.execute(insert_query)
                        assert result.rowcount == 1
                    elif row["status"] == AgentStatus.ALIVE:
                        updates = {}
                        if row["available_slots"] != available_slots:
                            updates["available_slots"] = available_slots
                        if row["scaling_group"] != sgroup:
                            updates["scaling_group"] = sgroup
                        if row["addr"] != current_addr:
                            updates["addr"] = current_addr
                        if row["version"] != agent_info["version"]:
                            updates["version"] = agent_info["version"]
                        if row["compute_plugins"] != agent_info["compute_plugins"]:
                            updates["compute_plugins"] = agent_info["compute_plugins"]
                        if row["architecture"] != agent_info["architecture"]:
                            updates["architecture"] = agent_info["architecture"]
                        # occupied_slots are updated when kernels starts/terminates
                        if updates:
                            await self.shared_config.update_resource_slots(slot_key_and_units)
                            update_query = (
                                sa.update(agents).values(updates).where(agents.c.id == agent_id)
                            )
                            await conn.execute(update_query)
                    elif row["status"] in (AgentStatus.LOST, AgentStatus.TERMINATED):
                        await self.shared_config.update_resource_slots(slot_key_and_units)
                        instance_rejoin = True
                        update_query = (
                            sa.update(agents)
                            .values(
                                {
                                    "status": AgentStatus.ALIVE,
                                    "region": agent_info["region"],
                                    "scaling_group": sgroup,
                                    "addr": agent_info["addr"],
                                    "lost_at": sa.null(),
                                    "available_slots": available_slots,
                                    "version": agent_info["version"],
                                    "compute_plugins": agent_info["compute_plugins"],
                                    "architecture": agent_info["architecture"],
                                }
                            )
                            .where(agents.c.id == agent_id)
                        )
                        await conn.execute(update_query)
                    else:
                        log.error("should not reach here! {0}", type(row["status"]))

            try:
                await execute_with_retry(_update)
            except sa.exc.IntegrityError:
                log.error("Scaling group named [{}] does not exist.", sgroup)
                return

            if instance_rejoin:
                await self.event_producer.produce_event(
                    AgentStartedEvent("revived"),
                    source=agent_id,
                )

            # Update the mapping of kernel images to agents.
            known_registries = await get_known_registries(self.shared_config.etcd)
            loaded_images = msgpack.unpackb(snappy.decompress(agent_info["images"]))

            async def _pipe_builder(r: Redis):
                pipe = r.pipeline()
                for image in loaded_images:
                    image_ref = ImageRef(image[0], known_registries, agent_info["architecture"])
                    await pipe.sadd(image_ref.canonical, agent_id)
                return pipe

            await redis_helper.execute(self.redis_image, _pipe_builder)

        await self.hook_plugin_ctx.notify(
            "POST_AGENT_HEARTBEAT",
            (agent_id, sgroup, available_slots),
        )

    async def mark_agent_terminated(self, agent_id: AgentId, status: AgentStatus) -> None:
        await redis_helper.execute(self.redis_live, lambda r: r.hdel("agent.last_seen", agent_id))

        async def _pipe_builder(r: Redis):
            pipe = r.pipeline()
            async for imgname in r.scan_iter():
                await pipe.srem(imgname, agent_id)
            return pipe

        async def _update() -> None:
            async with self.db.begin() as conn:
                fetch_query = (
                    sa.select(
                        [
                            agents.c.status,
                            agents.c.addr,
                        ]
                    )
                    .select_from(agents)
                    .where(agents.c.id == agent_id)
                    .with_for_update()
                )
                result = await conn.execute(fetch_query)
                row = result.first()
                prev_status = row["status"]
                if prev_status in (None, AgentStatus.LOST, AgentStatus.TERMINATED):
                    return

                if status == AgentStatus.LOST:
                    log.warning("agent {0} heartbeat timeout detected.", agent_id)
                elif status == AgentStatus.TERMINATED:
                    log.info("agent {0} has terminated.", agent_id)
                now = datetime.now(tzutc())
                update_query = (
                    sa.update(agents)
                    .values(
                        {
                            "status": status,
                            "status_changed": now,
                            "lost_at": now,
                        }
                    )
                    .where(agents.c.id == agent_id)
                )
                await conn.execute(update_query)

        await redis_helper.execute(self.redis_image, _pipe_builder)
        await execute_with_retry(_update)

    async def set_session_status(
        self,
        session_id: SessionId,
        access_key: AccessKey,
        status: KernelStatus,
        reason: str = "",
        **extra_fields,
    ) -> None:
        now = datetime.now(tzutc())
        data = {
            "status": status,
            "status_info": reason,
            "status_changed": now,
            "status_history": sql_json_merge(
                kernels.c.status_history,
                (),
                {
                    status.name: now.isoformat(),
                },
            ),
        }
        if status in (KernelStatus.CANCELLED, KernelStatus.TERMINATED):
            data["terminated_at"] = now
        data.update(extra_fields)

        async def _update() -> None:
            async with self.db.begin() as conn:
                query = (
                    sa.update(kernels)
                    .values(data)
                    .where(
                        (kernels.c.session_id == session_id)
                        & (kernels.c.access_key == access_key)
                        & ~(kernels.c.status.in_(DEAD_KERNEL_STATUSES)),
                    )
                )
                await conn.execute(query)

        await execute_with_retry(_update)

    async def set_kernel_status(
        self,
        kernel_id: KernelId,
        status: KernelStatus,
        reason: str = "",
    ) -> None:
        assert status != KernelStatus.TERMINATED, (
            "TERMINATED status update must be handled in " "mark_kernel_terminated()"
        )
        now = datetime.now(tzutc())
        data = {
            "status": status,
            "status_info": reason,
            "status_changed": now,
            "status_history": sql_json_merge(
                kernels.c.status_history,
                (),
                {
                    status.name: now.isoformat(),  # ["PULLING", "PREPARING"]
                },
            ),
        }
        if status in (KernelStatus.CANCELLED, KernelStatus.TERMINATED):
            data["terminated_at"] = now

        async def _update() -> None:
            async with self.db.begin() as conn:
                query = sa.update(kernels).values(data).where(kernels.c.id == kernel_id)
                await conn.execute(query)

        await execute_with_retry(_update)

    async def set_session_result(
        self,
        session_id: SessionId,
        success: bool,
        exit_code: int,
    ) -> None:
        # TODO: store exit code?
        data = {
            "result": SessionResult.SUCCESS if success else SessionResult.FAILURE,
        }

        async def _update() -> None:
            async with self.db.begin() as conn:
                query = sa.update(kernels).values(data).where(kernels.c.id == session_id)
                await conn.execute(query)

        await execute_with_retry(_update)

    async def sync_kernel_stats(
        self,
        kernel_ids: Sequence[KernelId],
    ) -> None:
        per_kernel_updates = {}
        log.debug("sync_kernel_stats(k:{!r})", kernel_ids)
        for kernel_id in kernel_ids:
            raw_kernel_id = str(kernel_id)
            kern_stat = await redis_helper.execute(
                self.redis_stat,
                lambda r: r.get(raw_kernel_id),
            )
            if kern_stat is None:
                log.warning("sync_kernel_stats(k:{}): no statistics updates", kernel_id)
                continue
            else:
                per_kernel_updates[kernel_id] = msgpack.unpackb(kern_stat)

        async def _update():
            async with self.db.begin() as conn:
                update_query = (
                    sa.update(kernels)
                    .where(kernels.c.id == sa.bindparam("kernel_id"))
                    .values({kernels.c.last_stat: sa.bindparam("last_stat")})
                )
                params = []
                for kernel_id, updates in per_kernel_updates.items():
                    params.append(
                        {
                            "kernel_id": kernel_id,
                            "last_stat": updates,
                        }
                    )
                await conn.execute(update_query, params)

        if per_kernel_updates:
            await execute_with_retry(_update)

    async def mark_kernel_terminated(
        self,
        kernel_id: KernelId,
        reason: str,
        exit_code: int = None,
    ) -> None:
        """
        Mark the kernel (individual worker) terminated and release
        the resource slots occupied by it.
        """
        post_task = self._post_kernel_creation_tasks.get(kernel_id, None)
        if post_task is not None and not post_task.done():
            post_task.cancel()
            try:
                await post_task
            except asyncio.CancelledError:
                pass

        kern_stat = await redis_helper.execute(
            self.redis_stat,
            lambda r: r.get(str(kernel_id)),
        )

        async def _update_kernel_status() -> Row | None:
            async with self.db.begin() as conn:
                # Check the current status.
                select_query = (
                    sa.select(
                        [
                            kernels.c.access_key,
                            kernels.c.agent,
                            kernels.c.status,
                            kernels.c.occupied_slots,
                            kernels.c.session_id,
                        ]
                    )
                    .select_from(kernels)
                    .where(kernels.c.id == kernel_id)
                    .with_for_update()
                )
                result = await conn.execute(select_query)
                kernel = result.first()
                if kernel is None or kernel["status"] in (
                    KernelStatus.CANCELLED,
                    KernelStatus.TERMINATED,
                    KernelStatus.RESTARTING,
                ):
                    # Skip if non-existent, already terminated, or restarting.
                    return None

                # Change the status to TERMINATED.
                # (we don't delete the row for later logging and billing)
                now = datetime.now(tzutc())
                values = {
                    "status": KernelStatus.TERMINATED,
                    "status_info": reason,
                    "status_changed": now,
                    "status_data": sql_json_merge(
                        kernels.c.status_data,
                        ("kernel",),
                        {"exit_code": exit_code},
                    ),
                    "status_history": sql_json_merge(
                        kernels.c.status_history,
                        (),
                        {
                            KernelStatus.TERMINATED.name: now.isoformat(),
                        },
                    ),
                    "terminated_at": now,
                }
                if kern_stat:
                    values["last_stat"] = msgpack.unpackb(kern_stat)
                update_query = sa.update(kernels).values(values).where(kernels.c.id == kernel_id)
                await conn.execute(update_query)
                return kernel

        kernel = await execute_with_retry(_update_kernel_status)
        if kernel is None:
            return

        async def _recalc() -> None:
            assert kernel is not None
            async with self.db.begin() as conn:
                await recalc_concurrency_used(conn, self.redis_stat, kernel["access_key"])
                await recalc_agent_resource_occupancy(conn, kernel["agent"])

        await execute_with_retry(_recalc)

        # Perform statistics sync in a separate transaction block, since
        # it may take a while to fetch stats from Redis.

        await self.sync_kernel_stats([kernel_id])

    async def check_session_terminated(
        self,
        kernel_id: KernelId,
        reason: str,
    ) -> None:
        async def _check_and_mark() -> Tuple[bool, SessionId | None]:
            async with self.db.begin() as conn:
                session_id_query = (
                    sa.select(
                        [
                            kernels.c.session_id,
                        ]
                    )
                    .select_from(kernels)
                    .where(kernels.c.id == kernel_id)
                )
                kernels_query = (
                    sa.select(
                        [
                            kernels.c.session_id,
                            kernels.c.status_data,
                            kernels.c.status,
                        ]
                    )
                    .select_from(kernels)
                    .where(
                        (kernels.c.session_id == session_id_query.scalar_subquery()),
                    )
                    .with_for_update()
                )
                result = await conn.execute(kernels_query)
                rows = result.fetchall()
                if not rows:
                    return False, None
                session_id = rows[0]["session_id"]
                if nmget(rows[0]["status_data"], "session.status") == "terminated":
                    # if already marked "session-terminated", skip the rest process
                    return False, session_id
                all_terminated = all(
                    map(
                        lambda row: row["status"]
                        in (KernelStatus.TERMINATED, KernelStatus.CANCELLED),
                        rows,
                    )
                )
                if all_terminated:
                    await conn.execute(
                        sa.update(kernels)
                        .values(
                            status_data=sql_json_merge(
                                kernels.c.status_data,
                                ("session",),
                                {
                                    "status": "terminated",
                                },
                            ),
                            status_history=sql_json_merge(
                                kernels.c.status_history,
                                (),
                                {
                                    KernelStatus.TERMINATED.name: datetime.now(tzutc()).isoformat(),
                                },
                            ),
                        )
                        .where(
                            (kernels.c.session_id == session_id),
                        ),
                    )
                return all_terminated, session_id

        do_fire_event, session_id = await execute_with_retry(_check_and_mark)
        if session_id is None:
            return
        if do_fire_event:
            await self.event_producer.produce_event(
                SessionTerminatedEvent(session_id, reason),
            )

    async def mark_session_terminated(
        self,
        session_id: SessionId,
        reason: str,
    ) -> None:
        await self.clean_session(session_id)

    async def _get_user_email(
        self,
        kernel,
    ) -> str:
        async with self.db.begin_readonly() as db_conn:
            query = (
                sa.select([users.c.email])
                .select_from(users)
                .where(users.c.uuid == kernel["user_uuid"])
            )
            result = await db_conn.execute(query)
            user_email = str(result.scalar())
            user_email = user_email.replace("@", "_")
        return user_email

    async def get_commit_status(
        self,
        session_name_or_id: Union[str, SessionId],
        access_key: AccessKey,
    ) -> Mapping[str, str]:
        kernel = await self.get_session(session_name_or_id, access_key)
        email = await self._get_user_email(kernel)
        async with self.handle_kernel_exception("commit_session", kernel["id"], access_key):
            async with RPCContext(
                kernel["agent"],
                kernel["agent_addr"],
                invoke_timeout=None,
                order_key=kernel["id"],
                keepalive_timeout=self.rpc_keepalive_timeout,
            ) as rpc:
                return await rpc.call.get_commit_status(str(kernel["id"]), email)

    async def commit_session(
        self,
        session_name_or_id: Union[str, SessionId],
        access_key: AccessKey,
        filename: str | None,
    ) -> Mapping[str, Any]:
        """
        Commit a main kernel's container of the given session.
        """

        kernel = await self.get_session(session_name_or_id, access_key)
        email = await self._get_user_email(kernel)
        now = datetime.now(tzutc()).strftime("%Y-%m-%dT%H:%M:%S")
        shortend_sname = kernel["session_name"][:SESSION_NAME_LEN_LIMIT]
        registry, _, filtered = kernel["image"].partition("/")
        img_path, _, image_name = filtered.partition("/")
        filename = f"{now}_{shortend_sname}_{image_name}.tar.gz"
        async with self.handle_kernel_exception("commit_session", kernel["id"], access_key):
            async with RPCContext(
                kernel["agent"],
                kernel["agent_addr"],
                invoke_timeout=None,
                order_key=kernel["id"],
                keepalive_timeout=self.rpc_keepalive_timeout,
            ) as rpc:
                resp: Mapping[str, Any] = await rpc.call.commit(str(kernel["id"]), email, filename)
        return resp


async def check_scaling_group(
    conn: SAConnection,
    scaling_group: str | None,
    session_type: SessionTypes,
    access_key: AccessKey,
    domain_name: str,
    group_id: Union[uuid.UUID, str],
) -> str:
    # Check scaling group availability if scaling_group parameter is given.
    # If scaling_group is not provided, it will be selected as the first one among
    # the list of allowed scaling groups.
    candidates = await query_allowed_sgroups(
        conn,
        domain_name,
        group_id,
        access_key,
    )
    if not candidates:
        raise ScalingGroupNotFound("You have no scaling groups allowed to use.")

    stype = session_type.value.lower()
    if scaling_group is None:
        for sgroup in candidates:
            allowed_session_types = sgroup["scheduler_opts"].allowed_session_types
            if stype in allowed_session_types:
                scaling_group = sgroup["name"]
                break
        else:
            raise ScalingGroupNotFound(
                f"No scaling groups accept the session type '{session_type}'.",
            )
    else:
        err_msg = (
            f"The scaling group '{scaling_group}' does not exist "
            f"or you do not have access to the scaling group '{scaling_group}'."
        )
        for sgroup in candidates:
            if scaling_group == sgroup["name"]:
                # scaling_group's unique key is 'name' field for now,
                # but we will change scaling_group's unique key to new 'id' field.
                allowed_session_types = sgroup["scheduler_opts"].allowed_session_types
                if stype in allowed_session_types:
                    break
                err_msg = (
                    f"The scaling group '{scaling_group}' does not accept "
                    f"the session type '{session_type}'. "
                )
        else:
            raise ScalingGroupNotFound(err_msg)
    assert scaling_group is not None
    return scaling_group<|MERGE_RESOLUTION|>--- conflicted
+++ resolved
@@ -1837,13 +1837,8 @@
         """
         async with self.db.begin_readonly() as conn:
             session = await session_getter(db_connection=conn)
-<<<<<<< HEAD
-        if forced:
-            reason = "force-terminated"  # FIXME
-=======
         if not reason:
             reason = "force-terminated" if forced else "user-requested"
->>>>>>> 7d23b510
         hook_result = await self.hook_plugin_ctx.dispatch(
             "PRE_DESTROY_SESSION",
             (session["session_id"], session["session_name"], session["access_key"]),
