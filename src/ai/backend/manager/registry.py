--- conflicted
+++ resolved
@@ -7,6 +7,7 @@
 import re
 import secrets
 import time
+import typing
 import uuid
 import weakref
 from collections import defaultdict
@@ -27,20 +28,10 @@
     Optional,
     Sequence,
     Tuple,
-<<<<<<< HEAD
-    TYPE_CHECKING,
     TypeAlias,
     Union,
     cast,
 )
-import typing
-import uuid
-import weakref
-=======
-    Union,
-    cast,
-)
->>>>>>> f559a456
 
 import aiodocker
 import aiotools
@@ -54,23 +45,13 @@
 from cryptography.hazmat.primitives import serialization
 from cryptography.hazmat.primitives.asymmetric import rsa
 from dateutil.tz import tzutc
-<<<<<<< HEAD
 from redis.asyncio import Redis
-import snappy
-import sqlalchemy as sa
-=======
->>>>>>> f559a456
 from sqlalchemy.exc import DBAPIError
 from sqlalchemy.sql.expression import true
 from yarl import URL
 
-<<<<<<< HEAD
 from ai.backend.common import msgpack, redis_helper
-from ai.backend.common.docker import get_registry_info, get_known_registries, ImageRef
-=======
-from ai.backend.common import msgpack, redis
 from ai.backend.common.docker import ImageRef, get_known_registries, get_registry_info
->>>>>>> f559a456
 from ai.backend.common.events import (
     AgentStartedEvent,
     KernelCancelledEvent,
