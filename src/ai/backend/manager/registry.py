--- conflicted
+++ resolved
@@ -132,12 +132,7 @@
     query_allowed_sgroups,
     recalc_agent_resource_occupancy,
     recalc_concurrency_used,
-<<<<<<< HEAD
-=======
     scaling_groups,
-    session_dependencies,
-    users,
->>>>>>> db7ce01c
 )
 from .models.utils import (
     ExtendedAsyncSAEngine,
@@ -586,15 +581,9 @@
                     "enqueue_session(): replicating kernel_enqueue_config with cluster_size={}",
                     cluster_size,
                 )
-<<<<<<< HEAD
                 # the main_kernel_config is repliacted to sub-containers
-                main_kernel_config["cluster_idx"] = 1
-=======
-                # the first kernel_config is repliacted to sub-containers
-                assert kernel_enqueue_configs[0]["cluster_role"] == DEFAULT_ROLE
-                kernel_enqueue_configs[0]["cluster_idx"] = 1  # main1
-                kernel_enqueue_configs[0]["local_rank"] = 0  # main1: 0
->>>>>>> db7ce01c
+                main_kernel_config["cluster_idx"] = 1  # main1
+                main_kernel_config["local_rank"] = 0  # main1: 0
                 for i in range(cluster_size - 1):
                     sub_kernel_config = cast(KernelEnqueueingConfig, {**main_kernel_config})
                     sub_kernel_config["cluster_role"] = "sub"
@@ -629,7 +618,6 @@
         if hook_result.status != PASSED:
             raise RejectedByHook.from_hook_result(hook_result)
 
-<<<<<<< HEAD
         session_requested_slots = ResourceSlot()
         session_data = {
             "id": session_id,
@@ -681,55 +669,10 @@
             "repl_out_port": 0,
             "stdin_port": 0,
             "stdout_port": 0,
+            "preopen_ports": sa.bindparam("preopen_ports"),
+            "use_host_network": use_host_network,
         }
 
-=======
-        kernel_bulk_insert_query = kernels.insert().values(
-            {
-                "agent": sa.bindparam("mapped_agent"),
-                "id": sa.bindparam("kernel_id"),
-                "status": KernelStatus.PENDING,
-                "status_history": {
-                    KernelStatus.PENDING.name: datetime.now(tzutc()).isoformat(),
-                },
-                "session_creation_id": session_creation_id,
-                "session_id": session_id,
-                "session_name": session_name,
-                "session_type": session_type,
-                "cluster_mode": cluster_mode.value,
-                "cluster_size": cluster_size,
-                "cluster_role": sa.bindparam("cluster_role"),
-                "cluster_idx": sa.bindparam("cluster_idx"),
-                "local_rank": sa.bindparam("local_rank"),
-                "cluster_hostname": sa.bindparam("cluster_hostname"),
-                "scaling_group": checked_scaling_group,
-                "domain_name": user_scope.domain_name,
-                "group_id": user_scope.group_id,
-                "user_uuid": user_scope.user_uuid,
-                "access_key": access_key,
-                "image": sa.bindparam("image"),
-                "registry": sa.bindparam("registry"),
-                "tag": session_tag,
-                "starts_at": starts_at,
-                "internal_data": internal_data,
-                "callback_url": callback_url,
-                "startup_command": sa.bindparam("startup_command"),
-                "occupied_slots": sa.bindparam("occupied_slots"),
-                "occupied_shares": {},
-                "resource_opts": sa.bindparam("resource_opts"),
-                "environ": sa.bindparam("environ"),
-                "mounts": [mount.name for mount in vfolder_mounts],  # TODO: keep for legacy?
-                "vfolder_mounts": vfolder_mounts,
-                "bootstrap_script": sa.bindparam("bootstrap_script"),
-                "repl_in_port": 0,
-                "repl_out_port": 0,
-                "stdin_port": 0,
-                "stdout_port": 0,
-                "preopen_ports": sa.bindparam("preopen_ports"),
-                "use_host_network": use_host_network,
-            }
-        )
->>>>>>> db7ce01c
         kernel_data = []
 
         for idx, kernel in enumerate(kernel_enqueue_configs):
@@ -876,14 +819,10 @@
                     "agent": mapped_agent,
                     "cluster_role": kernel["cluster_role"],
                     "cluster_idx": kernel["cluster_idx"],
-<<<<<<< HEAD
+                    "local_rank": kernel["local_rank"],
                     "cluster_hostname": f"{kernel['cluster_role']}{kernel['cluster_idx']}"
                     if not kernel["cluster_hostname"]
                     else kernel["cluster_hostname"],
-=======
-                    "local_rank": kernel["local_rank"],
-                    "cluster_hostname": f"{kernel['cluster_role']}{kernel['cluster_idx']}",
->>>>>>> db7ce01c
                     "image": image_ref.canonical,
                     # "image_id": image_row.id,
                     "architecture": image_ref.architecture,
@@ -1026,35 +965,19 @@
         }
 
         network_name: Optional[str] = None
-<<<<<<< HEAD
-        if scheduled_session.cluster_mode == ClusterMode.SINGLE_NODE:
-            if scheduled_session.cluster_size > 1:
-                network_name = f"bai-singlenode-{scheduled_session.id}"
-                assert kernel_agent_bindings[0].agent_alloc_ctx.agent_id is not None
-                assert scheduled_session.id is not None
-                try:
-                    async with RPCContext(
-                        kernel_agent_bindings[0].agent_alloc_ctx.agent_id,
-                        kernel_agent_bindings[0].agent_alloc_ctx.agent_addr,
-                        invoke_timeout=None,
-                        order_key=str(scheduled_session.main_kernel.id),
-                        keepalive_timeout=self.rpc_keepalive_timeout,
-                    ) as rpc:
-                        await rpc.call.create_local_network(network_name)
-=======
         cluster_ssh_port_mapping: Optional[Dict[str, Tuple[str, int]]] = None
         if not scheduled_session.use_host_network:
             if scheduled_session.cluster_mode == ClusterMode.SINGLE_NODE:
                 if scheduled_session.cluster_size > 1:
-                    network_name = f"bai-singlenode-{scheduled_session.session_id}"
+                    network_name = f"bai-singlenode-{scheduled_session.id}"
                     assert kernel_agent_bindings[0].agent_alloc_ctx.agent_id is not None
-                    assert scheduled_session.session_id is not None
+                    assert scheduled_session.id is not None
                     try:
                         async with RPCContext(
                             kernel_agent_bindings[0].agent_alloc_ctx.agent_id,
                             kernel_agent_bindings[0].agent_alloc_ctx.agent_addr,
                             invoke_timeout=None,
-                            order_key=str(scheduled_session.session_id),
+                            order_key=str(scheduled_session.main_kernel.id),
                             keepalive_timeout=self.rpc_keepalive_timeout,
                         ) as rpc:
                             await rpc.call.create_local_network(network_name)
@@ -1065,7 +988,7 @@
                     network_name = None
             elif scheduled_session.cluster_mode == ClusterMode.MULTI_NODE:
                 # Create overlay network for multi-node sessions
-                network_name = f"bai-multinode-{scheduled_session.session_id}"
+                network_name = f"bai-multinode-{scheduled_session.id}"
                 mtu = await self.shared_config.get_raw("config/network/overlay/mtu")
                 try:
                     # Overlay networks can only be created at the Swarm manager.
@@ -1081,35 +1004,9 @@
                     if mtu:
                         create_options["Options"] = {"com.docker.network.driver.mtu": mtu}
                     await self.docker.networks.create(create_options)
->>>>>>> db7ce01c
                 except Exception:
                     log.exception(f"Failed to create an overlay network {network_name}")
                     raise
-<<<<<<< HEAD
-            else:
-                network_name = None
-        elif scheduled_session.cluster_mode == ClusterMode.MULTI_NODE:
-            # Create overlay network for multi-node sessions
-            network_name = f"bai-multinode-{scheduled_session.id}"
-            mtu = await self.shared_config.get_raw("config/network/overlay/mtu")
-            try:
-                # Overlay networks can only be created at the Swarm manager.
-                create_options = {
-                    "Name": network_name,
-                    "Driver": "overlay",
-                    "Attachable": True,
-                    "Labels": {
-                        "ai.backend.cluster-network": "1",
-                    },
-                    "Options": {},
-                }
-                if mtu:
-                    create_options["Options"] = {"com.docker.network.driver.mtu": mtu}
-                await self.docker.networks.create(create_options)
-            except Exception:
-                log.exception(f"Failed to create an overlay network {network_name}")
-                raise
-=======
         else:
             network_name = "host"
             if scheduled_session.cluster_size > 1:
@@ -1125,7 +1022,7 @@
                             item.agent_alloc_ctx.agent_id,
                             item.agent_alloc_ctx.agent_addr,
                             invoke_timeout=None,
-                            order_key=str(scheduled_session.session_id),
+                            order_key=str(scheduled_session.id),
                             keepalive_timeout=self.rpc_keepalive_timeout,
                         ) as rpc:
                             port = await rpc.call.assign_port()
@@ -1139,7 +1036,6 @@
                             item.allocated_host_ports.add(port)
         log.debug("ssh connection info mapping: {}", cluster_ssh_port_mapping)
 
->>>>>>> db7ce01c
         keyfunc = lambda item: item.kernel.cluster_role
         replicas = {
             cluster_role: len([*group_iterator])
@@ -1459,12 +1355,8 @@
                             "startup_command": binding.kernel.startup_command,
                             "internal_data": scheduled_session.main_kernel.internal_data,
                             "auto_pull": auto_pull,
-<<<<<<< HEAD
                             "preopen_ports": scheduled_session.main_kernel.preopen_ports,
-=======
-                            "preopen_ports": scheduled_session.preopen_ports,
                             "allocated_host_ports": list(binding.allocated_host_ports),
->>>>>>> db7ce01c
                             "agent_addr": binding.agent_alloc_ctx.agent_addr,
                             "scaling_group": binding.agent_alloc_ctx.scaling_group,
                         }
