from __future__ import annotations

import asyncio
import copy
import itertools
import logging
import re
import secrets
import time
import typing
import uuid
import weakref
from collections import defaultdict
from contextlib import asynccontextmanager as actxmgr
from contextvars import ContextVar
from datetime import datetime
from decimal import Decimal
from typing import (
    TYPE_CHECKING,
    Any,
    AsyncIterator,
    Callable,
    Container,
    Dict,
    List,
    Mapping,
    MutableMapping,
    Optional,
    Sequence,
    Tuple,
    TypeAlias,
    Union,
    cast,
)

import aiodocker
import aiotools
import snappy
import sqlalchemy as sa
import zmq
from async_timeout import timeout as _timeout
from callosum.lower.zeromq import ZeroMQAddress, ZeroMQRPCTransport
from callosum.rpc import Peer, RPCUserError
from cryptography.hazmat.backends import default_backend
from cryptography.hazmat.primitives import serialization
from cryptography.hazmat.primitives.asymmetric import rsa
from dateutil.tz import tzutc
from redis.asyncio import Redis
from sqlalchemy.exc import DBAPIError
from sqlalchemy.orm import noload, selectinload
from sqlalchemy.sql.expression import true
from yarl import URL

from ai.backend.common import msgpack, redis_helper
from ai.backend.common.docker import ImageRef, get_known_registries, get_registry_info
from ai.backend.common.events import (
    AgentStartedEvent,
    KernelCancelledEvent,
    KernelTerminatedEvent,
    KernelTerminatingEvent,
    SessionCancelledEvent,
    SessionEnqueuedEvent,
    SessionStartedEvent,
    SessionTerminatedEvent,
)
from ai.backend.common.logging import BraceStyleAdapter
from ai.backend.common.plugin.hook import ALL_COMPLETED, PASSED, HookPluginContext
from ai.backend.common.service_ports import parse_service_ports
from ai.backend.common.types import (
    AccessKey,
    AgentId,
    BinarySize,
    ClusterInfo,
    ClusterMode,
    ClusterSSHKeyPair,
    DeviceId,
    HardwareMetadata,
    KernelEnqueueingConfig,
    KernelId,
    RedisConnectionInfo,
    ResourceSlot,
    SessionEnqueueingConfig,
    SessionId,
    SessionResult,
    SessionTypes,
    SlotName,
    SlotTypes,
    check_typed_dict,
)

from .api.exceptions import (
    AgentError,
    BackendError,
    GenericForbidden,
    InstanceNotFound,
    InvalidAPIParameters,
    KernelCreationFailed,
    KernelDestructionFailed,
    KernelExecutionFailed,
    KernelRestartFailed,
    QuotaExceeded,
    RejectedByHook,
    ScalingGroupNotFound,
    SessionNotFound,
    TooManySessionsMatched,
)
from .config import SharedConfig
from .defs import DEFAULT_ROLE, INTRINSIC_SLOTS
from .exceptions import MultiAgentError
from .models import (
    AGENT_RESOURCE_OCCUPYING_KERNEL_STATUSES,
    DEAD_KERNEL_STATUSES,
    DEAD_SESSION_STATUSES,
    USER_RESOURCE_OCCUPYING_KERNEL_STATUSES,
    AgentRow,
    AgentStatus,
    ImageRow,
    KernelRow,
    KernelStatus,
    KeyPairResourcePolicyRow,
    KeyPairRow,
    SessionDependencyRow,
    SessionRow,
    SessionStatus,
    agents,
    kernels,
    prepare_dotfiles,
    prepare_vfolder_mounts,
    query_allowed_sgroups,
    recalc_agent_resource_occupancy,
    recalc_concurrency_used,
<<<<<<< HEAD
=======
    session_dependencies,
    users,
>>>>>>> 7d23b510
)
from .models.kernel import get_all_kernels, match_session_ids
from .models.session import aggregate_kernel_status, match_sessions, match_sessions_by_id
from .models.utils import (
    ExtendedAsyncSAEngine,
    execute_with_retry,
    reenter_txn,
    reenter_txn_session,
    sql_json_merge,
)
from .types import SessionGetter, UserScope

if TYPE_CHECKING:
    from sqlalchemy.engine.row import Row
    from sqlalchemy.ext.asyncio import AsyncConnection as SAConnection
    from sqlalchemy.ext.asyncio import AsyncSession as SASession

    from ai.backend.common.events import EventDispatcher, EventProducer

    from .models.storage import StorageSessionManager
    from .scheduler.types import AgentAllocationContext, KernelAgentBinding, SchedulingContext

MSetType: TypeAlias = Mapping[Union[str, bytes], Union[bytes, float, int, str]]
__all__ = ["AgentRegistry", "InstanceNotFound"]

log = BraceStyleAdapter(logging.getLogger("ai.backend.manager.registry"))

SESSION_NAME_LEN_LIMIT = 10
_read_only_txn_opts = {
    "postgresql_readonly": True,
}


class PeerInvoker(Peer):
    class _CallStub:

        _cached_funcs: Dict[str, Callable]
        order_key: ContextVar[Optional[str]]

        def __init__(self, peer: Peer):
            self._cached_funcs = {}
            self.peer = peer
            self.order_key = ContextVar("order_key", default=None)

        def __getattr__(self, name: str):
            if f := self._cached_funcs.get(name, None):
                return f
            else:

                async def _wrapped(*args, **kwargs):
                    request_body = {
                        "args": args,
                        "kwargs": kwargs,
                    }
                    self.peer.last_used = time.monotonic()
                    ret = await self.peer.invoke(name, request_body, order_key=self.order_key.get())
                    self.peer.last_used = time.monotonic()
                    return ret

                self._cached_funcs[name] = _wrapped
                return _wrapped

    call: _CallStub
    last_used: float

    def __init__(self, *args, **kwargs) -> None:
        super().__init__(*args, **kwargs)
        self.call = self._CallStub(self)
        self.last_used = time.monotonic()


@actxmgr
async def RPCContext(
    agent_id: AgentId,
    addr,
    *,
    invoke_timeout: float = None,
    order_key: str = None,
    keepalive_timeout: int = 60,
) -> AsyncIterator[PeerInvoker]:
    keepalive_retry_count = 3
    keepalive_interval = keepalive_timeout // keepalive_retry_count
    if keepalive_interval < 2:
        keepalive_interval = 2
    peer = PeerInvoker(
        connect=ZeroMQAddress(addr),
        transport=ZeroMQRPCTransport,
        transport_opts={
            "zsock_opts": {
                zmq.TCP_KEEPALIVE: 1,
                zmq.TCP_KEEPALIVE_IDLE: keepalive_timeout,
                zmq.TCP_KEEPALIVE_INTVL: keepalive_interval,
                zmq.TCP_KEEPALIVE_CNT: keepalive_retry_count,
            },
        },
        serializer=msgpack.packb,
        deserializer=msgpack.unpackb,
    )
    try:
        with _timeout(invoke_timeout):
            async with peer:
                okey_token = peer.call.order_key.set("")
                try:
                    yield peer
                finally:
                    peer.call.order_key.reset(okey_token)
    except RPCUserError as orig_exc:
        raise AgentError(agent_id, orig_exc.name, orig_exc.repr, orig_exc.args)
    except Exception:
        raise


class AgentRegistry:
    """
    Provide a high-level API to create, destroy, and query the computation
    kernels.

    The registry is also responsible to implement our resource management
    policy, such as the limitation of maximum number of kernels per instance.
    """

    kernel_creation_tracker: Dict[KernelId, asyncio.Future]
    _post_kernel_creation_tasks: weakref.WeakValueDictionary[KernelId, asyncio.Task]
    _post_kernel_creation_infos: dict[KernelId, asyncio.Future]
    _kernel_actual_allocated_resources: dict[KernelId, ResourceSlot]

    def __init__(
        self,
        shared_config: SharedConfig,
        db: ExtendedAsyncSAEngine,
        redis_stat: RedisConnectionInfo,
        redis_live: RedisConnectionInfo,
        redis_image: RedisConnectionInfo,
        event_dispatcher: EventDispatcher,
        event_producer: EventProducer,
        storage_manager: StorageSessionManager,
        hook_plugin_ctx: HookPluginContext,
    ) -> None:
        self.shared_config = shared_config
        self.docker = aiodocker.Docker()
        self.db = db
        self.redis_stat = redis_stat
        self.redis_live = redis_live
        self.redis_image = redis_image
        self.event_dispatcher = event_dispatcher
        self.event_producer = event_producer
        self.storage_manager = storage_manager
        self.hook_plugin_ctx = hook_plugin_ctx
        self.kernel_creation_tracker = {}
        self._post_kernel_creation_tasks = weakref.WeakValueDictionary()
        self._post_kernel_creation_infos = {}
        self._kernel_actual_allocated_resources = {}
        self.rpc_keepalive_timeout = int(
            shared_config.get("config/network/rpc/keepalive-timeout", "60")
        )

    async def init(self) -> None:
        self.heartbeat_lock = asyncio.Lock()

    async def shutdown(self) -> None:
        pass

    async def get_instance(self, inst_id: AgentId, field=None):
        async with self.db.begin_readonly() as conn:
            cols = [agents.c.id]
            if field is not None:
                cols.append(field)
            query = sa.select(cols).select_from(agents).where(agents.c.id == inst_id)
            result = await conn.execute(query)
            row = result.first()
            if not row:
                raise InstanceNotFound(inst_id)
            return row

    async def enumerate_instances(self, check_shadow=True):

        async with self.db.begin_readonly() as conn:
            query = sa.select("*").select_from(agents)
            if check_shadow:
                query = query.where(agents.c.status == AgentStatus.ALIVE)
            async for row in (await conn.stream(query)):
                yield row

    async def update_instance(self, inst_id, updated_fields):
        async def _update() -> None:
            async with self.db.begin() as conn:
                query = sa.update(agents).values(**updated_fields).where(agents.c.id == inst_id)
                await conn.execute(query)

        await execute_with_retry(_update)

    async def gather_agent_hwinfo(self, instance_id: AgentId) -> Mapping[str, HardwareMetadata]:
        agent = await self.get_instance(instance_id, agents.c.addr)
        async with RPCContext(
            agent["id"],
            agent["addr"],
            invoke_timeout=None,
            keepalive_timeout=self.rpc_keepalive_timeout,
        ) as rpc:
            result = await rpc.call.gather_hwinfo()
            return {
                k: check_typed_dict(v, HardwareMetadata)  # type: ignore  # (python/mypy#9827)
                for k, v in result.items()
            }

    async def gather_storage_hwinfo(self, vfolder_host: str) -> HardwareMetadata:
        proxy_name, volume_name = self.storage_manager.split_host(vfolder_host)
        async with self.storage_manager.request(
            proxy_name,
            "GET",
            "volume/hwinfo",
            json={"volume": volume_name},
            raise_for_status=True,
        ) as (_, storage_resp):
            return check_typed_dict(
                await storage_resp.json(),
                HardwareMetadata,  # type: ignore  # (python/mypy#9827)
            )

    @actxmgr
    async def handle_kernel_exception(
        self,
        op: str,
        session_id: SessionId,
        access_key: AccessKey,
        error_callback=None,
        cancellation_callback=None,
        set_error: bool = False,
    ) -> AsyncIterator[None]:
        op_exc = {
            "create_session": KernelCreationFailed,
            "restart_session": KernelRestartFailed,
            "destroy_session": KernelDestructionFailed,
            "execute": KernelExecutionFailed,
            "shutdown_service": KernelExecutionFailed,
            "upload_file": KernelExecutionFailed,
            "download_file": KernelExecutionFailed,
            "list_files": KernelExecutionFailed,
            "get_logs_from_agent": KernelExecutionFailed,
            "refresh_session": KernelExecutionFailed,
            "commit_session": KernelExecutionFailed,
        }
        exc_class = op_exc[op]
        # NOTE: Error logging is done outside of this actxmanager.
        try:
            yield
        except asyncio.TimeoutError:
            if set_error:
                await self.set_session_status(
                    session_id,
                    access_key,
                    SessionStatus.ERROR,
                    status_info=f"operation-timeout ({op})",
                )
            if error_callback:
                await error_callback()
            raise exc_class("TIMEOUT") from None
        except asyncio.CancelledError:
            if cancellation_callback:
                await cancellation_callback()
            raise
        except AgentError as e:
            if set_error:
                await self.set_session_status(
                    session_id,
                    access_key,
                    SessionStatus.ERROR,
                    status_info=f"agent-error ({e!r})",
                    status_data={
                        "error": {
                            "src": "agent",
                            "agent_id": e.agent_id,
                            "name": e.exc_name,
                            "repr": e.exc_repr,
                        },
                    },
                )
            if error_callback:
                await error_callback()
            raise exc_class("FAILURE", e) from None
        except BackendError:
            # silently re-raise to make them handled by gateway http handlers
            raise
        except Exception as e:
            if set_error:
                await self.set_session_status(
                    session_id,
                    access_key,
                    SessionStatus.ERROR,
                    status_info=f"other-error ({e!r})",
                    status_data={
                        "error": {
                            "src": "other",
                            "name": e.__class__.__name__,
                            "repr": repr(e),
                        },
                    },
                )
            if error_callback:
                await error_callback()
            raise

    async def get_kernel(
        self,
        kern_id: uuid.UUID,
        field=None,
        allow_stale: bool = False,
        db_connection=None,
    ):
        """
        Retrieve the kernel information from the given kernel ID.
        This ID is unique for all individual agent-spawned containers.

        If ``field`` is given, it extracts only the raw value of the given
        field, without wrapping it as Kernel object.
        If ``allow_stale`` is true, it skips checking validity of the kernel
        owner instance.
        """
        cols = [
            kernels.c.id,
            kernels.c.session_id,
            kernels.c.agent_addr,
            kernels.c.kernel_host,
            kernels.c.access_key,
        ]
        if field == "*":
            cols = [sa.text("*")]
        elif isinstance(field, (tuple, list)):
            cols.extend(field)
        elif isinstance(field, (sa.Column, sa.sql.elements.ColumnClause)):
            cols.append(field)
        elif isinstance(field, str):
            cols.append(sa.column(field))
        async with reenter_txn(self.db, db_connection, _read_only_txn_opts) as conn:
            if allow_stale:
                query = (
                    sa.select(cols)
                    .select_from(kernels)
                    .where(kernels.c.id == kern_id)
                    .limit(1)
                    .offset(0)
                )
            else:
                query = (
                    sa.select(cols)
                    .select_from(kernels.join(agents))
                    .where(
                        (kernels.c.id == kern_id)
                        & ~(kernels.c.status.in_(DEAD_KERNEL_STATUSES))
                        & (agents.c.status == AgentStatus.ALIVE)
                        & (agents.c.id == kernels.c.agent),
                    )
                    .limit(1)
                    .offset(0)
                )
            result = await conn.execute(query)
            row = result.first()
            if row is None:
                raise SessionNotFound
            return row

    async def get_kernels(
        self,
        session_name_or_id: Union[str, uuid.UUID],
        access_key: str,
        *,
        field=None,
        allow_stale: bool = False,
        for_update: bool = False,
        db_connection: SAConnection = None,
        cluster_role: str = None,
    ) -> Sequence[sa.engine.Row]:
        """
        Retrieve the kernel information by kernel's ID, kernel's session UUID
        (session_id), or kernel's name (session_id) paired with access_key.
        If the session is composed of multiple containers, this will return
        every container information, unless field and role is specified by the caller.

        :param session_name_or_id: kernel's id, session_id (session name), or session_id.
        :param access_key: Access key used to create kernels.
        :param field: If given, it extracts only the raw value of the given field, without
                      wrapping it as Kernel object.
        :param allow_stale: If True, filter "inactive" kernels as well as "active" ones.
                            If False, filter "active" kernels only.
        :param for_update: Apply for_update during select query.
        :param db_connection: Database connection for reuse.
        :param cluster_role: Filter kernels by role. "main", "sub", or None (all).
        """
        cols = [
            kernels.c.id,
            kernels.c.session_id,
            kernels.c.session_name,
            kernels.c.session_type,
            kernels.c.status,
            kernels.c.cluster_mode,
            kernels.c.cluster_role,
            kernels.c.cluster_idx,
            kernels.c.access_key,
            kernels.c.agent_addr,
            kernels.c.kernel_host,
            kernels.c.image,
            kernels.c.registry,
            kernels.c.service_ports,
        ]
        if field == "*":
            cols = [sa.text("*")]
        elif isinstance(field, (tuple, list)):
            cols.extend(field)
        elif isinstance(field, (sa.Column, sa.sql.elements.ColumnClause)):
            cols.append(field)
        elif isinstance(field, str):
            cols.append(sa.column(field))

        cond_id = (
            sa.sql.expression.cast(kernels.c.id, sa.String).like(f"{session_name_or_id}%")
        ) & (kernels.c.access_key == access_key)
        cond_name = (kernels.c.session_name.like(f"{session_name_or_id}%")) & (
            kernels.c.access_key == access_key
        )
        cond_session_id = (
            sa.sql.expression.cast(kernels.c.session_id, sa.String).like(f"{session_name_or_id}%")
        ) & (kernels.c.access_key == access_key)
        if cluster_role is not None:
            cond_id = cond_id & (kernels.c.cluster_role == cluster_role)
            cond_name = cond_name & (kernels.c.cluster_role == cluster_role)
            cond_session_id = cond_session_id & (kernels.c.cluster_role == cluster_role)
        if allow_stale:
            cond_status = true()  # any status
        else:
            cond_status = ~(kernels.c.status.in_(DEAD_KERNEL_STATUSES))
        query_by_id = (
            sa.select(cols)
            .select_from(kernels)
            .where(cond_id & cond_status)
            .order_by(sa.desc(kernels.c.created_at))
            .limit(10)
            .offset(0)
        )
        if for_update:
            query_by_id = query_by_id.with_for_update()
        query_by_name = (
            sa.select(cols)
            .select_from(kernels)
            .where(cond_name & cond_status)
            .order_by(sa.desc(kernels.c.created_at))
        )
        if for_update:
            query_by_name = query_by_name.with_for_update()
        query_by_session_id = (
            sa.select(cols)
            .select_from(kernels)
            .where(cond_session_id & cond_status)
            .order_by(sa.desc(kernels.c.created_at))
            .limit(10)
            .offset(0)
        )
        if for_update:
            query_by_session_id = query_by_session_id.with_for_update()
        if allow_stale:
            query_by_name = query_by_name.limit(10).offset(0)
        else:
            # for backward-compatibility
            query_by_name = query_by_name.limit(1).offset(0)

        async with reenter_txn(self.db, db_connection) as conn:
            for query in [
                query_by_id,
                query_by_session_id,
                query_by_name,
            ]:
                result = await conn.execute(query)
                if result.rowcount == 0:
                    continue
                return result.fetchall()
        raise SessionNotFound

    async def get_session_by_session_id(
        self,
        session_id: SessionId,
        *,
        db_session: SASession,
        for_update: bool = False,
    ) -> SessionRow:
        cands = await match_sessions_by_id(db_session, session_id, for_update=for_update)
        if not cands:
            raise SessionNotFound
        return cands[0]

    async def get_session_by_kernel_id(
        self,
        kernel_id: KernelId,
        *,
        db_connection: SAConnection,
        for_update: bool = False,
    ) -> sa.engine.Row:
        query = (
            sa.select(
                [sa.text("*")],
            )
            .select_from(kernels)
            .where(
                (
                    kernels.c.session_id
                    == (
                        sa.select([kernels.c.session_id])
                        .select_from(kernels)
                        .where(kernels.c.id == kernel_id)
                    )
                )
                & (kernels.c.cluster_role == DEFAULT_ROLE),
            )
        )
        if for_update:
            query = query.with_for_update()
        result = await db_connection.execute(query)
        row = result.first()
        if row is None:
            raise SessionNotFound
        return row

    async def get_session(
        self,
        session_name_or_id: Union[str, uuid.UUID],
        access_key: Union[str, AccessKey],
        *,
        allow_stale: bool = False,
        for_update: bool = False,
        db_session: SASession = None,
    ) -> SessionRow:
        """
        Retrieve the session information by kernel's ID, kernel's session UUID
        (session_id), or kernel's name (session_id) paired with access_key.
        If the session is composed of multiple containers, this will return
        the information of the main kernel.

        :param session_name_or_id: kernel's id, session_id (session name), or session_id.
        :param access_key: Access key used to create kernels.
        :param allow_stale: If True, filter "inactive" kernels as well as "active" ones.
                            If False, filter "active" kernels only.
        :param for_update: Apply for_update during select query.
        :param db_session: Database connection for reuse.
        """
        async with reenter_txn_session(self.db, db_session, read_only=True) as db_sess:
            session_list = await match_sessions(
                db_sess,
                session_name_or_id,
                AccessKey(access_key),
                allow_stale=allow_stale,
                for_update=for_update,
            )
            try:
                return session_list[0]
            except IndexError:
                raise SessionNotFound(f"Session (id={session_name_or_id}) does not exist.")

    async def get_session_with_kernels(
        self,
        session_name_or_id: Union[str, uuid.UUID],
        access_key: Union[str, AccessKey],
        *,
        allow_stale: bool = False,
        for_update: bool = False,
        only_main_kern: bool = False,
        db_session: SASession = None,
    ) -> SessionRow:

        kernel_rel = SessionRow.kernels
        if only_main_kern:
            kernel_rel.and_(KernelRow.cluster_role == DEFAULT_ROLE)
        kernel_loading_op = (
            noload("*"),
            selectinload(kernel_rel).options(
                noload("*"),
                selectinload(KernelRow.image_row).noload("*"),
                selectinload(KernelRow.agent_row).noload("*"),
            ),
        )
        async with reenter_txn_session(self.db, db_session, read_only=True) as db_sess:
            session_list = await match_sessions(
                db_sess,
                session_name_or_id,
                AccessKey(access_key),
                allow_stale=allow_stale,
                for_update=for_update,
                eager_loading_op=kernel_loading_op,
            )
            try:
                return session_list[0]
            except IndexError:
                raise SessionNotFound(f"Session (id={session_name_or_id}) does not exist.")

    async def get_session_kernels(
        self,
        session_id: str,
        access_key: str,
        *,
        field=None,
        allow_stale: bool = False,
        for_update: bool = False,
        db_connection: SAConnection = None,
        cluster_role: str = None,
    ) -> Sequence[sa.engine.Row]:
        """
        Retrieve the information of all kernels of a session by session UUID.
        If the session is bundled with multiple containers,
        this will return every information of them.

        :param session_id: Session's UUID.
        :param access_key: Access key used to create the session.
        :param field: If given, it extracts only the raw value of the given field, without
                      wrapping it as Kernel object.
        :param allow_stale: If True, filter "inactive" kernels as well as "active" ones.
                            If False, filter "active" kernels only.
        :param for_update: Apply for_update during select query.
        :param db_connection: Database connection for reuse.
        :param cluster_role: Filter kernels by role. "main", "sub", or None (all).
        """
        return await self.get_kernels(
            session_id,
            access_key,
            field=field,
            for_update=for_update,
            db_connection=db_connection,
            cluster_role=cluster_role,
        )

    async def get_sessions(
        self,
        session_names: Container[str],
        field=None,
        allow_stale=False,
        db_connection=None,
    ):
        """
        Batched version of :meth:`get_session() <AgentRegistry.get_session>`.
        The order of the returend array is same to the order of ``sess_ids``.
        For non-existent or missing kernel IDs, it fills None in their
        positions without raising SessionNotFound exception.
        """

        cols = [
            kernels.c.id,
            kernels.c.session_id,
            kernels.c.agent_addr,
            kernels.c.kernel_host,
            kernels.c.access_key,
            kernels.c.service_ports,
        ]
        if isinstance(field, (tuple, list)):
            cols.extend(field)
        elif isinstance(field, (sa.Column, sa.sql.elements.ColumnClause)):
            cols.append(field)
        elif isinstance(field, str):
            cols.append(sa.column(field))
        async with reenter_txn(self.db, db_connection, _read_only_txn_opts) as conn:
            if allow_stale:
                query = (
                    sa.select(cols)
                    .select_from(kernels)
                    .where(
                        (kernels.c.session_id.in_(session_names))
                        & (kernels.c.cluster_role == DEFAULT_ROLE)
                    )
                )
            else:
                query = (
                    sa.select(cols)
                    .select_from(kernels.join(agents))
                    .where(
                        (kernels.c.session_id.in_(session_names))
                        & (kernels.c.cluster_role == DEFAULT_ROLE)
                        & (agents.c.status == AgentStatus.ALIVE)
                        & (agents.c.id == kernels.c.agent)
                    )
                )
            result = await conn.execute(query)
            rows = result.fetchall()
            return rows

    async def enqueue_session(
        self,
        session_creation_id: str,
        session_name: str,
        access_key: AccessKey,
        session_enqueue_configs: SessionEnqueueingConfig,
        scaling_group: Optional[str],
        session_type: SessionTypes,
        resource_policy: dict,
        *,
        user_scope: UserScope,
        cluster_mode: ClusterMode = ClusterMode.SINGLE_NODE,
        cluster_size: int = 1,
        session_tag: str = None,
        internal_data: dict = None,
        starts_at: datetime = None,
        agent_list: Sequence[str] = None,
        dependency_sessions: Sequence[SessionId] = None,
        callback_url: URL = None,
    ) -> SessionId:

        session_id = SessionId(uuid.uuid4())

        kernel_enqueue_configs = session_enqueue_configs["kernel_configs"]
        session_image_ref = session_enqueue_configs["image_ref"]
        session_creation_config = session_enqueue_configs["creation_config"]

        # Check keypair resource limit
        if cluster_size > int(resource_policy["max_containers_per_session"]):
            raise QuotaExceeded(
                f"You cannot create session with more than "
                f"{resource_policy['max_containers_per_session']} containers.",
            )

        async with self.db.begin_readonly() as conn:

            checked_scaling_group = await check_scaling_group(
                conn,
                scaling_group,
                session_type,
                access_key,
                user_scope.domain_name,
                user_scope.group_id,
            )
            if scaling_group is None:
                log.warning(
                    f"enqueue_session(s:{session_name}, ak:{access_key}): "
                    f"The client did not specify the scaling group for session; "
                    f"falling back to {checked_scaling_group}",
                )

            # Translate mounts/mount_map into vfolder mounts
            requested_mounts = session_enqueue_configs["creation_config"].get("mounts") or []
            requested_mount_map = session_enqueue_configs["creation_config"].get("mount_map") or {}
            allowed_vfolder_types = await self.shared_config.get_vfolder_types()
            vfolder_mounts = await prepare_vfolder_mounts(
                conn,
                self.storage_manager,
                allowed_vfolder_types,
                user_scope,
                requested_mounts,
                requested_mount_map,
            )

            # Prepare internal data for common dotfiles.
            dotfile_data = await prepare_dotfiles(
                conn,
                user_scope,
                access_key,
                vfolder_mounts,
            )

        is_multicontainer = cluster_size > 1
        if is_multicontainer:
            if len(kernel_enqueue_configs) == 1:
                log.debug(
                    "enqueue_session(): replicating kernel_enqueue_config with cluster_size={}",
                    cluster_size,
                )
                # the first kernel_config is repliacted to sub-containers
                assert kernel_enqueue_configs[0]["cluster_role"] == DEFAULT_ROLE
                kernel_enqueue_configs[0]["cluster_idx"] = 1
                for i in range(cluster_size - 1):
                    sub_kernel_config = cast(KernelEnqueueingConfig, {**kernel_enqueue_configs[0]})
                    sub_kernel_config["cluster_role"] = "sub"
                    sub_kernel_config["cluster_idx"] = i + 1
                    sub_kernel_config["cluster_hostname"] = sub_kernel_config["cluster_role"] + str(
                        sub_kernel_config["cluster_idx"]
                    )
                    kernel_enqueue_configs.append(sub_kernel_config)
            elif len(kernel_enqueue_configs) > 1:
                # each container should have its own kernel_config
                log.debug(
                    "enqueue_session(): using given kernel_enqueue_configs with cluster_size={}",
                    cluster_size,
                )
                if len(kernel_enqueue_configs) != cluster_size:
                    raise InvalidAPIParameters(
                        "The number of kernel configs differs from the cluster size"
                    )
            else:
                raise InvalidAPIParameters("Missing kernel configurations")

        # Prepare internal data.
        internal_data = {} if internal_data is None else internal_data
        internal_data.update(dotfile_data)

        hook_result = await self.hook_plugin_ctx.dispatch(
            "PRE_ENQUEUE_SESSION",
            (session_id, session_name, access_key),
            return_when=ALL_COMPLETED,
        )
        if hook_result.status != PASSED:
            raise RejectedByHook.from_hook_result(hook_result)

        session_requested_slots = ResourceSlot()
        session_data = {
            "id": session_id,
            "status": SessionStatus.PENDING,
            "status_history": {
                SessionStatus.PENDING.name: datetime.now(tzutc()).isoformat(),
            },
            "creation_id": session_creation_id,
            "name": session_name,
            "session_type": session_type,
            "cluster_mode": cluster_mode.value,
            "cluster_size": cluster_size,
            "scaling_group_name": checked_scaling_group,
            "domain_name": user_scope.domain_name,
            "group_id": user_scope.group_id,
            "user_uuid": user_scope.user_uuid,
            "access_key": access_key,
            "tag": session_tag,
            "starts_at": starts_at,
            "callback_url": callback_url,
            "occupying_slots": ResourceSlot(),
            "vfolder_mounts": vfolder_mounts,
            "image": session_image_ref.canonical,
        }

        kernel_shared_data = {
            "status": KernelStatus.PENDING,
            "status_history": {
                KernelStatus.PENDING.name: datetime.now(tzutc()).isoformat(),
            },
            "session_creation_id": session_creation_id,
            "session_id": session_id,
            "session_name": session_name,
            "session_type": session_type,
            "cluster_mode": cluster_mode.value,
            "cluster_size": cluster_size,
            "scaling_group": checked_scaling_group,
            "domain_name": user_scope.domain_name,
            "group_id": user_scope.group_id,
            "user_uuid": user_scope.user_uuid,
            "access_key": access_key,
            "tag": session_tag,
            "starts_at": starts_at,
            "internal_data": internal_data,
            "callback_url": callback_url,
            "occupied_shares": {},
            "mounts": [mount.name for mount in vfolder_mounts],  # TODO: keep for legacy?
            "vfolder_mounts": vfolder_mounts,
            "repl_in_port": 0,
            "repl_out_port": 0,
            "stdin_port": 0,
            "stdout_port": 0,
        }

        kernel_data = []

        for idx, kernel in enumerate(kernel_enqueue_configs):
            kernel_id = KernelId(uuid.uuid4())
            creation_config = kernel["creation_config"]
            image_ref = kernel["image_ref"]
            resource_opts = creation_config.get("resource_opts") or {}

            creation_config["mounts"] = [vfmount.to_json() for vfmount in vfolder_mounts]
            # TODO: merge into a single call
            async with self.db.begin_readonly_session() as session:
                log.debug(
                    "enqueue_session(): image ref => {} ({})", image_ref, image_ref.architecture
                )
                image_row = await ImageRow.resolve(session, [image_ref])
            image_min_slots, image_max_slots = await image_row.get_slot_ranges(self.shared_config)
            known_slot_types = await self.shared_config.get_resource_slots()

            labels = image_row.labels
            # Parse service ports to check for port errors
            parse_service_ports(labels.get("ai.backend.service-ports", ""), BackendError)

            # Shared memory.
            # We need to subtract the amount of shared memory from the memory limit of
            # a container, since tmpfs including /dev/shm uses host-side kernel memory
            # and cgroup's memory limit does not apply.
            shmem = resource_opts.get("shmem", None)
            if shmem is None:
                shmem = labels.get("ai.backend.resource.preferred.shmem", "64m")
            shmem = BinarySize.from_str(shmem)
            resource_opts["shmem"] = shmem
            image_min_slots = copy.deepcopy(image_min_slots)
            image_min_slots["mem"] += shmem

            # Sanitize user input: does it have resource config?
            if "resources" in creation_config:
                # Sanitize user input: does it have "known" resource slots only?
                for slot_key, slot_value in creation_config["resources"].items():
                    if slot_key not in known_slot_types:
                        raise InvalidAPIParameters(f"Unknown requested resource slot: {slot_key}")
                try:
                    requested_slots = ResourceSlot.from_user_input(
                        creation_config["resources"], known_slot_types
                    )
                except ValueError:
                    log.exception("request_slots & image_slots calculation error")
                    # happens when requested_slots have more keys
                    # than the image-defined slots
                    # (e.g., image does not support accelerators
                    #  requested by the client)
                    raise InvalidAPIParameters(
                        "Your resource request has resource type(s) " "not supported by the image."
                    )

                # If intrinsic resources are not specified,
                # fill them with image minimums.
                for k, v in requested_slots.items():
                    if (v is None or v == 0) and k in INTRINSIC_SLOTS:
                        requested_slots[k] = image_min_slots[k]
            else:
                # Handle the legacy clients (prior to v19.03)
                # We support CPU/memory conversion, but to use accelerators users
                # must update their clients because the slots names are not provided
                # by the accelerator plugins.
                cpu = creation_config.get("instanceCores")
                if cpu is None:  # the key is there but may be null.
                    cpu = image_min_slots["cpu"]
                mem = creation_config.get("instanceMemory")
                if mem is None:  # the key is there but may be null.
                    mem = image_min_slots["mem"]
                else:
                    # In legacy clients, memory is normalized to GiB.
                    mem = str(mem) + "g"
                requested_slots = ResourceSlot.from_user_input(
                    {
                        "cpu": cpu,
                        "mem": mem,
                    },
                    known_slot_types,
                )
                gpu = creation_config.get("instanceGPUs")
                if gpu is not None:
                    raise InvalidAPIParameters("Client upgrade required " "to use GPUs (v19.03+).")
                tpu = creation_config.get("instanceTPUs")
                if tpu is not None:
                    raise InvalidAPIParameters("Client upgrade required " "to use TPUs (v19.03+).")

            # Check the image resource slots.
            log_fmt = "s:{} k:{} r:{}-{}"
            log_args = (session_id, kernel_id, kernel["cluster_role"], kernel["cluster_idx"])
            log.debug(log_fmt + " -> requested_slots: {}", *log_args, requested_slots)
            log.debug(log_fmt + " -> resource_opts: {}", *log_args, resource_opts)
            log.debug(log_fmt + " -> image_min_slots: {}", *log_args, image_min_slots)
            log.debug(log_fmt + " -> image_max_slots: {}", *log_args, image_max_slots)

            # Check if: requested >= image-minimum
            if image_min_slots > requested_slots:
                raise InvalidAPIParameters(
                    "Your resource request is smaller than "
                    "the minimum required by the image. ({})".format(
                        " ".join(
                            f"{k}={v}"
                            for k, v in image_min_slots.to_humanized(known_slot_types).items()
                        )
                    )
                )

            # Check if: requested <= image-maximum
            if not (requested_slots <= image_max_slots):
                raise InvalidAPIParameters(
                    "Your resource request is larger than "
                    "the maximum allowed by the image. ({})".format(
                        " ".join(
                            f"{k}={v}"
                            for k, v in image_max_slots.to_humanized(known_slot_types).items()
                        )
                    )
                )

            # Check if: shmem < memory
            if shmem >= requested_slots["mem"]:
                raise InvalidAPIParameters(
                    "Shared memory should be less than the main memory. (s:{}, m:{})".format(
                        str(shmem), str(BinarySize(requested_slots["mem"]))
                    ),
                )

            # Add requested resource slot data to session
            session_requested_slots += requested_slots

            environ = session_creation_config.get("environ") or {}

            # Create kernel object in PENDING state.
            mapped_agent = None
            if not agent_list:
                pass
            else:
                mapped_agent = agent_list[idx]

            kernel_data.append(
                {
                    **kernel_shared_data,
                    "id": kernel_id,
                    "agent": mapped_agent,
                    "cluster_role": kernel["cluster_role"],
                    "cluster_idx": kernel["cluster_idx"],
                    "cluster_hostname": f"{kernel['cluster_role']}{kernel['cluster_idx']}"
                    if not kernel["cluster_hostname"]
                    else kernel["cluster_hostname"],
                    "image": image_ref.canonical,
                    "image_id": image_row.id,
                    "architecture": image_ref.architecture,
                    "registry": image_ref.registry,
                    "startup_command": kernel.get("startup_command"),
                    "occupied_slots": ResourceSlot(),
                    "requested_slots": requested_slots,
                    "resource_opts": resource_opts,
                    "environ": [f"{k}={v}" for k, v in environ.items()],
                    "bootstrap_script": kernel.get("bootstrap_script"),
                    "preopen_ports": creation_config.get("preopen_ports", []),
                }
            )

        try:

            async def _enqueue() -> None:
                async with self.db.begin_session() as db_sess:
                    session_data["requested_slots"] = session_requested_slots
                    session = SessionRow(**session_data)
                    kernels = [KernelRow(**kernel) for kernel in kernel_data]
                    db_sess.add(session)
                    db_sess.add_all(kernels)

                    if not dependency_sessions:
                        return

                    matched_dependency_session_ids = []
                    for dependency_id in dependency_sessions:
                        match_info = await match_sessions_by_id(
                            db_sess,
                            dependency_id,
                            access_key,
                        )
                        if match_info:
                            matched_dependency_session_ids.append(match_info[0].id)
                        else:
                            raise InvalidAPIParameters(
                                "Unknown session ID or name in the dependency list",
                                extra_data={"session_ref": dependency_id},
                            )
                    dependency_rows = [
                        SessionDependencyRow(session_id=session_id, depends_on=depend_id)
                        for depend_id in matched_dependency_session_ids
                    ]
                    db_sess.add_all(dependency_rows)
                    await db_sess.commit()

            await execute_with_retry(_enqueue)
        except DBAPIError as e:
            if getattr(e.orig, "pgcode", None) == "23503":
                match = re.search(r"Key \(agent\)=\((?P<agent>[^)]+)\)", repr(e.orig))
                if match:
                    raise InvalidAPIParameters(f"No such agent: {match.group('agent')}")
                else:
                    raise InvalidAPIParameters("No such agent")
            raise

        await self.hook_plugin_ctx.notify(
            "POST_ENQUEUE_SESSION",
            (session_id, session_name, access_key),
        )
        await self.event_producer.produce_event(
            SessionEnqueuedEvent(session_id, session_creation_id),
        )
        return session_id

    async def start_session(
        self,
        sched_ctx: SchedulingContext,
        scheduled_session: SessionRow,
    ) -> None:
        from .scheduler.types import AgentAllocationContext, KernelAgentBinding

        kernel_agent_bindings: Sequence[KernelAgentBinding] = [
            KernelAgentBinding(
                kernel=k,
                agent_alloc_ctx=AgentAllocationContext(
                    agent_id=k.agent,
                    agent_addr=k.agent_addr,
                    scaling_group=scheduled_session.scaling_group,
                ),
            )
            for k in scheduled_session.kernels
        ]
        session_creation_id = scheduled_session.creation_id

        hook_result = await self.hook_plugin_ctx.dispatch(
            "PRE_START_SESSION",
            (
                scheduled_session.id,
                scheduled_session.name,
                scheduled_session.access_key,
            ),
            return_when=ALL_COMPLETED,
        )
        if hook_result.status != PASSED:
            raise RejectedByHook.from_hook_result(hook_result)

        # Get resource policy for the session
        # TODO: memoize with TTL
        async with self.db.begin_readonly_session() as db_sess:
            resouce_policy_q = sa.select(KeyPairRow.resource_policy).where(
                KeyPairRow.access_key == scheduled_session.access_key
            )
            query = sa.select(KeyPairResourcePolicyRow).where(
                KeyPairResourcePolicyRow.name == resouce_policy_q.scalar_subquery()
            )
            result = await db_sess.execute(query)
            resource_policy = result.scalars().first()
        auto_pull = await self.shared_config.get_raw("config/docker/image/auto_pull")

        # Aggregate image registry information
        keyfunc = lambda item: item.kernel.image_id
        image_infos: MutableMapping[str, ImageRow] = {}
        async with self.db.begin_readonly_session() as session:
            for image_id, _ in itertools.groupby(
                sorted(kernel_agent_bindings, key=keyfunc),
                key=keyfunc,
            ):
                img_query = sa.select(ImageRow).where(ImageRow.id == image_id)
                img_row: ImageRow = (await session.execute(img_query)).scalars().first()
                image_ref = img_row.image_ref
                log.debug(
                    "start_session(): image ref => {} ({})", image_ref, image_ref.architecture
                )
                image_infos[image_id] = img_row
                registry_url, registry_creds = await get_registry_info(
                    self.shared_config.etcd, image_ref.registry
                )
        image_info = {
            "image_infos": image_infos,
            "registry_url": registry_url,
            "registry_creds": registry_creds,
            "resource_policy": resource_policy,
            "auto_pull": auto_pull,
        }

        network_name: Optional[str] = None
        if scheduled_session.cluster_mode == ClusterMode.SINGLE_NODE:
            if scheduled_session.cluster_size > 1:
                network_name = f"bai-singlenode-{scheduled_session.id}"
                assert kernel_agent_bindings[0].agent_alloc_ctx.agent_id is not None
                assert scheduled_session.id is not None
                try:
                    async with RPCContext(
                        kernel_agent_bindings[0].agent_alloc_ctx.agent_id,
                        kernel_agent_bindings[0].agent_alloc_ctx.agent_addr,
                        invoke_timeout=None,
                        order_key=str(scheduled_session.main_kernel.id),
                        keepalive_timeout=self.rpc_keepalive_timeout,
                    ) as rpc:
                        await rpc.call.create_local_network(network_name)
                except Exception:
                    log.exception(f"Failed to create an agent-local network {network_name}")
                    raise
            else:
                network_name = None
        elif scheduled_session.cluster_mode == ClusterMode.MULTI_NODE:
            # Create overlay network for multi-node sessions
            network_name = f"bai-multinode-{scheduled_session.id}"
            mtu = await self.shared_config.get_raw("config/network/overlay/mtu")
            try:
                # Overlay networks can only be created at the Swarm manager.
                create_options = {
                    "Name": network_name,
                    "Driver": "overlay",
                    "Attachable": True,
                    "Labels": {
                        "ai.backend.cluster-network": "1",
                    },
                    "Options": {},
                }
                if mtu:
                    create_options["Options"] = {"com.docker.network.driver.mtu": mtu}
                await self.docker.networks.create(create_options)
            except Exception:
                log.exception(f"Failed to create an overlay network {network_name}")
                raise
        keyfunc = lambda item: item.kernel.cluster_role
        replicas = {
            cluster_role: len([*group_iterator])
            for cluster_role, group_iterator in itertools.groupby(
                sorted(kernel_agent_bindings, key=keyfunc),
                key=keyfunc,
            )
        }
        cluster_info = ClusterInfo(
            mode=scheduled_session.cluster_mode,
            size=scheduled_session.cluster_size,
            replicas=replicas,
            network_name=network_name,
            ssh_keypair=(
                await self.create_cluster_ssh_keypair()
                if scheduled_session.cluster_size > 1
                else None
            ),
        )
        scheduled_session.environ.update(
            {
                "BACKENDAI_SESSION_ID": str(scheduled_session.id),
                "BACKENDAI_SESSION_NAME": str(scheduled_session.name),
                "BACKENDAI_CLUSTER_SIZE": str(scheduled_session.cluster_size),
                "BACKENDAI_CLUSTER_REPLICAS": ",".join(f"{k}:{v}" for k, v in replicas.items()),
                "BACKENDAI_CLUSTER_HOSTS": ",".join(
                    binding.kernel.cluster_hostname for binding in kernel_agent_bindings
                ),
                "BACKENDAI_ACCESS_KEY": scheduled_session.access_key,
            }
        )

        # Aggregate by agents to minimize RPC calls
        per_agent_tasks = []
        keyfunc = lambda item: item.agent_alloc_ctx.agent_id
        for agent_id, group_iterator in itertools.groupby(
            sorted(kernel_agent_bindings, key=keyfunc),
            key=keyfunc,
        ):
            items = [*group_iterator]
            # Within a group, agent_alloc_ctx are same.
            agent_alloc_ctx = items[0].agent_alloc_ctx
            per_agent_tasks.append(
                (
                    agent_alloc_ctx,
                    self._create_kernels_in_one_agent(
                        agent_alloc_ctx,
                        scheduled_session,
                        items,
                        image_info,
                        cluster_info,
                    ),
                ),
            )
        if per_agent_tasks:
            agent_errors = []
            results = await asyncio.gather(
                *[item[1] for item in per_agent_tasks],
                return_exceptions=True,
            )
            for agent_alloc_tx, result in zip((item[0] for item in per_agent_tasks), results):
                if isinstance(result, aiotools.TaskGroupError):
                    agent_errors.extend(result.__errors__)
                elif isinstance(result, Exception):
                    # mark to be destroyed afterwards
                    agent_errors.append(result)
            if agent_errors:
                raise MultiAgentError(
                    "agent(s) raise errors during kernel creation",
                    errors=agent_errors,
                )
            await self.settle_agent_alloc(kernel_agent_bindings)
        # If all is well, let's say the session is ready.
        await self.event_producer.produce_event(
            SessionStartedEvent(scheduled_session.id, session_creation_id),
        )
        await self.hook_plugin_ctx.notify(
            "POST_START_SESSION",
            (
                scheduled_session.id,
                scheduled_session.name,
                scheduled_session.access_key,
            ),
        )

    def convert_resource_spec_to_resource_slot(
        self,
        allocations: Mapping[str, Mapping[SlotName, Mapping[DeviceId, str]]],
    ) -> ResourceSlot:
        """
        Convert per-device resource spec allocations (agent-side format)
        back into a resource slot (manager-side format).
        """
        slots = ResourceSlot()
        for alloc_map in allocations.values():
            for slot_name, allocation_by_device in alloc_map.items():
                total_allocs: List[Decimal] = []
                for allocation in allocation_by_device.values():
                    if BinarySize.suffix_map.get(allocation[-1].lower()) is not None:
                        total_allocs.append(Decimal(BinarySize.from_str(allocation)))
                    else:
                        total_allocs.append(Decimal(allocation))
                slots[slot_name] = str(sum(total_allocs))
        return slots

    async def _post_create_kernel(
        self,
        agent_alloc_ctx: AgentAllocationContext,
        kernel_id: KernelId,
    ) -> None:
        # Wait until the kernel_started event.
        try:
            created_info, _ = await asyncio.gather(
                self._post_kernel_creation_infos[kernel_id],
                self.kernel_creation_tracker[kernel_id],
            )
        except asyncio.CancelledError:
            log.warning("post_create_kernel(k:{}) cancelled", kernel_id)
            return
        except Exception:
            log.exception("post_create_kernel(k:{}) unexpected error", kernel_id)
            return
        else:

            async def _finialize_running() -> SessionId:
                # Record kernel access information
                try:
                    async with self.db.begin() as conn:
                        agent_host = URL(agent_alloc_ctx.agent_addr).host
                        kernel_host = created_info.get("kernel_host", agent_host)
                        service_ports = created_info.get("service_ports", [])
                        # NOTE: created_info contains resource_spec
                        values = {
                            "scaling_group": agent_alloc_ctx.scaling_group,
                            "status": KernelStatus.RUNNING,
                            "container_id": created_info["container_id"],
                            "occupied_shares": {},
                            "attached_devices": created_info.get("attached_devices", {}),
                            "kernel_host": kernel_host,
                            "repl_in_port": created_info["repl_in_port"],
                            "repl_out_port": created_info["repl_out_port"],
                            "stdin_port": created_info["stdin_port"],
                            "stdout_port": created_info["stdout_port"],
                            "service_ports": service_ports,
                            "status_history": sql_json_merge(
                                kernels.c.status_history,
                                (),
                                {
                                    KernelStatus.RUNNING.name: datetime.now(tzutc()).isoformat(),
                                },
                            ),
                        }
                        actual_allocs = self.convert_resource_spec_to_resource_slot(
                            created_info["resource_spec"]["allocations"]
                        )
                        values["occupied_slots"] = actual_allocs
                        self._kernel_actual_allocated_resources[kernel_id] = actual_allocs
                        update_query = (
                            kernels.update()
                            .values(values)
                            .where(kernels.c.id == created_info["id"])
                            .returning(kernels.c.session_id)
                        )
                        return (await conn.execute(update_query)).first()["session_id"]
                except Exception:
                    log.exception("error while executing _finalize_running")
                    raise

            session_id = await execute_with_retry(_finialize_running)

            async def _check_session():
                async with self.db.begin_session() as db_sess:
                    query = (
                        sa.select(SessionRow)
                        .where(SessionRow.id == session_id)
                        .options(selectinload(SessionRow.kernels))
                    )
                    result = await db_sess.execute(query)
                    session: SessionRow = result.scalars().first()
                    updated_sess_status = aggregate_kernel_status(
                        [k.status for k in session.kernels]
                    )
                    if updated_sess_status != session.status:
                        update_query = (
                            sa.update(SessionRow)
                            .where(SessionRow.id == session_id)
                            .values(
                                status=updated_sess_status,
                                status_history=sql_json_merge(
                                    SessionRow.status_history,
                                    (),
                                    {
                                        SessionStatus.RUNNING.name: datetime.now(
                                            tzutc()
                                        ).isoformat(),
                                    },
                                ),
                            )
                        )
                        await db_sess.execute(update_query)

            await execute_with_retry(_check_session)
        finally:
            try:
                await asyncio.sleep(1)
            finally:
                del self._post_kernel_creation_infos[kernel_id]
                del self.kernel_creation_tracker[kernel_id]

    async def _create_kernels_in_one_agent(
        self,
        agent_alloc_ctx: AgentAllocationContext,
        scheduled_session: SessionRow,
        items: Sequence[KernelAgentBinding],
        image_info,
        cluster_info,
    ) -> None:
        loop = asyncio.get_running_loop()
        registry_url = image_info["registry_url"]
        registry_creds = image_info["registry_creds"]
        image_infos = image_info["image_infos"]
        resource_policy: KeyPairResourcePolicyRow = image_info["resource_policy"]
        auto_pull = image_info["auto_pull"]
        assert agent_alloc_ctx.agent_id is not None
        assert scheduled_session.id is not None
        async with RPCContext(
            agent_alloc_ctx.agent_id,
            agent_alloc_ctx.agent_addr,
            invoke_timeout=None,
            order_key=str(scheduled_session.id),
            keepalive_timeout=self.rpc_keepalive_timeout,
        ) as rpc:
            kernel_creation_id = secrets.token_urlsafe(16)
            # Prepare kernel_started event handling
            for binding in items:
                self.kernel_creation_tracker[binding.kernel.id] = loop.create_future()
            # Spawn post-processing tasks
            post_tasks = []
            for binding in items:
                self._post_kernel_creation_infos[binding.kernel.id] = loop.create_future()
                post_task = asyncio.create_task(
                    self._post_create_kernel(
                        agent_alloc_ctx,
                        binding.kernel.id,
                    )
                )
                self._post_kernel_creation_tasks[binding.kernel.id] = post_task
                post_tasks.append(post_task)
            try:
                get_image_ref = lambda k: image_infos[k.image_id].image_ref
                # Issue a batched RPC call to create kernels on this agent
                created_infos = await rpc.call.create_kernels(
                    kernel_creation_id,
                    str(scheduled_session.id),
                    [str(binding.kernel.id) for binding in items],
                    [
                        {
                            "image": {
                                "registry": {
                                    "name": get_image_ref(binding.kernel).registry,
                                    "url": str(registry_url),
                                    **registry_creds,  # type: ignore
                                },
                                "digest": image_infos[binding.kernel.image_id].config_digest,
                                "repo_digest": None,
                                "canonical": get_image_ref(binding.kernel).canonical,
                                "architecture": get_image_ref(binding.kernel).architecture,
                                "labels": image_infos[binding.kernel.image_id].labels,
                            },
                            "session_type": scheduled_session.session_type.value,
                            "cluster_role": binding.kernel.cluster_role,
                            "cluster_idx": binding.kernel.cluster_idx,
                            "cluster_hostname": binding.kernel.cluster_hostname,
                            "idle_timeout": resource_policy.idle_timeout,
                            "mounts": [item.to_json() for item in scheduled_session.vfolder_mounts],
                            "environ": {
                                # inherit per-session environment variables
                                **scheduled_session.environ,
                                # set per-kernel environment variables
                                "BACKENDAI_KERNEL_ID": str(binding.kernel.id),
                                "BACKENDAI_KERNEL_IMAGE": str(get_image_ref(binding.kernel)),
                                "BACKENDAI_CLUSTER_ROLE": binding.kernel.cluster_role,
                                "BACKENDAI_CLUSTER_IDX": str(binding.kernel.cluster_idx),
                                "BACKENDAI_CLUSTER_HOST": str(binding.kernel.cluster_hostname),
                            },
                            "resource_slots": binding.kernel.requested_slots.to_json(),
                            "resource_opts": binding.kernel.resource_opts,
                            "bootstrap_script": binding.kernel.bootstrap_script,
                            "startup_command": binding.kernel.startup_command,
                            "internal_data": scheduled_session.main_kernel.internal_data,
                            "auto_pull": auto_pull,
                            "preopen_ports": scheduled_session.main_kernel.preopen_ports,
                        }
                        for binding in items
                    ],
                    cluster_info,
                )
                log.debug(
                    "start_session(s:{}, ak:{}, k:{}) -> created on ag:{}",
                    scheduled_session.name,
                    scheduled_session.access_key,
                    [binding.kernel.id for binding in items],
                    agent_alloc_ctx.agent_id,
                )
                # Pass the return value of RPC calls to post-processing tasks
                for created_info in created_infos:
                    kernel_id = KernelId(uuid.UUID(created_info["id"]))
                    self._post_kernel_creation_infos[kernel_id].set_result(created_info)
                await asyncio.gather(*post_tasks, return_exceptions=True)
            except Exception as e:
                # The agent has already cancelled or issued the destruction lifecycle event
                # for this batch of kernels.
                for binding in items:
                    kernel_id = binding.kernel.id
                    self.kernel_creation_tracker[kernel_id].cancel()
                    self._post_kernel_creation_infos[kernel_id].set_exception(e)
                await asyncio.gather(*post_tasks, return_exceptions=True)
                raise

    async def create_cluster_ssh_keypair(self) -> ClusterSSHKeyPair:
        key = rsa.generate_private_key(
            backend=default_backend(),
            public_exponent=65537,
            key_size=2048,
        )
        public_key = key.public_key().public_bytes(
            serialization.Encoding.OpenSSH,
            serialization.PublicFormat.OpenSSH,
        )
        public_key += b" work@cluster.backend.ai.local"
        pem = key.private_bytes(
            encoding=serialization.Encoding.PEM,
            format=serialization.PrivateFormat.TraditionalOpenSSL,
            encryption_algorithm=serialization.NoEncryption(),
        )
        return {
            "private_key": pem.decode("utf-8"),
            "public_key": public_key.decode("utf-8"),
        }

    async def get_keypair_occupancy(self, access_key, *, db_sess=None):
        known_slot_types = await self.shared_config.get_resource_slots()

        async def _query() -> ResourceSlot:
            async with reenter_txn_session(self.db, db_sess) as _sess:
                query = sa.select(KernelRow.occupied_slots).where(
                    (KernelRow.access_key == access_key)
                    & (KernelRow.status.in_(USER_RESOURCE_OCCUPYING_KERNEL_STATUSES)),
                )
                zero = ResourceSlot()
                key_occupied = sum(
                    [row.occupied_slots async for row in (await _sess.stream(query))], zero
                )
                # drop no-longer used slot types
                drops = [k for k in key_occupied.keys() if k not in known_slot_types]
                for k in drops:
                    del key_occupied[k]
                return key_occupied

        return await execute_with_retry(_query)

    async def get_domain_occupancy(self, domain_name, *, db_sess=None):
        # TODO: store domain occupied_slots in Redis?
        known_slot_types = await self.shared_config.get_resource_slots()

        async def _query() -> ResourceSlot:
            async with reenter_txn_session(self.db, db_sess) as _sess:
                query = sa.select(KernelRow.occupied_slots).where(
                    (KernelRow.domain_name == domain_name)
                    & (KernelRow.status.in_(USER_RESOURCE_OCCUPYING_KERNEL_STATUSES)),
                )
                zero = ResourceSlot()
                key_occupied = sum(
                    [row.occupied_slots async for row in (await _sess.stream(query))],
                    zero,
                )
                # drop no-longer used slot types
                drops = [k for k in key_occupied.keys() if k not in known_slot_types]
                for k in drops:
                    del key_occupied[k]
                return key_occupied

        return await execute_with_retry(_query)

    async def get_group_occupancy(self, group_id, *, db_sess=None):
        # TODO: store domain occupied_slots in Redis?
        known_slot_types = await self.shared_config.get_resource_slots()

        async def _query() -> ResourceSlot:
            async with reenter_txn_session(self.db, db_sess) as _sess:
                query = sa.select(KernelRow.occupied_slots).where(
                    (KernelRow.group_id == group_id)
                    & (KernelRow.status.in_(USER_RESOURCE_OCCUPYING_KERNEL_STATUSES)),
                )
                zero = ResourceSlot()
                key_occupied = sum(
                    [row.occupied_slots async for row in (await _sess.stream(query))],
                    zero,
                )
                # drop no-longer used slot types
                drops = [k for k in key_occupied.keys() if k not in known_slot_types]
                for k in drops:
                    del key_occupied[k]
                return key_occupied

        return await execute_with_retry(_query)

    async def update_scaling_group(self, id, scaling_group) -> None:
        agent = await self.get_instance(id, agents.c.addr)
        async with RPCContext(
            agent["id"],
            agent["addr"],
            invoke_timeout=None,
            keepalive_timeout=self.rpc_keepalive_timeout,
        ) as rpc:
            await rpc.call.update_scaling_group(scaling_group)

    async def settle_agent_alloc(
        self,
        kernel_agent_bindings: Sequence[KernelAgentBinding],
    ) -> None:
        """
        Tries to settle down agent row's occupied_slots with real value. This must be called
        after kernel creation is completed, to prevent fraction of resource dropped by agent scheduler
        during kernel creation still being reported as used.
        """

        keyfunc = lambda item: item.agent_alloc_ctx.agent_id
        for agent_id, group_iterator in itertools.groupby(
            sorted(kernel_agent_bindings, key=keyfunc),
            key=keyfunc,
        ):
            actual_allocated_slots = ResourceSlot()
            requested_slots = ResourceSlot()

            for kernel_agent_binding in group_iterator:
                # this value must be set while running _post_create_kernel
                actual_allocated_slot = self._kernel_actual_allocated_resources.get(
                    kernel_agent_binding.kernel.id
                )
                requested_slots += kernel_agent_binding.kernel.requested_slots
                if actual_allocated_slot is not None:
                    actual_allocated_slots += ResourceSlot.from_json(actual_allocated_slot)
                    del self._kernel_actual_allocated_resources[kernel_agent_binding.kernel.id]
                else:  # something's wrong; just fall back to requested slot value
                    actual_allocated_slots += kernel_agent_binding.kernel.requested_slots

            # perform DB update only if requested slots and actual allocated value differs
            if actual_allocated_slots != requested_slots:
                log.debug("calibrating resource slot usage for agent {}", agent_id)
                async with self.db.begin_session() as db_sess:
                    select_query = sa.select(AgentRow.occupied_slots).where(AgentRow.id == agent_id)
                    result = await db_sess.execute(select_query)
                    occupied_slots: ResourceSlot = result.scalar()
                    diff = actual_allocated_slots - requested_slots
                    update_query = (
                        sa.update(AgentRow)
                        .values(
                            occupied_slots=ResourceSlot.from_json(occupied_slots) + diff,
                        )
                        .where(AgentRow.id == agent_id)
                    )
                    await db_sess.execute(update_query)

    async def recalc_resource_usage(self, do_fullscan: bool = False) -> None:
        concurrency_used_per_key: MutableMapping[str, int] = defaultdict(lambda: 0)
        occupied_slots_per_agent: MutableMapping[str, ResourceSlot] = defaultdict(
            lambda: ResourceSlot({"cpu": 0, "mem": 0})
        )

        async def _recalc() -> None:
            async with self.db.begin() as conn:
                # Query running containers and calculate concurrency_used per AK and
                # occupied_slots per agent.
                query = (
                    sa.select([kernels.c.access_key, kernels.c.agent, kernels.c.occupied_slots])
                    .where(kernels.c.status.in_(AGENT_RESOURCE_OCCUPYING_KERNEL_STATUSES))
                    .order_by(sa.asc(kernels.c.access_key))
                )
                async for row in (await conn.stream(query)):
                    occupied_slots_per_agent[row.agent] += ResourceSlot(row.occupied_slots)
                query = (
                    sa.select([kernels.c.access_key, kernels.c.agent, kernels.c.occupied_slots])
                    .where(kernels.c.status.in_(USER_RESOURCE_OCCUPYING_KERNEL_STATUSES))
                    .order_by(sa.asc(kernels.c.access_key))
                )
                async for row in (await conn.stream(query)):
                    concurrency_used_per_key[row.access_key] += 1

                if len(occupied_slots_per_agent) > 0:
                    # Update occupied_slots for agents with running containers.
                    for aid, slots in occupied_slots_per_agent.items():
                        query = (
                            sa.update(agents).values(occupied_slots=slots).where(agents.c.id == aid)
                        )
                        await conn.execute(query)
                    # Update all other agents to have empty occupied_slots.
                    query = (
                        sa.update(agents)
                        .values(occupied_slots=ResourceSlot({}))
                        .where(agents.c.status == AgentStatus.ALIVE)
                        .where(sa.not_(agents.c.id.in_(occupied_slots_per_agent.keys())))
                    )
                    await conn.execute(query)
                else:
                    query = (
                        sa.update(agents)
                        .values(occupied_slots=ResourceSlot({}))
                        .where(agents.c.status == AgentStatus.ALIVE)
                    )
                    await conn.execute(query)

        await execute_with_retry(_recalc)

        # Update keypair resource usage for keypairs with running containers.
        kp_key = "keypair.concurrency_used"

        async def _update(r: Redis):
            updates = {
                f"{kp_key}.{k}": concurrency_used_per_key[k] for k in concurrency_used_per_key
            }
            if updates:
                await r.mset(typing.cast(MSetType, updates))

        async def _update_by_fullscan(r: Redis):
            updates = {}
            keys = await r.keys(f"{kp_key}.*")
            for ak in keys:
                usage = concurrency_used_per_key.get(ak, 0)
                updates[f"{kp_key}.{ak}"] = usage
            if updates:
                await r.mset(typing.cast(MSetType, updates))

        if do_fullscan:
            await redis_helper.execute(
                self.redis_stat,
                _update_by_fullscan,
            )
        else:
            await redis_helper.execute(
                self.redis_stat,
                _update,
            )

    async def destroy_session_lowlevel(
        self,
        session_id: SessionId,
        kernels: Sequence[Row],  # should have (id, agent, agent_addr, container_id) columns
    ) -> None:
        """
        Destroy the kernels that belongs the to given session unconditionally
        and without generation of any relevant events nor invocation of plugin hooks.
        """
        keyfunc = lambda item: item["agent"] if item["agent"] is not None else ""
        for agent_id, group_iterator in itertools.groupby(
            sorted(kernels, key=keyfunc),
            key=keyfunc,
        ):
            rpc_coros = []
            destroyed_kernels = []
            grouped_kernels = [*group_iterator]
            kernel: KernelRow
            for kernel in grouped_kernels:
                if kernel.container_id is not None and kernel.agent_addr is not None:
                    destroyed_kernels.append(kernel)
            if not destroyed_kernels:
                return
            async with RPCContext(
                destroyed_kernels[0].agent,
                destroyed_kernels[0].agent_addr,
                invoke_timeout=None,
                order_key=str(session_id),
                keepalive_timeout=self.rpc_keepalive_timeout,
            ) as rpc:
                for kernel in destroyed_kernels:
                    # internally it enqueues a "destroy" lifecycle event.
                    rpc_coros.append(
                        rpc.call.destroy_kernel(
                            str(kernel.id),
                            "failed-to-start",
                            suppress_events=True,
                        ),
                    )
                await asyncio.gather(*rpc_coros)

    async def destroy_session(
        self,
        session_getter: SessionGetter,
        *,
        forced: bool = False,
        reason: Optional[str] = None,
    ) -> Mapping[str, Any]:
        """
        Destroy session kernels. Do not destroy
        PREPARING/TERMINATING/ERROR and PULLING sessions.

        :param forced: If True, destroy PREPARING/TERMINATING/ERROR session.
                       However, PULLING session still cannot be destroyed.
        :param reason: Reason to destroy a session if client wants to specify it manually.
        """
<<<<<<< HEAD
        async with self.db.begin_readonly_session() as db_sess:
            session: SessionRow = await session_getter(db_session=db_sess)
        session_id = session.id
        if forced:
            reason = "force-terminated"
=======
        async with self.db.begin_readonly() as conn:
            session = await session_getter(db_connection=conn)
        if not reason:
            reason = "force-terminated" if forced else "user-requested"
>>>>>>> 7d23b510
        hook_result = await self.hook_plugin_ctx.dispatch(
            "PRE_DESTROY_SESSION",
            (session_id, session.name, session.access_key),
            return_when=ALL_COMPLETED,
        )
        if hook_result.status != PASSED:
            raise RejectedByHook.from_hook_result(hook_result)

        async with self.handle_kernel_exception(
            "destroy_session",
            session_id,
            session.access_key,
            set_error=True,
        ):

            async def _fetch() -> Sequence[KernelRow]:
                async with self.db.begin_readonly_session() as db_sess:
                    query = sa.select(KernelRow).where(KernelRow.session_id == session_id)
                    result = await db_sess.execute(query)
                return result.scalars().all()

            kernel_list = await execute_with_retry(_fetch)
            main_stat = {}
            per_agent_tasks = []
            now = datetime.now(tzutc())
            to_be_terminated = []

            keyfunc = lambda item: item.agent if item.agent is not None else ""
            for agent_id, group_iterator in itertools.groupby(
                sorted(kernel_list, key=keyfunc),
                key=keyfunc,
            ):
                destroyed_kernels = []
                grouped_kernels = [*group_iterator]
                kernel: KernelRow
                for kernel in grouped_kernels:
                    match kernel.status:
                        case KernelStatus.PENDING:

                            async def _update() -> None:
                                async with self.db.begin_session() as db_sess:
                                    await db_sess.execute(
                                        sa.update(KernelRow)
                                        .values(
                                            status=KernelStatus.CANCELLED,
                                            status_info=reason,
                                            status_changed=now,
                                            terminated_at=now,
                                            status_history=sql_json_merge(
                                                KernelRow.status_history,
                                                (),
                                                {
                                                    KernelStatus.CANCELLED.name: now.isoformat(),
                                                },
                                            ),
                                        )
                                        .where(KernelRow.id == kernel.id),
                                    )

                            await execute_with_retry(_update)
                            await self.event_producer.produce_event(
                                KernelCancelledEvent(kernel.id, "", reason),
                            )
                            if kernel.cluster_role == DEFAULT_ROLE:
                                main_stat = {"status": "cancelled"}
                                await self.event_producer.produce_event(
                                    SessionCancelledEvent(
                                        kernel.session_id,
                                        kernel.session_creation_id,
                                        reason,
                                    ),
                                )
                        case KernelStatus.PULLING:
                            raise GenericForbidden("Cannot destroy kernels in pulling status")
                        case KernelStatus.SCHEDULED | KernelStatus.PREPARING | KernelStatus.TERMINATING | KernelStatus.ERROR:
                            if not forced:
                                raise GenericForbidden(
                                    "Cannot destroy kernels in scheduled/preparing/terminating/error status",
                                )
                            log.warning(
                                "force-terminating kernel (k:{}, status:{})",
                                kernel.id,
                                kernel.status,
                            )
                            if kernel.container_id is not None:
                                destroyed_kernels.append(kernel)
                            else:
                                to_be_terminated.append(kernel)

                            async def _update() -> None:
                                kern_stat = await redis_helper.execute(
                                    self.redis_stat,
                                    lambda r: r.get(str(kernel.id)),
                                )
                                async with self.db.begin_session() as db_sess:
                                    values = {
                                        "status": KernelStatus.TERMINATED,
                                        "status_info": reason,
                                        "status_changed": now,
                                        "terminated_at": now,
                                        "status_history": sql_json_merge(
                                            KernelRow.status_history,
                                            (),
                                            {
                                                KernelStatus.TERMINATED.name: now.isoformat(),
                                            },
                                        ),
                                    }
                                    if kern_stat:
                                        values["last_stat"] = msgpack.unpackb(kern_stat)
                                    await db_sess.execute(
                                        sa.update(KernelRow)
                                        .values(**values)
                                        .where(KernelRow.id == kernel.id),
                                    )

                            if kernel.cluster_role == DEFAULT_ROLE:
                                # The main session is terminated;
                                # decrement the user's concurrency counter
                                await redis_helper.execute(
                                    self.redis_stat,
                                    lambda r: r.incrby(
                                        f"keypair.concurrency_used.{kernel.access_key}",
                                        -1,
                                    ),
                                )

                            await execute_with_retry(_update)
                            await self.event_producer.produce_event(
                                KernelTerminatedEvent(kernel.id, reason),
                            )
                        case _:

                            async def _update() -> None:
                                async with self.db.begin_session() as db_sess:
                                    values = {
                                        "status": KernelStatus.TERMINATING,
                                        "status_info": reason,
                                        "status_changed": now,
                                        "status_data": {
                                            "kernel": {"exit_code": None},
                                            "session": {"status": "terminating"},
                                        },
                                        "status_history": sql_json_merge(
                                            KernelRow.status_history,
                                            (),
                                            {
                                                KernelStatus.TERMINATING.name: now.isoformat(),
                                            },
                                        ),
                                    }
                                    await db_sess.execute(
                                        sa.update(KernelRow)
                                        .values(**values)
                                        .where(KernelRow.id == kernel.id),
                                    )

                            if kernel.cluster_role == DEFAULT_ROLE:
                                # The main session is terminated;
                                # decrement the user's concurrency counter
                                await redis_helper.execute(
                                    self.redis_stat,
                                    lambda r: r.incrby(
                                        f"keypair.concurrency_used.{kernel.access_key}",
                                        -1,
                                    ),
                                )

                            await execute_with_retry(_update)
                            await self.event_producer.produce_event(
                                KernelTerminatingEvent(kernel.id, reason),
                            )

                    if kernel.agent_addr is None:
                        await self.mark_kernel_terminated(kernel.id, "missing-agent-allocation")
                        if kernel.cluster_role == DEFAULT_ROLE:
                            main_stat = {"status": "terminated"}
                    else:
                        destroyed_kernels.append(kernel)

                async def _destroy_kernels_in_agent(
                    session, destroyed_kernels: List[KernelRow]
                ) -> None:
                    nonlocal main_stat
                    async with RPCContext(
                        destroyed_kernels[0].agent,
                        destroyed_kernels[0].agent_addr,
                        invoke_timeout=None,
                        order_key=session.id,
                        keepalive_timeout=self.rpc_keepalive_timeout,
                    ) as rpc:
                        rpc_coros = []
                        for kernel in destroyed_kernels:
                            # internally it enqueues a "destroy" lifecycle event.
                            if kernel.status != KernelStatus.SCHEDULED:
                                rpc_coros.append(
                                    rpc.call.destroy_kernel(str(kernel.id), reason),
                                )
                        try:
                            await asyncio.gather(*rpc_coros)
                        except Exception:
                            log.exception(
                                "destroy_kernels_in_agent(a:{}, s:{}): unexpected error",
                                destroyed_kernels[0].agent,
                                session.id,
                            )
                        for kernel in destroyed_kernels:
                            last_stat: Optional[Dict[str, Any]]
                            last_stat = None
                            try:
                                raw_last_stat = await redis_helper.execute(
                                    self.redis_stat, lambda r: r.get(str(kernel.id))
                                )
                                if raw_last_stat is not None:
                                    last_stat = msgpack.unpackb(raw_last_stat)
                                    last_stat["version"] = 2
                            except asyncio.TimeoutError:
                                pass
                            if kernel.cluster_role == DEFAULT_ROLE:
                                main_stat = {
                                    **(last_stat if last_stat is not None else {}),
                                    "status": "terminated",
                                }

                if destroyed_kernels:
                    per_agent_tasks.append(_destroy_kernels_in_agent(session, destroyed_kernels))
                    to_be_terminated.extend(destroyed_kernels)

            if per_agent_tasks:
                await asyncio.gather(*per_agent_tasks, return_exceptions=True)
            for kernel in to_be_terminated:
                await self.event_producer.produce_event(
                    KernelTerminatedEvent(kernel.id, reason),
                )
            await self.hook_plugin_ctx.notify(
                "POST_DESTROY_SESSION",
                (session_id, session.name, session.access_key),
            )
            if forced:
                await self.recalc_resource_usage()
            return main_stat

    async def clean_session(
        self,
        session_id: SessionId,
    ) -> None:
        async def _fetch() -> Row:
            async with self.db.begin_readonly() as conn:
                query = (
                    sa.select(
                        [
                            kernels.c.session_id,
                            kernels.c.cluster_mode,
                            kernels.c.cluster_size,
                            kernels.c.agent,
                            kernels.c.agent_addr,
                        ]
                    )
                    .select_from(kernels)
                    .where(
                        (kernels.c.session_id == session_id)
                        & (kernels.c.cluster_role == DEFAULT_ROLE),
                    )
                )
                result = await conn.execute(query)
                return result.first()

        session = await execute_with_retry(_fetch)
        if session is None:
            return
        if session["cluster_mode"] == ClusterMode.SINGLE_NODE and session["cluster_size"] > 1:
            network_name = f'bai-singlenode-{session["session_id"]}'
            try:
                async with RPCContext(
                    session["agent"],  # the main-container's agent
                    session["agent_addr"],
                    invoke_timeout=None,
                    order_key=session["session_id"],
                    keepalive_timeout=self.rpc_keepalive_timeout,
                ) as rpc:
                    await rpc.call.destroy_local_network(network_name)
            except Exception:
                log.exception(f"Failed to destroy the agent-local network {network_name}")
        elif session["cluster_mode"] == ClusterMode.MULTI_NODE:
            network_name = f'bai-multinode-{session["session_id"]}'
            try:
                try:
                    # await rpc.call.destroy_overlay_network(network_name)
                    await asyncio.sleep(2.0)
                    network = await self.docker.networks.get(network_name)
                    await network.delete()
                except aiodocker.DockerError as e:
                    if e.status == 404:
                        # It may have been auto-destructed when the last container was detached.
                        pass
                    else:
                        raise
            except Exception:
                log.exception(f"Failed to destroy the overlay network {network_name}")
        else:
            pass

    async def restart_session(
        self,
        session_creation_id: str,
        session_name_or_id: Union[str, SessionId],
        access_key: AccessKey,
    ) -> None:
        log.warning("restart_session({})", session_name_or_id)
        async with self.db.begin_readonly() as conn:
            session_infos = await match_session_ids(
                session_name_or_id,
                access_key,
                db_connection=conn,
            )
            if len(session_infos) > 1:
                raise TooManySessionsMatched(extra_data={"matches": session_infos})
            elif len(session_infos) == 0:
                raise SessionNotFound()
            session_id = session_infos[0]["session_id"]
            kernel_list = [
                row
                for row in await get_all_kernels(
                    [session_id],
                    db_connection=conn,
                )
            ][0]

        async def _restart_kernel(kernel) -> None:
            loop = asyncio.get_running_loop()
            try:
                kernel_creation_id = secrets.token_urlsafe(16)
                start_future = loop.create_future()
                self.kernel_creation_tracker[kernel["id"]] = start_future
                try:
                    async with self.db.begin() as conn:
                        query = (
                            kernels.update()
                            .values(
                                {
                                    "status": KernelStatus.RESTARTING,
                                    "status_history": sql_json_merge(
                                        kernels.c.status_history,
                                        (),
                                        {
                                            KernelStatus.RESTARTING.name: datetime.now(
                                                tzutc()
                                            ).isoformat(),
                                        },
                                    ),
                                }
                            )
                            .where(kernels.c.id == kernel["id"])
                        )
                        await conn.execute(query)
                    async with RPCContext(
                        kernel["agent"],  # the main-container's agent
                        kernel["agent_addr"],
                        invoke_timeout=None,
                        order_key=None,
                        keepalive_timeout=self.rpc_keepalive_timeout,
                    ) as rpc:
                        updated_config: Dict[str, Any] = {
                            # TODO: support resacling of sub-containers
                        }
                        kernel_info = await rpc.call.restart_kernel(
                            kernel_creation_id,
                            str(kernel["session_id"]),
                            str(kernel["id"]),
                            updated_config,
                        )
                    await start_future
                    async with self.db.begin() as conn:
                        query = (
                            kernels.update()
                            .values(
                                {
                                    "status": KernelStatus.RUNNING,
                                    "container_id": kernel_info["container_id"],
                                    "repl_in_port": kernel_info["repl_in_port"],
                                    "repl_out_port": kernel_info["repl_out_port"],
                                    "stdin_port": kernel_info["stdin_port"],
                                    "stdout_port": kernel_info["stdout_port"],
                                    "service_ports": kernel_info.get("service_ports", []),
                                    "status_history": sql_json_merge(
                                        kernels.c.status_history,
                                        (),
                                        {
                                            KernelStatus.RUNNING.name: datetime.now(
                                                tzutc()
                                            ).isoformat(),
                                        },
                                    ),
                                }
                            )
                            .where(kernels.c.id == kernel["id"])
                        )
                        await conn.execute(query)
                finally:
                    del self.kernel_creation_tracker[kernel["id"]]
            except Exception:
                log.exception("unexpected-error in _restart_kerenl()")

        restart_coros = []
        for kernel in kernel_list:
            restart_coros.append(_restart_kernel(kernel))
        async with self.handle_kernel_exception(
            "restart_session",
            session_id,
            access_key,
            set_error=True,
        ):
            await asyncio.gather(*restart_coros)

        # NOTE: If the restarted session is a batch-type one, then the startup command
        #       will be executed again after restart.
        await self.event_producer.produce_event(
            SessionStartedEvent(session_id, session_creation_id),
        )

    async def execute(
        self,
        session_name_or_id: Union[str, SessionId],
        access_key: AccessKey,
        api_version: Tuple[int, str],
        run_id: str,
        mode: str,
        code: str,
        opts: Mapping[str, Any],
        *,
        flush_timeout: float = None,
    ) -> Mapping[str, Any]:
        sess = await self.get_session_with_kernels(
            session_name_or_id, access_key, only_main_kern=True
        )
        async with self.handle_kernel_exception("execute", sess.id, access_key):
            # The agent aggregates at most 2 seconds of outputs
            # if the kernel runs for a long time.
            major_api_version = api_version[0]
            if major_api_version == 4:  # manager-agent protocol is same.
                major_api_version = 3
            async with RPCContext(
                sess.main_kernel.agent,
                sess.main_kernel.agent_addr,
                invoke_timeout=30,
                order_key=sess.main_kernel.id,
                keepalive_timeout=self.rpc_keepalive_timeout,
            ) as rpc:
                return await rpc.call.execute(
                    str(sess.main_kernel.id),
                    major_api_version,
                    run_id,
                    mode,
                    code,
                    opts,
                    flush_timeout,
                )

    async def interrupt_session(
        self,
        session_name_or_id: Union[str, SessionId],
        access_key: AccessKey,
    ) -> Mapping[str, Any]:
        session = await self.get_session_with_kernels(
            session_name_or_id, access_key, only_main_kern=True
        )
        async with self.handle_kernel_exception("execute", session.id, access_key):
            async with RPCContext(
                session.main_kernel.agent,
                session.main_kernel.agent_addr,
                invoke_timeout=30,
                order_key=session.main_kernel.id,
                keepalive_timeout=self.rpc_keepalive_timeout,
            ) as rpc:
                return await rpc.call.interrupt_kernel(str(session.main_kernel.id))

    async def get_completions(
        self,
        session_name_or_id: Union[str, SessionId],
        access_key: AccessKey,
        text: str,
        opts: Mapping[str, Any],
    ) -> Mapping[str, Any]:
        session = await self.get_session_with_kernels(
            session_name_or_id, access_key, only_main_kern=True
        )
        async with self.handle_kernel_exception("execute", session.id, access_key):
            async with RPCContext(
                session.main_kernel.agent,
                session.main_kernel.agent_addr,
                invoke_timeout=10,
                order_key=session.main_kernel.id,
                keepalive_timeout=self.rpc_keepalive_timeout,
            ) as rpc:
                return await rpc.call.get_completions(str(session.main_kernel.id), text, opts)

    async def start_service(
        self,
        session_name_or_id: Union[str, SessionId],
        access_key: AccessKey,
        service: str,
        opts: Mapping[str, Any],
    ) -> Mapping[str, Any]:
        session = await self.get_session_with_kernels(
            session_name_or_id, access_key, only_main_kern=True
        )
        async with self.handle_kernel_exception("execute", session.id, access_key):
            async with RPCContext(
                session.main_kernel.agent,
                session.main_kernel.agent_addr,
                invoke_timeout=None,
                order_key=session.main_kernel.id,
                keepalive_timeout=self.rpc_keepalive_timeout,
            ) as rpc:
                return await rpc.call.start_service(str(session.main_kernel.id), service, opts)

    async def shutdown_service(
        self,
        session_name_or_id: Union[str, SessionId],
        access_key: AccessKey,
        service: str,
    ) -> None:
        session = await self.get_session_with_kernels(
            session_name_or_id, access_key, only_main_kern=True
        )
        async with self.handle_kernel_exception("shutdown_service", session.id, access_key):
            async with RPCContext(
                session.main_kernel.agent,
                session.main_kernel.agent_addr,
                invoke_timeout=None,
                order_key=session.main_kernel.id,
                keepalive_timeout=self.rpc_keepalive_timeout,
            ) as rpc:
                return await rpc.call.shutdown_service(str(session.main_kernel.id), service)

    async def upload_file(
        self,
        session_name_or_id: Union[str, SessionId],
        access_key: AccessKey,
        filename: str,
        payload: bytes,
    ) -> Mapping[str, Any]:
        session = await self.get_session_with_kernels(
            session_name_or_id, access_key, only_main_kern=True
        )
        async with self.handle_kernel_exception("upload_file", session.id, access_key):
            async with RPCContext(
                session.main_kernel.agent,
                session.main_kernel.agent_addr,
                invoke_timeout=None,
                order_key=session.main_kernel.id,
                keepalive_timeout=self.rpc_keepalive_timeout,
            ) as rpc:
                return await rpc.call.upload_file(str(session.main_kernel.id), filename, payload)

    async def download_file(
        self,
        session_name_or_id: Union[str, SessionId],
        access_key: AccessKey,
        filepath: str,
    ) -> bytes:
        session = await self.get_session_with_kernels(
            session_name_or_id, access_key, only_main_kern=True
        )
        async with self.handle_kernel_exception("download_file", session.id, access_key):
            async with RPCContext(
                session.main_kernel.agent,
                session.main_kernel.agent_addr,
                invoke_timeout=None,
                order_key=session.main_kernel.id,
                keepalive_timeout=self.rpc_keepalive_timeout,
            ) as rpc:
                return await rpc.call.download_file(str(session.main_kernel.id), filepath)

    async def list_files(
        self,
        session_name_or_id: Union[str, SessionId],
        access_key: AccessKey,
        path: str,
    ) -> Mapping[str, Any]:
        session = await self.get_session_with_kernels(
            session_name_or_id, access_key, only_main_kern=True
        )
        async with self.handle_kernel_exception("list_files", session.id, access_key):
            async with RPCContext(
                session.main_kernel.agent,
                session.main_kernel.agent_addr,
                invoke_timeout=30,
                order_key=session.main_kernel.id,
                keepalive_timeout=self.rpc_keepalive_timeout,
            ) as rpc:
                return await rpc.call.list_files(str(session.main_kernel.id), path)

    async def get_logs_from_agent(
        self,
        session_name_or_id: Union[str, SessionId],
        access_key: AccessKey,
    ) -> str:
        session = await self.get_session_with_kernels(
            session_name_or_id, access_key, only_main_kern=True
        )
        async with self.handle_kernel_exception("get_logs_from_agent", session.id, access_key):
            async with RPCContext(
                session.main_kernel.agent,
                session.main_kernel.agent_addr,
                invoke_timeout=30,
                order_key=session.main_kernel.id,
                keepalive_timeout=self.rpc_keepalive_timeout,
            ) as rpc:
                reply = await rpc.call.get_logs(str(session.main_kernel.id))
                return reply["logs"]

    async def increment_session_usage(
        self,
        session_name: str,
        access_key: AccessKey,
        conn: SAConnection = None,
    ) -> None:
        pass
        # async with reenter_txn(self.db, conn) as conn:
        #     query = (
        #         sa.update(kernels)
        #         .values(num_queries=kernels.c.num_queries + 1)
        #         .where(
        #             (kernels.c.session_name == session_name) &
        #             (kernels.c.access_key == access_key) &
        #             (kernels.c.cluster_role == DEFAULT_ROLE)
        #         )
        #     )
        #     await execute_with_retry(conn, query)

    async def kill_all_sessions_in_agent(self, agent_id, agent_addr):
        async with RPCContext(
            agent_id,
            agent_addr,
            invoke_timeout=None,
            keepalive_timeout=self.rpc_keepalive_timeout,
        ) as rpc:
            coro = rpc.call.clean_all_kernels("manager-freeze-force-kill")
            return await coro

    async def kill_all_sessions(self, conn=None):
        async with reenter_txn(self.db, conn, {"postgresql_readonly": True}) as conn:
            query = sa.select([agents.c.id, agents.c.addr]).where(
                agents.c.status == AgentStatus.ALIVE
            )
            result = await conn.execute(query)
            rows = result.fetchall()
        tasks = []
        for row in rows:
            tasks.append(
                self.kill_all_sessions_in_agent(row["id"], row["addr"]),
            )
        await asyncio.gather(*tasks, return_exceptions=True)

    async def handle_heartbeat(self, agent_id, agent_info):
        now = datetime.now(tzutc())
        slot_key_and_units = {
            SlotName(k): SlotTypes(v[0]) for k, v in agent_info["resource_slots"].items()
        }
        available_slots = ResourceSlot(
            {SlotName(k): Decimal(v[1]) for k, v in agent_info["resource_slots"].items()}
        )
        current_addr = agent_info["addr"]
        sgroup = agent_info.get("scaling_group", "default")
        async with self.heartbeat_lock:

            instance_rejoin = False

            # Update "last seen" timestamp for liveness tracking
            await redis_helper.execute(
                self.redis_live,
                lambda r: r.hset("agent.last_seen", agent_id, now.timestamp()),
            )

            # Check and update status of the agent record in DB
            async def _update() -> None:
                nonlocal instance_rejoin
                async with self.db.begin() as conn:
                    fetch_query = (
                        sa.select(
                            [
                                agents.c.status,
                                agents.c.addr,
                                agents.c.scaling_group,
                                agents.c.available_slots,
                                agents.c.version,
                                agents.c.compute_plugins,
                                agents.c.architecture,
                            ]
                        )
                        .select_from(agents)
                        .where(agents.c.id == agent_id)
                        .with_for_update()
                    )
                    result = await conn.execute(fetch_query)
                    row = result.first()

                    if row is None or row["status"] is None:
                        # new agent detected!
                        log.info("agent {0} joined!", agent_id)
                        await self.shared_config.update_resource_slots(slot_key_and_units)
                        insert_query = sa.insert(agents).values(
                            {
                                "id": agent_id,
                                "status": AgentStatus.ALIVE,
                                "region": agent_info["region"],
                                "scaling_group": sgroup,
                                "available_slots": available_slots,
                                "occupied_slots": {},
                                "addr": agent_info["addr"],
                                "first_contact": now,
                                "lost_at": sa.null(),
                                "version": agent_info["version"],
                                "compute_plugins": agent_info["compute_plugins"],
                                "architecture": agent_info.get("architecture", "x86_64"),
                            }
                        )
                        result = await conn.execute(insert_query)
                        assert result.rowcount == 1
                    elif row["status"] == AgentStatus.ALIVE:
                        updates = {}
                        if row["available_slots"] != available_slots:
                            updates["available_slots"] = available_slots
                        if row["scaling_group"] != sgroup:
                            updates["scaling_group"] = sgroup
                        if row["addr"] != current_addr:
                            updates["addr"] = current_addr
                        if row["version"] != agent_info["version"]:
                            updates["version"] = agent_info["version"]
                        if row["compute_plugins"] != agent_info["compute_plugins"]:
                            updates["compute_plugins"] = agent_info["compute_plugins"]
                        if row["architecture"] != agent_info["architecture"]:
                            updates["architecture"] = agent_info["architecture"]
                        # occupied_slots are updated when kernels starts/terminates
                        if updates:
                            await self.shared_config.update_resource_slots(slot_key_and_units)
                            update_query = (
                                sa.update(agents).values(updates).where(agents.c.id == agent_id)
                            )
                            await conn.execute(update_query)
                    elif row["status"] in (AgentStatus.LOST, AgentStatus.TERMINATED):
                        await self.shared_config.update_resource_slots(slot_key_and_units)
                        instance_rejoin = True
                        update_query = (
                            sa.update(agents)
                            .values(
                                {
                                    "status": AgentStatus.ALIVE,
                                    "region": agent_info["region"],
                                    "scaling_group": sgroup,
                                    "addr": agent_info["addr"],
                                    "lost_at": sa.null(),
                                    "available_slots": available_slots,
                                    "version": agent_info["version"],
                                    "compute_plugins": agent_info["compute_plugins"],
                                    "architecture": agent_info["architecture"],
                                }
                            )
                            .where(agents.c.id == agent_id)
                        )
                        await conn.execute(update_query)
                    else:
                        log.error("should not reach here! {0}", type(row["status"]))

            try:
                await execute_with_retry(_update)
            except sa.exc.IntegrityError:
                log.error("Scaling group named [{}] does not exist.", sgroup)
                return

            if instance_rejoin:
                await self.event_producer.produce_event(
                    AgentStartedEvent("revived"),
                    source=agent_id,
                )

            # Update the mapping of kernel images to agents.
            known_registries = await get_known_registries(self.shared_config.etcd)
            loaded_images = msgpack.unpackb(snappy.decompress(agent_info["images"]))

            async def _pipe_builder(r: Redis):
                pipe = r.pipeline()
                for image in loaded_images:
                    image_ref = ImageRef(image[0], known_registries, agent_info["architecture"])
                    await pipe.sadd(image_ref.canonical, agent_id)
                return pipe

            await redis_helper.execute(self.redis_image, _pipe_builder)

        await self.hook_plugin_ctx.notify(
            "POST_AGENT_HEARTBEAT",
            (agent_id, sgroup, available_slots),
        )

    async def mark_agent_terminated(self, agent_id: AgentId, status: AgentStatus) -> None:
        await redis_helper.execute(self.redis_live, lambda r: r.hdel("agent.last_seen", agent_id))

        async def _pipe_builder(r: Redis):
            pipe = r.pipeline()
            async for imgname in r.scan_iter():
                await pipe.srem(imgname, agent_id)
            return pipe

        async def _update() -> None:
            async with self.db.begin() as conn:
                fetch_query = (
                    sa.select(
                        [
                            agents.c.status,
                            agents.c.addr,
                        ]
                    )
                    .select_from(agents)
                    .where(agents.c.id == agent_id)
                    .with_for_update()
                )
                result = await conn.execute(fetch_query)
                row = result.first()
                prev_status = row["status"]
                if prev_status in (None, AgentStatus.LOST, AgentStatus.TERMINATED):
                    return

                if status == AgentStatus.LOST:
                    log.warning("agent {0} heartbeat timeout detected.", agent_id)
                elif status == AgentStatus.TERMINATED:
                    log.info("agent {0} has terminated.", agent_id)
                now = datetime.now(tzutc())
                update_query = (
                    sa.update(agents)
                    .values(
                        {
                            "status": status,
                            "status_changed": now,
                            "lost_at": now,
                        }
                    )
                    .where(agents.c.id == agent_id)
                )
                await conn.execute(update_query)

        await redis_helper.execute(self.redis_image, _pipe_builder)
        await execute_with_retry(_update)

    async def set_session_status(
        self,
        session_id: SessionId,
        access_key: AccessKey,
        status: SessionStatus,
        reason: str = "",
        **extra_fields,
    ) -> None:
        now = datetime.now(tzutc())
        data = {
            "status": status,
            "status_info": reason,
            "status_changed": now,
            "status_history": sql_json_merge(
                SessionRow.status_history,
                (),
                {
                    status.name: now.isoformat(),
                },
            ),
        }
        if status in (SessionStatus.CANCELLED, SessionStatus.TERMINATED):
            data["terminated_at"] = now
        data.update(extra_fields)

        async def _update() -> None:
            async with self.db.begin_session() as db_sess:
                query = (
                    sa.update(SessionRow)
                    .values(**data)
                    .where(
                        (SessionRow.id == session_id)
                        & (SessionRow.access_key == access_key)
                        & ~(SessionRow.status.in_(DEAD_SESSION_STATUSES)),
                    )
                )
                await db_sess.execute(query)

        await execute_with_retry(_update)

    async def set_kernel_status(
        self,
        kernel_id: KernelId,
        status: KernelStatus,
        reason: str = "",
    ) -> None:
        assert status != KernelStatus.TERMINATED, (
            "TERMINATED status update must be handled in " "mark_kernel_terminated()"
        )
        now = datetime.now(tzutc())
        data = {
            "status": status,
            "status_info": reason,
            "status_changed": now,
            "status_history": sql_json_merge(
                kernels.c.status_history,
                (),
                {
                    status.name: now.isoformat(),  # ["PULLING", "PREPARING"]
                },
            ),
        }
        if status in (KernelStatus.CANCELLED, KernelStatus.TERMINATED):
            data["terminated_at"] = now

        async def _update() -> None:
            async with self.db.begin() as conn:
                query = sa.update(kernels).values(data).where(kernels.c.id == kernel_id)
                await conn.execute(query)

        await execute_with_retry(_update)

    async def set_session_result(
        self,
        session_id: SessionId,
        success: bool,
        exit_code: int,
    ) -> None:
        # TODO: store exit code?
        data = {
            "result": SessionResult.SUCCESS if success else SessionResult.FAILURE,
        }

        async def _update() -> None:
            async with self.db.begin_session() as db_sess:
                query = sa.update(SessionRow).values(**data).where(SessionRow.id == session_id)
                await db_sess.execute(query)

        await execute_with_retry(_update)

    async def sync_kernel_stats(
        self,
        kernel_ids: Sequence[KernelId],
    ) -> None:
        per_kernel_updates = {}
        log.debug("sync_kernel_stats(k:{!r})", kernel_ids)
        for kernel_id in kernel_ids:
            raw_kernel_id = str(kernel_id)
            kern_stat = await redis_helper.execute(
                self.redis_stat,
                lambda r: r.get(raw_kernel_id),
            )
            if kern_stat is None:
                log.warning("sync_kernel_stats(k:{}): no statistics updates", kernel_id)
                continue
            else:
                per_kernel_updates[kernel_id] = msgpack.unpackb(kern_stat)

        async def _update():
            async with self.db.begin() as conn:
                update_query = (
                    sa.update(kernels)
                    .where(kernels.c.id == sa.bindparam("kernel_id"))
                    .values({kernels.c.last_stat: sa.bindparam("last_stat")})
                )
                params = []
                for kernel_id, updates in per_kernel_updates.items():
                    params.append(
                        {
                            "kernel_id": kernel_id,
                            "last_stat": updates,
                        }
                    )
                await conn.execute(update_query, params)

        if per_kernel_updates:
            await execute_with_retry(_update)

    async def mark_kernel_terminated(
        self,
        kernel_id: KernelId,
        reason: str,
        exit_code: int = None,
    ) -> None:
        """
        Mark the kernel (individual worker) terminated and release
        the resource slots occupied by it.
        """
        post_task = self._post_kernel_creation_tasks.get(kernel_id, None)
        if post_task is not None and not post_task.done():
            post_task.cancel()
            try:
                await post_task
            except asyncio.CancelledError:
                pass

        kern_stat = await redis_helper.execute(
            self.redis_stat,
            lambda r: r.get(str(kernel_id)),
        )

        async def _update_kernel_status() -> Tuple[AccessKey, AgentId] | None:
            async with self.db.begin_session() as db_sess:
                # Check the current status.
                select_query = (
                    sa.select(
                        KernelRow.access_key,
                        KernelRow.agent,
                        KernelRow.status,
                        KernelRow.occupied_slots,
                        KernelRow.session_id,
                    )
                    .where(KernelRow.id == kernel_id)
                    .with_for_update()
                )
                result = await db_sess.execute(select_query)
                kernel = result.first()
                if kernel is None or kernel.status in (
                    KernelStatus.CANCELLED,
                    KernelStatus.TERMINATED,
                    KernelStatus.RESTARTING,
                ):
                    # Skip if non-existent, already terminated, or restarting.
                    return None

                access_key, agent = kernel.access_key, kernel.agent
                # Change the status to TERMINATED.
                # (we don't delete the row for later logging and billing)
                now = datetime.now(tzutc())
                values = {
                    "status": KernelStatus.TERMINATED,
                    "status_info": reason,
                    "status_changed": now,
                    "status_data": sql_json_merge(
                        KernelRow.status_data,
                        ("kernel",),
                        {"exit_code": exit_code},
                    ),
                    "status_history": sql_json_merge(
                        KernelRow.status_history,
                        (),
                        {
                            KernelStatus.TERMINATED.name: now.isoformat(),
                        },
                    ),
                    "terminated_at": now,
                }
                if kern_stat:
                    values["last_stat"] = msgpack.unpackb(kern_stat)
                update_query = (
                    sa.update(KernelRow).values(**values).where(KernelRow.id == kernel_id)
                )
                await db_sess.execute(update_query)
                return access_key, agent

        result = await execute_with_retry(_update_kernel_status)
        if result is None:
            return

        assert result is not None
        access_key, agent = result

        async def _recalc() -> None:
            async with self.db.begin() as conn:
                await recalc_concurrency_used(conn, self.redis_stat, access_key)
                await recalc_agent_resource_occupancy(conn, agent)

        await execute_with_retry(_recalc)

        # Perform statistics sync in a separate transaction block, since
        # it may take a while to fetch stats from Redis.

        await self.sync_kernel_stats([kernel_id])

    async def check_session_terminated(
        self,
        kernel_id: KernelId,
        reason: str,
    ) -> None:
        async def _check_and_mark() -> Tuple[bool, SessionId]:
            async with self.db.begin_session() as db_sess:
                query = (
                    sa.select(KernelRow)
                    .where(KernelRow.id == kernel_id)
                    .options(
                        noload("*"),
                        selectinload(KernelRow.session)
                        .selectinload(SessionRow.kernels)
                        .noload("*"),
                    )
                )
                result = await db_sess.execute(query)
                session = result.scalars().first().session
                sibling_kernels = session.kernels
                sess_status = aggregate_kernel_status([k.status for k in sibling_kernels])
                now = datetime.now(tzutc())
                if sess_status != session.status:
                    values = {
                        "status": sess_status,
                        "status_info": reason,
                        "status_changed": now,
                        "terminated_at": now,
                        "status_history": sql_json_merge(
                            SessionRow.status_history,
                            (),
                            {
                                sess_status.name: datetime.now(tzutc()).isoformat(),
                            },
                        ),
                    }
                    query = (
                        sa.update(SessionRow).values(**values).where(SessionRow.id == session.id)
                    )
                    await db_sess.execute(query)
                all_terminated = session.status in (
                    SessionStatus.TERMINATED,
                    SessionStatus.CANCELLED,
                )
                return all_terminated, session.id

        do_fire_event, session_id = await execute_with_retry(_check_and_mark)
        if session_id is None:
            return
        if do_fire_event:
            await self.event_producer.produce_event(
                SessionTerminatedEvent(session_id, reason),
            )

    async def mark_session_terminated(
        self,
        session_id: SessionId,
        reason: str,
    ) -> None:
        await self.clean_session(session_id)

    async def _get_user_email(
        self,
        kernel,
    ) -> str:
        async with self.db.begin_readonly() as db_conn:
            query = (
                sa.select([users.c.email])
                .select_from(users)
                .where(users.c.uuid == kernel["user_uuid"])
            )
            result = await db_conn.execute(query)
            user_email = str(result.scalar())
            user_email = user_email.replace("@", "_")
        return user_email

    async def get_commit_status(
        self,
        session_name_or_id: Union[str, SessionId],
        access_key: AccessKey,
    ) -> Mapping[str, str]:
        kernel = await self.get_session(session_name_or_id, access_key)
        email = await self._get_user_email(kernel)
        async with self.handle_kernel_exception("commit_session", kernel["id"], access_key):
            async with RPCContext(
                kernel["agent"],
                kernel["agent_addr"],
                invoke_timeout=None,
                order_key=kernel["id"],
                keepalive_timeout=self.rpc_keepalive_timeout,
            ) as rpc:
                return await rpc.call.get_commit_status(str(kernel["id"]), email)

    async def commit_session(
        self,
        session_name_or_id: Union[str, SessionId],
        access_key: AccessKey,
        filename: str | None,
    ) -> Mapping[str, Any]:
        """
        Commit a main kernel's container of the given session.
        """

        kernel = await self.get_session(session_name_or_id, access_key)
        email = await self._get_user_email(kernel)
        now = datetime.now(tzutc()).strftime("%Y-%m-%dT%H:%M:%S")
        shortend_sname = kernel["session_name"][:SESSION_NAME_LEN_LIMIT]
        registry, _, filtered = kernel["image"].partition("/")
        img_path, _, image_name = filtered.partition("/")
        filename = f"{now}_{shortend_sname}_{image_name}.tar.gz"
        async with self.handle_kernel_exception("commit_session", kernel["id"], access_key):
            async with RPCContext(
                kernel["agent"],
                kernel["agent_addr"],
                invoke_timeout=None,
                order_key=kernel["id"],
                keepalive_timeout=self.rpc_keepalive_timeout,
            ) as rpc:
                resp: Mapping[str, Any] = await rpc.call.commit(str(kernel["id"]), email, filename)
        return resp


async def check_scaling_group(
    conn: SAConnection,
    scaling_group: str | None,
    session_type: SessionTypes,
    access_key: AccessKey,
    domain_name: str,
    group_id: Union[uuid.UUID, str],
) -> str:
    # Check scaling group availability if scaling_group parameter is given.
    # If scaling_group is not provided, it will be selected as the first one among
    # the list of allowed scaling groups.
    candidates = await query_allowed_sgroups(
        conn,
        domain_name,
        group_id,
        access_key,
    )
    if not candidates:
        raise ScalingGroupNotFound("You have no scaling groups allowed to use.")

    stype = session_type.value.lower()
    if scaling_group is None:
        for sgroup in candidates:
            allowed_session_types = sgroup["scheduler_opts"].allowed_session_types
            if stype in allowed_session_types:
                scaling_group = sgroup["name"]
                break
        else:
            raise ScalingGroupNotFound(
                f"No scaling groups accept the session type '{session_type}'.",
            )
    else:
        err_msg = (
            f"The scaling group '{scaling_group}' does not exist "
            f"or you do not have access to the scaling group '{scaling_group}'."
        )
        for sgroup in candidates:
            if scaling_group == sgroup["name"]:
                # scaling_group's unique key is 'name' field for now,
                # but we will change scaling_group's unique key to new 'id' field.
                allowed_session_types = sgroup["scheduler_opts"].allowed_session_types
                if stype in allowed_session_types:
                    break
                err_msg = (
                    f"The scaling group '{scaling_group}' does not accept "
                    f"the session type '{session_type}'. "
                )
        else:
            raise ScalingGroupNotFound(err_msg)
    assert scaling_group is not None
    return scaling_group<|MERGE_RESOLUTION|>--- conflicted
+++ resolved
@@ -129,11 +129,7 @@
     query_allowed_sgroups,
     recalc_agent_resource_occupancy,
     recalc_concurrency_used,
-<<<<<<< HEAD
-=======
-    session_dependencies,
     users,
->>>>>>> 7d23b510
 )
 from .models.kernel import get_all_kernels, match_session_ids
 from .models.session import aggregate_kernel_status, match_sessions, match_sessions_by_id
@@ -1910,18 +1906,11 @@
                        However, PULLING session still cannot be destroyed.
         :param reason: Reason to destroy a session if client wants to specify it manually.
         """
-<<<<<<< HEAD
         async with self.db.begin_readonly_session() as db_sess:
             session: SessionRow = await session_getter(db_session=db_sess)
         session_id = session.id
-        if forced:
-            reason = "force-terminated"
-=======
-        async with self.db.begin_readonly() as conn:
-            session = await session_getter(db_connection=conn)
         if not reason:
             reason = "force-terminated" if forced else "user-requested"
->>>>>>> 7d23b510
         hook_result = await self.hook_plugin_ctx.dispatch(
             "PRE_DESTROY_SESSION",
             (session_id, session.name, session.access_key),
