--- conflicted
+++ resolved
@@ -10,9 +10,7 @@
 import yarl
 from sqlalchemy.orm.exc import NoResultFound
 
-<<<<<<< HEAD
 from ai.backend.common import redis_helper
-=======
 from ai.backend.common.events.event_types.session.anycast import (
     DoTerminateSessionEvent,
     ExecutionCancelledAnycastEvent,
@@ -30,7 +28,6 @@
     SessionTerminatedAnycastEvent,
     SessionTerminatingAnycastEvent,
 )
->>>>>>> f836dc12
 from ai.backend.common.events.kernel import (
     KernelLifecycleEventReason,
 )
@@ -243,9 +240,8 @@
                             db_sess, session.id, load_endpoint=True
                         )
                         endpoint = await EndpointRow.get(db_sess, route.endpoint, load_routes=True)
-<<<<<<< HEAD
                         match event:
-                            case SessionCancelledEvent():
+                            case SessionCancelledAnycastEvent():
                                 update_data: dict[str, Any] = {
                                     "status": RouteStatus.FAILED_TO_START
                                 }
@@ -259,58 +255,6 @@
                                         "errors": errors,
                                         "session_id": session.id,
                                     }
-=======
-                        if isinstance(event, SessionCancelledAnycastEvent):
-                            update_data: dict[str, Any] = {"status": RouteStatus.FAILED_TO_START}
-                            if "error" in session.status_data:
-                                if session.status_data["error"]["name"] == "MultiAgentError":
-                                    errors = session.status_data["error"]["collection"]
-                                else:
-                                    errors = [session.status_data["error"]]
-                                update_data["error_data"] = {
-                                    "type": "session_cancelled",
-                                    "errors": errors,
-                                    "session_id": session.id,
-                                }
-                            query = (
-                                sa.update(RoutingRow)
-                                .values(update_data)
-                                .where(RoutingRow.id == route.id)
-                            )
-                            await db_sess.execute(query)
-                            query = (
-                                sa.update(EndpointRow)
-                                .values({"retries": endpoint.retries + 1})
-                                .where(EndpointRow.id == endpoint.id)
-                            )
-                            await db_sess.execute(query)
-                        elif isinstance(event, SessionTerminatedAnycastEvent):
-                            query = sa.delete(RoutingRow).where(RoutingRow.id == route.id)
-                            await db_sess.execute(query)
-                            if endpoint.lifecycle_stage == EndpointLifecycle.CREATED:
-                                new_routes = [
-                                    r
-                                    for r in endpoint.routings
-                                    if r.id != route.id and r.status == RouteStatus.HEALTHY
-                                ]
-                                try:
-                                    await self._registry.update_appproxy_endpoint_routes(
-                                        db_sess, endpoint, new_routes
-                                    )
-                                except Exception as e:
-                                    if is_db_retry_error(e):
-                                        raise
-                                    log.warning(
-                                        "failed to communicate with AppProxy endpoint: {}", str(e)
-                                    )
-                            await db_sess.commit()
-                        else:
-                            new_route_status: Optional[RouteStatus] = None
-                            if isinstance(event, SessionTerminatingAnycastEvent):
-                                new_route_status = RouteStatus.TERMINATING
-
-                            if new_route_status:
->>>>>>> f836dc12
                                 query = (
                                     sa.update(RoutingRow)
                                     .values(update_data)
@@ -323,10 +267,10 @@
                                     .where(EndpointRow.id == endpoint.id)
                                 )
                                 await db_sess.execute(query)
-                            case SessionTerminatedEvent():
+                            case SessionTerminatedAnycastEvent():
                                 query = sa.delete(RoutingRow).where(RoutingRow.id == route.id)
                                 await db_sess.execute(query)
-                            case SessionStartedEvent() | SessionTerminatingEvent():
+                            case SessionStartedAnycastEvent() | SessionTerminatingAnycastEvent():
                                 target_kernels = await KernelRow.batch_load_by_session_id(
                                     db_sess,
                                     [
