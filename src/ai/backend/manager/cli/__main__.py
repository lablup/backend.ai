--- conflicted
+++ resolved
@@ -184,18 +184,22 @@
     "--entry",
     type=click.Choice(["kernels", "audit_logs"], case_sensitive=False),
     default="kernels",
-    help="Which table to run the operation on. Options available are kernels and audit_logs. "
-    "If not set or set to kernels, it will run the operation on kernels table. "
-    "If set to audit_logs, it will run on audit_logs table. "
-    "[default: kernels]",
+    help=(
+        "Which table to run the operation on. Options available are kernels and audit_logs. "
+        "If not set or set to kernels, it will run the operation on kernels table. "
+        "If set to audit_logs, it will run on audit_logs table. "
+        "[default: kernels]"
+    ),
 )
 @click.option(
     "--target",
     type=str,
     default=None,
-    help="For audit_logs you can chose which audit target object to run the operation on. "
-    "To run on a desired target between user, keypairs or vfolder use respectively user.uuid, keypairs.access_key, or vfolders.id. "
-    "If not set, it will run on all targets. ",
+    help=(
+        "For audit_logs you can chose which audit target object to run the operation on. To run on"
+        " a desired target between user, keypairs or vfolder use respectively user.uuid,"
+        " keypairs.access_key, or vfolders.id. If not set, it will run on all targets. "
+    ),
 )
 @click.pass_obj
 def clear_history(cli_ctx: CLIContext, retention, vacuum_full, entry, target) -> None:
@@ -285,79 +289,6 @@
                     )
                     deleted_count = result.rowcount
 
-<<<<<<< HEAD
-        conn = psycopg2.connect(
-            host=local_config["db"]["addr"][0],
-            port=local_config["db"]["addr"][1],
-            dbname=local_config["db"]["name"],
-            user=local_config["db"]["user"],
-            password=local_config["db"]["password"],
-        )
-        with conn.cursor() as curs:
-            if vacuum_full:
-                vacuum_sql = "VACUUM FULL"
-            else:
-                vacuum_sql = "VACUUM"
-            if entry == "audit_logs":
-                if target is not None:
-                    curs.execute(
-                        f"""
-                    SELECT COUNT(*) FROM {entry} WHERE created_at < '{expiration_date}'
-                    AND target = '{target}';
-                    """
-                    )
-                else:
-                    curs.execute(
-                        f"""
-                    SELECT COUNT(*) FROM {entry} WHERE created_at < '{expiration_date}';
-                    """
-                    )
-            else:
-                curs.execute(
-                    f"""
-                SELECT COUNT(*) FROM kernels WHERE terminated_at < '{expiration_date}';
-                """
-                )
-            deleted_count = curs.fetchone()[0]
-
-            conn.set_isolation_level(psycopg2.extensions.ISOLATION_LEVEL_AUTOCOMMIT)
-            log.info("Deleting old records...")
-            if entry == "audit_logs":
-                if target is not None:
-                    curs.execute(
-                        f"""
-                    DELETE FROM {entry} WHERE created_at < '{expiration_date}'
-                    AND target = '{target}';
-                    """
-                    )
-                    log.info(
-                        f"Perfoming {vacuum_sql} operation on {entry} where target object is {target}..."
-                    )
-                else:
-                    curs.execute(
-                        f"""
-                    DELETE FROM {entry} WHERE created_at < '{expiration_date}';
-                    """
-                    )
-                    log.info(f"Perfoming {vacuum_sql} operation on {entry}...")
-            else:
-                curs.execute(
-                    f"""
-                DELETE FROM kernels WHERE terminated_at < '{expiration_date}';
-                """
-                )
-            log.info(f"Perfoming {vacuum_sql} operation...")
-            curs.execute(vacuum_sql)
-            conn.set_isolation_level(psycopg2.extensions.ISOLATION_LEVEL_READ_COMMITTED)
-
-            curs.execute(
-                f"""
-            SELECT COUNT(*) FROM {entry};
-            """
-            )
-            table_size = curs.fetchone()[0]
-            log.info(f"{entry} table size: {table_size}")
-=======
                     vacuum_sql = "VACUUM FULL" if vacuum_full else "VACUUM"
                     log.info(f"Perfoming {vacuum_sql} operation...")
                     await conn.exec_driver_sql(vacuum_sql)
@@ -374,10 +305,32 @@
                 deleted_count,
                 expiration_date,
             )
->>>>>>> 1e6608a6
 
         asyncio.run(_clear_redis_history())
         asyncio.run(_clear_terminated_sessions())
+
+        # TODO: rewrite like above async-wrapped functions
+        #     if entry == "audit_logs":
+        #         if target is not None:
+        #             curs.execute(
+        #                 f"""
+        #             SELECT COUNT(*) FROM {entry} WHERE created_at < '{expiration_date}'
+        #             AND target = '{target}';
+        #             """
+        #             )
+        #         else:
+        #             curs.execute(
+        #                 f"""
+        #             SELECT COUNT(*) FROM {entry} WHERE created_at < '{expiration_date}';
+        #             """
+        #             )
+        #     else:
+        #         curs.execute(
+        #             f"""
+        #         SELECT COUNT(*) FROM kernels WHERE terminated_at < '{expiration_date}';
+        #         """
+        #         )
+        #     deleted_count = curs.fetchone()[0]
 
 
 @main.group(cls=LazyGroup, import_name="ai.backend.manager.cli.dbschema:cli")
