from __future__ import annotations

import uuid
from typing import TYPE_CHECKING, Any, Mapping, Optional, Sequence

import attrs
import graphene

from ai.backend.common.types import QuotaScopeID
from ai.backend.manager.defs import DEFAULT_IMAGE_ARCH

from .etcd import (
    ContainerRegistry,
    CreateContainerRegistry,
    DeleteContainerRegistry,
    ModifyContainerRegistry,
)

if TYPE_CHECKING:
    from graphql.execution.executors.asyncio import (
        AsyncioExecutor,
    )

    from ai.backend.common.bgtask import BackgroundTaskManager
    from ai.backend.common.etcd import AsyncEtcd
    from ai.backend.common.types import (
        AccessKey,
        AgentId,
        RedisConnectionInfo,
        SessionId,
        SlotName,
        SlotTypes,
    )

    from ..api.manager import ManagerStatus
    from ..config import LocalConfig, SharedConfig
    from ..idle import IdleCheckerHost
    from ..models.utils import ExtendedAsyncSAEngine
    from ..registry import AgentRegistry
    from .storage import StorageSessionManager

from ..api.exceptions import (
    ImageNotFound,
    InsufficientPrivilege,
    InvalidAPIParameters,
    ObjectNotFound,
    TooManyKernelsFound,
)
from .acl import PredefinedAtomicPermission
from .agent import Agent, AgentList, AgentSummary, AgentSummaryList, ModifyAgent
from .base import DataLoaderManager, privileged_query, scoped_query
from .domain import CreateDomain, DeleteDomain, Domain, ModifyDomain, PurgeDomain
from .endpoint import Endpoint, EndpointList, EndpointToken, EndpointTokenList
from .image import (
    AliasImage,
    ClearImages,
    DealiasImage,
    ForgetImage,
    Image,
    ModifyImage,
    PreloadImage,
    RescanImages,
    UnloadImage,
)
from .kernel import (
    ComputeContainer,
    ComputeContainerList,
    LegacyComputeSession,
    LegacyComputeSessionList,
)
from .keypair import CreateKeyPair, DeleteKeyPair, KeyPair, KeyPairList, ModifyKeyPair
from .project import CreateProject, DeleteProject, ModifyProject, Project, PurgeProject
from .resource_policy import (
    CreateKeyPairResourcePolicy,
    CreateProjectResourcePolicy,
    CreateUserResourcePolicy,
    DeleteKeyPairResourcePolicy,
    DeleteProjectResourcePolicy,
    DeleteUserResourcePolicy,
    KeyPairResourcePolicy,
    ModifyKeyPairResourcePolicy,
    ModifyProjectResourcePolicy,
    ModifyUserResourcePolicy,
    ProjectResourcePolicy,
    UserResourcePolicy,
)
from .resource_preset import (
    CreateResourcePreset,
    DeleteResourcePreset,
    ModifyResourcePreset,
    ResourcePreset,
)
from .routing import Routing, RoutingList
from .scaling_group import (
    AssociateScalingGroupWithDomain,
    AssociateScalingGroupWithKeyPair,
    AssociateScalingGroupWithUserProject,
    CreateScalingGroup,
    DeleteScalingGroup,
    DisassociateAllScalingGroupsWithDomain,
    DisassociateAllScalingGroupsWithProject,
    DisassociateScalingGroupWithDomain,
    DisassociateScalingGroupWithKeyPair,
    DisassociateScalingGroupWithUserProject,
    ModifyScalingGroup,
    ScalingGroup,
)
from .session import ComputeSession, ComputeSessionList
from .storage import StorageVolume, StorageVolumeList
from .user import (
    CreateUser,
    DeleteUser,
    ModifyUser,
    PurgeUser,
    User,
    UserList,
    UserRole,
    UserStatus,
)
from .vfolder import (
    QuotaScope,
    SetQuotaScope,
    UnsetQuotaScope,
    VirtualFolder,
    VirtualFolderList,
    VirtualFolderPermission,
    VirtualFolderPermissionList,
    ensure_quota_scope_accessible_by_user,
)


@attrs.define(auto_attribs=True, slots=True)
class GraphQueryContext:
    schema: graphene.Schema
    dataloader_manager: DataLoaderManager
    local_config: LocalConfig
    shared_config: SharedConfig
    etcd: AsyncEtcd
    user: Mapping[str, Any]  # TODO: express using typed dict
    access_key: str
    db: ExtendedAsyncSAEngine
    redis_stat: RedisConnectionInfo
    redis_live: RedisConnectionInfo
    redis_image: RedisConnectionInfo
    manager_status: ManagerStatus
    known_slot_types: Mapping[SlotName, SlotTypes]
    background_task_manager: BackgroundTaskManager
    storage_manager: StorageSessionManager
    registry: AgentRegistry
    idle_checker_host: IdleCheckerHost


class Mutations(graphene.ObjectType):
    """
    All available GraphQL mutations.
    """

    # super-admin only
    modify_agent = ModifyAgent.Field()

    # super-admin only
    create_domain = CreateDomain.Field()
    modify_domain = ModifyDomain.Field()
    delete_domain = DeleteDomain.Field()
    purge_domain = PurgeDomain.Field()

    # admin only
    create_project = CreateProject.Field()
    modify_project = ModifyProject.Field()
    delete_project = DeleteProject.Field()
    purge_project = PurgeProject.Field()

    # admin only
    # legacy
    create_group = CreateProject.Field()
    modify_group = ModifyProject.Field()
    delete_group = DeleteProject.Field()
    purge_group = PurgeProject.Field()

    # super-admin only
    create_user = CreateUser.Field()
    modify_user = ModifyUser.Field()
    delete_user = DeleteUser.Field()
    purge_user = PurgeUser.Field()

    # admin only
    create_keypair = CreateKeyPair.Field()
    modify_keypair = ModifyKeyPair.Field()
    delete_keypair = DeleteKeyPair.Field()

    # admin only
    rescan_images = RescanImages.Field()
    preload_image = PreloadImage.Field()
    unload_image = UnloadImage.Field()
    modify_image = ModifyImage.Field()
    forget_image = ForgetImage.Field()
    alias_image = AliasImage.Field()
    dealias_image = DealiasImage.Field()
    clear_images = ClearImages.Field()

    # super-admin only
    create_keypair_resource_policy = CreateKeyPairResourcePolicy.Field()
    modify_keypair_resource_policy = ModifyKeyPairResourcePolicy.Field()
    delete_keypair_resource_policy = DeleteKeyPairResourcePolicy.Field()

    # super-admin only
    create_user_resource_policy = CreateUserResourcePolicy.Field()
    modify_user_resource_policy = ModifyUserResourcePolicy.Field()
    delete_user_resource_policy = DeleteUserResourcePolicy.Field()

    # super-admin only
    create_project_resource_policy = CreateProjectResourcePolicy.Field()
    modify_project_resource_policy = ModifyProjectResourcePolicy.Field()
    delete_project_resource_policy = DeleteProjectResourcePolicy.Field()

    # super-admin only
    create_resource_preset = CreateResourcePreset.Field()
    modify_resource_preset = ModifyResourcePreset.Field()
    delete_resource_preset = DeleteResourcePreset.Field()

    # super-admin only
    create_scaling_group = CreateScalingGroup.Field()
    modify_scaling_group = ModifyScalingGroup.Field()
    delete_scaling_group = DeleteScalingGroup.Field()
    associate_scaling_group_with_domain = AssociateScalingGroupWithDomain.Field()
    associate_scaling_group_with_project = AssociateScalingGroupWithUserProject.Field()
    associate_scaling_group_with_group = AssociateScalingGroupWithUserProject.Field()  # legacy
    associate_scaling_group_with_keypair = AssociateScalingGroupWithKeyPair.Field()
    disassociate_scaling_group_with_domain = DisassociateScalingGroupWithDomain.Field()
    disassociate_scaling_group_with_project = DisassociateScalingGroupWithUserProject.Field()
    disassociate_scaling_group_with_group = (
        DisassociateScalingGroupWithUserProject.Field()
    )  # legacy
    disassociate_scaling_group_with_keypair = DisassociateScalingGroupWithKeyPair.Field()
    disassociate_all_scaling_groups_with_domain = DisassociateAllScalingGroupsWithDomain.Field()
    disassociate_all_scaling_groups_with_project = (
        DisassociateAllScalingGroupsWithProject.Field()
    )  # legacy

    set_quota_scope = SetQuotaScope.Field()
    unset_quota_scope = UnsetQuotaScope.Field()

    create_container_registry = CreateContainerRegistry.Field()
    modify_container_registry = ModifyContainerRegistry.Field()
    delete_container_registry = DeleteContainerRegistry.Field()


class Queries(graphene.ObjectType):
    """
    All available GraphQL queries.
    """

    node = graphene.relay.Node.Field()

    # super-admin only
    agent = graphene.Field(
        Agent,
        agent_id=graphene.String(required=True),
    )

    # super-admin only
    agent_list = graphene.Field(
        AgentList,
        limit=graphene.Int(required=True),
        offset=graphene.Int(required=True),
        filter=graphene.String(),
        order=graphene.String(),
        # filters
        scaling_group=graphene.String(),
        status=graphene.String(),
    )

    # super-admin only
    agents = graphene.List(  # legacy non-paginated list
        Agent,
        scaling_group=graphene.String(),
        status=graphene.String(),
    )

    agent_summary = graphene.Field(
        AgentSummary,
        agent_id=graphene.String(required=True),
    )

    agent_summary_list = graphene.Field(
        AgentSummaryList,
        limit=graphene.Int(required=True),
        offset=graphene.Int(required=True),
        filter=graphene.String(),
        order=graphene.String(),
        # filters
        scaling_group=graphene.String(),
        status=graphene.String(),
    )

    domain = graphene.Field(
        Domain,
        name=graphene.String(),
    )

    # super-admin only
    domains = graphene.List(
        Domain,
        is_active=graphene.Boolean(),
    )

    project = graphene.Field(
        Project,
        id=graphene.UUID(required=True),
        domain_name=graphene.String(),
    )
    # legacy
    group = graphene.Field(
        Project,
        id=graphene.UUID(required=True),
        domain_name=graphene.String(),
    )

    # Within a single domain, this will always return nothing or a single item,
    # but if queried across all domains by superadmins, it may return multiple results
    # because the project name is unique only inside each domain.
    projects_by_name = graphene.List(
        Project,
        name=graphene.String(required=True),
        domain_name=graphene.String(),
    )
    projects = graphene.List(
        Project,
        domain_name=graphene.String(),
        is_active=graphene.Boolean(),
    )

    # legacy
    groups_by_name = graphene.List(
        Project,
        name=graphene.String(required=True),
        domain_name=graphene.String(),
    )
    groups = graphene.List(
        Project,
        domain_name=graphene.String(),
        is_active=graphene.Boolean(),
    )

    image = graphene.Field(
        Image,
        reference=graphene.String(required=True),
        architecture=graphene.String(default_value=DEFAULT_IMAGE_ARCH),
    )

    images = graphene.List(
        Image,
        is_installed=graphene.Boolean(),
        is_operation=graphene.Boolean(),
    )

    user = graphene.Field(
        User,
        domain_name=graphene.String(),
        email=graphene.String(),
    )

    user_from_uuid = graphene.Field(
        User,
        domain_name=graphene.String(),
        user_id=graphene.ID(),
    )

    users = graphene.List(  # legacy non-paginated list
        User,
        domain_name=graphene.String(),
        group_id=graphene.UUID(),  # legacy
        project_id=graphene.UUID(),
        is_active=graphene.Boolean(),
        status=graphene.String(),
    )

    user_list = graphene.Field(
        UserList,
        limit=graphene.Int(required=True),
        offset=graphene.Int(required=True),
        filter=graphene.String(),
        order=graphene.String(),
        # intrinsic filters
        domain_name=graphene.String(),
        group_id=graphene.UUID(),  # legacy
        project_id=graphene.UUID(),
        is_active=graphene.Boolean(),
        status=graphene.String(),
    )

    keypair = graphene.Field(
        KeyPair,
        domain_name=graphene.String(),
        access_key=graphene.String(),
    )

    keypairs = graphene.List(  # legacy non-paginated list
        KeyPair,
        domain_name=graphene.String(),
        email=graphene.String(),
        is_active=graphene.Boolean(),
    )

    keypair_list = graphene.Field(
        KeyPairList,
        limit=graphene.Int(required=True),
        offset=graphene.Int(required=True),
        filter=graphene.String(),
        order=graphene.String(),
        # intrinsic filters
        domain_name=graphene.String(),
        email=graphene.String(),
        is_active=graphene.Boolean(),
    )

    # NOTE: maybe add keypairs_from_user_id?

    keypair_resource_policy = graphene.Field(
        KeyPairResourcePolicy,
        name=graphene.String(),
    )
    user_resource_policy = graphene.Field(
        UserResourcePolicy,
        name=graphene.String(),
    )
    project_resource_policy = graphene.Field(
        ProjectResourcePolicy,
        name=graphene.String(required=True),
    )

    keypair_resource_policies = graphene.List(KeyPairResourcePolicy)
    user_resource_policies = graphene.List(UserResourcePolicy)
    project_resource_policies = graphene.List(ProjectResourcePolicy)

    resource_preset = graphene.Field(
        ResourcePreset,
        name=graphene.String(),
    )

    resource_presets = graphene.List(
        ResourcePreset,
    )

    # super-admin only
    scaling_group = graphene.Field(
        ScalingGroup,
        name=graphene.String(),
    )

    # super-admin only
    scaling_groups = graphene.List(
        ScalingGroup,
        name=graphene.String(),
        is_active=graphene.Boolean(),
    )

    # super-admin only
    scaling_groups_for_domain = graphene.List(
        ScalingGroup,
        domain=graphene.String(required=True),
        is_active=graphene.Boolean(),
    )

    # super-admin only
    scaling_groups_for_project = graphene.List(
        ScalingGroup,
        project=graphene.String(required=True),
        is_active=graphene.Boolean(),
    )

    # super-admin only
    # legacy
    scaling_groups_for_group = graphene.List(
        ScalingGroup,
        group=graphene.String(required=True),
        is_active=graphene.Boolean(),
    )

    # super-admin only
    scaling_groups_for_keypair = graphene.List(
        ScalingGroup,
        access_key=graphene.String(required=True),
        is_active=graphene.Boolean(),
    )

    # super-admin only
    storage_volume = graphene.Field(
        StorageVolume,
        id=graphene.String(),
    )

    # super-admin only
    storage_volume_list = graphene.Field(
        StorageVolumeList,
        limit=graphene.Int(required=True),
        offset=graphene.Int(required=True),
        filter=graphene.String(),
        order=graphene.String(),
    )

    vfolder = graphene.Field(
        VirtualFolder,
        id=graphene.String(),
    )

    vfolder_list = graphene.Field(  # legacy non-paginated list
        VirtualFolderList,
        limit=graphene.Int(required=True),
        offset=graphene.Int(required=True),
        filter=graphene.String(),
        order=graphene.String(),
        # intrinsic filters
        domain_name=graphene.String(),
        group_id=graphene.UUID(),  # legacy
        project_id=graphene.UUID(),
        access_key=graphene.String(),  # must be empty for user requests
    )

    # super-admin only
    vfolder_permission_list = graphene.Field(
        VirtualFolderPermissionList,
        limit=graphene.Int(required=True),
        offset=graphene.Int(required=True),
        filter=graphene.String(),
        order=graphene.String(),
    )

    vfolder_own_list = graphene.Field(
        VirtualFolderList,
        limit=graphene.Int(required=True),
        offset=graphene.Int(required=True),
        filter=graphene.String(),
        order=graphene.String(),
        # intrinsic filters
        domain_name=graphene.String(),
        access_key=graphene.String(),  # must be empty for user requests
    )

    vfolder_invited_list = graphene.Field(
        VirtualFolderList,
        limit=graphene.Int(required=True),
        offset=graphene.Int(required=True),
        filter=graphene.String(),
        order=graphene.String(),
        # intrinsic filters
        domain_name=graphene.String(),
        access_key=graphene.String(),  # must be empty for user requests
    )

    vfolder_project_list = graphene.Field(
        VirtualFolderList,
        limit=graphene.Int(required=True),
        offset=graphene.Int(required=True),
        filter=graphene.String(),
        order=graphene.String(),
        # intrinsic filters
        domain_name=graphene.String(),
        access_key=graphene.String(),  # must be empty for user requests
    )

    vfolders = graphene.List(  # legacy non-paginated list
        VirtualFolder,
        domain_name=graphene.String(),
        group_id=graphene.String(),  # legacy
        project_id=graphene.String(),
        access_key=graphene.String(),  # must be empty for user requests
    )

    compute_session = graphene.Field(
        ComputeSession,
        id=graphene.UUID(required=True),
    )

    compute_container = graphene.Field(
        ComputeContainer,
        id=graphene.UUID(required=True),
    )

    compute_session_list = graphene.Field(
        ComputeSessionList,
        limit=graphene.Int(required=True),
        offset=graphene.Int(required=True),
        filter=graphene.String(),
        order=graphene.String(),
        # intrinsic filters
        domain_name=graphene.String(),
        group_id=graphene.String(),  # legacy
        project_id=graphene.String(),
        access_key=graphene.String(),
        status=graphene.String(),
    )

    compute_container_list = graphene.Field(
        ComputeContainerList,
        limit=graphene.Int(required=True),
        offset=graphene.Int(required=True),
        filter=graphene.String(),
        order=graphene.String(),
        # intrinsic filters
        session_id=graphene.ID(required=True),
        role=graphene.String(),
    )

    legacy_compute_session_list = graphene.Field(
        LegacyComputeSessionList,
        limit=graphene.Int(required=True),
        offset=graphene.Int(required=True),
        # legacy ordering
        order_key=graphene.String(),
        order_asc=graphene.Boolean(),
        # intrinsic filters
        domain_name=graphene.String(),
        group_id=graphene.String(),  # legacy
        project_id=graphene.String(),
        access_key=graphene.String(),
        status=graphene.String(),
    )

    legacy_compute_session = graphene.Field(
        LegacyComputeSession,
        sess_id=graphene.String(required=True),
        domain_name=graphene.String(),
        access_key=graphene.String(),
    )

    vfolder_host_permissions = graphene.Field(
        PredefinedAtomicPermission,
    )

    endpoint = graphene.Field(
        Endpoint,
        endpoint_id=graphene.UUID(required=True),
    )

    endpoint_list = graphene.Field(
        EndpointList,
        limit=graphene.Int(required=True),
        offset=graphene.Int(required=True),
        filter=graphene.String(),
        order=graphene.String(),
        # filters
        domain_name=graphene.String(),
        group_id=graphene.String(),
        access_key=graphene.String(),
        project=graphene.UUID(),
    )

    routing = graphene.Field(
        Routing,
        routing_id=graphene.UUID(required=True),
    )

    routing_list = graphene.Field(
        RoutingList,
        limit=graphene.Int(required=True),
        offset=graphene.Int(required=True),
        filter=graphene.String(),
        order=graphene.String(),
        # filters
        endpoint_id=graphene.UUID(),
    )

    endpoint_token = graphene.Field(
        EndpointToken,
        token=graphene.String(required=True),
    )

    endpoint_token_list = graphene.Field(
        EndpointTokenList,
        limit=graphene.Int(required=True),
        offset=graphene.Int(required=True),
        filter=graphene.String(),
        order=graphene.String(),
        # filters
        endpoint_id=graphene.UUID(),
    )

    quota_scope = graphene.Field(
        QuotaScope,
        storage_host_name=graphene.String(required=True),
        quota_scope_id=graphene.String(required=True),
    )

    container_registry = graphene.Field(ContainerRegistry, hostname=graphene.String(required=True))

    container_registries = graphene.List(ContainerRegistry)

    @staticmethod
    @privileged_query(UserRole.SUPERADMIN)
    async def resolve_agent(
        executor: AsyncioExecutor,
        info: graphene.ResolveInfo,
        agent_id: AgentId,
    ) -> Agent:
        ctx: GraphQueryContext = info.context
        loader = ctx.dataloader_manager.get_loader(
            ctx,
            "Agent",
            raw_status=None,
        )
        return await loader.load(agent_id)

    @staticmethod
    @privileged_query(UserRole.SUPERADMIN)
    async def resolve_agents(
        executor: AsyncioExecutor,
        info: graphene.ResolveInfo,
        *,
        scaling_group: str = None,
        status: str = None,
    ) -> Sequence[Agent]:
        return await Agent.load_all(
            info.context,
            scaling_group=scaling_group,
            raw_status=status,
        )

    @staticmethod
    @privileged_query(UserRole.SUPERADMIN)
    async def resolve_agent_list(
        executor: AsyncioExecutor,
        info: graphene.ResolveInfo,
        limit: int,
        offset: int,
        *,
        filter: str = None,
        order: str = None,
        scaling_group: str = None,
        status: str = None,
    ) -> AgentList:
        total_count = await Agent.load_count(
            info.context,
            scaling_group=scaling_group,
            raw_status=status,
            filter=filter,
        )
        agent_list = await Agent.load_slice(
            info.context,
            limit,
            offset,
            scaling_group=scaling_group,
            raw_status=status,
            filter=filter,
            order=order,
        )
        return AgentList(agent_list, total_count)

    @staticmethod
    @scoped_query(autofill_user=True, user_key="access_key")
    async def resolve_agent_summary(
        executor: AsyncioExecutor,
        info: graphene.ResolveInfo,
        agent_id: AgentId,
        *,
        access_key: AccessKey,
        domain_name: str | None = None,
        scaling_group: str | None = None,
    ) -> AgentSummary:
        ctx: GraphQueryContext = info.context
        if ctx.local_config["manager"]["hide-agents"]:
            raise ObjectNotFound(object_name="agent")

        loader = ctx.dataloader_manager.get_loader(
            ctx,
            "Agent",
            raw_status=None,
            scaling_group=scaling_group,
            domain_name=domain_name,
            access_key=access_key,
        )
        return await loader.load(agent_id)

    @staticmethod
    @scoped_query(autofill_user=True, user_key="access_key")
    async def resolve_agent_summary_list(
        executor: AsyncioExecutor,
        info: graphene.ResolveInfo,
        limit: int,
        offset: int,
        *,
        access_key: AccessKey,
        domain_name: str | None = None,
        filter: str | None = None,
        order: str | None = None,
        scaling_group: str | None = None,
        status: str | None = None,
    ) -> AgentSummaryList:
        ctx: GraphQueryContext = info.context
        if ctx.local_config["manager"]["hide-agents"]:
            raise ObjectNotFound(object_name="agent")

        total_count = await AgentSummary.load_count(
            ctx,
            access_key=access_key,
            scaling_group=scaling_group,
            domain_name=domain_name,
            raw_status=status,
            filter=filter,
        )
        agent_list = await AgentSummary.load_slice(
            ctx,
            limit,
            offset,
            access_key=access_key,
            scaling_group=scaling_group,
            domain_name=domain_name,
            raw_status=status,
            filter=filter,
            order=order,
        )
        return AgentSummaryList(agent_list, total_count)

    @staticmethod
    async def resolve_domain(
        executor: AsyncioExecutor,
        info: graphene.ResolveInfo,
        *,
        name: str = None,
    ) -> Domain:
        ctx: GraphQueryContext = info.context
        name = ctx.user["domain_name"] if name is None else name
        if ctx.user["role"] != UserRole.SUPERADMIN:
            if name != ctx.user["domain_name"]:
                # prevent querying other domains if not superadmin
                raise ObjectNotFound(object_name="domain")
        loader = ctx.dataloader_manager.get_loader(ctx, "Domain.by_name")
        return await loader.load(name)

    @staticmethod
    @privileged_query(UserRole.SUPERADMIN)
    async def resolve_domains(
        executor: AsyncioExecutor,
        info: graphene.ResolveInfo,
        *,
        is_active: bool = None,
    ) -> Sequence[Domain]:
        return await Domain.load_all(info.context, is_active=is_active)

    @staticmethod
    async def resolve_project(
        executor: AsyncioExecutor,
        info: graphene.ResolveInfo,
        id: uuid.UUID,
        *,
        domain_name: str = None,
    ) -> Project:
        ctx: GraphQueryContext = info.context
        client_role = ctx.user["role"]
        client_domain = ctx.user["domain_name"]
        client_user_id = ctx.user["uuid"]
        if client_role == UserRole.SUPERADMIN:
            loader = ctx.dataloader_manager.get_loader(
                ctx,
                "Project.by_id",
                domain_name=domain_name,
            )
            project = await loader.load(id)
        elif client_role == UserRole.ADMIN:
            if domain_name is not None and domain_name != client_domain:
                raise InsufficientPrivilege
            loader = ctx.dataloader_manager.get_loader(
                ctx,
                "Project.by_id",
                domain_name=client_domain,
            )
            project = await loader.load(id)
        elif client_role == UserRole.USER:
            if domain_name is not None and domain_name != client_domain:
                raise InsufficientPrivilege
            loader = ctx.dataloader_manager.get_loader(
                ctx,
                "Project.by_id",
                domain_name=client_domain,
            )
            project = await loader.load(id)
            loader = ctx.dataloader_manager.get_loader(
                ctx,
                "Project.by_user",
            )
            client_projects = await loader.load(client_user_id)
            if project.id not in (g.id for g in client_projects):
                raise InsufficientPrivilege
        else:
            raise InvalidAPIParameters("Unknown client role")
        return project

    # legacy
    @staticmethod
    async def resolve_group(
        executor: AsyncioExecutor,
        info: graphene.ResolveInfo,
        id: uuid.UUID,
        *,
        domain_name: str = None,
    ) -> Project:
        ctx: GraphQueryContext = info.context
        client_role = ctx.user["role"]
        client_domain = ctx.user["domain_name"]
        client_user_id = ctx.user["uuid"]
        if client_role == UserRole.SUPERADMIN:
            loader = ctx.dataloader_manager.get_loader(
                ctx,
                "Project.by_id",
                domain_name=domain_name,
            )
            project = await loader.load(id)
        elif client_role == UserRole.ADMIN:
            if domain_name is not None and domain_name != client_domain:
                raise InsufficientPrivilege
            loader = ctx.dataloader_manager.get_loader(
                ctx,
                "Project.by_id",
                domain_name=client_domain,
            )
            project = await loader.load(id)
        elif client_role == UserRole.USER:
            if domain_name is not None and domain_name != client_domain:
                raise InsufficientPrivilege
            loader = ctx.dataloader_manager.get_loader(
                ctx,
                "Project.by_id",
                domain_name=client_domain,
            )
            project = await loader.load(id)
            loader = ctx.dataloader_manager.get_loader(
                ctx,
                "Project.by_user",
            )
            client_projects = await loader.load(client_user_id)
            if project.id not in (g.id for g in client_projects):
                raise InsufficientPrivilege
        else:
            raise InvalidAPIParameters("Unknown client role")
        return project

    @staticmethod
    async def resolve_projects_by_name(
        executor: AsyncioExecutor,
        info: graphene.ResolveInfo,
        name: str,
        *,
        domain_name: str = None,
    ) -> Sequence[Project]:
        ctx: GraphQueryContext = info.context
        client_role = ctx.user["role"]
        client_domain = ctx.user["domain_name"]
        client_user_id = ctx.user["uuid"]
        if client_role == UserRole.SUPERADMIN:
            loader = ctx.dataloader_manager.get_loader(
                ctx,
                "Project.by_name",
                domain_name=domain_name,
            )
            projects = await loader.load(name)
        elif client_role == UserRole.ADMIN:
            if domain_name is not None and domain_name != client_domain:
                raise InsufficientPrivilege
            loader = ctx.dataloader_manager.get_loader(
                ctx,
                "Project.by_name",
                domain_name=client_domain,
            )
            projects = await loader.load(name)
        elif client_role == UserRole.USER:
            if domain_name is not None and domain_name != client_domain:
                raise InsufficientPrivilege
            loader = ctx.dataloader_manager.get_loader(
                ctx,
                "Project.by_name",
                domain_name=client_domain,
            )
            projects = await loader.load(name)
            loader = ctx.dataloader_manager.get_loader(
                ctx,
                "Project.by_user",
            )
            client_projects = await loader.load(client_user_id)
            client_project_ids = set(g.id for g in client_projects)
            projects = filter(lambda g: g.id in client_project_ids, projects)
        else:
            raise InvalidAPIParameters("Unknown client role")
        return projects

    # legacy
    @staticmethod
    async def resolve_groups_by_name(
        executor: AsyncioExecutor,
        info: graphene.ResolveInfo,
        name: str,
        *,
        domain_name: str = None,
    ) -> Sequence[Project]:
        ctx: GraphQueryContext = info.context
        client_role = ctx.user["role"]
        client_domain = ctx.user["domain_name"]
        client_user_id = ctx.user["uuid"]
        if client_role == UserRole.SUPERADMIN:
            loader = ctx.dataloader_manager.get_loader(
                ctx,
                "Project.by_name",
                domain_name=domain_name,
            )
            projects = await loader.load(name)
        elif client_role == UserRole.ADMIN:
            if domain_name is not None and domain_name != client_domain:
                raise InsufficientPrivilege
            loader = ctx.dataloader_manager.get_loader(
                ctx,
                "Project.by_name",
                domain_name=client_domain,
            )
            projects = await loader.load(name)
        elif client_role == UserRole.USER:
            if domain_name is not None and domain_name != client_domain:
                raise InsufficientPrivilege
            loader = ctx.dataloader_manager.get_loader(
                ctx,
                "Project.by_name",
                domain_name=client_domain,
            )
            projects = await loader.load(name)
            loader = ctx.dataloader_manager.get_loader(
                ctx,
                "Project.by_user",
            )
            client_projects = await loader.load(client_user_id)
            client_project_ids = set(g.id for g in client_projects)
            projects = filter(lambda g: g.id in client_project_ids, projects)
        else:
            raise InvalidAPIParameters("Unknown client role")
        return projects

    @staticmethod
    async def resolve_projects(
        executor: AsyncioExecutor,
        info: graphene.ResolveInfo,
        *,
        domain_name: str = None,
        is_active: bool = None,
    ) -> Sequence[Project]:
        ctx: GraphQueryContext = info.context
        client_role = ctx.user["role"]
        client_domain = ctx.user["domain_name"]
        client_user_id = ctx.user["uuid"]
        if client_role == UserRole.SUPERADMIN:
            pass
        elif client_role == UserRole.ADMIN:
            if domain_name is not None and domain_name != client_domain:
                raise InsufficientPrivilege
            domain_name = client_domain
        elif client_role == UserRole.USER:
            loader = ctx.dataloader_manager.get_loader(
                ctx,
                "Project.by_user",
            )
            client_projects = await loader.load(client_user_id)
            return client_projects
        else:
            raise InvalidAPIParameters("Unknown client role")
        return await Project.load_all(info.context, domain_name=domain_name, is_active=is_active)

    # legacy
    @staticmethod
    async def resolve_groups(
        executor: AsyncioExecutor,
        info: graphene.ResolveInfo,
        *,
        domain_name: str = None,
        is_active: bool = None,
    ) -> Sequence[Project]:
        ctx: GraphQueryContext = info.context
        client_role = ctx.user["role"]
        client_domain = ctx.user["domain_name"]
        client_user_id = ctx.user["uuid"]
        if client_role == UserRole.SUPERADMIN:
            pass
        elif client_role == UserRole.ADMIN:
            if domain_name is not None and domain_name != client_domain:
                raise InsufficientPrivilege
            domain_name = client_domain
        elif client_role == UserRole.USER:
            loader = ctx.dataloader_manager.get_loader(
                ctx,
                "Project.by_user",
            )
            client_projects = await loader.load(client_user_id)
            return client_projects
        else:
            raise InvalidAPIParameters("Unknown client role")
        return await Project.load_all(info.context, domain_name=domain_name, is_active=is_active)

    @staticmethod
    async def resolve_image(
        executor: AsyncioExecutor,
        info: graphene.ResolveInfo,
        reference: str,
        architecture: str,
    ) -> Image:
        ctx: GraphQueryContext = info.context
        client_role = ctx.user["role"]
        client_domain = ctx.user["domain_name"]
        item = await Image.load_item(info.context, reference, architecture)
        if client_role == UserRole.SUPERADMIN:
            pass
        elif client_role in (UserRole.ADMIN, UserRole.USER):
            items = await Image.filter_allowed(info.context, [item], client_domain)
            if not items:
                raise ImageNotFound
            item = items[0]
        else:
            raise InvalidAPIParameters("Unknown client role")
        return item

    @staticmethod
    async def resolve_images(
        executor: AsyncioExecutor,
        info: graphene.ResolveInfo,
        *,
        is_installed=None,
        is_operation=False,
    ) -> Sequence[Image]:
        ctx: GraphQueryContext = info.context
        client_role = ctx.user["role"]
        client_domain = ctx.user["domain_name"]
        items = await Image.load_all(ctx, is_installed=is_installed, is_operation=is_operation)
        if client_role == UserRole.SUPERADMIN:
            pass
        elif client_role in (UserRole.ADMIN, UserRole.USER):
            items = await Image.filter_allowed(
                info.context,
                items,
                client_domain,
                is_installed=is_installed,
                is_operation=is_operation,
            )
        else:
            raise InvalidAPIParameters("Unknown client role")
        return items

    @staticmethod
    @scoped_query(autofill_user=True, user_key="email")
    async def resolve_user(
        executor: AsyncioExecutor,
        info: graphene.ResolveInfo,
        *,
        domain_name: str = None,
        email: str = None,
    ) -> User:
        ctx: GraphQueryContext = info.context
        loader = ctx.dataloader_manager.get_loader(
            ctx,
            "User.by_email",
            domain_name=domain_name,
        )
        return await loader.load(email)

    @staticmethod
    @scoped_query(autofill_user=True, user_key="user_id")
    async def resolve_user_from_uuid(
        executor: AsyncioExecutor,
        info: graphene.ResolveInfo,
        *,
        domain_name: str = None,
        user_id: uuid.UUID | str | None = None,
    ) -> User:
        ctx: GraphQueryContext = info.context
        loader = ctx.dataloader_manager.get_loader(
            ctx,
            "User.by_uuid",
            domain_name=domain_name,
        )
        # user_id is retrieved as string since it's a GraphQL's generic ID field
        user_uuid = uuid.UUID(user_id) if isinstance(user_id, str) else user_id
        return await loader.load(user_uuid)

    @staticmethod
    async def resolve_users(
        executor: AsyncioExecutor,
        info: graphene.ResolveInfo,
        *,
        domain_name: str = None,
        group_id: Optional[uuid.UUID] = None,
        project_id: Optional[uuid.UUID] = None,
        is_active: bool = None,
        status: UserStatus = None,
    ) -> Sequence[User]:
        from .user import UserRole

        ctx: GraphQueryContext = info.context
        client_role = ctx.user["role"]
        client_domain = ctx.user["domain_name"]
        if client_role == UserRole.SUPERADMIN:
            pass
        elif client_role == UserRole.ADMIN:
            if domain_name is not None and domain_name != client_domain:
                raise InsufficientPrivilege
            domain_name = client_domain
        elif client_role == UserRole.USER:
            # Users cannot query other users.
            raise InsufficientPrivilege()
        else:
            raise InvalidAPIParameters("Unknown client role")
        project_id = project_id or group_id
        return await User.load_all(
            info.context,
            domain_name=domain_name,
            project_id=project_id,
            is_active=is_active,
            status=status,
            limit=100,
        )

    @staticmethod
    async def resolve_user_list(
        executor: AsyncioExecutor,
        info: graphene.ResolveInfo,
        limit: int,
        offset: int,
        *,
        filter: str = None,
        order: str = None,
        domain_name: str = None,
        group_id: Optional[uuid.UUID] = None,
        project_id: Optional[uuid.UUID] = None,
        is_active: bool = None,
        status: UserStatus = None,
    ) -> UserList:
        from .user import UserRole

        ctx: GraphQueryContext = info.context
        client_role = ctx.user["role"]
        client_domain = ctx.user["domain_name"]
        if client_role == UserRole.SUPERADMIN:
            pass
        elif client_role == UserRole.ADMIN:
            if domain_name is not None and domain_name != client_domain:
                raise InsufficientPrivilege
            domain_name = client_domain
        elif client_role == UserRole.USER:
            # Users cannot query other users.
            raise InsufficientPrivilege()
        else:
            raise InvalidAPIParameters("Unknown client role")
        project_id = project_id or group_id
        total_count = await User.load_count(
            info.context,
            domain_name=domain_name,
            project_id=project_id,
            is_active=is_active,
            status=status,
            filter=filter,
        )
        user_list = await User.load_slice(
            info.context,
            limit,
            offset,
            domain_name=domain_name,
            project_id=project_id,
            is_active=is_active,
            status=status,
            filter=filter,
            order=order,
        )
        return UserList(user_list, total_count)

    @staticmethod
    @scoped_query(autofill_user=True, user_key="access_key")
    async def resolve_keypair(
        executor: AsyncioExecutor,
        info: graphene.ResolveInfo,
        *,
        domain_name: str = None,
        access_key: AccessKey = None,
    ) -> KeyPair:
        ctx: GraphQueryContext = info.context
        loader = ctx.dataloader_manager.get_loader(
            ctx,
            "KeyPair.by_ak",
            domain_name=domain_name,
        )
        return await loader.load(access_key)

    @staticmethod
    @scoped_query(autofill_user=False, user_key="email")
    async def resolve_keypairs(
        executor: AsyncioExecutor,
        info: graphene.ResolveInfo,
        *,
        domain_name: str = None,
        email: str = None,
        is_active: bool = None,
    ) -> Sequence[KeyPair]:
        ctx: GraphQueryContext = info.context
        if email is None:
            return await KeyPair.load_all(
                info.context,
                domain_name=domain_name,
                is_active=is_active,
                limit=100,
            )
        else:
            loader = ctx.dataloader_manager.get_loader(
                ctx,
                "KeyPair.by_email",
                domain_name=domain_name,
                is_active=is_active,
            )
            return await loader.load(email)

    @staticmethod
    @scoped_query(autofill_user=False, user_key="email")
    async def resolve_keypair_list(
        executor: AsyncioExecutor,
        info: graphene.ResolveInfo,
        limit: int,
        offset: int,
        *,
        filter: str = None,
        order: str = None,
        domain_name: str = None,
        email: str = None,
        is_active: bool = None,
    ) -> KeyPairList:
        total_count = await KeyPair.load_count(
            info.context,
            domain_name=domain_name,
            email=email,
            is_active=is_active,
            filter=filter,
        )
        keypair_list = await KeyPair.load_slice(
            info.context,
            limit,
            offset,
            domain_name=domain_name,
            email=email,
            is_active=is_active,
            filter=filter,
            order=order,
        )
        return KeyPairList(keypair_list, total_count)

    @staticmethod
    async def resolve_keypair_resource_policy(
        executor: AsyncioExecutor,
        info: graphene.ResolveInfo,
        name: str = None,
    ) -> KeyPairResourcePolicy:
        ctx: GraphQueryContext = info.context
        client_access_key = ctx.access_key
        if name is None:
            loader = ctx.dataloader_manager.get_loader(
                ctx,
                "KeyPairResourcePolicy.by_ak",
            )
            return await loader.load(client_access_key)
        else:
            loader = ctx.dataloader_manager.get_loader(
                ctx,
                "KeyPairResourcePolicy.by_name",
            )
            return await loader.load(name)

    @staticmethod
    async def resolve_keypair_resource_policies(
        executor: AsyncioExecutor,
        info: graphene.ResolveInfo,
    ) -> Sequence[KeyPairResourcePolicy]:
        ctx: GraphQueryContext = info.context
        client_role = ctx.user["role"]
        client_access_key = ctx.access_key
        if client_role == UserRole.SUPERADMIN:
            return await KeyPairResourcePolicy.load_all(info.context)
        elif client_role == UserRole.ADMIN:
            # TODO: filter resource policies by domains?
            return await KeyPairResourcePolicy.load_all(info.context)
        elif client_role == UserRole.USER:
            return await KeyPairResourcePolicy.load_all_user(
                info.context,
                client_access_key,
            )
        else:
            raise InvalidAPIParameters("Unknown client role")

    @staticmethod
    async def resolve_user_resource_policy(
        executor: AsyncioExecutor,
        info: graphene.ResolveInfo,
        name: str = None,
    ) -> UserResourcePolicy:
        ctx: GraphQueryContext = info.context
        user_uuid = ctx.user["uuid"]
        if name is None:
            loader = ctx.dataloader_manager.get_loader(
                ctx,
                "UserResourcePolicy.by_user",
            )
            return await loader.load(user_uuid)
        else:
            loader = ctx.dataloader_manager.get_loader(
                ctx,
                "UserResourcePolicy.by_name",
            )
            return await loader.load(name)

    @staticmethod
    async def resolve_user_resource_policies(
        executor: AsyncioExecutor,
        info: graphene.ResolveInfo,
    ) -> Sequence[UserResourcePolicy]:
        ctx: GraphQueryContext = info.context
        client_role = ctx.user["role"]
        user_uuid = ctx.user["uuid"]
        if client_role == UserRole.SUPERADMIN:
            return await UserResourcePolicy.load_all(info.context)
        elif client_role == UserRole.ADMIN:
            # TODO: filter resource policies by domains?
            return await UserResourcePolicy.load_all(info.context)
        elif client_role == UserRole.USER:
            return await UserResourcePolicy.batch_load_by_user(
                info.context,
                [user_uuid],
            )
        else:
            raise InvalidAPIParameters("Unknown client role")

    @staticmethod
    async def resolve_project_resource_policy(
        executor: AsyncioExecutor,
        info: graphene.ResolveInfo,
        name: str,
    ) -> ProjectResourcePolicy:
        ctx: GraphQueryContext = info.context
        loader = ctx.dataloader_manager.get_loader(
            ctx,
            "ProjectResourcePolicy.by_name",
        )
        return await loader.load(name)

    @staticmethod
    async def resolve_project_resource_policies(
        executor: AsyncioExecutor,
        info: graphene.ResolveInfo,
    ) -> Sequence[ProjectResourcePolicy]:
        ctx: GraphQueryContext = info.context
        client_role = ctx.user["role"]
        if client_role == UserRole.SUPERADMIN:
            return await ProjectResourcePolicy.load_all(info.context)
        elif client_role == UserRole.ADMIN:
            # TODO: filter resource policies by domains?
            return await ProjectResourcePolicy.load_all(info.context)
        else:
            raise InvalidAPIParameters("Unknown client role")

    @staticmethod
    async def resolve_resource_preset(
        executor: AsyncioExecutor,
        info: graphene.ResolveInfo,
        name: str,
    ) -> ResourcePreset:
        ctx: GraphQueryContext = info.context
        loader = ctx.dataloader_manager.get_loader(ctx, "ResourcePreset.by_name")
        return await loader.load(name)

    @staticmethod
    async def resolve_resource_presets(
        executor: AsyncioExecutor,
        info: graphene.ResolveInfo,
    ) -> Sequence[ResourcePreset]:
        return await ResourcePreset.load_all(info.context)

    @staticmethod
    @privileged_query(UserRole.SUPERADMIN)
    async def resolve_scaling_group(
        executor: AsyncioExecutor,
        info: graphene.ResolveInfo,
        name: str,
    ) -> ScalingGroup:
        ctx: GraphQueryContext = info.context
        loader = ctx.dataloader_manager.get_loader(
            ctx,
            "ScalingGroup.by_name",
        )
        return await loader.load(name)

    @staticmethod
    @privileged_query(UserRole.SUPERADMIN)
    async def resolve_scaling_groups(
        executor: AsyncioExecutor,
        info: graphene.ResolveInfo,
        is_active: bool = None,
    ) -> Sequence[ScalingGroup]:
        return await ScalingGroup.load_all(info.context, is_active=is_active)

    @staticmethod
    @privileged_query(UserRole.SUPERADMIN)
    async def resolve_scaling_groups_for_domain(
        executor: AsyncioExecutor,
        info: graphene.ResolveInfo,
        domain: str,
        is_active: bool = None,
    ) -> Sequence[ScalingGroup]:
        return await ScalingGroup.load_by_domain(
            info.context,
            domain,
            is_active=is_active,
        )

    @staticmethod
    @privileged_query(UserRole.SUPERADMIN)
<<<<<<< HEAD
    async def resolve_scaling_groups_for_project(
        executor: AsyncioExecutor,
        info: graphene.ResolveInfo,
        project,
        is_active: bool = None,
    ) -> Sequence[ScalingGroup]:
        return await ScalingGroup.load_by_project(
            info.context,
            project,
            is_active=is_active,
        )

    # legacy
    @staticmethod
    @privileged_query(UserRole.SUPERADMIN)
    async def resolve_scaling_groups_for_group(
=======
    async def resolve_scaling_groups_for_user_group(
>>>>>>> dec5284b
        executor: AsyncioExecutor,
        info: graphene.ResolveInfo,
        group,
        is_active: bool = None,
    ) -> Sequence[ScalingGroup]:
        return await ScalingGroup.load_by_project(
            info.context,
            group,
            is_active=is_active,
        )

    @staticmethod
    @privileged_query(UserRole.SUPERADMIN)
    async def resolve_scaling_groups_for_keypair(
        executor: AsyncioExecutor,
        info: graphene.ResolveInfo,
        access_key: AccessKey,
        is_active: bool = None,
    ) -> Sequence[ScalingGroup]:
        return await ScalingGroup.load_by_keypair(
            info.context,
            access_key,
            is_active=is_active,
        )

    @staticmethod
    @privileged_query(UserRole.SUPERADMIN)
    async def resolve_storage_volume(
        executor: AsyncioExecutor,
        info: graphene.ResolveInfo,
        id: str,
    ) -> StorageVolume:
        return await StorageVolume.load_by_id(info.context, id)

    @staticmethod
    @privileged_query(UserRole.SUPERADMIN)
    async def resolve_storage_volume_list(
        executor: AsyncioExecutor,
        info: graphene.ResolveInfo,
        limit: int,
        offset: int,
        *,
        filter: str = None,
        order: str = None,
    ) -> StorageVolumeList:
        total_count = await StorageVolume.load_count(
            info.context,
            filter=filter,
        )
        items = await StorageVolume.load_slice(
            info.context,
            limit,
            offset,
            filter=filter,
            order=order,
        )
        return StorageVolumeList(items, total_count)

    @staticmethod
    @privileged_query(UserRole.SUPERADMIN)
    async def resolve_vfolder(
        executor: AsyncioExecutor,
        info: graphene.ResolveInfo,
        id: str,
        *,
        domain_name: str = None,
        group_id: uuid.UUID = None,
        user_id: uuid.UUID = None,
    ) -> Optional[VirtualFolder]:
        graph_ctx: GraphQueryContext = info.context
        user_role = graph_ctx.user["role"]
        loader = graph_ctx.dataloader_manager.get_loader(
            graph_ctx,
            "VirtualFolder.by_id",
            user_uuid=user_id,
            user_role=user_role,
            domain_name=domain_name,
            group_id=group_id,
        )
        return await loader.load(id)

    @staticmethod
    @scoped_query(autofill_user=False, user_key="user_id")
    async def resolve_vfolder_list(
        executor: AsyncioExecutor,
        info: graphene.ResolveInfo,
        limit: int,
        offset: int,
        *,
        domain_name: str = None,
        group_id: Optional[uuid.UUID] = None,  # legacy
        project_id: Optional[uuid.UUID] = None,
        user_id: uuid.UUID = None,
        filter: str = None,
        order: str = None,
    ) -> VirtualFolderList:
        # TODO: adopt the generic queryfilter language
        project_id = project_id or group_id
        total_count = await VirtualFolder.load_count(
            info.context,
            domain_name=domain_name,  # scope
            project_id=project_id,  # scope
            user_id=user_id,  # scope
            filter=filter,
        )
        items = await VirtualFolder.load_slice(
            info.context,
            limit,
            offset,
            domain_name=domain_name,  # scope
            project_id=project_id,  # scope
            user_id=user_id,  # scope
            filter=filter,
            order=order,
        )
        return VirtualFolderList(items, total_count)

    @staticmethod
    @privileged_query(UserRole.SUPERADMIN)
    async def resolve_vfolder_permission_list(
        executor: AsyncioExecutor,
        info: graphene.ResolveInfo,
        limit: int,
        offset: int,
        *,
        user_id: uuid.UUID = None,
        filter: str = None,
        order: str = None,
    ) -> VirtualFolderPermissionList:
        total_count = await VirtualFolderPermission.load_count(
            info.context,
            user_id=user_id,
            filter=filter,
        )
        items = await VirtualFolderPermission.load_slice(
            info.context,
            limit,
            offset,
            user_id=user_id,
            filter=filter,
            order=order,
        )
        return VirtualFolderPermissionList(items, total_count)

    @staticmethod
    @scoped_query(autofill_user=False, user_key="user_id")
    async def resolve_vfolder_own_list(
        executor: AsyncioExecutor,
        info: graphene.ResolveInfo,
        limit: int,
        offset: int,
        *,
        domain_name: str = None,
        user_id: uuid.UUID = None,
        filter: str = None,
        order: str = None,
    ) -> VirtualFolderList:
        total_count = await VirtualFolder.load_count(
            info.context,
            domain_name=domain_name,  # scope
            user_id=info.context.user["uuid"],  # scope
            filter=filter,
        )
        items = await VirtualFolder.load_slice(
            info.context,
            limit,
            offset,
            domain_name=domain_name,  # scopes
            user_id=info.context.user["uuid"],  # scope
            filter=filter,
            order=order,
        )
        return VirtualFolderList(items, total_count)

    @staticmethod
    @scoped_query(autofill_user=False, user_key="user_id")
    async def resolve_vfolder_invited_list(
        executor: AsyncioExecutor,
        info: graphene.ResolveInfo,
        limit: int,
        offset: int,
        *,
        domain_name: str = None,
        user_id: uuid.UUID = None,  # not used, fixed
        filter: str = None,
        order: str = None,
    ) -> VirtualFolderList:
        total_count = await VirtualFolder.load_count_invited(
            info.context,
            domain_name=domain_name,  # scope
            user_id=info.context.user["uuid"],  # scope
            filter=filter,
        )
        items = await VirtualFolder.load_slice_invited(
            info.context,
            limit,
            offset,
            domain_name=domain_name,  # scopes
            user_id=info.context.user["uuid"],  # scope
            filter=filter,
            order=order,
        )
        return VirtualFolderList(items, total_count)

    @staticmethod
    @scoped_query(autofill_user=False, user_key="user_id")
    async def resolve_vfolder_project_list(
        executor: AsyncioExecutor,
        info: graphene.ResolveInfo,
        limit: int,
        offset: int,
        *,
        domain_name: str = None,
        user_id: uuid.UUID = None,  # not used, fixed
        filter: str = None,
        order: str = None,
    ) -> VirtualFolderList:
        total_count = await VirtualFolder.load_count_project(
            info.context,
            domain_name=domain_name,  # scope
            user_id=info.context.user["uuid"],  # scope
            filter=filter,
        )
        items = await VirtualFolder.load_slice_project(
            info.context,
            limit,
            offset,
            domain_name=domain_name,  # scopes
            user_id=info.context.user["uuid"],  # scope
            filter=filter,
            order=order,
        )
        return VirtualFolderList(items, total_count)

    @staticmethod
    @scoped_query(autofill_user=False, user_key="access_key")
    async def resolve_compute_container_list(
        executor: AsyncioExecutor,
        info: graphene.ResolveInfo,
        limit: int,
        offset: int,
        *,
        filter: str = None,
        order: str = None,
        session_id: SessionId,
        role: UserRole = None,
        domain_name: str = None,
        group_id: Optional[uuid.UUID] = None,  # legacy
        project_id: Optional[uuid.UUID] = None,
        access_key: AccessKey = None,
    ) -> ComputeContainerList:
        # TODO: adopt the generic queryfilter language
        project_id = project_id or group_id
        total_count = await ComputeContainer.load_count(
            info.context,
            session_id,  # filter (mandatory)
            cluster_role=role,  # filter
            domain_name=domain_name,  # scope
            project_id=project_id,  # scope
            access_key=access_key,  # scope
            filter=filter,
        )
        items = await ComputeContainer.load_slice(
            info.context,
            limit,
            offset,  # slice
            session_id,  # filter (mandatory)
            cluster_role=role,  # filter
            domain_name=domain_name,  # scope
            project_id=project_id,  # scope
            access_key=access_key,  # scope
            filter=filter,
            order=order,
        )
        return ComputeContainerList(items, total_count)

    @staticmethod
    @scoped_query(autofill_user=False, user_key="access_key")
    async def resolve_compute_container(
        executor: AsyncioExecutor,
        info: graphene.ResolveInfo,
        container_id: str,
    ) -> ComputeContainer:
        # We need to check the project membership of the designated kernel,
        # but practically a user cannot guess the IDs of kernels launched
        # by other users and in other projects.
        # Let's just protect the domain/user boundary here.
        graph_ctx: GraphQueryContext = info.context
        loader = graph_ctx.dataloader_manager.get_loader(graph_ctx, "ComputeContainer.detail")
        return await loader.load(container_id)

    @staticmethod
    @scoped_query(autofill_user=False, user_key="access_key")
    async def resolve_compute_session_list(
        executor: AsyncioExecutor,
        info: graphene.ResolveInfo,
        limit: int,
        offset: int,
        *,
        filter: str = None,
        order: str = None,
        domain_name: str = None,
        group_id: Optional[uuid.UUID] = None,  # legacy
        project_id: Optional[uuid.UUID] = None,
        access_key: AccessKey = None,
        status: str = None,
    ) -> ComputeSessionList:
        project_id = project_id or group_id
        total_count = await ComputeSession.load_count(
            info.context,
            status=status,  # filter
            domain_name=domain_name,  # scope
            project_id=project_id,  # scope
            access_key=access_key,  # scope
            filter=filter,
        )
        items = await ComputeSession.load_slice(
            info.context,
            limit,
            offset,  # slice
            status=status,  # filter
            domain_name=domain_name,  # scope
            project_id=project_id,  # scope
            access_key=access_key,  # scope
            filter=filter,
            order=order,
        )
        return ComputeSessionList(items, total_count)

    @staticmethod
    @scoped_query(autofill_user=False, user_key="access_key")
    async def resolve_compute_session(
        executor: AsyncioExecutor,
        info: graphene.ResolveInfo,
        id: SessionId,
        *,
        domain_name: str = None,
        access_key: AccessKey = None,
    ) -> ComputeSession:
        # We need to check the project membership of the designated kernel,
        # but practically a user cannot guess the IDs of kernels launched
        # by other users and in other projects.
        # Let's just protect the domain/user boundary here.
        graph_ctx: GraphQueryContext = info.context
        loader = graph_ctx.dataloader_manager.get_loader(
            graph_ctx,
            "ComputeSession.detail",
            domain_name=domain_name,
            access_key=access_key,
        )
        return await loader.load(id)

    @staticmethod
    @scoped_query(autofill_user=False, user_key="access_key")
    async def resolve_legacy_compute_session_list(
        executor: AsyncioExecutor,
        info: graphene.ResolveInfo,
        limit: int,
        offset: int,
        *,
        domain_name: str = None,
        group_id: Optional[uuid.UUID] = None,  # legacy
        project_id: Optional[uuid.UUID] = None,
        access_key: AccessKey = None,
        status: str = None,
        order_key: str = None,
        order_asc: bool = True,
    ) -> LegacyComputeSessionList:
        project_id = project_id or group_id
        total_count = await LegacyComputeSession.load_count(
            info.context,
            domain_name=domain_name,
            project_id=project_id,
            access_key=access_key,
            status=status,
        )
        items = await LegacyComputeSession.load_slice(
            info.context,
            limit,
            offset,
            domain_name=domain_name,
            project_id=project_id,
            access_key=access_key,
            status=status,
            order_key=order_key,
            order_asc=order_asc,
        )
        return LegacyComputeSessionList(items, total_count)

    @staticmethod
    @scoped_query(autofill_user=False, user_key="access_key")
    async def resolve_legacy_compute_session(
        executor: AsyncioExecutor,
        info: graphene.ResolveInfo,
        sess_id: str,
        *,
        domain_name: str = None,
        access_key: AccessKey = None,
        status: str = None,
    ) -> Optional[LegacyComputeSession]:
        # We need to check the project membership of the designated kernel,
        # but practically a user cannot guess the IDs of kernels launched
        # by other users and in other projects.
        # Let's just protect the domain/user boundary here.
        graph_ctx: GraphQueryContext = info.context
        loader = graph_ctx.dataloader_manager.get_loader(
            graph_ctx,
            "LegacyComputeSession.detail",
            domain_name=domain_name,
            access_key=access_key,
            status=status,
        )
        matches = await loader.load(sess_id)
        if len(matches) == 0:
            return None
        elif len(matches) == 1:
            return matches[0]
        else:
            raise TooManyKernelsFound

    @staticmethod
    async def resolve_vfolder_host_permissions(
        executor: AsyncioExecutor,
        info: graphene.ResolveInfo,
    ) -> PredefinedAtomicPermission:
        graph_ctx: GraphQueryContext = info.context
        return await PredefinedAtomicPermission.load_all(graph_ctx)

    @staticmethod
    @scoped_query(autofill_user=False, user_key="user_uuid")
    async def resolve_endpoint(
        executor: AsyncioExecutor,
        info: graphene.ResolveInfo,
        endpoint_id: uuid.UUID,
        project: Optional[uuid.UUID] = None,
        domain_name: Optional[str] = None,
        user_uuid: Optional[uuid.UUID] = None,
    ) -> Endpoint:
        graph_ctx: GraphQueryContext = info.context
        return await Endpoint.load_item(
            graph_ctx,
            endpoint_id=endpoint_id,
            project=project,
            domain_name=domain_name,
            user_uuid=user_uuid,
        )

    @staticmethod
    @scoped_query(autofill_user=False, user_key="user_uuid")
    async def resolve_endpoint_list(
        executor: AsyncioExecutor,
        info: graphene.ResolveInfo,
        limit: int,
        offset: int,
        *,
        filter: Optional[str] = None,
        order: Optional[str] = None,
        project: Optional[uuid.UUID] = None,
        domain_name: Optional[str] = None,
        user_uuid: Optional[uuid.UUID] = None,
    ) -> EndpointList:
        total_count = await Endpoint.load_count(
            info.context,
            project=project,
            domain_name=domain_name,
            user_uuid=user_uuid,
        )
        endpoint_list = await Endpoint.load_slice(
            info.context,
            limit,
            offset,
            project=project,
            domain_name=domain_name,
            user_uuid=user_uuid,
            filter=filter,
            order=order,
        )
        return EndpointList(endpoint_list, total_count)

    @staticmethod
    @scoped_query(autofill_user=False, user_key="user_uuid")
    async def resolve_routing(
        executor: AsyncioExecutor,
        info: graphene.ResolveInfo,
        routing_id: uuid.UUID,
        project: Optional[uuid.UUID] = None,
        domain_name: Optional[str] = None,
        user_uuid: Optional[uuid.UUID] = None,
    ) -> Routing:
        graph_ctx: GraphQueryContext = info.context
        return await Routing.load_item(
            graph_ctx,
            routing_id=routing_id,
            project=project,
            domain_name=domain_name,
            user_uuid=user_uuid,
        )

    @staticmethod
    @scoped_query(autofill_user=False, user_key="user_uuid")
    async def resolve_routing_list(
        executor: AsyncioExecutor,
        info: graphene.ResolveInfo,
        limit: int,
        offset: int,
        *,
        filter: Optional[str] = None,
        order: Optional[str] = None,
        endpoint_id: Optional[uuid.UUID] = None,
        project: Optional[uuid.UUID] = None,
        domain_name: Optional[str] = None,
        user_uuid: Optional[uuid.UUID] = None,
    ) -> RoutingList:
        total_count = await Routing.load_count(
            info.context,
            endpoint_id=endpoint_id,
            project=project,
            domain_name=domain_name,
            user_uuid=user_uuid,
        )
        routing_list = await Routing.load_slice(
            info.context,
            limit,
            offset,
            endpoint_id=endpoint_id,
            filter=filter,
            order=order,
            project=project,
            domain_name=domain_name,
            user_uuid=user_uuid,
        )
        return RoutingList(routing_list, total_count)

    @staticmethod
    @scoped_query(autofill_user=False, user_key="user_uuid")
    async def resolve_endpoint_token(
        executor: AsyncioExecutor,
        info: graphene.ResolveInfo,
        token: str,
        project: Optional[uuid.UUID] = None,
        domain_name: Optional[str] = None,
        user_uuid: Optional[uuid.UUID] = None,
    ) -> EndpointToken:
        graph_ctx: GraphQueryContext = info.context
        return await EndpointToken.load_item(
            graph_ctx,
            token,
            project=project,
            domain_name=domain_name,
            user_uuid=user_uuid,
        )

    @staticmethod
    @scoped_query(autofill_user=False, user_key="user_uuid")
    async def resolve_endpoint_token_list(
        executor: AsyncioExecutor,
        info: graphene.ResolveInfo,
        limit: int,
        offset: int,
        *,
        filter: Optional[str] = None,
        order: Optional[str] = None,
        endpoint_id: Optional[uuid.UUID] = None,
        project: Optional[uuid.UUID] = None,
        domain_name: Optional[str] = None,
        user_uuid: Optional[uuid.UUID] = None,
    ) -> EndpointTokenList:
        total_count = await EndpointToken.load_count(
            info.context,
            endpoint_id=endpoint_id,
            project=project,
            domain_name=domain_name,
            user_uuid=user_uuid,
        )
        token_list = await EndpointToken.load_slice(
            info.context,
            limit,
            offset,
            endpoint_id=endpoint_id,
            filter=filter,
            order=order,
            project=project,
            domain_name=domain_name,
            user_uuid=user_uuid,
        )
        return EndpointTokenList(token_list, total_count)

    @staticmethod
    async def resolve_quota_scope(
        executor: AsyncioExecutor,
        info: graphene.ResolveInfo,
        *,
        quota_scope_id: Optional[str] = None,
        storage_host_name: Optional[str] = None,
    ) -> QuotaScope:
        if not quota_scope_id or not storage_host_name:
            raise ValueError("Either quota_scope_id and storage_host_name has to be defined")
        graph_ctx: GraphQueryContext = info.context
        qsid = QuotaScopeID.parse(quota_scope_id)
        volumes_by_host = await graph_ctx.storage_manager.get_all_volumes()
        for host, volume in volumes_by_host:
            if f"{host}:{volume['name']}" == storage_host_name:
                break
        else:
            raise ValueError(f"storage volume {storage_host_name} does not exist")
        async with graph_ctx.db.begin_readonly_session() as sess:
            await ensure_quota_scope_accessible_by_user(sess, qsid, graph_ctx.user)
            return QuotaScope(
                quota_scope_id=quota_scope_id,
                storage_host_name=storage_host_name,
            )

    @staticmethod
    @scoped_query(autofill_user=False, user_key="access_key")
    async def resolve_container_registry(
        executor: AsyncioExecutor,
        info: graphene.ResolveInfo,
        hostname: str,
        domain_name: Optional[str] = None,
        access_key: AccessKey = None,
    ) -> ContainerRegistry:
        ctx: GraphQueryContext = info.context
        return await ContainerRegistry.load_registry(ctx, hostname)

    @staticmethod
    @scoped_query(autofill_user=False, user_key="access_key")
    async def resolve_container_registries(
        executor: AsyncioExecutor,
        info: graphene.ResolveInfo,
        domain_name: Optional[str] = None,
        access_key: AccessKey = None,
    ) -> Sequence[ContainerRegistry]:
        ctx: GraphQueryContext = info.context
        return await ContainerRegistry.load_all(ctx)


class GQLMutationPrivilegeCheckMiddleware:
    def resolve(self, next, root, info: graphene.ResolveInfo, **args) -> Any:
        graph_ctx: GraphQueryContext = info.context
        if info.operation.operation == "mutation" and len(info.path) == 1:
            mutation_cls = getattr(Mutations, info.field_name).type
            # default is allow nobody.
            allowed_roles = getattr(mutation_cls, "allowed_roles", [])
            if graph_ctx.user["role"] not in allowed_roles:
                return mutation_cls(False, f"no permission to execute {info.path[0]}")
        return next(root, info, **args)<|MERGE_RESOLUTION|>--- conflicted
+++ resolved
@@ -471,7 +471,7 @@
 
     # super-admin only
     # legacy
-    scaling_groups_for_group = graphene.List(
+    scaling_groups_for_user_group = graphene.List(
         ScalingGroup,
         group=graphene.String(required=True),
         is_active=graphene.Boolean(),
@@ -1509,7 +1509,6 @@
 
     @staticmethod
     @privileged_query(UserRole.SUPERADMIN)
-<<<<<<< HEAD
     async def resolve_scaling_groups_for_project(
         executor: AsyncioExecutor,
         info: graphene.ResolveInfo,
@@ -1525,10 +1524,7 @@
     # legacy
     @staticmethod
     @privileged_query(UserRole.SUPERADMIN)
-    async def resolve_scaling_groups_for_group(
-=======
     async def resolve_scaling_groups_for_user_group(
->>>>>>> dec5284b
         executor: AsyncioExecutor,
         info: graphene.ResolveInfo,
         group,
