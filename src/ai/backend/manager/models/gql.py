# ruff: noqa: E402
from __future__ import annotations

import time
import uuid
from collections.abc import Mapping, Sequence
from typing import TYPE_CHECKING, Any, Optional, cast

import attrs
import graphene
from graphene.types.inputobjecttype import set_input_object_type_default_value
from graphql import GraphQLError, OperationType, Undefined
from graphql.type import GraphQLField

from ai.backend.common.metrics.metric import GraphQLMetricObserver
from ai.backend.manager.models.gql_models.audit_log import (
    AuditLogConnection,
    AuditLogNode,
    AuditLogSchema,
)
from ai.backend.manager.plugin.network import NetworkPluginContext
from ai.backend.manager.service.base import ServicesContext
from ai.backend.manager.services.metric.types import MetricQueryParameter
from ai.backend.manager.services.processors import Processors

from .gql_models.container_registry import (
    ContainerRegistryConnection,
    ContainerRegistryNode,
    ContainerRegistryScopeField,
    CreateContainerRegistryNode,
    DeleteContainerRegistryNode,
    ModifyContainerRegistryNode,
)
from .gql_models.container_registry_v2 import (
    CreateContainerRegistryNodeV2,
    DeleteContainerRegistryNodeV2,
    ModifyContainerRegistryNodeV2,
)

set_input_object_type_default_value(Undefined)

from ai.backend.common.types import QuotaScopeID, SessionId
from ai.backend.manager.defs import DEFAULT_IMAGE_ARCH
from ai.backend.manager.models.gql_relay import (
    AsyncNode,
    ConnectionResolverResult,
    GlobalIDField,
    ResolvedGlobalID,
)

from .container_registry import (
    ContainerRegistry,
    CreateContainerRegistry,
    DeleteContainerRegistry,
    ModifyContainerRegistry,
)
from .rbac import ContainerRegistryScope

if TYPE_CHECKING:
    from ai.backend.common.bgtask import BackgroundTaskManager
    from ai.backend.common.etcd import AsyncEtcd
    from ai.backend.common.types import (
        AccessKey,
        AgentId,
        RedisConnectionInfo,
        SlotName,
        SlotTypes,
    )

    from ..api.manager import ManagerStatus
    from ..config import LocalConfig, SharedConfig
    from ..idle import IdleCheckerHost
    from ..models.utils import ExtendedAsyncSAEngine
    from ..registry import AgentRegistry
    from .storage import StorageSessionManager

from ..api.exceptions import (
    ImageNotFound,
    InsufficientPrivilege,
    InvalidAPIParameters,
    ObjectNotFound,
    TooManyKernelsFound,
)
from ..data.image.types import ImageStatus
from .acl import PredefinedAtomicPermission
from .base import DataLoaderManager, PaginatedConnectionField, privileged_query, scoped_query
from .gql_models.agent import (
    Agent,
    AgentConnection,
    AgentList,
    AgentNode,
    AgentSummary,
    AgentSummaryList,
    ModifyAgent,
    RescanGPUAllocMaps,
)
from .gql_models.container_registry import (
    CreateContainerRegistryQuota,
    DeleteContainerRegistryQuota,
    UpdateContainerRegistryQuota,
)
from .gql_models.domain import (
    CreateDomain,
    CreateDomainNode,
    DeleteDomain,
    Domain,
    DomainConnection,
    DomainNode,
    DomainPermissionValueField,
    ModifyDomain,
    ModifyDomainNode,
    PurgeDomain,
)
from .gql_models.endpoint import (
    CreateEndpointAutoScalingRuleNode,
    DeleteEndpointAutoScalingRuleNode,
    Endpoint,
    EndpointAutoScalingRuleConnection,
    EndpointAutoScalingRuleNode,
    EndpointList,
    EndpointToken,
    EndpointTokenList,
    ModifyEndpoint,
    ModifyEndpointAutoScalingRuleNode,
)
from .gql_models.fields import AgentPermissionField, ScopeField
from .gql_models.group import (
    CreateGroup,
    DeleteGroup,
    Group,
    GroupConnection,
    GroupNode,
    GroupPermissionField,
    ModifyGroup,
    PurgeGroup,
)
from .gql_models.image import (
    AliasImage,
    ClearImages,
    DealiasImage,
    ForgetImage,
    ForgetImageById,
    Image,
    ImageConnection,
    ImageNode,
    ImagePermissionValueField,
    ImageStatusType,
    ModifyImage,
    PreloadImage,
    PurgeImageById,
    PurgeImages,
    RescanImages,
    UnloadImage,
    UntagImageFromRegistry,
)
<<<<<<< HEAD
from .gql_models.metric.base import ContainerUtilizationMetricMetadata
from .gql_models.metric.user import UserUtilizationMetric, UserUtilizationMetricQueryInput
=======
from .gql_models.kernel import (
    ComputeContainer,
    ComputeContainerList,
    LegacyComputeSession,
    LegacyComputeSessionList,
)
from .gql_models.keypair import CreateKeyPair, DeleteKeyPair, KeyPair, KeyPairList, ModifyKeyPair
from .gql_models.resource_preset import (
    CreateResourcePreset,
    DeleteResourcePreset,
    ModifyResourcePreset,
    ResourcePreset,
)
from .gql_models.scaling_group import (
    AssociateScalingGroupsWithDomain,
    AssociateScalingGroupsWithKeyPair,
    AssociateScalingGroupsWithUserGroup,
    AssociateScalingGroupWithDomain,
    AssociateScalingGroupWithKeyPair,
    AssociateScalingGroupWithUserGroup,
    CreateScalingGroup,
    DeleteScalingGroup,
    DisassociateAllScalingGroupsWithDomain,
    DisassociateAllScalingGroupsWithGroup,
    DisassociateScalingGroupsWithDomain,
    DisassociateScalingGroupsWithKeyPair,
    DisassociateScalingGroupsWithUserGroup,
    DisassociateScalingGroupWithDomain,
    DisassociateScalingGroupWithKeyPair,
    DisassociateScalingGroupWithUserGroup,
    ModifyScalingGroup,
    ScalingGroup,
)
>>>>>>> 3c97066d
from .gql_models.session import (
    CheckAndTransitStatus,
    ComputeSession,
    ComputeSessionConnection,
    ComputeSessionList,
    ComputeSessionNode,
    ModifyComputeSession,
    SessionPermissionValueField,
    TotalResourceSlot,
)
from .gql_models.user import (
    CreateUser,
    DeleteUser,
    ModifyUser,
    PurgeUser,
    User,
    UserConnection,
    UserList,
    UserNode,
)
from .gql_models.vfolder import (
    ModelCard,
    ModelCardConnection,
    VFolderPermissionValueField,
    VirtualFolderConnection,
    VirtualFolderNode,
)
from .group import (
    ProjectType,
)
from .image import (
    ImageLoadFilter,
    PublicImageLoadFilter,
)
from .network import CreateNetwork, DeleteNetwork, ModifyNetwork, NetworkConnection, NetworkNode
from .rbac import ProjectScope, ScopeType, SystemScope
from .rbac.permission_defs import (
    AgentPermission,
    ComputeSessionPermission,
    DomainPermission,
    ImagePermission,
    ProjectPermission,
)
from .rbac.permission_defs import VFolderPermission as VFolderRBACPermission
from .resource_policy import (
    CreateKeyPairResourcePolicy,
    CreateProjectResourcePolicy,
    CreateUserResourcePolicy,
    DeleteKeyPairResourcePolicy,
    DeleteProjectResourcePolicy,
    DeleteUserResourcePolicy,
    KeyPairResourcePolicy,
    ModifyKeyPairResourcePolicy,
    ModifyProjectResourcePolicy,
    ModifyUserResourcePolicy,
    ProjectResourcePolicy,
    UserResourcePolicy,
)
from .routing import Routing, RoutingList
from .scaling_group import (
    ScalingGroupRow,
    and_names,
    query_allowed_sgroups,
)
from .session import (
    SessionQueryConditions,
    SessionStatus,
)
from .storage import StorageVolume, StorageVolumeList
from .user import (
    UserRole,
    UserStatus,
)
from .vfolder import (
    QuotaScope,
    SetQuotaScope,
    UnsetQuotaScope,
    VirtualFolder,
    VirtualFolderList,
    VirtualFolderPermission,
    VirtualFolderPermissionList,
    ensure_quota_scope_accessible_by_user,
)


@attrs.define(auto_attribs=True, slots=True)
class GraphQueryContext:
    schema: graphene.Schema
    dataloader_manager: DataLoaderManager
    local_config: LocalConfig
    shared_config: SharedConfig
    etcd: AsyncEtcd
    user: Mapping[str, Any]  # TODO: express using typed dict
    access_key: str
    db: ExtendedAsyncSAEngine
    network_plugin_ctx: NetworkPluginContext
    services_ctx: ServicesContext
    redis_stat: RedisConnectionInfo
    redis_live: RedisConnectionInfo
    redis_image: RedisConnectionInfo
    manager_status: ManagerStatus
    known_slot_types: Mapping[SlotName, SlotTypes]
    background_task_manager: BackgroundTaskManager
    storage_manager: StorageSessionManager
    registry: AgentRegistry
    idle_checker_host: IdleCheckerHost
    metric_observer: GraphQLMetricObserver
    processors: Processors


class Mutations(graphene.ObjectType):
    """
    All available GraphQL mutations.
    """

    # super-admin only
    modify_agent = ModifyAgent.Field()

    # super-admin only
    create_domain = CreateDomain.Field()
    modify_domain = ModifyDomain.Field()
    delete_domain = DeleteDomain.Field()
    purge_domain = PurgeDomain.Field()

    create_domain_node = CreateDomainNode.Field(description="Added in 24.12.0.")
    modify_domain_node = ModifyDomainNode.Field(description="Added in 24.12.0.")

    # admin only
    create_group = CreateGroup.Field()
    modify_group = ModifyGroup.Field()
    delete_group = DeleteGroup.Field()
    purge_group = PurgeGroup.Field()

    # super-admin only
    create_user = CreateUser.Field()
    modify_user = ModifyUser.Field()
    delete_user = DeleteUser.Field()
    purge_user = PurgeUser.Field()
    rescan_gpu_alloc_maps = RescanGPUAllocMaps.Field(description="Added in 25.4.0.")

    # admin only
    create_keypair = CreateKeyPair.Field()
    modify_keypair = ModifyKeyPair.Field()
    delete_keypair = DeleteKeyPair.Field()

    # admin only
    rescan_images = RescanImages.Field()
    preload_image = PreloadImage.Field()
    unload_image = UnloadImage.Field()
    modify_image = ModifyImage.Field()
    forget_image_by_id = ForgetImageById.Field(description="Added in 24.03.0")
    forget_image = ForgetImage.Field(
        deprecation_reason="Deprecated since 25.4.0. Use `forget_image_by_id` instead."
    )
    purge_image_by_id = PurgeImageById.Field(description="Added in 25.4.0")
    untag_image_from_registry = UntagImageFromRegistry.Field(description="Added in 24.03.1")
    alias_image = AliasImage.Field()
    dealias_image = DealiasImage.Field()
    clear_images = ClearImages.Field()
    purge_images = PurgeImages.Field(description="Added in 25.4.0")

    # super-admin only
    modify_compute_session = ModifyComputeSession.Field()

    # super-admin only
    create_keypair_resource_policy = CreateKeyPairResourcePolicy.Field()
    modify_keypair_resource_policy = ModifyKeyPairResourcePolicy.Field()
    delete_keypair_resource_policy = DeleteKeyPairResourcePolicy.Field()

    # super-admin only
    create_user_resource_policy = CreateUserResourcePolicy.Field()
    modify_user_resource_policy = ModifyUserResourcePolicy.Field()
    delete_user_resource_policy = DeleteUserResourcePolicy.Field()

    # super-admin only
    create_project_resource_policy = CreateProjectResourcePolicy.Field()
    modify_project_resource_policy = ModifyProjectResourcePolicy.Field()
    delete_project_resource_policy = DeleteProjectResourcePolicy.Field()

    # super-admin only
    create_resource_preset = CreateResourcePreset.Field()
    modify_resource_preset = ModifyResourcePreset.Field()
    delete_resource_preset = DeleteResourcePreset.Field()

    # super-admin only
    create_scaling_group = CreateScalingGroup.Field()
    modify_scaling_group = ModifyScalingGroup.Field()
    delete_scaling_group = DeleteScalingGroup.Field()
    associate_scaling_group_with_domain = AssociateScalingGroupWithDomain.Field()
    associate_scaling_groups_with_domain = AssociateScalingGroupsWithDomain.Field(
        description="Added in 24.03.9"
    )
    associate_scaling_group_with_user_group = AssociateScalingGroupWithUserGroup.Field()
    associate_scaling_groups_with_user_group = AssociateScalingGroupsWithUserGroup.Field(
        description="Added in 24.03.9"
    )
    associate_scaling_group_with_keypair = AssociateScalingGroupWithKeyPair.Field()
    associate_scaling_groups_with_keypair = AssociateScalingGroupsWithKeyPair.Field(
        description="Added in 24.03.9"
    )
    disassociate_scaling_group_with_domain = DisassociateScalingGroupWithDomain.Field()
    disassociate_scaling_groups_with_domain = DisassociateScalingGroupsWithDomain.Field(
        description="Added in 24.03.9"
    )
    disassociate_scaling_group_with_user_group = DisassociateScalingGroupWithUserGroup.Field()
    disassociate_scaling_groups_with_user_group = DisassociateScalingGroupsWithUserGroup.Field(
        description="Added in 24.03.9"
    )
    disassociate_scaling_group_with_keypair = DisassociateScalingGroupWithKeyPair.Field()
    disassociate_scaling_groups_with_keypair = DisassociateScalingGroupsWithKeyPair.Field(
        description="Added in 24.03.9"
    )
    disassociate_all_scaling_groups_with_domain = DisassociateAllScalingGroupsWithDomain.Field()
    disassociate_all_scaling_groups_with_group = DisassociateAllScalingGroupsWithGroup.Field()

    set_quota_scope = SetQuotaScope.Field()
    unset_quota_scope = UnsetQuotaScope.Field()

    create_container_registry_node = CreateContainerRegistryNode.Field(
        description="Added in 24.09.0.",
        deprecation_reason="Deprecated since 25.3.0. use `create_container_registry_node_v2` instead.",
    )
    modify_container_registry_node = ModifyContainerRegistryNode.Field(
        description="Added in 24.09.0.",
        deprecation_reason="Deprecated since 25.3.0. use `modify_container_registry_node_v2` instead.",
    )
    delete_container_registry_node = DeleteContainerRegistryNode.Field(
        description="Added in 24.09.0.",
        deprecation_reason="Deprecated since 25.3.0. use `delete_container_registry_node_v2` instead.",
    )

    create_container_registry_node_v2 = CreateContainerRegistryNodeV2.Field(
        description="Added in 25.3.0.",
    )
    modify_container_registry_node_v2 = ModifyContainerRegistryNodeV2.Field(
        description="Added in 25.3.0.",
    )
    delete_container_registry_node_v2 = DeleteContainerRegistryNodeV2.Field(
        description="Added in 25.3.0.",
    )

    create_endpoint_auto_scaling_rule_node = CreateEndpointAutoScalingRuleNode.Field(
        description="Added in 25.1.0."
    )
    modify_endpoint_auto_scaling_rule_node = ModifyEndpointAutoScalingRuleNode.Field(
        description="Added in 25.1.0."
    )
    delete_endpoint_auto_scaling_rule_node = DeleteEndpointAutoScalingRuleNode.Field(
        description="Added in 25.1.0."
    )
    create_container_registry_quota = CreateContainerRegistryQuota.Field(
        description="Added in 25.3.0."
    )
    update_container_registry_quota = UpdateContainerRegistryQuota.Field(
        description="Added in 25.3.0."
    )
    delete_container_registry_quota = DeleteContainerRegistryQuota.Field(
        description="Added in 25.3.0."
    )

    # Legacy mutations
    create_container_registry = CreateContainerRegistry.Field(
        deprecation_reason="Deprecated since 24.09.0. use `create_container_registry_node_v2` instead."
    )
    modify_container_registry = ModifyContainerRegistry.Field(
        deprecation_reason="Deprecated since 24.09.0. use `modify_container_registry_node_v2` instead."
    )
    delete_container_registry = DeleteContainerRegistry.Field(
        deprecation_reason="Deprecated since 24.09.0. use `delete_container_registry_node_v2` instead."
    )

    modify_endpoint = ModifyEndpoint.Field()

    check_and_transit_session_status = CheckAndTransitStatus.Field(description="Added in 24.09.0.")
    create_network = CreateNetwork.Field()
    modify_network = ModifyNetwork.Field()
    delete_network = DeleteNetwork.Field()


class Queries(graphene.ObjectType):
    """
    All available GraphQL queries.
    """

    node = AsyncNode.Field()

    # super-admin only
    audit_log_schema = graphene.Field(
        AuditLogSchema,
        description="Added in 25.6.0.",
    )
    audit_log_nodes = PaginatedConnectionField(
        AuditLogConnection,
        description="Added in 25.6.0.",
        filter=graphene.String(
            description="Specifies the criteria used to narrow down the query results based on certain conditions."
        ),
        order=graphene.String(description="Specifies the sorting order of the query result."),
        offset=graphene.Int(
            description="Specifies how many items to skip before beginning to return result."
        ),
        before=graphene.String(
            description="If this value is provided, the query will be limited to that value."
        ),
        after=graphene.String(
            description="Queries the `last` number of results from the query result from last."
        ),
        first=graphene.Int(
            description="Queries the `first` number of results from the query result from first."
        ),
        last=graphene.Int(
            description="If the given value is provided, the query will start from that value."
        ),
    )

    # super-admin only
    agent = graphene.Field(
        Agent,
        agent_id=graphene.String(required=True),
    )

    # super-admin only
    agent_list = graphene.Field(
        AgentList,
        limit=graphene.Int(required=True),
        offset=graphene.Int(required=True),
        filter=graphene.String(),
        order=graphene.String(),
        # filters
        scaling_group=graphene.String(),
        status=graphene.String(),
    )

    # super-admin only
    agents = graphene.List(  # legacy non-paginated list
        Agent,
        scaling_group=graphene.String(),
        status=graphene.String(),
    )

    agent_summary = graphene.Field(
        AgentSummary,
        agent_id=graphene.String(required=True),
    )

    agent_summary_list = graphene.Field(
        AgentSummaryList,
        limit=graphene.Int(required=True),
        offset=graphene.Int(required=True),
        filter=graphene.String(),
        order=graphene.String(),
        # filters
        scaling_group=graphene.String(),
        status=graphene.String(),
    )

    domain_node = graphene.Field(
        DomainNode,
        description="Added in 24.12.0.",
        id=GlobalIDField(required=True),
        permission=DomainPermissionValueField(
            required=False,
            default_value=DomainPermission.READ_ATTRIBUTE,
        ),
    )

    domain_nodes = PaginatedConnectionField(
        DomainConnection,
        description="Added in 24.12.0.",
        filter=graphene.String(),
        order=graphene.String(),
        permission=DomainPermissionValueField(
            required=False,
            default_value=DomainPermission.READ_ATTRIBUTE,
        ),
    )
    agent_nodes = PaginatedConnectionField(
        AgentConnection,
        description="Added in 24.12.0.",
        scope=ScopeField(
            description="Added in 24.12.0. Default is `system`.",
        ),
        permission=AgentPermissionField(
            default_value=AgentPermission.CREATE_COMPUTE_SESSION,
            description=f"Added in 24.12.0. Default is {AgentPermission.CREATE_COMPUTE_SESSION.value}.",
        ),
    )

    domain = graphene.Field(
        Domain,
        name=graphene.String(),
    )

    # super-admin only
    domains = graphene.List(
        Domain,
        is_active=graphene.Boolean(),
    )

    group_node = graphene.Field(
        GroupNode, id=graphene.String(required=True), description="Added in 24.03.0."
    )
    group_nodes = PaginatedConnectionField(
        GroupConnection,
        description="Added in 24.03.0.",
        filter=graphene.String(description="Added in 24.09.0."),
        order=graphene.String(description="Added in 24.09.0."),
        scope=ScopeField(
            description="Added in 25.3.0. Default is `system`.",
        ),
        container_registry_scope=ContainerRegistryScopeField(description="Added in 25.3.0."),
        permission=GroupPermissionField(
            default_value=ProjectPermission.READ_ATTRIBUTE,
            description=f"Added in 25.3.0. Default is {ProjectPermission.READ_ATTRIBUTE.value}.",
        ),
    )

    group = graphene.Field(
        Group,
        id=graphene.UUID(required=True),
        domain_name=graphene.String(),
        type=graphene.List(
            graphene.String,
            default_value=[ProjectType.GENERAL.name],
            description=("Added in 24.03.0."),
        ),
    )

    # Within a single domain, this will always return nothing or a single item,
    # but if queried across all domains by superadmins, it may return multiple results
    # because the group name is unique only inside each domain.
    groups_by_name = graphene.List(
        Group,
        name=graphene.String(required=True),
        domain_name=graphene.String(),
    )

    groups = graphene.List(
        Group,
        domain_name=graphene.String(),
        is_active=graphene.Boolean(),
        type=graphene.List(
            graphene.String,
            default_value=[ProjectType.GENERAL.name],
            description=(
                f"Added in 24.03.0. Available values: {', '.join([p.name for p in ProjectType])}"
            ),
        ),
    )

    image = graphene.Field(
        Image,
        id=graphene.String(description="Added in 24.03.1"),
        reference=graphene.String(),
        architecture=graphene.String(default_value=DEFAULT_IMAGE_ARCH),
    )

    images = graphene.List(
        Image,
        is_installed=graphene.Boolean(
            description="Added in 19.09.0. If it is specified, fetch images installed on at least one agent."
        ),
        is_operation=graphene.Boolean(
            deprecation_reason="Deprecated since 24.03.4. This field is ignored if `load_filters` is specified and is not null."
        ),
        filter_by_statuses=graphene.List(
            ImageStatusType,
            default_value=[ImageStatus.ALIVE],
            description="Added in 25.4.0.",
        ),
        load_filters=graphene.List(
            graphene.String,
            default_value=None,
            description=f"Added in 24.03.8. Allowed values are: [{', '.join([f.value for f in PublicImageLoadFilter])}]. When superuser queries with `customized` option set the resolver will return every customized images (including those not owned by callee). To resolve images owned by user only call `customized_images`.",
        ),
        image_filters=graphene.List(
            graphene.String,
            default_value=None,
            deprecation_reason="Deprecated since 24.03.8. Use `load_filters` instead.",
            description=f"Added in 24.03.4. Allowed values are: [{', '.join([f.value for f in PublicImageLoadFilter])}]. When superuser queries with `customized` option set the resolver will return every customized images (including those not owned by caller). To list the owned images only call `customized_images`.",
        ),
    )

    customized_images = graphene.List(ImageNode, description="Added in 24.03.1")

    image_node = graphene.Field(
        ImageNode,
        description="Added in 25.3.0.",
        id=GlobalIDField(required=True),
        scope_id=ScopeField(),
        permission=ImagePermissionValueField(
            default_value=ImagePermission.READ_ATTRIBUTE,
            description=f"Default is {ImagePermission.READ_ATTRIBUTE.value}.",
        ),
    )
    image_nodes = PaginatedConnectionField(
        ImageConnection,
        description="Added in 25.3.0.",
        scope_id=ScopeField(required=True),
        permission=ImagePermissionValueField(
            default_value=ImagePermission.READ_ATTRIBUTE,
            description=f"Default is {ImagePermission.READ_ATTRIBUTE.value}.",
        ),
        filter_by_statuses=graphene.List(
            ImageStatusType,
            default_value=[ImageStatus.ALIVE],
            description="Added in 25.4.0.",
        ),
    )

    user = graphene.Field(
        User,
        domain_name=graphene.String(),
        email=graphene.String(),
    )

    user_from_uuid = graphene.Field(
        User,
        domain_name=graphene.String(),
        user_id=graphene.ID(),
    )

    users = graphene.List(  # legacy non-paginated list
        User,
        domain_name=graphene.String(),
        group_id=graphene.UUID(),
        is_active=graphene.Boolean(),
        status=graphene.String(),
    )

    user_list = graphene.Field(
        UserList,
        limit=graphene.Int(required=True),
        offset=graphene.Int(required=True),
        filter=graphene.String(),
        order=graphene.String(),
        # intrinsic filters
        domain_name=graphene.String(),
        group_id=graphene.UUID(),
        is_active=graphene.Boolean(),
        status=graphene.String(),
    )

    user_node = graphene.Field(
        UserNode, id=graphene.String(required=True), description="Added in 24.03.0."
    )
    user_nodes = PaginatedConnectionField(UserConnection, description="Added in 24.03.0.")

    keypair = graphene.Field(
        KeyPair,
        domain_name=graphene.String(),
        access_key=graphene.String(),
    )

    keypairs = graphene.List(  # legacy non-paginated list
        KeyPair,
        domain_name=graphene.String(),
        email=graphene.String(),
        is_active=graphene.Boolean(),
    )

    keypair_list = graphene.Field(
        KeyPairList,
        limit=graphene.Int(required=True),
        offset=graphene.Int(required=True),
        filter=graphene.String(),
        order=graphene.String(),
        # intrinsic filters
        domain_name=graphene.String(),
        email=graphene.String(),
        is_active=graphene.Boolean(),
    )

    # NOTE: maybe add keypairs_from_user_id?

    keypair_resource_policy = graphene.Field(
        KeyPairResourcePolicy,
        name=graphene.String(),
    )
    user_resource_policy = graphene.Field(
        UserResourcePolicy,
        name=graphene.String(),
    )
    project_resource_policy = graphene.Field(
        ProjectResourcePolicy,
        name=graphene.String(required=True),
    )

    keypair_resource_policies = graphene.List(KeyPairResourcePolicy)
    user_resource_policies = graphene.List(UserResourcePolicy)
    project_resource_policies = graphene.List(ProjectResourcePolicy)

    resource_preset = graphene.Field(
        ResourcePreset,
        name=graphene.String(),
    )
    resource_preset_by_id = graphene.Field(
        ResourcePreset,
        description="Added in 25.4.0.",
        id=graphene.UUID(),
    )

    resource_presets = graphene.List(
        ResourcePreset,
        filter=graphene.String(
            description="Added in 25.4.0.",
        ),
        order=graphene.String(
            description="Added in 25.4.0.",
        ),
    )

    # super-admin only
    scaling_group = graphene.Field(
        ScalingGroup,
        name=graphene.String(),
    )

    # super-admin only
    scaling_groups = graphene.List(
        ScalingGroup,
        name=graphene.String(),
        is_active=graphene.Boolean(),
    )

    accessible_scaling_groups = graphene.List(
        ScalingGroup,
        description=(
            "Added in 25.5.0. This query is available for all users. "
            "It returns the resource groups(=scaling groups) that the user has access to. "
            "Only name, is_active, own_session_occupied_resource_slots and accelerator_quantum_size fields are returned."
        ),
        project_id=graphene.UUID(required=True),
    )

    # super-admin only
    scaling_groups_for_domain = graphene.List(
        ScalingGroup,
        domain=graphene.String(required=True),
        is_active=graphene.Boolean(),
    )

    # super-admin only
    scaling_groups_for_user_group = graphene.List(
        ScalingGroup,
        user_group=graphene.String(required=True),
        is_active=graphene.Boolean(),
    )

    # super-admin only
    scaling_groups_for_keypair = graphene.List(
        ScalingGroup,
        access_key=graphene.String(required=True),
        is_active=graphene.Boolean(),
    )

    # super-admin only
    storage_volume = graphene.Field(
        StorageVolume,
        id=graphene.String(),
    )

    # super-admin only
    storage_volume_list = graphene.Field(
        StorageVolumeList,
        limit=graphene.Int(required=True),
        offset=graphene.Int(required=True),
        filter=graphene.String(),
        order=graphene.String(),
    )

    vfolder = graphene.Field(
        VirtualFolder,
        id=graphene.String(),
    )

    vfolder_node = graphene.Field(
        VirtualFolderNode, id=graphene.String(required=True), description="Added in 24.03.4."
    )
    vfolder_nodes = PaginatedConnectionField(
        VirtualFolderConnection,
        description="Added in 24.03.4.",
        scope_id=ScopeField(description="Added in 24.12.0."),
        project_id=graphene.UUID(
            required=False,
            description="Added in 24.09.0.",
            deprecation_reason="Deprecated since 24.12.0. use `scope_id` instead.",
        ),
        permission=VFolderPermissionValueField(description="Added in 24.09.0."),
    )

    vfolder_list = graphene.Field(  # legacy non-paginated list
        VirtualFolderList,
        limit=graphene.Int(required=True),
        offset=graphene.Int(required=True),
        filter=graphene.String(),
        order=graphene.String(),
        # intrinsic filters
        domain_name=graphene.String(),
        group_id=graphene.UUID(),
        access_key=graphene.String(),  # must be empty for user requests
    )

    # super-admin only
    vfolder_permission_list = graphene.Field(
        VirtualFolderPermissionList,
        limit=graphene.Int(required=True),
        offset=graphene.Int(required=True),
        filter=graphene.String(),
        order=graphene.String(),
    )

    vfolder_own_list = graphene.Field(
        VirtualFolderList,
        limit=graphene.Int(required=True),
        offset=graphene.Int(required=True),
        filter=graphene.String(),
        order=graphene.String(),
        # intrinsic filters
        domain_name=graphene.String(),
        access_key=graphene.String(),  # must be empty for user requests
    )

    vfolder_invited_list = graphene.Field(
        VirtualFolderList,
        limit=graphene.Int(required=True),
        offset=graphene.Int(required=True),
        filter=graphene.String(),
        order=graphene.String(),
        # intrinsic filters
        domain_name=graphene.String(),
        access_key=graphene.String(),  # must be empty for user requests
    )

    vfolder_project_list = graphene.Field(
        VirtualFolderList,
        limit=graphene.Int(required=True),
        offset=graphene.Int(required=True),
        filter=graphene.String(),
        order=graphene.String(),
        # intrinsic filters
        domain_name=graphene.String(),
        access_key=graphene.String(),  # must be empty for user requests
    )

    vfolders = graphene.List(  # legacy non-paginated list
        VirtualFolder,
        domain_name=graphene.String(),
        group_id=graphene.String(),
        access_key=graphene.String(),  # must be empty for user requests
    )

    compute_session_node = graphene.Field(
        ComputeSessionNode,
        description="Added in 24.09.0.",
        id=GlobalIDField(required=True),
        scope_id=ScopeField(description="Added in 24.12.0."),
        project_id=graphene.UUID(
            required=False,
            description="Added in 24.09.0.",
            deprecation_reason="Deprecated since 24.12.0. use `scope_id` instead.",
        ),
        permission=SessionPermissionValueField(
            default_value=ComputeSessionPermission.READ_ATTRIBUTE,
            description=f"Added in 24.09.0. Default is {ComputeSessionPermission.READ_ATTRIBUTE.value}.",
        ),
    )

    compute_session_nodes = PaginatedConnectionField(
        ComputeSessionConnection,
        description="Added in 24.09.0.",
        scope_id=ScopeField(description="Added in 24.12.0."),
        project_id=graphene.UUID(
            required=False,
            description="Added in 24.09.0.",
            deprecation_reason="Deprecated since 24.12.0. use `scope_id` instead.",
        ),
        permission=SessionPermissionValueField(
            default_value=ComputeSessionPermission.READ_ATTRIBUTE,
            description=f"Added in 24.09.0. Default is {ComputeSessionPermission.READ_ATTRIBUTE.value}.",
        ),
    )

    compute_session = graphene.Field(
        ComputeSession,
        id=graphene.UUID(required=True),
    )

    compute_container = graphene.Field(
        ComputeContainer,
        id=graphene.UUID(required=True),
    )

    compute_session_list = graphene.Field(
        ComputeSessionList,
        limit=graphene.Int(required=True),
        offset=graphene.Int(required=True),
        filter=graphene.String(),
        order=graphene.String(),
        # intrinsic filters
        domain_name=graphene.String(),
        group_id=graphene.String(),
        access_key=graphene.String(),
        status=graphene.String(),
    )

    compute_container_list = graphene.Field(
        ComputeContainerList,
        limit=graphene.Int(required=True),
        offset=graphene.Int(required=True),
        filter=graphene.String(),
        order=graphene.String(),
        # intrinsic filters
        session_id=graphene.ID(required=True),
        role=graphene.String(),
    )

    legacy_compute_session_list = graphene.Field(
        LegacyComputeSessionList,
        limit=graphene.Int(required=True),
        offset=graphene.Int(required=True),
        # legacy ordering
        order_key=graphene.String(),
        order_asc=graphene.Boolean(),
        # intrinsic filters
        domain_name=graphene.String(),
        group_id=graphene.String(),
        access_key=graphene.String(),
        status=graphene.String(),
    )

    legacy_compute_session = graphene.Field(
        LegacyComputeSession,
        sess_id=graphene.String(required=True),
        domain_name=graphene.String(),
        access_key=graphene.String(),
    )

    total_resource_slot = graphene.Field(
        TotalResourceSlot,
        description="Added in 25.5.0.",
        statuses=graphene.List(
            graphene.String,
            default_value=None,
            description=(
                "`statuses` argument is an array of session statuses. "
                "Only sessions with the specified statuses will be queried to calculate the sum of total resource slots. "
                f"The argument should be an array of the following valid status values: {[s.name for s in SessionStatus]}.\n"
                f"Default value is null."
            ),
        ),
        filter=graphene.String(
            description=(
                "`filter` argument is a string that is parsed into query conditions. "
                "It works in the same way as the `filter` argument in the `compute_session` query schema, "
                "meaning the values are parsed into an identical SQL query expression.\n"
                "Default value is `null`."
            ),
        ),
        domain_name=graphene.String(),
        resource_group_name=graphene.String(),
    )

    vfolder_host_permissions = graphene.Field(
        PredefinedAtomicPermission,
    )

    endpoint = graphene.Field(
        Endpoint,
        endpoint_id=graphene.UUID(required=True),
    )

    endpoint_list = graphene.Field(
        EndpointList,
        limit=graphene.Int(required=True),
        offset=graphene.Int(required=True),
        filter=graphene.String(),
        order=graphene.String(),
        # filters
        domain_name=graphene.String(),
        group_id=graphene.String(),
        user_uuid=graphene.String(),
        project=graphene.UUID(),
    )

    routing = graphene.Field(
        Routing,
        routing_id=graphene.UUID(required=True),
    )

    routing_list = graphene.Field(
        RoutingList,
        limit=graphene.Int(required=True),
        offset=graphene.Int(required=True),
        filter=graphene.String(),
        order=graphene.String(),
        # filters
        endpoint_id=graphene.UUID(),
    )

    endpoint_token = graphene.Field(
        EndpointToken,
        token=graphene.String(required=True),
    )

    endpoint_token_list = graphene.Field(
        EndpointTokenList,
        limit=graphene.Int(required=True),
        offset=graphene.Int(required=True),
        filter=graphene.String(),
        order=graphene.String(),
        # filters
        endpoint_id=graphene.UUID(),
    )

    quota_scope = graphene.Field(
        QuotaScope,
        storage_host_name=graphene.String(required=True),
        quota_scope_id=graphene.String(required=True),
    )

    container_registry = graphene.Field(
        ContainerRegistry,
        hostname=graphene.String(required=True),
        deprecation_reason="Deprecated since 24.9.0. use `container_registry_node` instead.",
    )

    container_registries = graphene.List(
        ContainerRegistry,
        deprecation_reason="Deprecated since 24.9.0. use `container_registry_nodes_v2` instead.",
    )

    container_registry_node = graphene.Field(
        ContainerRegistryNode,
        id=graphene.String(required=True),
        description="Added in 24.09.0.",
    )

    container_registry_nodes = PaginatedConnectionField(
        ContainerRegistryConnection,
        description="Added in 24.09.0.",
    )

    model_card = graphene.Field(
        ModelCard, id=graphene.String(required=True), description="Added in 24.03.0."
    )
    model_cards = PaginatedConnectionField(ModelCardConnection, description="Added in 24.03.0.")

    network = graphene.Field(
        NetworkNode, id=graphene.String(required=True), description="Added in 24.12.0."
    )
    networks = PaginatedConnectionField(NetworkConnection, description="Added in 24.12.0.")

    endpoint_auto_scaling_rule_node = graphene.Field(
        EndpointAutoScalingRuleNode,
        id=graphene.String(required=True),
        description="Added in 25.1.0.",
    )

    endpoint_auto_scaling_rule_nodes = PaginatedConnectionField(
        EndpointAutoScalingRuleConnection,
        endpoint=graphene.String(required=True),
        description="Added in 25.1.0.",
    )

    user_utilization_metric = graphene.Field(
        UserUtilizationMetric,
        description="Added in 25.6.0.",
        user_id=graphene.UUID(required=True),
        props=UserUtilizationMetricQueryInput(required=True),
    )
    container_utilization_metric_metadata = graphene.Field(
        ContainerUtilizationMetricMetadata,
        description="Added in 25.6.0.",
    )

    @staticmethod
    @privileged_query(UserRole.SUPERADMIN)
    async def resolve_agent(
        root: Any,
        info: graphene.ResolveInfo,
        agent_id: AgentId,
    ) -> Agent:
        ctx: GraphQueryContext = info.context
        loader = ctx.dataloader_manager.get_loader_by_func(
            ctx,
            Agent.batch_load,
            raw_status=None,
        )
        return await loader.load(agent_id)

    @staticmethod
    @privileged_query(UserRole.SUPERADMIN)
    async def resolve_agents(
        root: Any,
        info: graphene.ResolveInfo,
        *,
        scaling_group: Optional[str] = None,
        status: Optional[str] = None,
    ) -> Sequence[Agent]:
        return await Agent.load_all(
            info.context,
            scaling_group=scaling_group,
            raw_status=status,
        )

    @staticmethod
    @privileged_query(UserRole.SUPERADMIN)
    async def resolve_agent_list(
        root: Any,
        info: graphene.ResolveInfo,
        limit: int,
        offset: int,
        *,
        filter: Optional[str] = None,
        order: Optional[str] = None,
        scaling_group: Optional[str] = None,
        status: Optional[str] = None,
    ) -> AgentList:
        total_count = await Agent.load_count(
            info.context,
            scaling_group=scaling_group,
            raw_status=status,
            filter=filter,
        )
        agent_list = await Agent.load_slice(
            info.context,
            limit,
            offset,
            scaling_group=scaling_group,
            raw_status=status,
            filter=filter,
            order=order,
        )
        return AgentList(agent_list, total_count)

    @staticmethod
    @scoped_query(autofill_user=True, user_key="access_key")
    async def resolve_agent_summary(
        root: Any,
        info: graphene.ResolveInfo,
        agent_id: AgentId,
        *,
        access_key: AccessKey,
        domain_name: str | None = None,
        scaling_group: str | None = None,
    ) -> AgentSummary:
        ctx: GraphQueryContext = info.context
        if ctx.local_config["manager"]["hide-agents"]:
            raise ObjectNotFound(object_name="agent")

        loader = ctx.dataloader_manager.get_loader_by_func(
            ctx,
            AgentSummary.batch_load,
            raw_status=None,
            scaling_group=scaling_group,
            domain_name=domain_name,
            access_key=access_key,
        )
        return await loader.load(agent_id)

    @staticmethod
    @scoped_query(autofill_user=True, user_key="access_key")
    async def resolve_agent_summary_list(
        root: Any,
        info: graphene.ResolveInfo,
        limit: int,
        offset: int,
        *,
        access_key: AccessKey,
        domain_name: str | None = None,
        filter: str | None = None,
        order: str | None = None,
        scaling_group: str | None = None,
        status: str | None = None,
    ) -> AgentSummaryList:
        ctx: GraphQueryContext = info.context
        if ctx.local_config["manager"]["hide-agents"]:
            raise ObjectNotFound(object_name="agent")

        total_count = await AgentSummary.load_count(
            ctx,
            access_key=access_key,
            scaling_group=scaling_group,
            domain_name=domain_name,
            raw_status=status,
            filter=filter,
        )
        agent_list = await AgentSummary.load_slice(
            ctx,
            limit,
            offset,
            access_key=access_key,
            scaling_group=scaling_group,
            domain_name=domain_name,
            raw_status=status,
            filter=filter,
            order=order,
        )
        return AgentSummaryList(agent_list, total_count)

    @staticmethod
    async def resolve_domain_node(
        root: Any,
        info: graphene.ResolveInfo,
        *,
        id: str,
        permission: DomainPermission,
    ) -> Optional[DomainNode]:
        return await DomainNode.get_node(info, id, permission)

    @staticmethod
    async def resolve_domain_nodes(
        root: Any,
        info: graphene.ResolveInfo,
        *,
        permission: DomainPermission,
        filter: Optional[str] = None,
        order: Optional[str] = None,
        after: Optional[str] = None,
        first: Optional[int] = None,
        before: Optional[str] = None,
        last: Optional[int] = None,
    ) -> ConnectionResolverResult[DomainNode]:
        return await DomainNode.get_connection(
            info,
            SystemScope(),
            permission,
            filter_expr=filter,
            order_expr=order,
            after=after,
            first=first,
            before=before,
            last=last,
        )

    async def resolve_agent_nodes(
        root: Any,
        info: graphene.ResolveInfo,
        *,
        scope: Optional[ScopeType] = None,
        permission: AgentPermission = AgentPermission.CREATE_COMPUTE_SESSION,
        filter: Optional[str] = None,
        order: Optional[str] = None,
        offset: Optional[int] = None,
        after: Optional[str] = None,
        first: Optional[int] = None,
        before: Optional[str] = None,
        last: Optional[int] = None,
    ) -> ConnectionResolverResult:
        _scope = scope if scope is not None else SystemScope()
        return await AgentNode.get_connection(
            info,
            _scope,
            permission,
            filter,
            order,
            offset,
            after,
            first,
            before,
            last,
        )

    @staticmethod
    async def resolve_domain(
        root: Any,
        info: graphene.ResolveInfo,
        *,
        name: Optional[str] = None,
    ) -> Domain:
        ctx: GraphQueryContext = info.context
        name = ctx.user["domain_name"] if name is None else name
        if ctx.user["role"] != UserRole.SUPERADMIN:
            if name != ctx.user["domain_name"]:
                # prevent querying other domains if not superadmin
                raise ObjectNotFound(object_name="domain")
        loader = ctx.dataloader_manager.get_loader(ctx, "Domain.by_name")
        return await loader.load(name)

    @staticmethod
    @privileged_query(UserRole.SUPERADMIN)
    async def resolve_domains(
        root: Any,
        info: graphene.ResolveInfo,
        *,
        is_active: Optional[bool] = None,
    ) -> Sequence[Domain]:
        return await Domain.load_all(info.context, is_active=is_active)

    @staticmethod
    async def resolve_group_node(
        root: Any,
        info: graphene.ResolveInfo,
        id: str,
    ):
        return await GroupNode.get_node(info, id)

    @staticmethod
    async def resolve_group_nodes(
        root: Any,
        info: graphene.ResolveInfo,
        *,
        scope: Optional[ScopeType] = None,
        container_registry_scope: Optional[ContainerRegistryScope] = None,
        permission: ProjectPermission = ProjectPermission.READ_ATTRIBUTE,
        filter: Optional[str] = None,
        order: Optional[str] = None,
        offset: Optional[int] = None,
        after: Optional[str] = None,
        first: Optional[int] = None,
        before: Optional[str] = None,
        last: Optional[int] = None,
    ) -> ConnectionResolverResult[GroupNode]:
        _scope = scope or SystemScope()
        return await GroupNode.get_connection(
            info,
            _scope,
            container_registry_scope,
            permission,
            filter,
            order,
            offset,
            after,
            first,
            before,
            last,
        )

    @staticmethod
    async def resolve_vfolder_node(
        root: Any,
        info: graphene.ResolveInfo,
        id: str,
    ):
        return await VirtualFolderNode.get_node(info, id)

    @staticmethod
    async def resolve_vfolder_nodes(
        root: Any,
        info: graphene.ResolveInfo,
        *,
        scope_id: Optional[ScopeType] = None,
        project_id: Optional[uuid.UUID] = None,
        permission: VFolderRBACPermission,
        filter: Optional[str] = None,
        order: Optional[str] = None,
        offset: Optional[int] = None,
        after: Optional[str] = None,
        first: Optional[int] = None,
        before: Optional[str] = None,
        last: Optional[int] = None,
    ) -> ConnectionResolverResult[VirtualFolderNode]:
        _scope_id: ScopeType
        if project_id is not None:
            # for backward compatibility.
            # TODO: remove this part after `project_id` argument is fully deprecated
            _scope_id = ProjectScope(project_id)
        else:
            if scope_id is None:
                _scope_id = SystemScope()
            else:
                _scope_id = scope_id
        return await VirtualFolderNode.get_accessible_connection(
            info,
            _scope_id,
            permission,
            filter,
            order,
            offset,
            after,
            first,
            before,
            last,
        )

    @staticmethod
    async def resolve_group(
        root: Any,
        info: graphene.ResolveInfo,
        id: uuid.UUID,
        *,
        domain_name: str | None = None,
        type: list[str] = [ProjectType.GENERAL.name],
    ) -> Group:
        ctx: GraphQueryContext = info.context
        client_role = ctx.user["role"]
        client_domain = ctx.user["domain_name"]
        client_user_id = ctx.user["uuid"]
        if client_role == UserRole.SUPERADMIN:
            loader = ctx.dataloader_manager.get_loader(
                ctx,
                "Group.by_id",
                domain_name=domain_name,
            )
            group = await loader.load(id)
        elif client_role == UserRole.ADMIN:
            if domain_name is not None and domain_name != client_domain:
                raise InsufficientPrivilege
            loader = ctx.dataloader_manager.get_loader(
                ctx,
                "Group.by_id",
                domain_name=client_domain,
            )
            group = await loader.load(id)
        elif client_role == UserRole.USER:
            if domain_name is not None and domain_name != client_domain:
                raise InsufficientPrivilege
            loader = ctx.dataloader_manager.get_loader(
                ctx,
                "Group.by_id",
                domain_name=client_domain,
            )
            group = await loader.load(id)
            loader = ctx.dataloader_manager.get_loader(
                ctx,
                "Group.by_user",
            )
            client_groups = [
                group for group in await loader.load(client_user_id) if group.type in type
            ]
            if group.id not in (g.id for g in client_groups):
                raise InsufficientPrivilege
        else:
            raise InvalidAPIParameters("Unknown client role")
        return group

    @staticmethod
    async def resolve_groups_by_name(
        root: Any,
        info: graphene.ResolveInfo,
        name: str,
        *,
        domain_name: Optional[str] = None,
    ) -> Sequence[Group]:
        ctx: GraphQueryContext = info.context
        client_role = ctx.user["role"]
        client_domain = ctx.user["domain_name"]
        client_user_id = ctx.user["uuid"]
        if client_role == UserRole.SUPERADMIN:
            loader = ctx.dataloader_manager.get_loader(
                ctx,
                "Group.by_name",
                domain_name=domain_name,
            )
            groups = await loader.load(name)
        elif client_role == UserRole.ADMIN:
            if domain_name is not None and domain_name != client_domain:
                raise InsufficientPrivilege
            loader = ctx.dataloader_manager.get_loader(
                ctx,
                "Group.by_name",
                domain_name=client_domain,
            )
            groups = await loader.load(name)
        elif client_role == UserRole.USER:
            if domain_name is not None and domain_name != client_domain:
                raise InsufficientPrivilege
            loader = ctx.dataloader_manager.get_loader(
                ctx,
                "Group.by_name",
                domain_name=client_domain,
            )
            groups = await loader.load(name)
            loader = ctx.dataloader_manager.get_loader(
                ctx,
                "Group.by_user",
            )
            client_groups = await loader.load(client_user_id)
            client_group_ids = set(g.id for g in client_groups)
            groups = filter(lambda g: g.id in client_group_ids, groups)
        else:
            raise InvalidAPIParameters("Unknown client role")
        return groups

    @staticmethod
    async def resolve_groups(
        root: Any,
        info: graphene.ResolveInfo,
        *,
        domain_name: Optional[str] = None,
        is_active: Optional[bool] = None,
        type: list[str] = [ProjectType.GENERAL.name],
    ) -> Sequence[Group]:
        ctx: GraphQueryContext = info.context
        client_role = ctx.user["role"]
        client_domain = ctx.user["domain_name"]
        client_user_id = ctx.user["uuid"]
        if client_role == UserRole.SUPERADMIN:
            pass
        elif client_role == UserRole.ADMIN:
            if domain_name is not None and domain_name != client_domain:
                raise InsufficientPrivilege
            domain_name = client_domain
        elif client_role == UserRole.USER:
            loader = ctx.dataloader_manager.get_loader(
                ctx,
                "Group.by_user",
            )
            client_groups = await loader.load(client_user_id)
            return client_groups
        else:
            raise InvalidAPIParameters("Unknown client role")
        return await Group.load_all(
            info.context,
            domain_name=domain_name,
            is_active=is_active,
            type=[ProjectType[t] for t in type],
        )

    @staticmethod
    async def resolve_image(
        root: Any,
        info: graphene.ResolveInfo,
        *,
        id: str | None = None,
        reference: str | None = None,
        architecture: str | None = None,
    ) -> Image:
        """Loads image information by its ID or reference information. Either ID or reference/architecture pair must be provided."""
        ctx: GraphQueryContext = info.context
        client_role = ctx.user["role"]
        client_domain = ctx.user["domain_name"]
        if id:
            item = await Image.load_item_by_id(info.context, uuid.UUID(id), filter_by_statuses=None)
        else:
            if not (reference and architecture):
                raise InvalidAPIParameters(
                    "reference/architecture and id can't be omitted at the same time!"
                )
            item = await Image.load_item(
                info.context, reference, architecture, filter_by_statuses=None
            )
        if client_role == UserRole.SUPERADMIN:
            pass
        elif client_role in (UserRole.ADMIN, UserRole.USER):
            items = await Image.filter_allowed(info.context, [item], client_domain)
            if not items:
                raise ImageNotFound
            item = items[0]
        else:
            raise InvalidAPIParameters("Unknown client role")
        return item

    @staticmethod
    async def resolve_customized_images(
        root: Any,
        info: graphene.ResolveInfo,
    ) -> Sequence[ImageNode]:
        ctx: GraphQueryContext = info.context
        client_role = ctx.user["role"]
        client_domain = ctx.user["domain_name"]
        items = await Image.load_all(
            ctx,
            types=set((ImageLoadFilter.CUSTOMIZED,)),
        )
        if client_role == UserRole.SUPERADMIN:
            pass
        elif client_role in (UserRole.ADMIN, UserRole.USER):
            items = await Image.filter_allowed(
                info.context,
                items,
                client_domain,
            )
        else:
            raise InvalidAPIParameters("Unknown client role")
        return [
            ImageNode.from_legacy_image(i)
            for i in items
            # access scope to each customized image has already been
            # evaluated at Image.load_all()
            if "ai.backend.customized-image.owner" in i.raw_labels
        ]

    @staticmethod
    async def resolve_images(
        root: Any,
        info: graphene.ResolveInfo,
        *,
        is_installed: bool | None = None,
        is_operation=False,
        filter_by_statuses: Optional[list[ImageStatus]] = [ImageStatus.ALIVE],
        load_filters: list[str] | None = None,
        image_filters: list[str] | None = None,
    ) -> Sequence[Image]:
        ctx: GraphQueryContext = info.context
        client_role = ctx.user["role"]
        client_domain = ctx.user["domain_name"]
        image_load_types: set[ImageLoadFilter] = set()
        _types = load_filters or image_filters
        if _types is not None:
            try:
                _filters: list[PublicImageLoadFilter] = [PublicImageLoadFilter(f) for f in _types]
            except ValueError as e:
                allowed_filter_values = ", ".join([f.value for f in PublicImageLoadFilter])
                raise InvalidAPIParameters(
                    f"{e}. All elements of `load_filters` should be one of ({allowed_filter_values})"
                )
            image_load_types.update([ImageLoadFilter(f) for f in _filters])
            if (
                client_role == UserRole.SUPERADMIN
                and ImageLoadFilter.CUSTOMIZED in image_load_types
            ):
                image_load_types.remove(ImageLoadFilter.CUSTOMIZED)
                image_load_types.add(ImageLoadFilter.CUSTOMIZED_GLOBAL)
        else:
            image_load_types.add(ImageLoadFilter.CUSTOMIZED)
            image_load_types.add(ImageLoadFilter.GENERAL)
            if is_operation is None:
                # I know this logic is quite contradicts to the parameter name,
                # but to conform with previous implementation...
                image_load_types.add(ImageLoadFilter.OPERATIONAL)

        items = await Image.load_all(
            ctx, types=image_load_types, filter_by_statuses=filter_by_statuses
        )
        if client_role == UserRole.SUPERADMIN:
            pass
        elif client_role in (UserRole.ADMIN, UserRole.USER):
            items = await Image.filter_allowed(
                info.context,
                items,
                client_domain,
            )
        else:
            raise InvalidAPIParameters("Unknown client role")
        if is_installed is not None:
            items = [item for item in items if item.installed == is_installed]
        return items

    @staticmethod
    @scoped_query(autofill_user=True, user_key="email")
    async def resolve_user(
        root: Any,
        info: graphene.ResolveInfo,
        *,
        domain_name: Optional[str] = None,
        email: Optional[str] = None,
    ) -> User:
        ctx: GraphQueryContext = info.context
        loader = ctx.dataloader_manager.get_loader(
            ctx,
            "User.by_email",
            domain_name=domain_name,
        )
        return await loader.load(email)

    @staticmethod
    @scoped_query(autofill_user=True, user_key="user_id")
    async def resolve_user_from_uuid(
        root: Any,
        info: graphene.ResolveInfo,
        *,
        domain_name: Optional[str] = None,
        user_id: uuid.UUID | str | None = None,
    ) -> User:
        ctx: GraphQueryContext = info.context
        loader = ctx.dataloader_manager.get_loader(
            ctx,
            "User.by_uuid",
            domain_name=domain_name,
        )
        # user_id is retrieved as string since it's a GraphQL's generic ID field
        user_uuid = uuid.UUID(user_id) if isinstance(user_id, str) else user_id
        return await loader.load(user_uuid)

    @staticmethod
    async def resolve_users(
        root: Any,
        info: graphene.ResolveInfo,
        *,
        domain_name: Optional[str] = None,
        group_id: Optional[uuid.UUID] = None,
        is_active: Optional[bool] = None,
        status: Optional[UserStatus] = None,
    ) -> Sequence[User]:
        from .user import UserRole

        ctx: GraphQueryContext = info.context
        client_role = ctx.user["role"]
        client_domain = ctx.user["domain_name"]
        if client_role == UserRole.SUPERADMIN:
            pass
        elif client_role == UserRole.ADMIN:
            if domain_name is not None and domain_name != client_domain:
                raise InsufficientPrivilege
            domain_name = client_domain
        elif client_role == UserRole.USER:
            # Users cannot query other users.
            raise InsufficientPrivilege()
        else:
            raise InvalidAPIParameters("Unknown client role")
        return await User.load_all(
            info.context,
            domain_name=domain_name,
            group_id=group_id,
            is_active=is_active,
            status=status,
            limit=100,
        )

    @staticmethod
    async def resolve_user_list(
        root: Any,
        info: graphene.ResolveInfo,
        limit: int,
        offset: int,
        *,
        filter: Optional[str] = None,
        order: Optional[str] = None,
        domain_name: Optional[str] = None,
        group_id: Optional[uuid.UUID] = None,
        is_active: Optional[bool] = None,
        status: Optional[UserStatus] = None,
    ) -> UserList:
        from .user import UserRole

        ctx: GraphQueryContext = info.context
        client_role = ctx.user["role"]
        client_domain = ctx.user["domain_name"]
        if client_role == UserRole.SUPERADMIN:
            pass
        elif client_role == UserRole.ADMIN:
            if domain_name is not None and domain_name != client_domain:
                raise InsufficientPrivilege
            domain_name = client_domain
        elif client_role == UserRole.USER:
            # Users cannot query other users.
            raise InsufficientPrivilege()
        else:
            raise InvalidAPIParameters("Unknown client role")
        total_count = await User.load_count(
            info.context,
            domain_name=domain_name,
            group_id=group_id,
            is_active=is_active,
            status=status,
            filter=filter,
        )
        user_list = await User.load_slice(
            info.context,
            limit,
            offset,
            domain_name=domain_name,
            group_id=group_id,
            is_active=is_active,
            status=status,
            filter=filter,
            order=order,
        )
        return UserList(user_list, total_count)

    @staticmethod
    async def resolve_user_node(
        root: Any,
        info: graphene.ResolveInfo,
        id: str,
    ):
        return await UserNode.get_node(info, id)

    @staticmethod
    @privileged_query(UserRole.SUPERADMIN)
    async def resolve_user_nodes(
        root: Any,
        info: graphene.ResolveInfo,
        *,
        filter: str | None = None,
        order: str | None = None,
        offset: int | None = None,
        after: str | None = None,
        first: int | None = None,
        before: str | None = None,
        last: int | None = None,
    ) -> ConnectionResolverResult[UserNode]:
        return await UserNode.get_connection(
            info,
            filter,
            order,
            offset,
            after,
            first,
            before,
            last,
        )

    @staticmethod
    async def resolve_image_node(
        root: Any,
        info: graphene.ResolveInfo,
        id: ResolvedGlobalID,
        scope_id: Optional[ScopeType] = None,
        permission: ImagePermission = ImagePermission.READ_ATTRIBUTE,
    ) -> Optional[ImageNode]:
        if scope_id is None:
            scope_id = SystemScope()
        return await ImageNode.get_node(info, id, scope_id, permission)

    @staticmethod
    async def resolve_image_nodes(
        root: Any,
        info: graphene.ResolveInfo,
        *,
        scope_id: ScopeType,
        filter_by_statuses: Optional[list[ImageStatus]] = [ImageStatus.ALIVE],
        permission: ImagePermission = ImagePermission.READ_ATTRIBUTE,
        filter: Optional[str] = None,
        order: Optional[str] = None,
        offset: Optional[int] = None,
        after: Optional[str] = None,
        first: Optional[int] = None,
        before: Optional[str] = None,
        last: Optional[int] = None,
    ) -> ConnectionResolverResult[ImageNode]:
        return await ImageNode.get_connection(
            info,
            scope_id,
            permission,
            filter_by_statuses,
            filter_expr=filter,
            order_expr=order,
            offset=offset,
            after=after,
            first=first,
            before=before,
            last=last,
        )

    @staticmethod
    @scoped_query(autofill_user=True, user_key="access_key")
    async def resolve_keypair(
        root: Any,
        info: graphene.ResolveInfo,
        *,
        domain_name: Optional[str] = None,
        access_key: Optional[AccessKey] = None,
    ) -> KeyPair:
        ctx: GraphQueryContext = info.context
        loader = ctx.dataloader_manager.get_loader(
            ctx,
            "KeyPair.by_ak",
            domain_name=domain_name,
        )
        return await loader.load(access_key)

    @staticmethod
    @scoped_query(autofill_user=False, user_key="email")
    async def resolve_keypairs(
        root: Any,
        info: graphene.ResolveInfo,
        *,
        domain_name: Optional[str] = None,
        email: Optional[str] = None,
        is_active: Optional[bool] = None,
    ) -> Sequence[KeyPair]:
        ctx: GraphQueryContext = info.context
        if email is None:
            return await KeyPair.load_all(
                info.context,
                domain_name=domain_name,
                is_active=is_active,
                limit=100,
            )
        else:
            loader = ctx.dataloader_manager.get_loader(
                ctx,
                "KeyPair.by_email",
                domain_name=domain_name,
                is_active=is_active,
            )
            return await loader.load(email)

    @staticmethod
    @scoped_query(autofill_user=False, user_key="email")
    async def resolve_keypair_list(
        root: Any,
        info: graphene.ResolveInfo,
        limit: int,
        offset: int,
        *,
        filter: Optional[str] = None,
        order: Optional[str] = None,
        domain_name: Optional[str] = None,
        email: Optional[str] = None,
        is_active: Optional[bool] = None,
    ) -> KeyPairList:
        total_count = await KeyPair.load_count(
            info.context,
            domain_name=domain_name,
            email=email,
            is_active=is_active,
            filter=filter,
        )
        keypair_list = await KeyPair.load_slice(
            info.context,
            limit,
            offset,
            domain_name=domain_name,
            email=email,
            is_active=is_active,
            filter=filter,
            order=order,
        )
        return KeyPairList(keypair_list, total_count)

    @staticmethod
    async def resolve_keypair_resource_policy(
        root: Any,
        info: graphene.ResolveInfo,
        name: Optional[str] = None,
    ) -> KeyPairResourcePolicy:
        ctx: GraphQueryContext = info.context
        client_access_key = ctx.access_key
        if name is None:
            loader = ctx.dataloader_manager.get_loader(
                ctx,
                "KeyPairResourcePolicy.by_ak",
            )
            return await loader.load(client_access_key)
        else:
            loader = ctx.dataloader_manager.get_loader(
                ctx,
                "KeyPairResourcePolicy.by_name",
            )
            return await loader.load(name)

    @staticmethod
    async def resolve_keypair_resource_policies(
        root: Any,
        info: graphene.ResolveInfo,
    ) -> Sequence[KeyPairResourcePolicy]:
        ctx: GraphQueryContext = info.context
        client_role = ctx.user["role"]
        client_access_key = ctx.access_key
        if client_role == UserRole.SUPERADMIN:
            return await KeyPairResourcePolicy.load_all(info.context)
        elif client_role == UserRole.ADMIN:
            # TODO: filter resource policies by domains?
            return await KeyPairResourcePolicy.load_all(info.context)
        elif client_role == UserRole.USER:
            return await KeyPairResourcePolicy.load_all_user(
                info.context,
                client_access_key,
            )
        else:
            raise InvalidAPIParameters("Unknown client role")

    @staticmethod
    async def resolve_user_resource_policy(
        root: Any,
        info: graphene.ResolveInfo,
        name: Optional[str] = None,
    ) -> UserResourcePolicy:
        ctx: GraphQueryContext = info.context
        user_uuid = ctx.user["uuid"]
        if name is None:
            loader = ctx.dataloader_manager.get_loader(
                ctx,
                "UserResourcePolicy.by_user",
            )
            return await loader.load(user_uuid)
        else:
            loader = ctx.dataloader_manager.get_loader(
                ctx,
                "UserResourcePolicy.by_name",
            )
            return await loader.load(name)

    @staticmethod
    async def resolve_user_resource_policies(
        root: Any,
        info: graphene.ResolveInfo,
    ) -> Sequence[UserResourcePolicy]:
        ctx: GraphQueryContext = info.context
        client_role = ctx.user["role"]
        user_uuid = ctx.user["uuid"]
        if client_role == UserRole.SUPERADMIN:
            return await UserResourcePolicy.load_all(info.context)
        elif client_role == UserRole.ADMIN:
            # TODO: filter resource policies by domains?
            return await UserResourcePolicy.load_all(info.context)
        elif client_role == UserRole.USER:
            return await UserResourcePolicy.batch_load_by_user(
                info.context,
                [user_uuid],
            )
        else:
            raise InvalidAPIParameters("Unknown client role")

    @staticmethod
    async def resolve_project_resource_policy(
        root: Any,
        info: graphene.ResolveInfo,
        name: str,
    ) -> ProjectResourcePolicy:
        ctx: GraphQueryContext = info.context
        loader = ctx.dataloader_manager.get_loader(
            ctx,
            "ProjectResourcePolicy.by_name",
        )
        return await loader.load(name)

    @staticmethod
    async def resolve_project_resource_policies(
        root: Any,
        info: graphene.ResolveInfo,
    ) -> Sequence[ProjectResourcePolicy]:
        ctx: GraphQueryContext = info.context
        client_role = ctx.user["role"]
        if client_role == UserRole.SUPERADMIN:
            return await ProjectResourcePolicy.load_all(info.context)
        elif client_role == UserRole.ADMIN:
            # TODO: filter resource policies by domains?
            return await ProjectResourcePolicy.load_all(info.context)
        else:
            raise InvalidAPIParameters("Unknown client role")

    @staticmethod
    async def resolve_resource_preset(
        root: Any,
        info: graphene.ResolveInfo,
        name: str,
    ) -> ResourcePreset:
        ctx: GraphQueryContext = info.context
        loader = ctx.dataloader_manager.get_loader(ctx, "ResourcePreset.by_name")
        return await loader.load(name)

    @staticmethod
    async def resolve_resource_preset_by_id(
        root: Any,
        info: graphene.ResolveInfo,
        id: uuid.UUID,
    ) -> ResourcePreset:
        ctx: GraphQueryContext = info.context
        loader = ctx.dataloader_manager.get_loader(ctx, "ResourcePreset.by_id")
        return await loader.load(id)

    @staticmethod
    async def resolve_resource_presets(
        root: Any,
        info: graphene.ResolveInfo,
        *,
        filter: Optional[str] = None,
        order: Optional[str] = None,
    ) -> Sequence[ResourcePreset]:
        return await ResourcePreset.load_all(info.context, filter=filter, order=order)

    @staticmethod
    @privileged_query(UserRole.SUPERADMIN)
    async def resolve_scaling_group(
        root: Any,
        info: graphene.ResolveInfo,
        name: str,
    ) -> ScalingGroup:
        ctx: GraphQueryContext = info.context
        loader = ctx.dataloader_manager.get_loader(
            ctx,
            "ScalingGroup.by_name",
        )
        return await loader.load(name)

    @staticmethod
    @privileged_query(UserRole.SUPERADMIN)
    async def resolve_scaling_groups(
        root: Any,
        info: graphene.ResolveInfo,
        is_active: Optional[bool] = None,
    ) -> Sequence[ScalingGroup]:
        return await ScalingGroup.load_all(info.context, is_active=is_active)

    @staticmethod
    @scoped_query(autofill_user=False, user_key="access_key")
    async def resolve_accessible_scaling_groups(
        root: Any,
        info: graphene.ResolveInfo,
        *,
        domain_name: Optional[str],
        project_id: uuid.UUID,
        group_id: uuid.UUID,  # Not used. `scoped_query()` injects this parameter.
        access_key: AccessKey,
    ) -> Sequence[ScalingGroup]:
        ctx: GraphQueryContext = info.context
        domain_name = domain_name or ctx.user["domain_name"]
        async with ctx.db.begin() as db_conn:
            sgroup_rows = await query_allowed_sgroups(db_conn, domain_name, project_id, access_key)
        conditions = [and_names([sgroup.name for sgroup in sgroup_rows])]
        sgroup_rows = await ScalingGroupRow.list_by_condition(conditions, db=ctx.db)
        return [ScalingGroup.from_orm_row(row).masked for row in sgroup_rows]

    @staticmethod
    @privileged_query(UserRole.SUPERADMIN)
    async def resolve_scaling_groups_for_domain(
        root: Any,
        info: graphene.ResolveInfo,
        domain: str,
        is_active: Optional[bool] = None,
    ) -> Sequence[ScalingGroup]:
        return await ScalingGroup.load_by_domain(
            info.context,
            domain,
            is_active=is_active,
        )

    @staticmethod
    @privileged_query(UserRole.SUPERADMIN)
    async def resolve_scaling_groups_for_user_group(
        root: Any,
        info: graphene.ResolveInfo,
        user_group,
        is_active: Optional[bool] = None,
    ) -> Sequence[ScalingGroup]:
        return await ScalingGroup.load_by_group(
            info.context,
            user_group,
            is_active=is_active,
        )

    @staticmethod
    @privileged_query(UserRole.SUPERADMIN)
    async def resolve_scaling_groups_for_keypair(
        root: Any,
        info: graphene.ResolveInfo,
        access_key: AccessKey,
        is_active: Optional[bool] = None,
    ) -> Sequence[ScalingGroup]:
        return await ScalingGroup.load_by_keypair(
            info.context,
            access_key,
            is_active=is_active,
        )

    @staticmethod
    @privileged_query(UserRole.SUPERADMIN)
    async def resolve_storage_volume(
        root: Any,
        info: graphene.ResolveInfo,
        id: str,
    ) -> StorageVolume:
        return await StorageVolume.load_by_id(info.context, id)

    @staticmethod
    @privileged_query(UserRole.SUPERADMIN)
    async def resolve_storage_volume_list(
        root: Any,
        info: graphene.ResolveInfo,
        limit: int,
        offset: int,
        *,
        filter: Optional[str] = None,
        order: Optional[str] = None,
    ) -> StorageVolumeList:
        total_count = await StorageVolume.load_count(
            info.context,
            filter=filter,
        )
        items = await StorageVolume.load_slice(
            info.context,
            limit,
            offset,
            filter=filter,
            order=order,
        )
        return StorageVolumeList(items, total_count)

    @staticmethod
    @privileged_query(UserRole.SUPERADMIN)
    async def resolve_vfolder(
        root: Any,
        info: graphene.ResolveInfo,
        id: str,
        *,
        domain_name: Optional[str] = None,
        group_id: Optional[uuid.UUID] = None,
        user_id: Optional[uuid.UUID] = None,
    ) -> Optional[VirtualFolder]:
        graph_ctx: GraphQueryContext = info.context
        vfolder_id = uuid.UUID(id)
        loader = graph_ctx.dataloader_manager.get_loader(
            graph_ctx,
            "VirtualFolder.by_id",
            domain_name=domain_name,
            group_id=group_id,
            user_id=user_id,
            filter=None,
        )
        return await loader.load(vfolder_id)

    @staticmethod
    @scoped_query(autofill_user=False, user_key="user_id")
    async def resolve_vfolder_list(
        root: Any,
        info: graphene.ResolveInfo,
        limit: int,
        offset: int,
        *,
        domain_name: Optional[str] = None,
        group_id: Optional[uuid.UUID] = None,
        user_id: Optional[uuid.UUID] = None,
        filter: Optional[str] = None,
        order: Optional[str] = None,
    ) -> VirtualFolderList:
        # TODO: adopt the generic queryfilter language
        total_count = await VirtualFolder.load_count(
            info.context,
            domain_name=domain_name,  # scope
            group_id=group_id,  # scope
            user_id=user_id,  # scope
            filter=filter,
        )
        items = await VirtualFolder.load_slice(
            info.context,
            limit,
            offset,
            domain_name=domain_name,  # scope
            group_id=group_id,  # scope
            user_id=user_id,  # scope
            filter=filter,
            order=order,
        )
        return VirtualFolderList(items, total_count)

    @staticmethod
    @privileged_query(UserRole.SUPERADMIN)
    async def resolve_vfolder_permission_list(
        root: Any,
        info: graphene.ResolveInfo,
        limit: int,
        offset: int,
        *,
        user_id: Optional[uuid.UUID] = None,
        filter: Optional[str] = None,
        order: Optional[str] = None,
    ) -> VirtualFolderPermissionList:
        total_count = await VirtualFolderPermission.load_count(
            info.context,
            user_id=user_id,
            filter=filter,
        )
        items = await VirtualFolderPermission.load_slice(
            info.context,
            limit,
            offset,
            user_id=user_id,
            filter=filter,
            order=order,
        )
        return VirtualFolderPermissionList(items, total_count)

    @staticmethod
    @scoped_query(autofill_user=False, user_key="user_id")
    async def resolve_vfolder_own_list(
        root: Any,
        info: graphene.ResolveInfo,
        limit: int,
        offset: int,
        *,
        domain_name: Optional[str] = None,
        user_id: Optional[uuid.UUID] = None,
        filter: Optional[str] = None,
        order: Optional[str] = None,
    ) -> VirtualFolderList:
        total_count = await VirtualFolder.load_count(
            info.context,
            domain_name=domain_name,  # scope
            user_id=info.context.user["uuid"],  # scope
            filter=filter,
        )
        items = await VirtualFolder.load_slice(
            info.context,
            limit,
            offset,
            domain_name=domain_name,  # scopes
            user_id=info.context.user["uuid"],  # scope
            filter=filter,
            order=order,
        )
        return VirtualFolderList(items, total_count)

    @staticmethod
    @scoped_query(autofill_user=False, user_key="user_id")
    async def resolve_vfolder_invited_list(
        root: Any,
        info: graphene.ResolveInfo,
        limit: int,
        offset: int,
        *,
        domain_name: Optional[str] = None,
        user_id: Optional[uuid.UUID] = None,  # not used, fixed
        filter: Optional[str] = None,
        order: Optional[str] = None,
    ) -> VirtualFolderList:
        total_count = await VirtualFolder.load_count_invited(
            info.context,
            domain_name=domain_name,  # scope
            user_id=info.context.user["uuid"],  # scope
            filter=filter,
        )
        items = await VirtualFolder.load_slice_invited(
            info.context,
            limit,
            offset,
            domain_name=domain_name,  # scopes
            user_id=info.context.user["uuid"],  # scope
            filter=filter,
            order=order,
        )
        return VirtualFolderList(items, total_count)

    @staticmethod
    @scoped_query(autofill_user=False, user_key="user_id")
    async def resolve_vfolder_project_list(
        root: Any,
        info: graphene.ResolveInfo,
        limit: int,
        offset: int,
        *,
        domain_name: Optional[str] = None,
        user_id: Optional[uuid.UUID] = None,  # not used, fixed
        filter: Optional[str] = None,
        order: Optional[str] = None,
    ) -> VirtualFolderList:
        total_count = await VirtualFolder.load_count_project(
            info.context,
            domain_name=domain_name,  # scope
            user_id=info.context.user["uuid"],  # scope
            filter=filter,
        )
        items = await VirtualFolder.load_slice_project(
            info.context,
            limit,
            offset,
            domain_name=domain_name,  # scopes
            user_id=info.context.user["uuid"],  # scope
            filter=filter,
            order=order,
        )
        return VirtualFolderList(items, total_count)

    @staticmethod
    async def resolve_compute_session_node(
        root: Any,
        info: graphene.ResolveInfo,
        *,
        id: ResolvedGlobalID,
        scope_id: Optional[ScopeType] = None,
        project_id: Optional[uuid.UUID] = None,
        permission: ComputeSessionPermission = ComputeSessionPermission.READ_ATTRIBUTE,
    ) -> Optional[ComputeSessionNode]:
        if scope_id is None:
            scope_id = SystemScope()
        return await ComputeSessionNode.get_accessible_node(info, id, scope_id, permission)

    @staticmethod
    async def resolve_compute_session_nodes(
        root: Any,
        info: graphene.ResolveInfo,
        *,
        scope_id: Optional[ScopeType] = None,
        project_id: Optional[uuid.UUID] = None,
        permission: ComputeSessionPermission = ComputeSessionPermission.READ_ATTRIBUTE,
        filter: Optional[str] = None,
        order: Optional[str] = None,
        offset: Optional[int] = None,
        after: Optional[str] = None,
        first: Optional[int] = None,
        before: Optional[str] = None,
        last: Optional[int] = None,
    ) -> ConnectionResolverResult[ComputeSessionNode]:
        final_scope_id: ScopeType
        if project_id is not None:
            # for backward compatibility.
            # TODO: remove this part after `project_id` argument is fully deprecated
            final_scope_id = ProjectScope(project_id)
        else:
            if scope_id is None:
                final_scope_id = SystemScope()
            else:
                final_scope_id = scope_id
        return await ComputeSessionNode.get_accessible_connection(
            info,
            final_scope_id,
            permission,
            filter,
            order,
            offset,
            after,
            first,
            before,
            last,
        )

    @staticmethod
    @scoped_query(autofill_user=False, user_key="access_key")
    async def resolve_compute_container_list(
        root: Any,
        info: graphene.ResolveInfo,
        limit: int,
        offset: int,
        *,
        filter: Optional[str] = None,
        order: Optional[str] = None,
        session_id: SessionId,
        role: Optional[UserRole] = None,
        domain_name: Optional[str] = None,
        group_id: Optional[uuid.UUID] = None,
        access_key: Optional[AccessKey] = None,
    ) -> ComputeContainerList:
        # TODO: adopt the generic queryfilter language
        total_count = await ComputeContainer.load_count(
            info.context,
            session_id,  # filter (mandatory)
            cluster_role=role,  # filter
            domain_name=domain_name,  # scope
            group_id=group_id,  # scope
            access_key=access_key,  # scope
            filter=filter,
        )
        items = await ComputeContainer.load_slice(
            info.context,
            limit,
            offset,  # slice
            session_id,  # filter (mandatory)
            cluster_role=role,  # filter
            domain_name=domain_name,  # scope
            group_id=group_id,  # scope
            access_key=access_key,  # scope
            filter=filter,
            order=order,
        )
        return ComputeContainerList(items, total_count)

    @staticmethod
    @scoped_query(autofill_user=False, user_key="access_key")
    async def resolve_compute_container(
        root: Any,
        info: graphene.ResolveInfo,
        id: str,
        *,
        domain_name: str | None = None,
        access_key: AccessKey | None = None,
    ) -> ComputeContainer:
        # We need to check the group membership of the designated kernel,
        # but practically a user cannot guess the IDs of kernels launched
        # by other users and in other groups.
        # Let's just protect the domain/user boundary here.
        graph_ctx: GraphQueryContext = info.context
        loader = graph_ctx.dataloader_manager.get_loader(
            graph_ctx,
            "ComputeContainer.detail",
            domain_name=domain_name,
            access_key=access_key,
        )
        return await loader.load(id)

    @staticmethod
    @scoped_query(autofill_user=False, user_key="access_key")
    async def resolve_compute_session_list(
        root: Any,
        info: graphene.ResolveInfo,
        limit: int,
        offset: int,
        *,
        filter: Optional[str] = None,
        order: Optional[str] = None,
        domain_name: Optional[str] = None,
        group_id: Optional[uuid.UUID] = None,
        access_key: Optional[AccessKey] = None,
        status: Optional[str] = None,
    ) -> ComputeSessionList:
        total_count = await ComputeSession.load_count(
            info.context,
            status=status,  # filter
            domain_name=domain_name,  # scope
            group_id=group_id,  # scope
            access_key=access_key,  # scope
            filter=filter,
        )
        items = await ComputeSession.load_slice(
            info.context,
            limit,
            offset,  # slice
            status=status,  # filter
            domain_name=domain_name,  # scope
            group_id=group_id,  # scope
            access_key=access_key,  # scope
            filter=filter,
            order=order,
        )
        return ComputeSessionList(items, total_count)

    @staticmethod
    @scoped_query(autofill_user=False, user_key="access_key")
    async def resolve_compute_session(
        root: Any,
        info: graphene.ResolveInfo,
        id: SessionId,
        *,
        domain_name: Optional[str] = None,
        access_key: Optional[AccessKey] = None,
    ) -> ComputeSession:
        # We need to check the group membership of the designated kernel,
        # but practically a user cannot guess the IDs of kernels launched
        # by other users and in other groups.
        # Let's just protect the domain/user boundary here.
        graph_ctx: GraphQueryContext = info.context
        loader = graph_ctx.dataloader_manager.get_loader(
            graph_ctx,
            "ComputeSession.detail",
            domain_name=domain_name,
            access_key=access_key,
        )
        return await loader.load(id)

    @staticmethod
    @scoped_query(autofill_user=False, user_key="access_key")
    async def resolve_legacy_compute_session_list(
        root: Any,
        info: graphene.ResolveInfo,
        limit: int,
        offset: int,
        *,
        domain_name: Optional[str] = None,
        group_id: Optional[uuid.UUID] = None,
        access_key: Optional[AccessKey] = None,
        status: Optional[str] = None,
        order_key: Optional[str] = None,
        order_asc: bool = True,
    ) -> LegacyComputeSessionList:
        total_count = await LegacyComputeSession.load_count(
            info.context,
            domain_name=domain_name,
            group_id=group_id,
            access_key=access_key,
            status=status,
        )
        items = await LegacyComputeSession.load_slice(
            info.context,
            limit,
            offset,
            domain_name=domain_name,
            group_id=group_id,
            access_key=access_key,
            status=status,
            order_key=order_key,
            order_asc=order_asc,
        )
        return LegacyComputeSessionList(items, total_count)

    @staticmethod
    @scoped_query(autofill_user=False, user_key="access_key")
    async def resolve_legacy_compute_session(
        root: Any,
        info: graphene.ResolveInfo,
        sess_id: str,
        *,
        domain_name: Optional[str] = None,
        access_key: Optional[AccessKey] = None,
        status: Optional[str] = None,
    ) -> Optional[LegacyComputeSession]:
        # We need to check the group membership of the designated kernel,
        # but practically a user cannot guess the IDs of kernels launched
        # by other users and in other groups.
        # Let's just protect the domain/user boundary here.
        graph_ctx: GraphQueryContext = info.context
        loader = graph_ctx.dataloader_manager.get_loader(
            graph_ctx,
            "LegacyComputeSession.detail",
            domain_name=domain_name,
            access_key=access_key,
            status=status,
        )

        # Since sess_id is declared as a string type, we have to convert this to UUID type manually.
        matches = await loader.load(SessionId(uuid.UUID(sess_id)))
        if len(matches) == 0:
            return None
        elif len(matches) == 1:
            return matches[0]
        else:
            raise TooManyKernelsFound

    @staticmethod
    @privileged_query(UserRole.SUPERADMIN)
    async def resolve_total_resource_slot(
        root: Any,
        info: graphene.ResolveInfo,
        statuses: Optional[list[str]] = None,
        filter: Optional[str] = None,
        domain_name: Optional[str] = None,
        resource_group_name: Optional[str] = None,
    ) -> TotalResourceSlot:
        graph_ctx: GraphQueryContext = info.context

        if statuses is not None:
            status_list = [SessionStatus[s] for s in statuses]
        else:
            status_list = None
        return await TotalResourceSlot.get_data(
            graph_ctx,
            SessionQueryConditions(
                statuses=status_list,
                domain_name=domain_name,
                resource_group_name=resource_group_name,
                raw_filter=filter,
            ),
        )

    @staticmethod
    async def resolve_vfolder_host_permissions(
        root: Any,
        info: graphene.ResolveInfo,
    ) -> PredefinedAtomicPermission:
        graph_ctx: GraphQueryContext = info.context
        return await PredefinedAtomicPermission.load_all(graph_ctx)

    @staticmethod
    @scoped_query(autofill_user=False, user_key="user_uuid")
    async def resolve_endpoint(
        root: Any,
        info: graphene.ResolveInfo,
        endpoint_id: uuid.UUID,
        project: Optional[uuid.UUID] = None,
        domain_name: Optional[str] = None,
        user_uuid: Optional[uuid.UUID] = None,
    ) -> Endpoint:
        graph_ctx: GraphQueryContext = info.context
        return await Endpoint.load_item(
            graph_ctx,
            endpoint_id=endpoint_id,
            project=project,
            domain_name=domain_name,
            user_uuid=user_uuid,
        )

    @staticmethod
    @scoped_query(autofill_user=False, user_key="user_uuid")
    async def resolve_endpoint_list(
        root: Any,
        info: graphene.ResolveInfo,
        limit: int,
        offset: int,
        *,
        filter: Optional[str] = None,
        order: Optional[str] = None,
        project: Optional[uuid.UUID] = None,
        domain_name: Optional[str] = None,
        user_uuid: Optional[uuid.UUID] = None,
    ) -> EndpointList:
        total_count = await Endpoint.load_count(
            info.context,
            project=project,
            domain_name=domain_name,
            user_uuid=user_uuid,
            filter=filter,
        )
        endpoint_list = await Endpoint.load_slice(
            info.context,
            limit,
            offset,
            project=project,
            domain_name=domain_name,
            user_uuid=user_uuid,
            filter=filter,
            order=order,
        )
        return EndpointList(endpoint_list, total_count)

    @staticmethod
    @scoped_query(autofill_user=False, user_key="user_uuid")
    async def resolve_routing(
        root: Any,
        info: graphene.ResolveInfo,
        routing_id: uuid.UUID,
        project: Optional[uuid.UUID] = None,
        domain_name: Optional[str] = None,
        user_uuid: Optional[uuid.UUID] = None,
    ) -> Routing:
        graph_ctx: GraphQueryContext = info.context
        return await Routing.load_item(
            graph_ctx,
            routing_id=routing_id,
            project=project,
            domain_name=domain_name,
            user_uuid=user_uuid,
        )

    @staticmethod
    @scoped_query(autofill_user=False, user_key="user_uuid")
    async def resolve_routing_list(
        root: Any,
        info: graphene.ResolveInfo,
        limit: int,
        offset: int,
        *,
        filter: Optional[str] = None,
        order: Optional[str] = None,
        endpoint_id: Optional[uuid.UUID] = None,
        project: Optional[uuid.UUID] = None,
        domain_name: Optional[str] = None,
        user_uuid: Optional[uuid.UUID] = None,
    ) -> RoutingList:
        total_count = await Routing.load_count(
            info.context,
            endpoint_id=endpoint_id,
            project=project,
            domain_name=domain_name,
            user_uuid=user_uuid,
        )
        routing_list = await Routing.load_slice(
            info.context,
            limit,
            offset,
            endpoint_id=endpoint_id,
            filter=filter,
            order=order,
            project=project,
            domain_name=domain_name,
            user_uuid=user_uuid,
        )
        return RoutingList(routing_list, total_count)

    @staticmethod
    @scoped_query(autofill_user=False, user_key="user_uuid")
    async def resolve_endpoint_token(
        root: Any,
        info: graphene.ResolveInfo,
        token: str,
        project: Optional[uuid.UUID] = None,
        domain_name: Optional[str] = None,
        user_uuid: Optional[uuid.UUID] = None,
    ) -> EndpointToken:
        graph_ctx: GraphQueryContext = info.context
        return await EndpointToken.load_item(
            graph_ctx,
            token,
            project=project,
            domain_name=domain_name,
            user_uuid=user_uuid,
        )

    @staticmethod
    @scoped_query(autofill_user=False, user_key="user_uuid")
    async def resolve_endpoint_token_list(
        root: Any,
        info: graphene.ResolveInfo,
        limit: int,
        offset: int,
        *,
        filter: Optional[str] = None,
        order: Optional[str] = None,
        endpoint_id: Optional[uuid.UUID] = None,
        project: Optional[uuid.UUID] = None,
        domain_name: Optional[str] = None,
        user_uuid: Optional[uuid.UUID] = None,
    ) -> EndpointTokenList:
        total_count = await EndpointToken.load_count(
            info.context,
            endpoint_id=endpoint_id,
            project=project,
            domain_name=domain_name,
            user_uuid=user_uuid,
        )
        token_list = await EndpointToken.load_slice(
            info.context,
            limit,
            offset,
            endpoint_id=endpoint_id,
            filter=filter,
            order=order,
            project=project,
            domain_name=domain_name,
            user_uuid=user_uuid,
        )
        return EndpointTokenList(token_list, total_count)

    @staticmethod
    async def resolve_quota_scope(
        root: Any,
        info: graphene.ResolveInfo,
        *,
        quota_scope_id: Optional[str] = None,
        storage_host_name: Optional[str] = None,
    ) -> QuotaScope:
        if not quota_scope_id or not storage_host_name:
            raise ValueError("Either quota_scope_id and storage_host_name has to be defined")
        graph_ctx: GraphQueryContext = info.context
        qsid = QuotaScopeID.parse(quota_scope_id)
        volumes_by_host = await graph_ctx.storage_manager.get_all_volumes()
        for host, volume in volumes_by_host:
            if f"{host}:{volume['name']}" == storage_host_name:
                break
        else:
            raise ValueError(f"storage volume {storage_host_name} does not exist")
        async with graph_ctx.db.begin_readonly_session() as sess:
            await ensure_quota_scope_accessible_by_user(sess, qsid, graph_ctx.user)
            return QuotaScope(
                quota_scope_id=quota_scope_id,
                storage_host_name=storage_host_name,
            )

    @staticmethod
    @privileged_query(UserRole.SUPERADMIN)
    async def resolve_container_registry(
        root: Any,
        info: graphene.ResolveInfo,
        hostname: str,
    ) -> ContainerRegistry:
        ctx: GraphQueryContext = info.context
        return await ContainerRegistry.load_by_hostname(ctx, hostname)

    @staticmethod
    @privileged_query(UserRole.SUPERADMIN)
    async def resolve_container_registries(
        root: Any,
        info: graphene.ResolveInfo,
    ) -> Sequence[ContainerRegistry]:
        ctx: GraphQueryContext = info.context
        return await ContainerRegistry.load_all(ctx)

    @staticmethod
    @privileged_query(UserRole.SUPERADMIN)
    async def resolve_container_registry_node(
        root: Any,
        info: graphene.ResolveInfo,
        id: str,
    ) -> ContainerRegistryNode:
        return await ContainerRegistryNode.get_node(info, id)

    @staticmethod
    @privileged_query(UserRole.SUPERADMIN)
    async def resolve_container_registry_nodes(
        root: Any,
        info: graphene.ResolveInfo,
        *,
        filter: str | None = None,
        order: str | None = None,
        offset: int | None = None,
        after: str | None = None,
        first: int | None = None,
        before: str | None = None,
        last: int | None = None,
    ) -> ConnectionResolverResult:
        return await ContainerRegistryNode.get_connection(
            info,
            filter,
            order,
            offset,
            after,
            first,
            before,
            last,
        )

    @staticmethod
    @privileged_query(UserRole.SUPERADMIN)
    async def resolve_audit_log_schema(
        root: Any,
        info: graphene.ResolveInfo,
    ) -> AuditLogSchema:
        return AuditLogSchema()

    @staticmethod
    @privileged_query(UserRole.SUPERADMIN)
    async def resolve_audit_log_nodes(
        root: Any,
        info: graphene.ResolveInfo,
        *,
        filter: Optional[str] = None,
        order: Optional[str] = None,
        offset: Optional[int] = None,
        after: Optional[str] = None,
        first: Optional[int] = None,
        before: Optional[str] = None,
        last: Optional[int] = None,
    ) -> ConnectionResolverResult:
        return await AuditLogNode.get_connection(
            info,
            filter,
            order,
            offset,
            after,
            first,
            before,
            last,
        )

    async def resolve_model_card(
        root: Any,
        info: graphene.ResolveInfo,
        id: str,
    ):
        return await ModelCard.get_node(info, id)

    @staticmethod
    async def resolve_model_cards(
        root: Any,
        info: graphene.ResolveInfo,
        *,
        filter: str | None = None,
        order: str | None = None,
        offset: int | None = None,
        after: str | None = None,
        first: int | None = None,
        before: str | None = None,
        last: int | None = None,
    ) -> ConnectionResolverResult[ModelCard]:
        return await ModelCard.get_connection(
            info,
            filter,
            order,
            offset,
            after,
            first,
            before,
            last,
        )

    @staticmethod
    async def resolve_network(
        root: Any,
        info: graphene.ResolveInfo,
        id: str,
    ):
        return await NetworkNode.get_node(info, id)

    @staticmethod
    async def resolve_networks(
        root: Any,
        info: graphene.ResolveInfo,
        *,
        filter: str | None = None,
        order: str | None = None,
        offset: int | None = None,
        after: str | None = None,
        first: int | None = None,
        before: str | None = None,
        last: int | None = None,
    ) -> ConnectionResolverResult:
        return await NetworkNode.get_connection(
            info,
            filter,
            order,
            offset,
            after,
            first,
            before,
            last,
        )

    @staticmethod
    async def resolve_endpoint_auto_scaling_rule_node(
        root: Any,
        info: graphene.ResolveInfo,
        id: str,
    ) -> EndpointAutoScalingRuleNode:
        return await EndpointAutoScalingRuleNode.get_node(info, id)

    @staticmethod
    async def resolve_endpoint_auto_scaling_rule_nodes(
        root: Any,
        info: graphene.ResolveInfo,
        endpoint: str,
        *,
        filter: str | None = None,
        order: str | None = None,
        offset: int | None = None,
        after: str | None = None,
        first: int | None = None,
        before: str | None = None,
        last: int | None = None,
    ) -> ConnectionResolverResult:
        return await EndpointAutoScalingRuleNode.get_connection(
            info,
            endpoint,
            filter_expr=filter,
            order_expr=order,
            offset=offset,
            after=after,
            first=first,
            before=before,
            last=last,
        )

    @staticmethod
    async def resolve_user_utilization_metric(
        root: Any,
        info: graphene.ResolveInfo,
        user_id: uuid.UUID,
        *,
        props: UserUtilizationMetricQueryInput,
    ) -> UserUtilizationMetric:
        graph_ctx = cast(GraphQueryContext, info.context)
        user = graph_ctx.user
        if user["role"] not in (UserRole.SUPERADMIN, UserRole.MONITOR):
            if user["uuid"] != user_id:
                raise RuntimeError("Permission denied.")
        return await UserUtilizationMetric.get_object(
            info,
            user_id,
            MetricQueryParameter(
                props.metric_name, props.value_type, props.start, props.end, props.step
            ),
        )

    @staticmethod
    async def resolve_container_utilization_metric_metadata(
        root: Any,
        info: graphene.ResolveInfo,
    ) -> ContainerUtilizationMetricMetadata:
        return await ContainerUtilizationMetricMetadata.get_object(info)


class GQLMutationPrivilegeCheckMiddleware:
    def resolve(self, next, root, info: graphene.ResolveInfo, **args) -> Any:
        graph_ctx: GraphQueryContext = info.context
        if info.operation.operation == OperationType.MUTATION:
            mutation_field: GraphQLField | None = getattr(Mutations, info.field_name, None)  # noqa
            if mutation_field is None:
                return next(root, info, **args)
            mutation_cls = mutation_field.type
            # default is allow nobody.
            allowed_roles = getattr(mutation_cls, "allowed_roles", [])
            if graph_ctx.user["role"] not in allowed_roles:
                return mutation_cls(False, f"no permission to execute {info.path.key}")  # type: ignore
        return next(root, info, **args)


class GQLExceptionMiddleware:
    def resolve(self, next, root, info: graphene.ResolveInfo, **args) -> Any:
        try:
            res = next(root, info, **args)
        except Exception as e:
            raise GraphQLError(
                message=str(e),
                # TODO: Add extensions (error_code) after BackendError refactoring
                # extensions={},
            )
        return res


class GQLMetricMiddleware:
    def resolve(self, next, root, info: graphene.ResolveInfo, **args) -> Any:
        graph_ctx: GraphQueryContext = info.context
        operation_type = info.operation.operation
        field_name = info.field_name
        parent_type = info.parent_type.name
        operation_name = (
            info.operation.name.value if info.operation.name is not None else "anonymous"
        )
        start = time.perf_counter()
        try:
            info.field_name
            res = next(root, info, **args)
            graph_ctx.metric_observer.observe_request(
                operation_type=operation_type,
                field_name=field_name,
                parent_type=parent_type,
                operation_name=operation_name,
                success=True,
                duration=time.perf_counter() - start,
            )
        except BaseException as e:
            graph_ctx.metric_observer.observe_request(
                operation_type=operation_type,
                field_name=field_name,
                parent_type=parent_type,
                operation_name=operation_name,
                success=False,
                duration=time.perf_counter() - start,
            )
            raise e
        return res<|MERGE_RESOLUTION|>--- conflicted
+++ resolved
@@ -153,10 +153,6 @@
     UnloadImage,
     UntagImageFromRegistry,
 )
-<<<<<<< HEAD
-from .gql_models.metric.base import ContainerUtilizationMetricMetadata
-from .gql_models.metric.user import UserUtilizationMetric, UserUtilizationMetricQueryInput
-=======
 from .gql_models.kernel import (
     ComputeContainer,
     ComputeContainerList,
@@ -164,6 +160,8 @@
     LegacyComputeSessionList,
 )
 from .gql_models.keypair import CreateKeyPair, DeleteKeyPair, KeyPair, KeyPairList, ModifyKeyPair
+from .gql_models.metric.base import ContainerUtilizationMetricMetadata
+from .gql_models.metric.user import UserUtilizationMetric, UserUtilizationMetricQueryInput
 from .gql_models.resource_preset import (
     CreateResourcePreset,
     DeleteResourcePreset,
@@ -190,7 +188,6 @@
     ModifyScalingGroup,
     ScalingGroup,
 )
->>>>>>> 3c97066d
 from .gql_models.session import (
     CheckAndTransitStatus,
     ComputeSession,
