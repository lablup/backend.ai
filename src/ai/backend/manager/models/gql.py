--- conflicted
+++ resolved
@@ -379,12 +379,8 @@
         image_filters=graphene.List(
             graphene.String,
             default_value=None,
-<<<<<<< HEAD
             deprecation_reason="Deprecated since 24.03.8. Use `load_filters` instead.",
-            description=f"Added in 24.03.4. Allowed values are: [{', '.join([f.value for f in PublicImageLoadFilter])}]. When superuser queries with `customized` option set the resolver will return every customized images (including those not owned by callee). To resolve images owned by user only call `customized_images`.",
-=======
             description=f"Added in 24.03.4. Allowed values are: [{', '.join([f.value for f in PublicImageLoadFilter])}]. When superuser queries with `customized` option set the resolver will return every customized images (including those not owned by caller). To list the owned images only call `customized_images`.",
->>>>>>> 65e02e4a
         ),
     )
 
@@ -1167,8 +1163,8 @@
                 image_load_types.remove(ImageLoadFilter.CUSTOMIZED)
                 image_load_types.add(ImageLoadFilter.CUSTOMIZED_GLOBAL)
         else:
-            image_load_filters.add(ImageLoadFilter.CUSTOMIZED)
-            image_load_filters.add(ImageLoadFilter.GENERAL)
+            image_load_types.add(ImageLoadFilter.CUSTOMIZED)
+            image_load_types.add(ImageLoadFilter.GENERAL)
             if is_operation is None:
                 # I know this logic is quite contradicts to the parameter name,
                 # but to conform with previous implementation...
