from __future__ import annotations

import asyncio
import enum
from contextlib import asynccontextmanager as actxmgr
from datetime import datetime
from decimal import Decimal
from typing import (
    TYPE_CHECKING,
    Any,
    AsyncIterator,
    Iterable,
    List,
    Mapping,
    Optional,
    Sequence,
    Union,
)
from uuid import UUID

import aiotools
import graphene
import sqlalchemy as sa
from dateutil.parser import parse as dtparse
from dateutil.tz import tzutc
from graphene.types.datetime import DateTime as GQLDateTime
from sqlalchemy.dialects import postgresql as pgsql
from sqlalchemy.ext.asyncio import AsyncSession as SASession
from sqlalchemy.orm import load_only, noload, relationship, selectinload

from ai.backend.common.types import (
    AccessKey,
    ClusterMode,
    KernelId,
    ResourceSlot,
    SessionId,
    SessionResult,
    SessionTypes,
    SlotName,
    VFolderMount,
)

from ..api.exceptions import (
    AgentError,
    BackendError,
    KernelCreationFailed,
    KernelDestructionFailed,
    KernelExecutionFailed,
    KernelRestartFailed,
    MainKernelNotFound,
    SessionNotFound,
    TooManyKernelsFound,
    TooManySessionsMatched,
)
from ..defs import DEFAULT_ROLE
from .base import (
    GUID,
    Base,
    BigInt,
    EnumType,
    ForeignKeyIDColumn,
    Item,
    PaginatedList,
    ResourceSlotColumn,
    SessionIDColumn,
    StructuredJSONObjectListColumn,
    URLColumn,
    batch_multiresult_in_session,
    batch_result_in_session,
)
from .group import GroupRow
from .kernel import ComputeContainer, KernelRow, KernelStatus
from .minilang import ArrayFieldItem, JSONFieldItem
from .minilang.ordering import ColumnMapType, QueryOrderParser
from .minilang.queryfilter import FieldSpecType, QueryFilterParser, enum_field_getter
from .user import UserRow
from .utils import ExtendedAsyncSAEngine, agg_to_array, execute_with_retry, sql_json_merge

if TYPE_CHECKING:
    from sqlalchemy.engine import Row

    from .gql import GraphQueryContext


__all__ = (
    "determine_session_status",
    "handle_session_exception",
    "SessionStatus",
    "SESSION_STATUS_TRANSITION_MAP",
    "DEAD_SESSION_STATUSES",
    "AGENT_RESOURCE_OCCUPYING_SESSION_STATUSES",
    "USER_RESOURCE_OCCUPYING_SESSION_STATUSES",
    "SessionRow",
    "SessionDependencyRow",
    "check_all_dependencies",
    "ComputeSession",
    "ComputeSessionList",
    "InferenceSession",
    "InferenceSessionList",
    "KernelLoadingStrategy",
)


class SessionStatus(enum.Enum):
    # values are only meaningful inside the manager
    PENDING = 0
    # ---
    SCHEDULED = 5
    # manager can set PENDING and SCHEDULED independently
    # ---
    PULLING = 9
    PREPARING = 10
    # ---
    RUNNING = 30
    RESTARTING = 31
    RUNNING_DEGRADED = 32
    # ---
    TERMINATING = 40
    TERMINATED = 41
    ERROR = 42
    CANCELLED = 43


FOLLOWING_SESSION_STATUSES = (
    # Session statuses that need to wait all sibling kernel
    SessionStatus.RUNNING,
    SessionStatus.TERMINATED,
)
LEADING_SESSION_STATUSES = (
    # Session statuses that declare first, do not need to wait any sibling kernel
    s
    for s in SessionStatus
    if s not in FOLLOWING_SESSION_STATUSES
)

DEAD_SESSION_STATUSES = (
    SessionStatus.CANCELLED,
    SessionStatus.TERMINATED,
)

# statuses to consider when calculating current resource usage
AGENT_RESOURCE_OCCUPYING_SESSION_STATUSES = tuple(
    e
    for e in SessionStatus
    if e
    not in (
        SessionStatus.TERMINATED,
        SessionStatus.PENDING,
        SessionStatus.CANCELLED,
    )
)

USER_RESOURCE_OCCUPYING_SESSION_STATUSES = tuple(
    e
    for e in SessionStatus
    if e
    not in (
        SessionStatus.TERMINATING,
        SessionStatus.TERMINATED,
        SessionStatus.PENDING,
        SessionStatus.CANCELLED,
    )
)

OP_EXC = {
    "create_session": KernelCreationFailed,
    "restart_session": KernelRestartFailed,
    "destroy_session": KernelDestructionFailed,
    "execute": KernelExecutionFailed,
    "shutdown_service": KernelExecutionFailed,
    "upload_file": KernelExecutionFailed,
    "download_file": KernelExecutionFailed,
    "download_single": KernelExecutionFailed,
    "list_files": KernelExecutionFailed,
    "get_logs_from_agent": KernelExecutionFailed,
    "refresh_session": KernelExecutionFailed,
    "commit_session": KernelExecutionFailed,
}


KERNEL_SESSION_STATUS_MAPPING: Mapping[KernelStatus, SessionStatus] = {
    KernelStatus.PENDING: SessionStatus.PENDING,
    KernelStatus.SCHEDULED: SessionStatus.SCHEDULED,
    KernelStatus.PREPARING: SessionStatus.PREPARING,
    KernelStatus.BUILDING: SessionStatus.PREPARING,
    KernelStatus.PULLING: SessionStatus.PULLING,
    KernelStatus.RUNNING: SessionStatus.RUNNING,
    KernelStatus.RESTARTING: SessionStatus.RESTARTING,
    KernelStatus.RESIZING: SessionStatus.RUNNING,
    KernelStatus.SUSPENDED: SessionStatus.ERROR,
    KernelStatus.TERMINATING: SessionStatus.TERMINATING,
    KernelStatus.TERMINATED: SessionStatus.TERMINATED,
    KernelStatus.ERROR: SessionStatus.ERROR,
    KernelStatus.CANCELLED: SessionStatus.CANCELLED,
}

SESSION_KERNEL_STATUS_MAPPING: Mapping[SessionStatus, KernelStatus] = {
    SessionStatus.PENDING: KernelStatus.PENDING,
    SessionStatus.SCHEDULED: KernelStatus.SCHEDULED,
    SessionStatus.PREPARING: KernelStatus.PREPARING,
    SessionStatus.PULLING: KernelStatus.PULLING,
    SessionStatus.RUNNING: KernelStatus.RUNNING,
    SessionStatus.RESTARTING: KernelStatus.RESTARTING,
    SessionStatus.TERMINATING: KernelStatus.TERMINATING,
    SessionStatus.TERMINATED: KernelStatus.TERMINATED,
    SessionStatus.ERROR: KernelStatus.ERROR,
    SessionStatus.CANCELLED: KernelStatus.CANCELLED,
}

SESSION_STATUS_TRANSITION_MAP: Mapping[SessionStatus, set[SessionStatus]] = {
    SessionStatus.PENDING: {
        SessionStatus.SCHEDULED,
        SessionStatus.TERMINATING,
        SessionStatus.TERMINATED,
        SessionStatus.ERROR,
        SessionStatus.CANCELLED,
    },
    SessionStatus.SCHEDULED: {
        SessionStatus.PULLING,
        SessionStatus.PREPARING,
        SessionStatus.TERMINATED,
        SessionStatus.ERROR,
        SessionStatus.CANCELLED,
    },
    SessionStatus.PULLING: {
        SessionStatus.PREPARING,
        SessionStatus.RUNNING,
        SessionStatus.RUNNING_DEGRADED,
        # SessionStatus.TERMINATING,  # cannot destroy PULLING session by user
        SessionStatus.TERMINATED,
        SessionStatus.ERROR,
        SessionStatus.CANCELLED,
    },
    SessionStatus.PREPARING: {
        SessionStatus.PULLING,
        SessionStatus.RUNNING,
        SessionStatus.RUNNING_DEGRADED,
        SessionStatus.TERMINATING,
        SessionStatus.TERMINATED,
        SessionStatus.ERROR,
        SessionStatus.CANCELLED,
    },
    SessionStatus.RUNNING: {
        SessionStatus.RESTARTING,
        SessionStatus.RUNNING_DEGRADED,
        SessionStatus.TERMINATING,
        SessionStatus.TERMINATED,
        SessionStatus.ERROR,
    },
    SessionStatus.RESTARTING: {
        SessionStatus.RUNNING,
        SessionStatus.RUNNING_DEGRADED,
        SessionStatus.TERMINATING,
        SessionStatus.TERMINATED,
        SessionStatus.ERROR,
    },
    SessionStatus.RUNNING_DEGRADED: {
        SessionStatus.RUNNING,
        SessionStatus.TERMINATING,
        SessionStatus.TERMINATED,
        SessionStatus.ERROR,
    },
    SessionStatus.TERMINATING: {SessionStatus.TERMINATED, SessionStatus.ERROR},
    SessionStatus.TERMINATED: set(),
    SessionStatus.ERROR: {SessionStatus.TERMINATED},
    SessionStatus.CANCELLED: set(),
}


def determine_session_status(sibling_kernels: Sequence[KernelRow]) -> SessionStatus:
    try:
        main_kern_status = [k.status for k in sibling_kernels if k.cluster_role == DEFAULT_ROLE][0]
    except IndexError:
        raise MainKernelNotFound("Cannot determine session status without status of main kernel")
    candidate: SessionStatus = KERNEL_SESSION_STATUS_MAPPING[main_kern_status]
    if candidate in LEADING_SESSION_STATUSES:
        return candidate
    for k in sibling_kernels:
        match candidate:
            case SessionStatus.RUNNING:
                match k.status:
                    case (
                        KernelStatus.PENDING
                        | KernelStatus.SCHEDULED
                        | KernelStatus.SUSPENDED
                        | KernelStatus.TERMINATED
                        | KernelStatus.CANCELLED
                    ):
                        # should not be it
                        pass
                    case KernelStatus.BUILDING:
                        continue
                    case KernelStatus.PULLING:
                        candidate = SessionStatus.PULLING
                    case KernelStatus.PREPARING:
                        candidate = SessionStatus.PREPARING
                    case (KernelStatus.RUNNING | KernelStatus.RESTARTING | KernelStatus.RESIZING):
                        continue
                    case KernelStatus.TERMINATING | KernelStatus.ERROR:
                        candidate = SessionStatus.RUNNING_DEGRADED
            case SessionStatus.TERMINATED:
                match k.status:
                    case KernelStatus.PENDING | KernelStatus.CANCELLED:
                        # should not be it
                        pass
                    case (
                        KernelStatus.SCHEDULED
                        | KernelStatus.PREPARING
                        | KernelStatus.BUILDING
                        | KernelStatus.PULLING
                        | KernelStatus.RUNNING
                        | KernelStatus.RESTARTING
                        | KernelStatus.RESIZING
                        | KernelStatus.SUSPENDED
                    ):
                        pass
                    case KernelStatus.TERMINATING:
                        candidate = SessionStatus.TERMINATING
                    case KernelStatus.TERMINATED:
                        continue
                    case KernelStatus.ERROR:
                        return SessionStatus.ERROR
            case SessionStatus.RUNNING_DEGRADED:
                match k.status:
                    case (
                        KernelStatus.PENDING
                        | KernelStatus.SCHEDULED
                        | KernelStatus.PREPARING
                        | KernelStatus.BUILDING
                        | KernelStatus.PULLING
                        | KernelStatus.RESIZING
                        | KernelStatus.SUSPENDED
                        | KernelStatus.CANCELLED
                    ):
                        # should not be it
                        pass
                    case (
                        KernelStatus.RUNNING
                        | KernelStatus.RESTARTING
                        | KernelStatus.ERROR
                        | KernelStatus.TERMINATING
                    ):
                        continue
            case _:
                break
    return candidate


@actxmgr
async def handle_session_exception(
    db: ExtendedAsyncSAEngine,
    op: str,
    session_id: SessionId,
    error_callback=None,
    cancellation_callback=None,
    set_error: bool = False,
) -> AsyncIterator[None]:
    exc_class = OP_EXC[op]
    try:
        yield
    except asyncio.TimeoutError:
        if set_error:
            await SessionRow.set_session_status(
                db,
                session_id,
                SessionStatus.ERROR,
                reason=f"operation-timeout ({op})",
            )
        if error_callback:
            await error_callback()
        raise exc_class("TIMEOUT") from None
    except asyncio.CancelledError:
        if cancellation_callback:
            await cancellation_callback()
        raise
    except AgentError as e:
        if set_error:
            await SessionRow.set_session_status(
                db,
                session_id,
                SessionStatus.ERROR,
                reason=f"agent-error ({e!r})",
                status_data={
                    "error": {
                        "src": "agent",
                        "agent_id": e.agent_id,
                        "name": e.exc_name,
                        "repr": e.exc_repr,
                    },
                },
            )
        if error_callback:
            await error_callback()
        raise exc_class("FAILURE", e) from None
    except BackendError:
        # silently re-raise to make them handled by gateway http handlers
        raise
    except Exception as e:
        if set_error:
            await SessionRow.set_session_status(
                db,
                session_id,
                SessionStatus.ERROR,
                reason=f"other-error ({e!r})",
                status_data={
                    "error": {
                        "src": "other",
                        "name": e.__class__.__name__,
                        "repr": repr(e),
                    },
                },
            )
        if error_callback:
            await error_callback()
        raise


def _build_session_fetch_query(
    base_cond,
    access_key: AccessKey | None = None,
    *,
    allow_stale: bool = True,
    for_update: bool = False,
    do_ordering: bool = False,
    max_matches: Optional[int] = None,
    eager_loading_op: Optional[Sequence] = None,
):
    cond = base_cond
    if access_key:
        cond = cond & (SessionRow.access_key == access_key)
    if not allow_stale:
        cond = cond & (~SessionRow.status.in_(DEAD_SESSION_STATUSES))
    query = (
        sa.select(SessionRow)
        .where(cond)
        .order_by(sa.desc(SessionRow.created_at))
        .execution_options(populate_existing=True)
    )
    if max_matches is not None:
        query = query.limit(max_matches).offset(0)
    if for_update:
        query = query.with_for_update()
    if do_ordering:
        query = query.order_by(SessionRow.created_at)
    if eager_loading_op is not None:
        query = query.options(*eager_loading_op)

    return query


async def _match_sessions_by_id(
    db_session: SASession,
    session_id_or_list: SessionId | list[SessionId],
    access_key: AccessKey | None = None,
    *,
    allow_prefix: bool = False,
    allow_stale: bool = True,
    for_update: bool = False,
    max_matches: Optional[int] = None,
    eager_loading_op: Optional[Sequence] = None,
) -> List[SessionRow]:
    if isinstance(session_id_or_list, list):
        cond = SessionRow.id.in_(session_id_or_list)
    else:
        if allow_prefix:
            cond = sa.sql.expression.cast(SessionRow.id, sa.String).like(f"{session_id_or_list}%")
        else:
            cond = SessionRow.id == session_id_or_list
    query = _build_session_fetch_query(
        cond,
        access_key,
        max_matches=max_matches,
        allow_stale=allow_stale,
        for_update=for_update,
        eager_loading_op=eager_loading_op,
    )

    result = await db_session.execute(query)
    return result.scalars().all()


async def _match_sessions_by_name(
    db_session: SASession,
    session_name: str,
    access_key: AccessKey,
    *,
    allow_prefix: bool = False,
    allow_stale: bool = True,
    for_update: bool = False,
    max_matches: Optional[int] = None,
    eager_loading_op: Optional[Sequence] = None,
) -> List[SessionRow]:
    if allow_prefix:
        cond = sa.sql.expression.cast(SessionRow.name, sa.String).like(f"{session_name}%")
    else:
        cond = SessionRow.name == session_name
    query = _build_session_fetch_query(
        cond,
        access_key,
        max_matches=max_matches,
        allow_stale=allow_stale,
        for_update=for_update,
        eager_loading_op=eager_loading_op,
    )
    result = await db_session.execute(query)
    return result.scalars().all()


class SessionOp(str, enum.Enum):
    CREATE = "create_session"
    DESTROY = "destroy_session"
    RESTART = "restart_session"
    EXECUTE = "execute"
    REFRESH = "refresh_session"
    SHUTDOWN_SERVICE = "shutdown_service"
    UPLOAD_FILE = "upload_file"
    DOWNLOAD_FILE = "download_file"
    LIST_FILE = "list_files"
    GET_AGENT_LOGS = "get_logs_from_agent"


class KernelLoadingStrategy(str, enum.Enum):
    ALL_KERNELS = "all"
    MAIN_KERNEL_ONLY = "main"
    NONE = "none"


class SessionRow(Base):
    __tablename__ = "sessions"
    id = SessionIDColumn()
    creation_id = sa.Column("creation_id", sa.String(length=32), unique=False, index=False)
    name = sa.Column("name", sa.String(length=64), unique=False, index=True)
    session_type = sa.Column(
        "session_type",
        EnumType(SessionTypes),
        index=True,
        nullable=False,  # previously sess_type
        default=SessionTypes.INTERACTIVE,
        server_default=SessionTypes.INTERACTIVE.name,
    )

    cluster_mode = sa.Column(
        "cluster_mode",
        sa.String(length=16),
        nullable=False,
        default=ClusterMode.SINGLE_NODE,
        server_default=ClusterMode.SINGLE_NODE.name,
    )
    cluster_size = sa.Column("cluster_size", sa.Integer, nullable=False, default=1)
    agent_ids = sa.Column("agent_ids", sa.ARRAY(sa.String), nullable=True)
    kernels = relationship("KernelRow", back_populates="session")

    # Resource ownership
    scaling_group_name = sa.Column(
        "scaling_group_name", sa.ForeignKey("scaling_groups.name"), index=True, nullable=True
    )
    scaling_group = relationship("ScalingGroupRow", back_populates="sessions")
    target_sgroup_names = sa.Column(
        "target_sgroup_names",
        sa.ARRAY(sa.String(length=64)),
        default="{}",
        server_default="{}",
        nullable=True,
    )
    domain_name = sa.Column(
        "domain_name", sa.String(length=64), sa.ForeignKey("domains.name"), nullable=False
    )
    domain = relationship("DomainRow", back_populates="sessions")
    group_id = ForeignKeyIDColumn("group_id", "groups.id", nullable=False)
    group = relationship("GroupRow", back_populates="sessions")
    user_uuid = ForeignKeyIDColumn("user_uuid", "users.uuid", nullable=False)
    user = relationship("UserRow", back_populates="sessions")
    access_key = sa.Column("access_key", sa.String(length=20), sa.ForeignKey("keypairs.access_key"))
    access_key_row = relationship("KeyPairRow", back_populates="sessions")

    # `image` column is identical to kernels `image` column.
    images = sa.Column("images", sa.ARRAY(sa.String), nullable=True)
    tag = sa.Column("tag", sa.String(length=64), nullable=True)

    # Resource occupation
    # occupied_slots = sa.Column('occupied_slots', ResourceSlotColumn(), nullable=False)
    occupying_slots = sa.Column("occupying_slots", ResourceSlotColumn(), nullable=False)
    requested_slots = sa.Column("requested_slots", ResourceSlotColumn(), nullable=False)
    vfolder_mounts = sa.Column(
        "vfolder_mounts", StructuredJSONObjectListColumn(VFolderMount), nullable=True
    )
    environ = sa.Column("environ", pgsql.JSONB(), nullable=True, default={})
    bootstrap_script = sa.Column("bootstrap_script", sa.String(length=16 * 1024), nullable=True)
    use_host_network = sa.Column("use_host_network", sa.Boolean(), default=False, nullable=False)

    # Lifecycle
    timeout = sa.Column("timeout", sa.BigInteger(), nullable=True)
    created_at = sa.Column(
        "created_at", sa.DateTime(timezone=True), server_default=sa.func.now(), index=True
    )
    terminated_at = sa.Column(
        "terminated_at", sa.DateTime(timezone=True), nullable=True, default=sa.null(), index=True
    )
    starts_at = sa.Column("starts_at", sa.DateTime(timezone=True), nullable=True, default=sa.null())
    status = sa.Column(
        "status",
        EnumType(SessionStatus),
        default=SessionStatus.PENDING,
        server_default=SessionStatus.PENDING.name,
        nullable=False,
        index=True,
    )
    status_info = sa.Column("status_info", sa.Unicode(), nullable=True, default=sa.null())

    status_data = sa.Column("status_data", pgsql.JSONB(), nullable=True, default=sa.null())
    # status_data contains a JSON object that contains detailed data for the last status change.
    # During scheduling (as PENDING + ("no-available-instances" | "predicate-checks-failed")):
    # {
    #   "scheduler": {
    #     // shceudler attempt information
    #     // NOTE: the whole field may be NULL before the first attempt!
    #     "retries": 5,
    #         // the number of scheudling attempts (used to avoid HoL blocking as well)
    #     "last_try": "2021-05-01T12:34:56.123456+09:00",
    #         // an ISO 8601 formatted timestamp of the last attempt
    #     "failed_predicates": [
    #       { "name": "concurrency", "msg": "You cannot run more than 30 concurrent sessions." },
    #           // see the manager.scheduler.predicates module for possible messages
    #       ...
    #     ],
    #     "passed_predicates": [ {"name": "reserved_time"}, ... ],  // names only
    #   }
    # }
    #
    # While running: the field is NULL.
    #
    # After termination:
    # {
    #   "kernel": {
    #     // termination info for the individual kernel
    #     "exit_code": 123,
    #         // maybe null during termination
    #   },
    #   "session": {
    #     // termination info for the session
    #     "status": "terminating" | "terminated"
    #         // "terminated" means all kernels that belong to the same session has terminated.
    #         // used to prevent duplication of SessionTerminatedEvent
    #   }
    # }
    status_history = sa.Column("status_history", pgsql.JSONB(), nullable=True, default=sa.null())
    callback_url = sa.Column("callback_url", URLColumn, nullable=True, default=sa.null())

    startup_command = sa.Column("startup_command", sa.Text, nullable=True)
    result = sa.Column(
        "result",
        EnumType(SessionResult),
        default=SessionResult.UNDEFINED,
        server_default=SessionResult.UNDEFINED.name,
        nullable=False,
        index=True,
    )

    # Resource metrics measured upon termination
    num_queries = sa.Column("num_queries", sa.BigInteger(), default=0)
    last_stat = sa.Column("last_stat", pgsql.JSONB(), nullable=True, default=sa.null())

    routing = relationship("RoutingRow", back_populates="session_row")

    __table_args__ = (
        # indexing
        sa.Index(
            "ix_sessions_updated_order",
            sa.func.greatest(
                "created_at",
                "terminated_at",
            ),
            unique=False,
        ),
    )

    @property
    def main_kernel(self) -> KernelRow:
        kerns = tuple(kern for kern in self.kernels if kern.cluster_role == DEFAULT_ROLE)
        if len(kerns) > 1:
            raise TooManyKernelsFound(
                f"Session (id: {self.id}) has more than 1 main kernel.",
            )
        if len(kerns) == 0:
            raise MainKernelNotFound(
                f"Session (id: {self.id}) has no main kernel.",
            )
        return kerns[0]

    @property
    def status_changed(self) -> Optional[datetime]:
        if self.status_history is None:
            return None
        try:
            return datetime.fromisoformat(self.status_history[self.status.name])
        except KeyError:
            return None

    @property
    def resource_opts(self) -> dict[str, Any]:
        return {kern.cluster_hostname: kern.resource_opts for kern in self.kernels}

    @property
    def is_private(self) -> bool:
        return any([kernel.is_private for kernel in self.kernels])

    def get_kernel_by_cluster_name(self, cluster_name: str) -> KernelRow:
        kerns = tuple(kern for kern in self.kernels if kern.cluster_name == cluster_name)
        if len(kerns) > 1:
            raise TooManyKernelsFound(
                f"Session (id: {self.id}) has more than 1 kernel with {cluster_name = }",
            )
        if len(kerns) == 0:
            raise MainKernelNotFound(
                f"Session (id: {self.id}) has no kernel with {cluster_name = }.",
            )
        return kerns[0]

    @classmethod
    async def get_session_id_by_kernel(
        cls, db: ExtendedAsyncSAEngine, kernel_id: KernelId
    ) -> SessionId:
        query = sa.select(KernelRow.session_id).where(KernelRow.id == kernel_id)
        async with db.begin_readonly_session() as db_session:
            return await db_session.scalar(query)

    @classmethod
    async def transit_session_status(
        cls,
        db: ExtendedAsyncSAEngine,
        session_id: SessionId,
        *,
        status_info: str | None = None,
    ) -> SessionStatus | None:
        """
        Check status of session's sibling kernels and transit the status of session.
        Return the new status of session.
        """
        now = datetime.now(tzutc())

        async def _check_and_update() -> SessionStatus | None:
            async with db.begin_session() as db_session:
                session_query = (
                    sa.select(SessionRow)
                    .where(SessionRow.id == session_id)
                    .with_for_update()
                    .options(
                        noload("*"),
                        load_only(SessionRow.status),
                        selectinload(SessionRow.kernels).options(
                            noload("*"), load_only(KernelRow.status, KernelRow.cluster_role)
                        ),
                    )
                )
                session_row: SessionRow = (await db_session.scalars(session_query)).first()
                determined_status = determine_session_status(session_row.kernels)
                if determined_status not in SESSION_STATUS_TRANSITION_MAP[session_row.status]:
                    # TODO: log or raise error
                    return None

                update_values = {
                    "status": determined_status,
                    "status_history": sql_json_merge(
                        SessionRow.status_history,
                        (),
                        {
                            determined_status.name: now.isoformat(),
                        },
                    ),
                }
                if determined_status in (SessionStatus.CANCELLED, SessionStatus.TERMINATED):
                    update_values["terminated_at"] = now
                if status_info is not None:
                    update_values["status_info"] = status_info
                update_query = (
                    sa.update(SessionRow).where(SessionRow.id == session_id).values(**update_values)
                )
                await db_session.execute(update_query)
            return determined_status

        return await execute_with_retry(_check_and_update)

    @staticmethod
    async def set_session_status(
        db: ExtendedAsyncSAEngine,
        session_id: SessionId,
        status: SessionStatus,
        *,
        status_data: Optional[Mapping[str, Any]] = None,
        reason: Optional[str] = None,
        status_changed_at: Optional[datetime] = None,
    ) -> None:
        if status_changed_at is None:
            now = datetime.now(tzutc())
        else:
            now = status_changed_at
        data = {
            "status": status,
            "status_history": sql_json_merge(
                SessionRow.status_history,
                (),
                {
                    status.name: datetime.now(tzutc()).isoformat(),
                },
            ),
        }
        if status_data is not None:
            data["status_data"] = status_data
        if reason is not None:
            data["status_info"] = reason
        if status in (SessionStatus.CANCELLED, SessionStatus.TERMINATED):
            data["terminated_at"] = now

        async def _update() -> None:
            async with db.begin_session() as db_sess:
                query = sa.update(SessionRow).values(**data).where(SessionRow.id == session_id)
                await db_sess.execute(query)

        await execute_with_retry(_update)

    @classmethod
    async def set_session_result(
        cls,
        db: ExtendedAsyncSAEngine,
        session_id: SessionId,
        success: bool,
        exit_code: int,
    ) -> None:
        # TODO: store exit code?
        data = {
            "result": SessionResult.SUCCESS if success else SessionResult.FAILURE,
        }

        async def _update() -> None:
            async with db.begin_session() as db_sess:
                query = sa.update(SessionRow).values(**data).where(SessionRow.id == session_id)
                await db_sess.execute(query)

        await execute_with_retry(_update)

    @classmethod
    async def match_sessions(
        cls,
        db_session: SASession,
        session_reference: str | UUID | list[UUID],
        access_key: Optional[AccessKey],
        *,
        allow_prefix: bool = False,
        allow_stale: bool = True,
        for_update: bool = False,
        max_matches: int = 10,
        eager_loading_op: Optional[Sequence] = None,
    ) -> List[SessionRow]:
        """
        Match the prefix of session ID or session name among the sessions
        that belongs to the given access key, and return the list of SessionRow.
        """

        if isinstance(session_reference, list):
            query_list = [
                aiotools.apartial(
                    _match_sessions_by_id,
                    session_id_or_list=session_reference,
                    allow_prefix=False,
                )
            ]
        else:
            query_list = [
                aiotools.apartial(
                    _match_sessions_by_name,
                    session_name=str(session_reference),
                    allow_prefix=allow_prefix,
                )
            ]
            try:
                session_id = UUID(str(session_reference))
                # Fetch id-based query first
                query_list = [
                    aiotools.apartial(
                        _match_sessions_by_id,
                        session_id_or_list=SessionId(session_id),
                        allow_prefix=False,
                    ),
                    *query_list,
                ]
                if allow_prefix:
                    query_list = [
                        aiotools.apartial(
                            _match_sessions_by_id,
                            session_id_or_list=SessionId(session_id),
                            allow_prefix=True,
                        ),
                        *query_list,
                    ]
            except ValueError:
                pass

        for fetch_func in query_list:
            rows = await fetch_func(
                db_session,
                access_key=access_key,
                allow_stale=allow_stale,
                for_update=for_update,
                max_matches=max_matches,
                eager_loading_op=eager_loading_op,
            )
            if not rows:
                continue
            return rows
        return []

    @classmethod
    async def get_session(
        cls,
        db_session: SASession,
        session_name_or_id: Union[str, UUID],
        access_key: Optional[AccessKey] = None,
        *,
        allow_stale: bool = False,
        for_update: bool = False,
        kernel_loading_strategy: KernelLoadingStrategy = KernelLoadingStrategy.NONE,
        eager_loading_op: list[Any] = [],
    ) -> SessionRow:
        """
        Retrieve the session information by session's UUID,
        or session's name paired with access_key.
        This will return the information of the session and the sibling kernel(s).

        :param db_session: Database connection to use when fetching row.
        :param session_name_or_id: Name or ID (UUID) of session to look up.
        :param access_key: Access key used to create session.
        :param allow_stale: If set to True, filter "inactive" sessions as well as "active" ones.
                            Otherwise filter "active" sessions only.
        :param for_update: Apply for_update during executing select query.
        :param kernel_loading_strategy: Determines JOIN strategy of `kernels` relation when fetching session rows.
        :param eager_loading_op: Extra loading operators to be passed directly to `match_sessions()` API.
        """
        match kernel_loading_strategy:
            case KernelLoadingStrategy.ALL_KERNELS:
                eager_loading_op.extend(
                    [
                        noload("*"),
                        selectinload(SessionRow.kernels).options(
                            noload("*"),
                            selectinload(KernelRow.agent_row).noload("*"),
                        ),
                    ]
                )
            case KernelLoadingStrategy.MAIN_KERNEL_ONLY:
                kernel_rel = SessionRow.kernels
                kernel_rel.and_(KernelRow.cluster_role == DEFAULT_ROLE)
                eager_loading_op.extend(
                    [
                        noload("*"),
                        selectinload(kernel_rel).options(
                            noload("*"),
                            selectinload(KernelRow.agent_row).noload("*"),
                        ),
                    ]
                )

        session_list = await cls.match_sessions(
            db_session,
            session_name_or_id,
            access_key,
            allow_stale=allow_stale,
            for_update=for_update,
            eager_loading_op=eager_loading_op,
        )
        if not session_list:
            raise SessionNotFound(f"Session (id={session_name_or_id}) does not exist.")
        if len(session_list) > 1:
            session_infos = [
                {
                    "session_id": sess.id,
                    "session_name": sess.name,
                    "status": sess.status,
                    "created_at": sess.created_at,
                }
                for sess in session_list
            ]
            raise TooManySessionsMatched(extra_data={"matches": session_infos})
        return session_list[0]

    @classmethod
    async def list_sessions(
        cls,
        db_session: SASession,
        session_ids: list[UUID],
        access_key: Optional[AccessKey] = None,
        *,
        allow_stale: bool = False,
        for_update: bool = False,
        kernel_loading_strategy=KernelLoadingStrategy.NONE,
        eager_loading_op: list[Any] = [],
    ) -> Iterable[SessionRow]:
        match kernel_loading_strategy:
            case KernelLoadingStrategy.ALL_KERNELS:
                eager_loading_op.extend(
                    [
                        noload("*"),
                        selectinload(SessionRow.kernels).options(
                            noload("*"),
                            selectinload(KernelRow.agent_row).noload("*"),
                        ),
                    ]
                )
            case KernelLoadingStrategy.MAIN_KERNEL_ONLY:
                kernel_rel = SessionRow.kernels
                kernel_rel.and_(KernelRow.cluster_role == DEFAULT_ROLE)
                eager_loading_op.extend(
                    [
                        noload("*"),
                        selectinload(kernel_rel).options(
                            noload("*"),
                            selectinload(KernelRow.agent_row).noload("*"),
                        ),
                    ]
                )

        session_list = await cls.match_sessions(
            db_session,
            session_ids,
            access_key,
            allow_stale=allow_stale,
            for_update=for_update,
            eager_loading_op=eager_loading_op,
        )
        try:
            return session_list
        except IndexError:
            raise SessionNotFound(f"Session (ids={session_ids}) does not exist.")

    @classmethod
    async def get_session_by_id(
        cls,
        db_session: SASession,
        session_id: SessionId,
        access_key: Optional[AccessKey] = None,
        *,
        max_matches: int | None = None,
        allow_stale: bool = True,
        for_update: bool = False,
        eager_loading_op=None,
    ) -> SessionRow:
        sessions = await _match_sessions_by_id(
            db_session,
            session_id,
            access_key,
            max_matches=max_matches,
            allow_stale=allow_stale,
            for_update=for_update,
            eager_loading_op=eager_loading_op,
            allow_prefix=False,
        )
        try:
            return sessions[0]
        except IndexError:
            raise SessionNotFound(f"Session (id={session_id}) does not exist.")

    @classmethod
    async def get_sgroup_managed_sessions(
        cls,
        db_sess: SASession,
        sgroup_name: str,
    ) -> List[SessionRow]:
        candidate_statues = (SessionStatus.PENDING, *AGENT_RESOURCE_OCCUPYING_SESSION_STATUSES)
        query = (
            sa.select(SessionRow)
            .where(
                (SessionRow.scaling_group_name == sgroup_name)
                & (SessionRow.status.in_(candidate_statues))
            )
            .options(
                noload("*"),
                selectinload(SessionRow.group).options(noload("*")),
                selectinload(SessionRow.domain).options(noload("*")),
                selectinload(SessionRow.access_key_row).options(noload("*")),
                selectinload(SessionRow.kernels).options(noload("*")),
            )
        )
        result = await db_sess.execute(query)
        return result.scalars().all()

<<<<<<< HEAD
    @staticmethod
    async def get_pending_sessions_to_check_predicate(
        db_session: SASession, access_key: AccessKey
    ) -> list[SessionRow]:
        query = (
            sa.select(SessionRow)
            .where(
                (SessionRow.access_key == access_key) & (SessionRow.status == SessionStatus.PENDING)
            )
            .options(noload("*"), load_only(SessionRow.requested_slots))
        )
        return (await db_session.scalars(query)).all()

    @classmethod
    async def get_session_to_destroy(
        cls, db: ExtendedAsyncSAEngine, session_id: SessionId
    ) -> SessionRow:
        query = (
            sa.select(SessionRow)
            .where(SessionRow.id == session_id)
            .options(
                noload("*"),
                load_only(SessionRow.creation_id, SessionRow.status),
                selectinload(SessionRow.kernels).options(
                    noload("*"),
                    load_only(
                        KernelRow.id,
                        KernelRow.role,
                        KernelRow.access_key,
                        KernelRow.status,
                        KernelRow.container_id,
                        KernelRow.cluster_role,
                        KernelRow.agent,
                        KernelRow.agent_addr,
                    ),
                ),
            )
        )
        async with db.begin_readonly_session() as db_session:
            return (await db_session.scalars(query)).first()

    @classmethod
    async def get_session_to_produce_event(
        cls, db: ExtendedAsyncSAEngine, session_id: SessionId
    ) -> SessionRow:
        query = (
            sa.select(SessionRow)
            .where(SessionRow.id == session_id)
            .options(
                noload("*"),
                load_only(
                    SessionRow.id, SessionRow.name, SessionRow.creation_id, SessionRow.access_key
                ),
            )
        )
        async with db.begin_readonly_session() as db_session:
            return (await db_session.scalars(query)).first()

=======
>>>>>>> 447cabc9

class SessionDependencyRow(Base):
    __tablename__ = "session_dependencies"
    session_id = sa.Column(
        "session_id",
        GUID,
        sa.ForeignKey("sessions.id", onupdate="CASCADE", ondelete="CASCADE"),
        index=True,
        nullable=False,
    )
    depends_on = sa.Column(
        "depends_on",
        GUID,
        sa.ForeignKey("sessions.id", onupdate="CASCADE", ondelete="CASCADE"),
        index=True,
        nullable=False,
    )

    __table_args__ = (
        # constraint
        sa.PrimaryKeyConstraint("session_id", "depends_on", name="sess_dep_pk"),
    )


async def check_all_dependencies(
    db_session: SASession,
    sess_ctx: SessionRow,
) -> List[SessionRow]:
    j = sa.join(
        SessionDependencyRow,
        SessionRow,
        SessionDependencyRow.depends_on == SessionDependencyRow.session_id,
    )
    query = (
        sa.select(SessionRow.id, SessionRow.name, SessionRow.result)
        .select_from(j)
        .where(SessionDependencyRow.session_id == sess_ctx.id)
    )
    result = await db_session.execute(query)
    rows = result.scalars().all()
    pending_dependencies = [
        sess_row for sess_row in rows if sess_row.result != SessionResult.SUCCESS
    ]
    return pending_dependencies


DEFAULT_SESSION_ORDERING = [
    sa.desc(
        sa.func.greatest(
            SessionRow.created_at,
            SessionRow.terminated_at,
        )
    ),
]


class ComputeSession(graphene.ObjectType):
    class Meta:
        interfaces = (Item,)

    # identity
    session_id = graphene.UUID()  # identical to `id`
    main_kernel_id = graphene.UUID()
    tag = graphene.String()
    name = graphene.String()
    type = graphene.String()
    main_kernel_role = graphene.String()

    # image
    image = graphene.String()  # image for the main container
    architecture = graphene.String()  # image architecture for the main container
    registry = graphene.String()  # image registry for the main container
    cluster_template = graphene.String()
    cluster_mode = graphene.String()
    cluster_size = graphene.Int()

    # ownership
    domain_name = graphene.String()
    group_name = graphene.String()
    group_id = graphene.UUID()
    user_email = graphene.String()
    full_name = graphene.String()
    user_id = graphene.UUID()
    access_key = graphene.String()
    created_user_email = graphene.String()
    created_user_id = graphene.UUID()

    # status
    status = graphene.String()
    status_changed = GQLDateTime()
    status_info = graphene.String()
    status_data = graphene.JSONString()
    status_history = graphene.JSONString()
    created_at = GQLDateTime()
    terminated_at = GQLDateTime()
    starts_at = GQLDateTime()
    scheduled_at = GQLDateTime()
    startup_command = graphene.String()
    result = graphene.String()
    commit_status = graphene.String()
    abusing_reports = graphene.List(lambda: graphene.JSONString)
    idle_checks = graphene.JSONString()

    # resources
    agent_ids = graphene.List(lambda: graphene.String)
    agents = graphene.List(lambda: graphene.String)
    resource_opts = graphene.JSONString()
    scaling_group = graphene.String()
    service_ports = graphene.JSONString()
    mounts = graphene.List(lambda: graphene.String)
    vfolder_mounts = graphene.List(lambda: graphene.String)
    occupying_slots = graphene.JSONString()
    occupied_slots = graphene.JSONString()  # legacy

    # statistics
    num_queries = BigInt()

    # owned containers (aka kernels)
    containers = graphene.List(lambda: ComputeContainer)

    # relations
    dependencies = graphene.List(lambda: ComputeSession)

    inference_metrics = graphene.JSONString()

    @classmethod
    def parse_row(cls, ctx: GraphQueryContext, row: Row) -> Mapping[str, Any]:
        assert row is not None
        email = getattr(row, "email")
        full_name = getattr(row, "full_name")
        group_name = getattr(row, "group_name")
        row = row.SessionRow
        status_history = row.status_history or {}
        raw_scheduled_at = status_history.get(SessionStatus.SCHEDULED.name)
        return {
            # identity
            "id": row.id,
            "session_id": row.id,
            "main_kernel_id": row.main_kernel.id,
            "tag": row.tag,
            "name": row.name,
            "type": row.session_type.name,
            "main_kernel_role": row.main_kernel.role.name,
            # image
            "image": row.images[0] if row.images is not None else "",
            "architecture": row.main_kernel.architecture,
            "registry": row.main_kernel.registry,
            "cluster_template": None,  # TODO: implement
            "cluster_mode": row.cluster_mode,
            "cluster_size": row.cluster_size,
            # ownership
            "domain_name": row.domain_name,
            "group_name": group_name,
            "group_id": row.group_id,
            "user_email": email,
            "full_name": full_name,
            "user_id": row.user_uuid,
            "access_key": row.access_key,
            "created_user_email": None,  # TODO: implement
            "created_user_id": None,  # TODO: implement
            # status
            "status": row.status.name,
            "status_changed": row.status_changed,
            "status_info": row.status_info,
            "status_data": row.status_data,
            "status_history": status_history,
            "created_at": row.created_at,
            "terminated_at": row.terminated_at,
            "starts_at": row.starts_at,
            "scheduled_at": (
                datetime.fromisoformat(raw_scheduled_at) if raw_scheduled_at is not None else None
            ),
            "startup_command": row.startup_command,
            "result": row.result.name,
            # resources
            "agent_ids": row.agent_ids,
            "agents": row.agent_ids,  # for backward compatibility
            "scaling_group": row.scaling_group_name,
            "service_ports": row.main_kernel.service_ports,
            "mounts": [mount.name for mount in row.vfolder_mounts],
            "vfolder_mounts": row.vfolder_mounts,
            # statistics
            "num_queries": row.num_queries,
        }

    @classmethod
    def from_row(cls, ctx: GraphQueryContext, row: Row) -> ComputeSession | None:
        if row is None:
            return None
        props = cls.parse_row(ctx, row)
        return cls(**props)

    async def resolve_occupying_slots(self, info: graphene.ResolveInfo) -> Mapping[str, Any]:
        """
        Calculate the sum of occupying resource slots of all sub-kernels,
        and return the JSON-serializable object from the sum result.
        """
        graph_ctx: GraphQueryContext = info.context
        loader = graph_ctx.dataloader_manager.get_loader(graph_ctx, "ComputeContainer.by_session")
        containers = await loader.load(self.session_id)
        zero = ResourceSlot()
        return sum(
            (
                ResourceSlot({SlotName(k): Decimal(v) for k, v in c.occupied_slots.items()})
                for c in containers
            ),
            start=zero,
        ).to_json()

    async def resolve_inference_metrics(
        self, info: graphene.ResolveInfo
    ) -> Optional[Mapping[str, Any]]:
        graph_ctx: GraphQueryContext = info.context
        loader = graph_ctx.dataloader_manager.get_loader(
            graph_ctx, "KernelStatistics.inference_metrics_by_kernel"
        )
        return await loader.load(self.id)

    # legacy
    async def resolve_occupied_slots(self, info: graphene.ResolveInfo) -> Mapping[str, Any]:
        graph_ctx: GraphQueryContext = info.context
        loader = graph_ctx.dataloader_manager.get_loader(graph_ctx, "ComputeContainer.by_session")
        containers = await loader.load(self.session_id)
        zero = ResourceSlot()
        return sum(
            (
                ResourceSlot({SlotName(k): Decimal(v) for k, v in c.occupied_slots.items()})
                for c in containers
            ),
            start=zero,
        ).to_json()

    async def resolve_containers(
        self,
        info: graphene.ResolveInfo,
    ) -> Iterable[ComputeContainer]:
        graph_ctx: GraphQueryContext = info.context
        loader = graph_ctx.dataloader_manager.get_loader(graph_ctx, "ComputeContainer.by_session")
        return await loader.load(self.session_id)

    async def resolve_dependencies(
        self,
        info: graphene.ResolveInfo,
    ) -> Iterable[ComputeSession]:
        graph_ctx: GraphQueryContext = info.context
        loader = graph_ctx.dataloader_manager.get_loader(graph_ctx, "ComputeSession.by_dependency")
        return await loader.load(self.id)

    async def resolve_commit_status(self, info: graphene.ResolveInfo) -> str:
        graph_ctx: GraphQueryContext = info.context
        async with graph_ctx.db.begin_readonly_session() as db_sess:
            session: SessionRow = await SessionRow.get_session(
                db_sess,
                self.id,
                kernel_loading_strategy=KernelLoadingStrategy.MAIN_KERNEL_ONLY,
            )
        commit_status = await graph_ctx.registry.get_commit_status(session)
        return commit_status["status"]

    async def resolve_resource_opts(self, info: graphene.ResolveInfo) -> dict[str, Any]:
        containers = self.containers
        if containers is None:
            containers = await self.resolve_containers(info)
        if containers is None:
            return {}
        self.containers = containers
        return {cntr.cluster_hostname: cntr.resource_opts for cntr in containers}

    async def resolve_abusing_reports(
        self, info: graphene.ResolveInfo
    ) -> Iterable[Optional[Mapping[str, Any]]]:
        containers = self.containers
        if containers is None:
            containers = await self.resolve_containers(info)
        if containers is None:
            return []
        self.containers = containers
        return [(await con.resolve_abusing_report(info, self.access_key)) for con in containers]

    async def resolve_idle_checks(self, info: graphene.ResolveInfo) -> Mapping[str, Any]:
        graph_ctx: GraphQueryContext = info.context
        return await graph_ctx.idle_checker_host.get_idle_check_report(self.session_id)

    _queryfilter_fieldspec: FieldSpecType = {
        "id": ("sessions_id", None),
        "type": ("sessions_session_type", enum_field_getter(SessionTypes)),
        "name": ("sessions_name", None),
        "image": (ArrayFieldItem("sessions_images"), None),
        "agent_ids": (ArrayFieldItem("sessions_agent_ids"), None),
        "agent_id": (ArrayFieldItem("sessions_agent_ids"), None),
        "agents": (ArrayFieldItem("sessions_agent_ids"), None),  # for backward compatibility
        "domain_name": ("sessions_domain_name", None),
        "group_name": ("group_name", None),
        "user_email": ("users_email", None),
        "full_name": ("users_full_name", None),
        "access_key": ("sessions_access_key", None),
        "scaling_group": ("sessions_scaling_group_name", None),
        "cluster_mode": ("sessions_cluster_mode", lambda s: ClusterMode[s]),
        "cluster_size": ("sessions_cluster_size", None),
        "status": ("sessions_status", enum_field_getter(SessionStatus)),
        "status_info": ("sessions_status_info", None),
        "result": ("sessions_result", enum_field_getter(SessionResult)),
        "created_at": ("sessions_created_at", dtparse),
        "terminated_at": ("sessions_terminated_at", dtparse),
        "starts_at": ("sessions_starts_at", dtparse),
        "scheduled_at": (
            JSONFieldItem("sessions_status_history", SessionStatus.SCHEDULED.name),
            dtparse,
        ),
        "startup_command": ("sessions_startup_command", None),
    }

    _queryorder_colmap: ColumnMapType = {
        "id": ("sessions_id", None),
        "type": ("sessions_session_type", None),
        "name": ("sessions_name", None),
        "image": ("sessions_images", None),
        "agent_ids": ("sessions_agent_ids", None),
        "agent_id": ("sessions_agent_ids", None),
        "agents": ("sessions_agent_ids", None),
        "domain_name": ("sessions_domain_name", None),
        "group_name": ("group_name", None),
        "user_email": ("users_email", None),
        "full_name": ("users_full_name", None),
        "access_key": ("sessions_access_key", None),
        "scaling_group": ("sessions_scaling_group_name", None),
        "cluster_mode": ("sessions_cluster_mode", None),
        # "cluster_template": "cluster_template",
        "cluster_size": ("sessions_cluster_size", None),
        "status": ("sessions_status", None),
        "status_info": ("sessions_status_info", None),
        "result": ("sessions_result", None),
        "created_at": ("sessions_created_at", None),
        "terminated_at": ("sessions_terminated_at", None),
        "starts_at": ("sessions_starts_at", None),
        "scheduled_at": (
            JSONFieldItem("sessions_status_history", SessionStatus.SCHEDULED.name),
            None,
        ),
    }

    @classmethod
    async def load_count(
        cls,
        ctx: GraphQueryContext,
        *,
        domain_name: Optional[str] = None,
        group_id: Optional[UUID] = None,
        access_key: Optional[str] = None,
        status: Optional[str] = None,
        filter: Optional[str] = None,
    ) -> int:
        if isinstance(status, str):
            status_list = [SessionStatus[s] for s in status.split(",")]
        elif isinstance(status, SessionStatus):
            status_list = [status]
        j = (
            # joins with GroupRow and UserRow do not need to be LEFT OUTER JOIN since those foreign keys are not nullable.
            sa.join(SessionRow, GroupRow, SessionRow.group_id == GroupRow.id)
            .join(UserRow, SessionRow.user_uuid == UserRow.uuid)
            .join(KernelRow, SessionRow.id == KernelRow.session_id)
        )
        query = sa.select([sa.func.count(sa.distinct(SessionRow.id))]).select_from(j)
        if domain_name is not None:
            query = query.where(SessionRow.domain_name == domain_name)
        if group_id is not None:
            query = query.where(SessionRow.group_id == group_id)
        if access_key is not None:
            query = query.where(SessionRow.access_key == access_key)
        if status is not None:
            query = query.where(SessionRow.status.in_(status_list))
        if filter is not None:
            qfparser = QueryFilterParser(cls._queryfilter_fieldspec)
            query = qfparser.append_filter(query, filter)
        async with ctx.db.begin_readonly() as conn:
            result = await conn.execute(query)
            return result.scalar()

    @classmethod
    async def load_slice(
        cls,
        ctx: GraphQueryContext,
        limit: int,
        offset: int,
        *,
        domain_name: Optional[str] = None,
        group_id: Optional[UUID] = None,
        access_key: Optional[str] = None,
        status: Optional[str] = None,
        filter: Optional[str] = None,
        order: Optional[str] = None,
    ) -> Sequence[ComputeSession | None]:
        if status is None:
            status_list = None
        elif isinstance(status, str):
            status_list = [SessionStatus[s] for s in status.split(",")]
        elif isinstance(status, SessionStatus):
            status_list = [status]
        j = (
            # joins with GroupRow and UserRow do not need to be LEFT OUTER JOIN since those foreign keys are not nullable.
            sa.join(SessionRow, GroupRow, SessionRow.group_id == GroupRow.id).join(
                UserRow, SessionRow.user_uuid == UserRow.uuid
            )
        )
        query = (
            sa.select(
                SessionRow,
                agg_to_array(GroupRow.name).label("group_name"),
                UserRow.email,
                UserRow.full_name,
            )
            .select_from(j)
            .options(selectinload(SessionRow.kernels.and_(KernelRow.cluster_role == DEFAULT_ROLE)))
            .group_by(SessionRow, UserRow.email, UserRow.full_name)
            .limit(limit)
            .offset(offset)
        )
        if domain_name is not None:
            query = query.where(SessionRow.domain_name == domain_name)
        if group_id is not None:
            query = query.where(SessionRow.group_id == group_id)
        if access_key is not None:
            query = query.where(SessionRow.access_key == access_key)
        if status is not None:
            query = query.where(SessionRow.status.in_(status_list))
        if filter is not None:
            parser = QueryFilterParser(cls._queryfilter_fieldspec)
            query = parser.append_filter(query, filter)
        if order is not None:
            qoparser = QueryOrderParser(cls._queryorder_colmap)
            query = qoparser.append_ordering(query, order)
        else:
            query = query.order_by(*DEFAULT_SESSION_ORDERING)
        async with ctx.db.begin_readonly_session() as db_sess:
            return [cls.from_row(ctx, r) async for r in (await db_sess.stream(query))]

    @classmethod
    async def batch_load_detail(
        cls,
        ctx: GraphQueryContext,
        session_ids: Sequence[SessionId],
        *,
        domain_name: str = None,
        access_key: str = None,
    ) -> Sequence[ComputeSession | None]:
        j = sa.join(SessionRow, GroupRow, SessionRow.group_id == GroupRow.id).join(
            UserRow, SessionRow.user_uuid == UserRow.uuid
        )
        query = (
            sa.select(
                SessionRow,
                GroupRow.name.label("group_name"),
                UserRow.email,
                UserRow.full_name,
            )
            .select_from(j)
            .where(SessionRow.id.in_(session_ids))
            .options(selectinload(SessionRow.kernels))
        )
        if domain_name is not None:
            query = query.where(SessionRow.domain_name == domain_name)
        if access_key is not None:
            query = query.where(SessionRow.access_key == access_key)
        async with ctx.db.begin_readonly_session() as db_sess:
            return await batch_result_in_session(
                ctx,
                db_sess,
                query,
                cls,
                session_ids,
                lambda row: row.SessionRow.id,
            )

    @classmethod
    async def batch_load_by_dependency(
        cls,
        ctx: GraphQueryContext,
        session_ids: Sequence[SessionId],
    ) -> Sequence[Sequence[ComputeSession]]:
        j = sa.join(
            SessionRow,
            SessionDependencyRow,
            SessionRow.id == SessionDependencyRow.depends_on,
        )
        query = (
            sa.select(SessionRow)
            .select_from(j)
            .where(SessionDependencyRow.session_id.in_(session_ids))
            .options(selectinload(SessionRow.kernels))
        )
        async with ctx.db.begin_readonly_session() as db_sess:
            return await batch_multiresult_in_session(
                ctx,
                db_sess,
                query,
                cls,
                session_ids,
                lambda row: row.SessionRow.id,
            )


class ComputeSessionList(graphene.ObjectType):
    class Meta:
        interfaces = (PaginatedList,)

    items = graphene.List(ComputeSession, required=True)


class InferenceSession(graphene.ObjectType):
    class Meta:
        interfaces = (Item,)


class InferenceSessionList(graphene.ObjectType):
    class Meta:
        interfaces = (PaginatedList,)

    items = graphene.List(InferenceSession, required=True)<|MERGE_RESOLUTION|>--- conflicted
+++ resolved
@@ -1082,7 +1082,6 @@
         result = await db_sess.execute(query)
         return result.scalars().all()
 
-<<<<<<< HEAD
     @staticmethod
     async def get_pending_sessions_to_check_predicate(
         db_session: SASession, access_key: AccessKey
@@ -1096,53 +1095,6 @@
         )
         return (await db_session.scalars(query)).all()
 
-    @classmethod
-    async def get_session_to_destroy(
-        cls, db: ExtendedAsyncSAEngine, session_id: SessionId
-    ) -> SessionRow:
-        query = (
-            sa.select(SessionRow)
-            .where(SessionRow.id == session_id)
-            .options(
-                noload("*"),
-                load_only(SessionRow.creation_id, SessionRow.status),
-                selectinload(SessionRow.kernels).options(
-                    noload("*"),
-                    load_only(
-                        KernelRow.id,
-                        KernelRow.role,
-                        KernelRow.access_key,
-                        KernelRow.status,
-                        KernelRow.container_id,
-                        KernelRow.cluster_role,
-                        KernelRow.agent,
-                        KernelRow.agent_addr,
-                    ),
-                ),
-            )
-        )
-        async with db.begin_readonly_session() as db_session:
-            return (await db_session.scalars(query)).first()
-
-    @classmethod
-    async def get_session_to_produce_event(
-        cls, db: ExtendedAsyncSAEngine, session_id: SessionId
-    ) -> SessionRow:
-        query = (
-            sa.select(SessionRow)
-            .where(SessionRow.id == session_id)
-            .options(
-                noload("*"),
-                load_only(
-                    SessionRow.id, SessionRow.name, SessionRow.creation_id, SessionRow.access_key
-                ),
-            )
-        )
-        async with db.begin_readonly_session() as db_session:
-            return (await db_session.scalars(query)).first()
-
-=======
->>>>>>> 447cabc9
 
 class SessionDependencyRow(Base):
     __tablename__ = "session_dependencies"
