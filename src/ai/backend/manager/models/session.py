--- conflicted
+++ resolved
@@ -262,11 +262,7 @@
     },
     SessionStatus.TERMINATING: {SessionStatus.TERMINATED, SessionStatus.ERROR},
     SessionStatus.TERMINATED: set(),
-<<<<<<< HEAD
     SessionStatus.ERROR: {SessionStatus.TERMINATING, SessionStatus.TERMINATED},
-=======
-    SessionStatus.ERROR: {SessionStatus.TERMINATED},
->>>>>>> 65a7d6a6
     SessionStatus.CANCELLED: set(),
 }
 
