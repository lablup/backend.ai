from __future__ import annotations

import asyncio
import enum
import logging
from collections.abc import Iterable, Mapping, Sequence
from contextlib import asynccontextmanager as actxmgr
from dataclasses import dataclass, field
from datetime import datetime
from typing import (
    TYPE_CHECKING,
    Any,
    AsyncIterator,
    List,
    Optional,
    Union,
    cast,
)
from uuid import UUID

import aiotools
import graphene
import sqlalchemy as sa
from dateutil.parser import parse as dtparse
from dateutil.tz import tzutc
from graphene.types.datetime import DateTime as GQLDateTime
from sqlalchemy.dialects import postgresql as pgsql
from sqlalchemy.ext.asyncio import AsyncSession as SASession
from sqlalchemy.orm import load_only, noload, relationship, selectinload

from ai.backend.common.logging import BraceStyleAdapter
from ai.backend.common.types import (
    AccessKey,
    ClusterMode,
    KernelId,
    SessionId,
    SessionResult,
    SessionTypes,
    VFolderMount,
)

from ..api.exceptions import (
    AgentError,
    BackendError,
    KernelCreationFailed,
    KernelDestructionFailed,
    KernelExecutionFailed,
    KernelNotFound,
    KernelRestartFailed,
    MainKernelNotFound,
    SessionNotFound,
    TooManyKernelsFound,
    TooManySessionsMatched,
)
from ..defs import DEFAULT_ROLE
from .base import (
    GUID,
    Base,
    BigInt,
    EnumType,
    ForeignKeyIDColumn,
    Item,
    PaginatedList,
    ResourceSlotColumn,
    SessionIDColumn,
    StructuredJSONObjectListColumn,
    URLColumn,
    batch_multiresult_in_session,
    batch_result_in_session,
)
from .group import GroupRow
from .kernel import ComputeContainer, KernelRow, KernelStatus
from .minilang import ArrayFieldItem, JSONFieldItem
from .minilang.ordering import ColumnMapType, QueryOrderParser
from .minilang.queryfilter import FieldSpecType, QueryFilterParser, enum_field_getter
from .user import UserRow
from .utils import (
    ExtendedAsyncSAEngine,
    JSONCoalesceExpr,
    agg_to_array,
    execute_with_retry,
    sql_json_merge,
)

if TYPE_CHECKING:
    from sqlalchemy.engine import Row

    from .gql import GraphQueryContext

log = BraceStyleAdapter(logging.getLogger(__spec__.name))  # type: ignore[name-defined]

__all__ = (
    "determine_session_status",
    "handle_session_exception",
    "SessionStatus",
    "SESSION_STATUS_TRANSITION_MAP",
    "DEAD_SESSION_STATUSES",
    "AGENT_RESOURCE_OCCUPYING_SESSION_STATUSES",
    "USER_RESOURCE_OCCUPYING_SESSION_STATUSES",
    "SessionRow",
    "SessionDependencyRow",
    "check_all_dependencies",
    "ComputeSession",
    "ComputeSessionList",
    "InferenceSession",
    "InferenceSessionList",
    "KernelLoadingStrategy",
)

log = BraceStyleAdapter(logging.getLogger("ai.backend.manager.models.session"))


class SessionStatus(enum.Enum):
    # values are only meaningful inside the manager
    PENDING = 0
    # ---
    SCHEDULED = 5
    # manager can set PENDING and SCHEDULED independently
    # ---
    PULLING = 9
    PREPARING = 10
    # ---
    RUNNING = 30
    RESTARTING = 31
    RUNNING_DEGRADED = 32
    # ---
    TERMINATING = 40
    TERMINATED = 41
    ERROR = 42
    CANCELLED = 43


FOLLOWING_SESSION_STATUSES = (
    # Session statuses that need to wait all sibling kernel
    SessionStatus.RUNNING,
    SessionStatus.TERMINATED,
)
LEADING_SESSION_STATUSES = (
    # Session statuses that declare first, do not need to wait any sibling kernel
    s
    for s in SessionStatus
    if s not in FOLLOWING_SESSION_STATUSES
)

DEAD_SESSION_STATUSES = (
    SessionStatus.CANCELLED,
    SessionStatus.TERMINATED,
)

# statuses to consider when calculating current resource usage
AGENT_RESOURCE_OCCUPYING_SESSION_STATUSES = tuple(
    e
    for e in SessionStatus
    if e
    not in (
        SessionStatus.TERMINATED,
        SessionStatus.PENDING,
        SessionStatus.CANCELLED,
    )
)

USER_RESOURCE_OCCUPYING_SESSION_STATUSES = tuple(
    e
    for e in SessionStatus
    if e
    not in (
        SessionStatus.TERMINATING,
        SessionStatus.TERMINATED,
        SessionStatus.PENDING,
        SessionStatus.CANCELLED,
    )
)

OP_EXC = {
    "create_session": KernelCreationFailed,
    "restart_session": KernelRestartFailed,
    "destroy_session": KernelDestructionFailed,
    "execute": KernelExecutionFailed,
    "shutdown_service": KernelExecutionFailed,
    "upload_file": KernelExecutionFailed,
    "download_file": KernelExecutionFailed,
    "download_single": KernelExecutionFailed,
    "list_files": KernelExecutionFailed,
    "get_logs_from_agent": KernelExecutionFailed,
    "refresh_session": KernelExecutionFailed,
    "commit_session": KernelExecutionFailed,
<<<<<<< HEAD
    "commit_session_to_file": KernelExecutionFailed,
=======
    "trigger_batch_execution": KernelExecutionFailed,
>>>>>>> 7f7462c2
}


KERNEL_SESSION_STATUS_MAPPING: Mapping[KernelStatus, SessionStatus] = {
    KernelStatus.PENDING: SessionStatus.PENDING,
    KernelStatus.SCHEDULED: SessionStatus.SCHEDULED,
    KernelStatus.PREPARING: SessionStatus.PREPARING,
    KernelStatus.BUILDING: SessionStatus.PREPARING,
    KernelStatus.PULLING: SessionStatus.PULLING,
    KernelStatus.RUNNING: SessionStatus.RUNNING,
    KernelStatus.RESTARTING: SessionStatus.RESTARTING,
    KernelStatus.RESIZING: SessionStatus.RUNNING,
    KernelStatus.SUSPENDED: SessionStatus.ERROR,
    KernelStatus.TERMINATING: SessionStatus.TERMINATING,
    KernelStatus.TERMINATED: SessionStatus.TERMINATED,
    KernelStatus.ERROR: SessionStatus.ERROR,
    KernelStatus.CANCELLED: SessionStatus.CANCELLED,
}

SESSION_KERNEL_STATUS_MAPPING: Mapping[SessionStatus, KernelStatus] = {
    SessionStatus.PENDING: KernelStatus.PENDING,
    SessionStatus.SCHEDULED: KernelStatus.SCHEDULED,
    SessionStatus.PREPARING: KernelStatus.PREPARING,
    SessionStatus.PULLING: KernelStatus.PULLING,
    SessionStatus.RUNNING: KernelStatus.RUNNING,
    SessionStatus.RESTARTING: KernelStatus.RESTARTING,
    SessionStatus.TERMINATING: KernelStatus.TERMINATING,
    SessionStatus.TERMINATED: KernelStatus.TERMINATED,
    SessionStatus.ERROR: KernelStatus.ERROR,
    SessionStatus.CANCELLED: KernelStatus.CANCELLED,
}

SESSION_STATUS_TRANSITION_MAP: Mapping[SessionStatus, set[SessionStatus]] = {
    SessionStatus.PENDING: {
        SessionStatus.SCHEDULED,
        SessionStatus.TERMINATING,
        SessionStatus.TERMINATED,
        SessionStatus.ERROR,
        SessionStatus.CANCELLED,
    },
    SessionStatus.SCHEDULED: {
        SessionStatus.PULLING,
        SessionStatus.PREPARING,
        SessionStatus.TERMINATED,
        SessionStatus.ERROR,
        SessionStatus.CANCELLED,
    },
    SessionStatus.PULLING: {
        SessionStatus.PREPARING,
        SessionStatus.RUNNING,
        SessionStatus.RUNNING_DEGRADED,
        # SessionStatus.TERMINATING,  # cannot destroy PULLING session by user
        SessionStatus.TERMINATED,
        SessionStatus.ERROR,
        SessionStatus.CANCELLED,
    },
    SessionStatus.PREPARING: {
        SessionStatus.PULLING,
        SessionStatus.RUNNING,
        SessionStatus.RUNNING_DEGRADED,
        SessionStatus.TERMINATING,
        SessionStatus.TERMINATED,
        SessionStatus.ERROR,
        SessionStatus.CANCELLED,
    },
    SessionStatus.RUNNING: {
        SessionStatus.RESTARTING,
        SessionStatus.RUNNING_DEGRADED,
        SessionStatus.TERMINATING,
        SessionStatus.TERMINATED,
        SessionStatus.ERROR,
    },
    SessionStatus.RESTARTING: {
        SessionStatus.RUNNING,
        SessionStatus.RUNNING_DEGRADED,
        SessionStatus.TERMINATING,
        SessionStatus.TERMINATED,
        SessionStatus.ERROR,
    },
    SessionStatus.RUNNING_DEGRADED: {
        SessionStatus.RUNNING,
        SessionStatus.TERMINATING,
        SessionStatus.TERMINATED,
        SessionStatus.ERROR,
    },
    SessionStatus.TERMINATING: {SessionStatus.TERMINATED, SessionStatus.ERROR},
    SessionStatus.TERMINATED: set(),
    SessionStatus.ERROR: {SessionStatus.TERMINATED},
    SessionStatus.CANCELLED: set(),
}


def determine_session_status(sibling_kernels: Sequence[KernelRow]) -> SessionStatus:
    try:
        main_kern_status = [k.status for k in sibling_kernels if k.cluster_role == DEFAULT_ROLE][0]
    except IndexError:
        raise MainKernelNotFound("Cannot determine session status without status of main kernel")
    candidate: SessionStatus = KERNEL_SESSION_STATUS_MAPPING[main_kern_status]
    if candidate in LEADING_SESSION_STATUSES:
        return candidate
    for k in sibling_kernels:
        match candidate:
            case SessionStatus.RUNNING:
                match k.status:
                    case (
                        KernelStatus.PENDING
                        | KernelStatus.SCHEDULED
                        | KernelStatus.SUSPENDED
                        | KernelStatus.TERMINATED
                        | KernelStatus.CANCELLED
                    ):
                        # should not be it
                        pass
                    case KernelStatus.BUILDING:
                        continue
                    case KernelStatus.PULLING:
                        candidate = SessionStatus.PULLING
                    case KernelStatus.PREPARING:
                        candidate = SessionStatus.PREPARING
                    case KernelStatus.RUNNING | KernelStatus.RESTARTING | KernelStatus.RESIZING:
                        continue
                    case KernelStatus.TERMINATING | KernelStatus.ERROR:
                        candidate = SessionStatus.RUNNING_DEGRADED
            case SessionStatus.TERMINATED:
                match k.status:
                    case KernelStatus.PENDING | KernelStatus.CANCELLED:
                        # should not be it
                        pass
                    case (
                        KernelStatus.SCHEDULED
                        | KernelStatus.PREPARING
                        | KernelStatus.BUILDING
                        | KernelStatus.PULLING
                        | KernelStatus.RUNNING
                        | KernelStatus.RESTARTING
                        | KernelStatus.RESIZING
                        | KernelStatus.SUSPENDED
                    ):
                        pass
                    case KernelStatus.TERMINATING:
                        candidate = SessionStatus.TERMINATING
                    case KernelStatus.TERMINATED:
                        continue
                    case KernelStatus.ERROR:
                        return SessionStatus.ERROR
            case SessionStatus.RUNNING_DEGRADED:
                match k.status:
                    case (
                        KernelStatus.PENDING
                        | KernelStatus.SCHEDULED
                        | KernelStatus.PREPARING
                        | KernelStatus.BUILDING
                        | KernelStatus.PULLING
                        | KernelStatus.RESIZING
                        | KernelStatus.SUSPENDED
                        | KernelStatus.CANCELLED
                    ):
                        # should not be it
                        pass
                    case (
                        KernelStatus.RUNNING
                        | KernelStatus.RESTARTING
                        | KernelStatus.ERROR
                        | KernelStatus.TERMINATING
                    ):
                        continue
            case _:
                break
    return candidate


@actxmgr
async def handle_session_exception(
    db: ExtendedAsyncSAEngine,
    op: str,
    session_id: SessionId,
    error_callback=None,
    cancellation_callback=None,
    set_error: bool = False,
) -> AsyncIterator[None]:
    exc_class = OP_EXC[op]
    try:
        yield
    except asyncio.TimeoutError:
        if set_error:
            await SessionRow.set_session_status(
                db,
                session_id,
                SessionStatus.ERROR,
                reason=f"operation-timeout ({op})",
            )
        if error_callback:
            await error_callback()
        raise exc_class("TIMEOUT") from None
    except asyncio.CancelledError:
        if cancellation_callback:
            await cancellation_callback()
        raise
    except AgentError as e:
        if set_error:
            await SessionRow.set_session_status(
                db,
                session_id,
                SessionStatus.ERROR,
                reason=f"agent-error ({e!r})",
                status_data={
                    "error": {
                        "src": "agent",
                        "agent_id": e.agent_id,
                        "name": e.exc_name,
                        "repr": e.exc_repr,
                    },
                },
            )
        if error_callback:
            await error_callback()
        raise exc_class("FAILURE", e) from None
    except BackendError:
        # silently re-raise to make them handled by gateway http handlers
        raise
    except Exception as e:
        if set_error:
            await SessionRow.set_session_status(
                db,
                session_id,
                SessionStatus.ERROR,
                reason=f"other-error ({e!r})",
                status_data={
                    "error": {
                        "src": "other",
                        "name": e.__class__.__name__,
                        "repr": repr(e),
                    },
                },
            )
        if error_callback:
            await error_callback()
        raise


def _build_session_fetch_query(
    base_cond,
    access_key: AccessKey | None = None,
    *,
    allow_stale: bool = True,
    for_update: bool = False,
    do_ordering: bool = False,
    max_matches: Optional[int] = None,
    eager_loading_op: Optional[Sequence] = None,
):
    cond = base_cond
    if access_key:
        cond = cond & (SessionRow.access_key == access_key)
    if not allow_stale:
        cond = cond & (~SessionRow.status.in_(DEAD_SESSION_STATUSES))
    query = (
        sa.select(SessionRow)
        .where(cond)
        .order_by(sa.desc(SessionRow.created_at))
        .execution_options(populate_existing=True)
    )
    if max_matches is not None:
        query = query.limit(max_matches).offset(0)
    if for_update:
        query = query.with_for_update()
    if do_ordering:
        query = query.order_by(SessionRow.created_at)
    if eager_loading_op is not None:
        query = query.options(*eager_loading_op)

    return query


async def _match_sessions_by_id(
    db_session: SASession,
    session_id_or_list: SessionId | list[SessionId],
    access_key: AccessKey | None = None,
    *,
    allow_prefix: bool = False,
    allow_stale: bool = True,
    for_update: bool = False,
    max_matches: Optional[int] = None,
    eager_loading_op: Optional[Sequence] = None,
) -> List[SessionRow]:
    if isinstance(session_id_or_list, list):
        cond = SessionRow.id.in_(session_id_or_list)
    else:
        if allow_prefix:
            cond = sa.sql.expression.cast(SessionRow.id, sa.String).like(f"{session_id_or_list}%")
        else:
            cond = SessionRow.id == session_id_or_list
    query = _build_session_fetch_query(
        cond,
        access_key,
        max_matches=max_matches,
        allow_stale=allow_stale,
        for_update=for_update,
        eager_loading_op=eager_loading_op,
    )

    result = await db_session.execute(query)
    return result.scalars().all()


async def _match_sessions_by_name(
    db_session: SASession,
    session_name: str,
    access_key: AccessKey,
    *,
    allow_prefix: bool = False,
    allow_stale: bool = True,
    for_update: bool = False,
    max_matches: Optional[int] = None,
    eager_loading_op: Optional[Sequence] = None,
) -> List[SessionRow]:
    if allow_prefix:
        cond = sa.sql.expression.cast(SessionRow.name, sa.String).like(f"{session_name}%")
    else:
        cond = SessionRow.name == session_name
    query = _build_session_fetch_query(
        cond,
        access_key,
        max_matches=max_matches,
        allow_stale=allow_stale,
        for_update=for_update,
        eager_loading_op=eager_loading_op,
    )
    result = await db_session.execute(query)
    return result.scalars().all()


COMPUTE_CONCURRENCY_USED_KEY_PREFIX = "keypair.concurrency_used."
SYSTEM_CONCURRENCY_USED_KEY_PREFIX = "keypair.sftp_concurrency_used."


@dataclass
class ConcurrencyUsed:
    access_key: AccessKey
    compute_session_ids: set[SessionId] = field(default_factory=set)
    system_session_ids: set[SessionId] = field(default_factory=set)

    @property
    def compute_concurrency_used_key(self) -> str:
        return f"{COMPUTE_CONCURRENCY_USED_KEY_PREFIX}{self.access_key}"

    @property
    def system_concurrency_used_key(self) -> str:
        return f"{SYSTEM_CONCURRENCY_USED_KEY_PREFIX}{self.access_key}"

    def to_cnt_map(self) -> Mapping[str, int]:
        return {
            self.compute_concurrency_used_key: len(self.compute_concurrency_used_key),
            self.system_concurrency_used_key: len(self.system_concurrency_used_key),
        }


class SessionOp(enum.StrEnum):
    CREATE = "create_session"
    DESTROY = "destroy_session"
    RESTART = "restart_session"
    EXECUTE = "execute"
    REFRESH = "refresh_session"
    SHUTDOWN_SERVICE = "shutdown_service"
    UPLOAD_FILE = "upload_file"
    DOWNLOAD_FILE = "download_file"
    LIST_FILE = "list_files"
    GET_AGENT_LOGS = "get_logs_from_agent"


class KernelLoadingStrategy(enum.StrEnum):
    ALL_KERNELS = "all"
    MAIN_KERNEL_ONLY = "main"
    NONE = "none"


class SessionRow(Base):
    __tablename__ = "sessions"
    id = SessionIDColumn()
    creation_id = sa.Column("creation_id", sa.String(length=32), unique=False, index=False)
    name = sa.Column("name", sa.String(length=64), unique=False, index=True)
    session_type = sa.Column(
        "session_type",
        EnumType(SessionTypes),
        index=True,
        nullable=False,  # previously sess_type
        default=SessionTypes.INTERACTIVE,
        server_default=SessionTypes.INTERACTIVE.name,
    )

    cluster_mode = sa.Column(
        "cluster_mode",
        sa.String(length=16),
        nullable=False,
        default=ClusterMode.SINGLE_NODE,
        server_default=ClusterMode.SINGLE_NODE.name,
    )
    cluster_size = sa.Column("cluster_size", sa.Integer, nullable=False, default=1)
    agent_ids = sa.Column("agent_ids", sa.ARRAY(sa.String), nullable=True)
    kernels = relationship("KernelRow", back_populates="session")

    # Resource ownership
    scaling_group_name = sa.Column(
        "scaling_group_name", sa.ForeignKey("scaling_groups.name"), index=True, nullable=True
    )
    scaling_group = relationship("ScalingGroupRow", back_populates="sessions")
    target_sgroup_names = sa.Column(
        "target_sgroup_names",
        sa.ARRAY(sa.String(length=64)),
        default="{}",
        server_default="{}",
        nullable=True,
    )
    domain_name = sa.Column(
        "domain_name", sa.String(length=64), sa.ForeignKey("domains.name"), nullable=False
    )
    domain = relationship("DomainRow", back_populates="sessions")
    group_id = ForeignKeyIDColumn("group_id", "groups.id", nullable=False)
    group = relationship("GroupRow", back_populates="sessions")
    user_uuid = ForeignKeyIDColumn("user_uuid", "users.uuid", nullable=False)
    user = relationship("UserRow", back_populates="sessions")
    access_key = sa.Column("access_key", sa.String(length=20), sa.ForeignKey("keypairs.access_key"))
    access_key_row = relationship("KeyPairRow", back_populates="sessions")

    # `image` column is identical to kernels `image` column.
    images = sa.Column("images", sa.ARRAY(sa.String), nullable=True)
    tag = sa.Column("tag", sa.String(length=64), nullable=True)

    # Resource occupation
    # occupied_slots = sa.Column('occupied_slots', ResourceSlotColumn(), nullable=False)
    occupying_slots = sa.Column("occupying_slots", ResourceSlotColumn(), nullable=False)
    requested_slots = sa.Column("requested_slots", ResourceSlotColumn(), nullable=False)
    vfolder_mounts = sa.Column(
        "vfolder_mounts", StructuredJSONObjectListColumn(VFolderMount), nullable=True
    )
    environ = sa.Column("environ", pgsql.JSONB(), nullable=True, default={})
    bootstrap_script = sa.Column("bootstrap_script", sa.String(length=16 * 1024), nullable=True)
    use_host_network = sa.Column("use_host_network", sa.Boolean(), default=False, nullable=False)

    # Lifecycle
    timeout = sa.Column("timeout", sa.BigInteger(), nullable=True)
    created_at = sa.Column(
        "created_at", sa.DateTime(timezone=True), server_default=sa.func.now(), index=True
    )
    terminated_at = sa.Column(
        "terminated_at", sa.DateTime(timezone=True), nullable=True, default=sa.null(), index=True
    )
    starts_at = sa.Column("starts_at", sa.DateTime(timezone=True), nullable=True, default=sa.null())
    status = sa.Column(
        "status",
        EnumType(SessionStatus),
        default=SessionStatus.PENDING,
        server_default=SessionStatus.PENDING.name,
        nullable=False,
        index=True,
    )
    status_info = sa.Column("status_info", sa.Unicode(), nullable=True, default=sa.null())

    status_data = sa.Column("status_data", pgsql.JSONB(), nullable=True, default=sa.null())
    # status_data contains a JSON object that contains detailed data for the last status change.
    # During scheduling (as PENDING + ("no-available-instances" | "predicate-checks-failed")):
    # {
    #   "scheduler": {
    #     // shceudler attempt information
    #     // NOTE: the whole field may be NULL before the first attempt!
    #     "retries": 5,
    #         // the number of scheudling attempts (used to avoid HoL blocking as well)
    #     "last_try": "2021-05-01T12:34:56.123456+09:00",
    #         // an ISO 8601 formatted timestamp of the last attempt
    #     "failed_predicates": [
    #       { "name": "concurrency", "msg": "You cannot run more than 30 concurrent sessions." },
    #           // see the manager.scheduler.predicates module for possible messages
    #       ...
    #     ],
    #     "passed_predicates": [ {"name": "reserved_time"}, ... ],  // names only
    #   }
    # }
    #
    # While running: the field is NULL.
    #
    # After termination:
    # {
    #   "kernel": {
    #     // termination info for the individual kernel
    #     "exit_code": 123,
    #         // maybe null during termination
    #   },
    #   "session": {
    #     // termination info for the session
    #     "status": "terminating" | "terminated"
    #         // "terminated" means all kernels that belong to the same session has terminated.
    #         // used to prevent duplication of SessionTerminatedEvent
    #   }
    # }
    status_history = sa.Column("status_history", pgsql.JSONB(), nullable=True, default=sa.null())
    callback_url = sa.Column("callback_url", URLColumn, nullable=True, default=sa.null())

    startup_command = sa.Column("startup_command", sa.Text, nullable=True)
    result = sa.Column(
        "result",
        EnumType(SessionResult),
        default=SessionResult.UNDEFINED,
        server_default=SessionResult.UNDEFINED.name,
        nullable=False,
        index=True,
    )

    # Resource metrics measured upon termination
    num_queries = sa.Column("num_queries", sa.BigInteger(), default=0)
    last_stat = sa.Column("last_stat", pgsql.JSONB(), nullable=True, default=sa.null())

    routing = relationship("RoutingRow", back_populates="session_row")

    __table_args__ = (
        # indexing
        sa.Index(
            "ix_sessions_updated_order",
            sa.func.greatest(
                "created_at",
                "terminated_at",
            ),
            unique=False,
        ),
        sa.Index("ix_sessions_vfolder_mounts", vfolder_mounts, postgresql_using="gin"),
    )

    @property
    def main_kernel(self) -> KernelRow:
        kerns = tuple(kern for kern in self.kernels if kern.cluster_role == DEFAULT_ROLE)
        if len(kerns) > 1:
            raise TooManyKernelsFound(
                f"Session (id: {self.id}) has more than 1 main kernel.",
            )
        if len(kerns) == 0:
            raise MainKernelNotFound(
                f"Session (id: {self.id}) has no main kernel.",
            )
        return kerns[0]

    @property
    def status_changed(self) -> Optional[datetime]:
        if self.status_history is None:
            return None
        try:
            return datetime.fromisoformat(self.status_history[self.status.name])
        except KeyError:
            return None

    @property
    def resource_opts(self) -> dict[str, Any]:
        return {kern.cluster_hostname: kern.resource_opts for kern in self.kernels}

    @property
    def is_private(self) -> bool:
        return any([kernel.is_private for kernel in self.kernels])

    def get_kernel_by_id(self, kernel_id: KernelId) -> KernelRow:
        kerns = tuple(kern for kern in self.kernels if kern.id == kernel_id)
        if len(kerns) > 1:
            raise TooManyKernelsFound(f"Multiple kernels found (id:{kernel_id}).")
        if len(kerns) == 0:
            raise KernelNotFound(f"Session has no such kernel (sid:{self.id}, kid:{kernel_id}))")
        return kerns[0]

    def get_kernel_by_cluster_name(self, cluster_name: str) -> KernelRow:
        kerns = tuple(kern for kern in self.kernels if kern.cluster_name == cluster_name)
        if len(kerns) > 1:
            raise TooManyKernelsFound(
                f"Session (id: {self.id}) has more than 1 kernel with {cluster_name = }",
            )
        if len(kerns) == 0:
            raise MainKernelNotFound(
                f"Session (id: {self.id}) has no kernel with {cluster_name = }.",
            )
        return kerns[0]

    @classmethod
    async def get_session_id_by_kernel(
        cls, db: ExtendedAsyncSAEngine, kernel_id: KernelId
    ) -> SessionId:
        query = sa.select(KernelRow.session_id).where(KernelRow.id == kernel_id)
        async with db.begin_readonly_session() as db_session:
            return await db_session.scalar(query)

    @classmethod
    async def transit_session_status(
        cls,
        db: ExtendedAsyncSAEngine,
        session_id: SessionId,
        *,
        status_info: str | None = None,
    ) -> SessionStatus | None:
        """
        Check status of session's sibling kernels and transit the status of session.
        Return the new status of session.
        """
        now = datetime.now(tzutc())

        async def _check_and_update() -> SessionStatus | None:
            async with db.begin_session() as db_session:
                session_query = (
                    sa.select(SessionRow)
                    .where(SessionRow.id == session_id)
                    .with_for_update()
                    .options(
                        noload("*"),
                        load_only(SessionRow.status),
                        selectinload(SessionRow.kernels).options(
                            noload("*"), load_only(KernelRow.status, KernelRow.cluster_role)
                        ),
                    )
                )
                session_row: SessionRow = (await db_session.scalars(session_query)).first()
                determined_status = determine_session_status(session_row.kernels)
                if determined_status not in SESSION_STATUS_TRANSITION_MAP[session_row.status]:
                    # TODO: log or raise error
                    return None

                update_values = {
                    "status": determined_status,
                    "status_history": sql_json_merge(
                        SessionRow.status_history,
                        (),
                        {
                            determined_status.name: now.isoformat(),
                        },
                    ),
                }
                if determined_status in (SessionStatus.CANCELLED, SessionStatus.TERMINATED):
                    update_values["terminated_at"] = now
                if status_info is not None:
                    update_values["status_info"] = status_info
                update_query = (
                    sa.update(SessionRow).where(SessionRow.id == session_id).values(**update_values)
                )
                await db_session.execute(update_query)
            return determined_status

        return await execute_with_retry(_check_and_update)

    @classmethod
    async def get_session_to_determine_status(
        cls, db_session: SASession, session_id: SessionId
    ) -> SessionRow:
        stmt = (
            sa.select(SessionRow)
            .where(SessionRow.id == session_id)
            .options(
                selectinload(SessionRow.kernels).options(
                    load_only(KernelRow.status, KernelRow.cluster_role, KernelRow.status_info)
                ),
            )
        )
        session_row = cast(SessionRow | None, await db_session.scalar(stmt))
        if session_row is None:
            raise SessionNotFound(f"Session not found (id:{session_id})")
        return session_row

    def determine_and_set_status(
        self,
        status_info: str | None = None,
        status_data: Mapping[str, Any] | JSONCoalesceExpr | None = None,
        status_changed_at: datetime | None = None,
    ) -> bool:
        """
        Determine the current status of a session based on its sibling kernels.
        If it is possible to transit from the current status to the determined status, set status.
        Else, do nothing.
        Return True if a transition happened, else return False.
        """

        determined_status = determine_session_status(self.kernels)
        if determined_status not in SESSION_STATUS_TRANSITION_MAP[self.status]:
            return False

        self.set_status(determined_status, status_info, status_data, status_changed_at)
        return True

    def set_status(
        self,
        status: SessionStatus,
        status_info: str | None = None,
        status_data: Mapping[str, Any] | JSONCoalesceExpr | None = None,
        status_changed_at: datetime | None = None,
    ) -> None:
        """
        Set the status of the session.
        """
        now = status_changed_at or datetime.now(tzutc())
        if status in (SessionStatus.CANCELLED, SessionStatus.TERMINATED):
            self.terminated_at = now
        self.status = status
        self.status_history = sql_json_merge(
            SessionRow.status_history,
            (),
            {
                status.name: now.isoformat(),
            },
        )
        if status_data is not None:
            self.status_data = status_data

        _status_info: str | None = None
        if status_info is None:
            _status_info = self.main_kernel.status_info
        else:
            _status_info = status_info
        if _status_info is not None:
            self.status_info = _status_info

    @staticmethod
    async def set_session_status(
        db: ExtendedAsyncSAEngine,
        session_id: SessionId,
        status: SessionStatus,
        *,
        status_data: Optional[Mapping[str, Any]] = None,
        reason: Optional[str] = None,
        status_changed_at: Optional[datetime] = None,
    ) -> None:
        if status_changed_at is None:
            now = datetime.now(tzutc())
        else:
            now = status_changed_at
        data = {
            "status": status,
            "status_history": sql_json_merge(
                SessionRow.status_history,
                (),
                {
                    status.name: datetime.now(tzutc()).isoformat(),
                },
            ),
        }
        if status_data is not None:
            data["status_data"] = status_data
        if reason is not None:
            data["status_info"] = reason
        if status in (SessionStatus.CANCELLED, SessionStatus.TERMINATED):
            data["terminated_at"] = now

        async def _update() -> None:
            async with db.begin_session() as db_sess:
                query = sa.update(SessionRow).values(**data).where(SessionRow.id == session_id)
                await db_sess.execute(query)

        await execute_with_retry(_update)

    @classmethod
    async def set_session_result(
        cls,
        db: ExtendedAsyncSAEngine,
        session_id: SessionId,
        success: bool,
        exit_code: int,
    ) -> None:
        # TODO: store exit code?
        data = {
            "result": SessionResult.SUCCESS if success else SessionResult.FAILURE,
        }

        async def _update() -> None:
            async with db.begin_session() as db_sess:
                query = sa.update(SessionRow).values(**data).where(SessionRow.id == session_id)
                await db_sess.execute(query)

        await execute_with_retry(_update)

    @classmethod
    async def match_sessions(
        cls,
        db_session: SASession,
        session_reference: str | UUID | list[UUID],
        access_key: Optional[AccessKey],
        *,
        allow_prefix: bool = False,
        allow_stale: bool = True,
        for_update: bool = False,
        max_matches: int = 10,
        eager_loading_op: Optional[Sequence] = None,
    ) -> List[SessionRow]:
        """
        Match the prefix of session ID or session name among the sessions
        that belongs to the given access key, and return the list of SessionRow.
        """

        if isinstance(session_reference, list):
            query_list = [
                aiotools.apartial(
                    _match_sessions_by_id,
                    session_id_or_list=session_reference,
                    allow_prefix=False,
                )
            ]
        else:
            query_list = [
                aiotools.apartial(
                    _match_sessions_by_name,
                    session_name=str(session_reference),
                    allow_prefix=allow_prefix,
                )
            ]
            try:
                session_id = UUID(str(session_reference))
                # Fetch id-based query first
                query_list = [
                    aiotools.apartial(
                        _match_sessions_by_id,
                        session_id_or_list=SessionId(session_id),
                        allow_prefix=False,
                    ),
                    *query_list,
                ]
                if allow_prefix:
                    query_list = [
                        aiotools.apartial(
                            _match_sessions_by_id,
                            session_id_or_list=SessionId(session_id),
                            allow_prefix=True,
                        ),
                        *query_list,
                    ]
            except ValueError:
                pass

        for fetch_func in query_list:
            rows = await fetch_func(
                db_session,
                access_key=access_key,
                allow_stale=allow_stale,
                for_update=for_update,
                max_matches=max_matches,
                eager_loading_op=eager_loading_op,
            )
            if not rows:
                continue
            return rows
        return []

    @classmethod
    async def get_session(
        cls,
        db_session: SASession,
        session_name_or_id: Union[str, UUID],
        access_key: Optional[AccessKey] = None,
        *,
        allow_stale: bool = False,
        for_update: bool = False,
        kernel_loading_strategy: KernelLoadingStrategy = KernelLoadingStrategy.NONE,
        eager_loading_op: list[Any] | None = None,
    ) -> SessionRow:
        """
        Retrieve the session information by session's UUID,
        or session's name paired with access_key.
        This will return the information of the session and the sibling kernel(s).

        :param db_session: Database connection to use when fetching row.
        :param session_name_or_id: Name or ID (UUID) of session to look up.
        :param access_key: Access key used to create session.
        :param allow_stale: If set to True, filter "inactive" sessions as well as "active" ones.
                            Otherwise filter "active" sessions only.
        :param for_update: Apply for_update during executing select query.
        :param kernel_loading_strategy: Determines JOIN strategy of `kernels` relation when fetching session rows.
        :param eager_loading_op: Extra loading operators to be passed directly to `match_sessions()` API.
        """
        _eager_loading_op = eager_loading_op or []
        match kernel_loading_strategy:
            case KernelLoadingStrategy.ALL_KERNELS:
                _eager_loading_op.extend([
                    noload("*"),
                    selectinload(SessionRow.kernels).options(
                        noload("*"),
                        selectinload(KernelRow.agent_row).noload("*"),
                    ),
                ])
            case KernelLoadingStrategy.MAIN_KERNEL_ONLY:
                kernel_rel = SessionRow.kernels
                kernel_rel.and_(KernelRow.cluster_role == DEFAULT_ROLE)
                _eager_loading_op.extend([
                    noload("*"),
                    selectinload(kernel_rel).options(
                        noload("*"),
                        selectinload(KernelRow.agent_row).noload("*"),
                    ),
                ])

        session_list = await cls.match_sessions(
            db_session,
            session_name_or_id,
            access_key,
            allow_stale=allow_stale,
            for_update=for_update,
            eager_loading_op=_eager_loading_op,
        )
        if not session_list:
            raise SessionNotFound(f"Session (id={session_name_or_id}) does not exist.")
        if len(session_list) > 1:
            session_infos = [
                {
                    "session_id": sess.id,
                    "session_name": sess.name,
                    "status": sess.status,
                    "created_at": sess.created_at,
                }
                for sess in session_list
            ]
            raise TooManySessionsMatched(extra_data={"matches": session_infos})
        return session_list[0]

    @classmethod
    async def list_sessions(
        cls,
        db_session: SASession,
        session_ids: list[UUID],
        access_key: Optional[AccessKey] = None,
        *,
        allow_stale: bool = False,
        for_update: bool = False,
        kernel_loading_strategy=KernelLoadingStrategy.NONE,
        eager_loading_op: list[Any] | None = None,
    ) -> Iterable[SessionRow]:
        _eager_loading_op = eager_loading_op or []
        match kernel_loading_strategy:
            case KernelLoadingStrategy.ALL_KERNELS:
                _eager_loading_op.extend([
                    noload("*"),
                    selectinload(SessionRow.kernels).options(
                        noload("*"),
                        selectinload(KernelRow.agent_row).noload("*"),
                    ),
                ])
            case KernelLoadingStrategy.MAIN_KERNEL_ONLY:
                kernel_rel = SessionRow.kernels
                kernel_rel.and_(KernelRow.cluster_role == DEFAULT_ROLE)
                _eager_loading_op.extend([
                    noload("*"),
                    selectinload(kernel_rel).options(
                        noload("*"),
                        selectinload(KernelRow.agent_row).noload("*"),
                    ),
                ])

        session_list = await cls.match_sessions(
            db_session,
            session_ids,
            access_key,
            allow_stale=allow_stale,
            for_update=for_update,
            eager_loading_op=_eager_loading_op,
        )
        try:
            return session_list
        except IndexError:
            raise SessionNotFound(f"Session (ids={session_ids}) does not exist.")

    @classmethod
    async def get_session_by_id(
        cls,
        db_session: SASession,
        session_id: SessionId,
        access_key: Optional[AccessKey] = None,
        *,
        max_matches: int | None = None,
        allow_stale: bool = True,
        for_update: bool = False,
        eager_loading_op=None,
    ) -> SessionRow:
        sessions = await _match_sessions_by_id(
            db_session,
            session_id,
            access_key,
            max_matches=max_matches,
            allow_stale=allow_stale,
            for_update=for_update,
            eager_loading_op=eager_loading_op,
            allow_prefix=False,
        )
        try:
            return sessions[0]
        except IndexError:
            raise SessionNotFound(f"Session (id={session_id}) does not exist.")

    @classmethod
    async def get_sgroup_managed_sessions(
        cls,
        db_sess: SASession,
        sgroup_name: str,
    ) -> List[SessionRow]:
        candidate_statues = (SessionStatus.PENDING, *AGENT_RESOURCE_OCCUPYING_SESSION_STATUSES)
        query = (
            sa.select(SessionRow)
            .where(
                (SessionRow.scaling_group_name == sgroup_name)
                & (SessionRow.status.in_(candidate_statues))
            )
            .options(
                noload("*"),
                selectinload(SessionRow.group).options(noload("*")),
                selectinload(SessionRow.domain).options(noload("*")),
                selectinload(SessionRow.access_key_row).options(noload("*")),
                selectinload(SessionRow.kernels).options(noload("*")),
            )
        )
        result = await db_sess.execute(query)
        return result.scalars().all()


class SessionDependencyRow(Base):
    __tablename__ = "session_dependencies"
    session_id = sa.Column(
        "session_id",
        GUID,
        sa.ForeignKey("sessions.id", onupdate="CASCADE", ondelete="CASCADE"),
        index=True,
        nullable=False,
    )
    depends_on = sa.Column(
        "depends_on",
        GUID,
        sa.ForeignKey("sessions.id", onupdate="CASCADE", ondelete="CASCADE"),
        index=True,
        nullable=False,
    )

    __table_args__ = (
        # constraint
        sa.PrimaryKeyConstraint("session_id", "depends_on", name="sess_dep_pk"),
    )


async def check_all_dependencies(
    db_session: SASession,
    sess_ctx: SessionRow,
) -> List[SessionRow]:
    j = sa.join(
        SessionDependencyRow,
        SessionRow,
        SessionDependencyRow.depends_on == SessionDependencyRow.session_id,
    )
    query = (
        sa.select(SessionRow.id, SessionRow.name, SessionRow.result)
        .select_from(j)
        .where(SessionDependencyRow.session_id == sess_ctx.id)
    )
    result = await db_session.execute(query)
    rows = result.scalars().all()
    pending_dependencies = [
        sess_row for sess_row in rows if sess_row.result != SessionResult.SUCCESS
    ]
    return pending_dependencies


DEFAULT_SESSION_ORDERING = [
    sa.desc(
        sa.func.greatest(
            SessionRow.created_at,
            SessionRow.terminated_at,
        )
    ),
]


class ComputeSession(graphene.ObjectType):
    class Meta:
        interfaces = (Item,)

    # identity
    session_id = graphene.UUID()  # identical to `id`
    main_kernel_id = graphene.UUID()
    tag = graphene.String()
    name = graphene.String()
    type = graphene.String()
    main_kernel_role = graphene.String()

    # image
    image = graphene.String()  # image for the main container
    architecture = graphene.String()  # image architecture for the main container
    registry = graphene.String()  # image registry for the main container
    cluster_template = graphene.String()
    cluster_mode = graphene.String()
    cluster_size = graphene.Int()

    # ownership
    domain_name = graphene.String()
    group_name = graphene.String()
    group_id = graphene.UUID()
    user_email = graphene.String()
    full_name = graphene.String()
    user_id = graphene.UUID()
    access_key = graphene.String()
    created_user_email = graphene.String()
    created_user_id = graphene.UUID()

    # status
    status = graphene.String()
    status_changed = GQLDateTime()
    status_info = graphene.String()
    status_data = graphene.JSONString()
    status_history = graphene.JSONString()
    created_at = GQLDateTime()
    terminated_at = GQLDateTime()
    starts_at = GQLDateTime()
    scheduled_at = GQLDateTime()
    startup_command = graphene.String()
    result = graphene.String()
    commit_status = graphene.String()
    abusing_reports = graphene.List(lambda: graphene.JSONString)
    idle_checks = graphene.JSONString()

    # resources
    agent_ids = graphene.List(lambda: graphene.String)
    agents = graphene.List(lambda: graphene.String)
    resource_opts = graphene.JSONString()
    scaling_group = graphene.String()
    service_ports = graphene.JSONString()
    mounts = graphene.List(lambda: graphene.String)
    vfolder_mounts = graphene.List(lambda: graphene.String)
    occupying_slots = graphene.JSONString()
    occupied_slots = graphene.JSONString()  # legacy
    requested_slots = graphene.JSONString(description="Added in 24.03.0.")

    # statistics
    num_queries = BigInt()

    # owned containers (aka kernels)
    containers = graphene.List(lambda: ComputeContainer)

    # relations
    dependencies = graphene.List(lambda: ComputeSession)

    inference_metrics = graphene.JSONString()

    @classmethod
    def parse_row(cls, ctx: GraphQueryContext, row: Row) -> Mapping[str, Any]:
        assert row is not None
        email = getattr(row, "email")
        full_name = getattr(row, "full_name")
        group_name = getattr(row, "group_name")
        row = row.SessionRow
        status_history = row.status_history or {}
        raw_scheduled_at = status_history.get(SessionStatus.SCHEDULED.name)
        return {
            # identity
            "id": row.id,
            "session_id": row.id,
            "main_kernel_id": row.main_kernel.id,
            "tag": row.tag,
            "name": row.name,
            "type": row.session_type.name,
            "main_kernel_role": row.main_kernel.role.name,
            # image
            "image": row.images[0] if row.images is not None else "",
            "architecture": row.main_kernel.architecture,
            "registry": row.main_kernel.registry,
            "cluster_template": None,  # TODO: implement
            "cluster_mode": row.cluster_mode,
            "cluster_size": row.cluster_size,
            # ownership
            "domain_name": row.domain_name,
            "group_name": group_name[0],
            "group_id": row.group_id,
            "user_email": email,
            "full_name": full_name,
            "user_id": row.user_uuid,
            "access_key": row.access_key,
            "created_user_email": None,  # TODO: implement
            "created_user_id": None,  # TODO: implement
            # status
            "status": row.status.name,
            "status_changed": row.status_changed,
            "status_info": row.status_info,
            "status_data": row.status_data,
            "status_history": status_history,
            "created_at": row.created_at,
            "terminated_at": row.terminated_at,
            "starts_at": row.starts_at,
            "scheduled_at": (
                datetime.fromisoformat(raw_scheduled_at) if raw_scheduled_at is not None else None
            ),
            "startup_command": row.startup_command,
            "result": row.result.name,
            # resources
            "agent_ids": row.agent_ids,
            "agents": row.agent_ids,  # for backward compatibility
            "scaling_group": row.scaling_group_name,
            "service_ports": row.main_kernel.service_ports,
            "mounts": [mount.name for mount in row.vfolder_mounts],
            "vfolder_mounts": row.vfolder_mounts,
            "occupying_slots": row.occupying_slots.to_json(),
            "occupied_slots": row.occupying_slots.to_json(),
            "requested_slots": row.requested_slots.to_json(),
            # statistics
            "num_queries": row.num_queries,
        }

    @classmethod
    def from_row(cls, ctx: GraphQueryContext, row: Row) -> ComputeSession | None:
        if row is None:
            return None
        props = cls.parse_row(ctx, row)
        return cls(**props)

    async def resolve_inference_metrics(
        self, info: graphene.ResolveInfo
    ) -> Optional[Mapping[str, Any]]:
        graph_ctx: GraphQueryContext = info.context
        loader = graph_ctx.dataloader_manager.get_loader(
            graph_ctx, "KernelStatistics.inference_metrics_by_kernel"
        )
        return await loader.load(self.id)

    async def resolve_containers(
        self,
        info: graphene.ResolveInfo,
    ) -> Iterable[ComputeContainer]:
        graph_ctx: GraphQueryContext = info.context
        loader = graph_ctx.dataloader_manager.get_loader(graph_ctx, "ComputeContainer.by_session")
        return await loader.load(self.session_id)

    async def resolve_dependencies(
        self,
        info: graphene.ResolveInfo,
    ) -> Iterable[ComputeSession]:
        graph_ctx: GraphQueryContext = info.context
        loader = graph_ctx.dataloader_manager.get_loader(graph_ctx, "ComputeSession.by_dependency")
        return await loader.load(self.id)

    async def resolve_commit_status(self, info: graphene.ResolveInfo) -> str:
        graph_ctx: GraphQueryContext = info.context
        loader = graph_ctx.dataloader_manager.get_loader(
            graph_ctx, "ComputeSession.commit_statuses"
        )
        return await loader.load(self.main_kernel_id)

    async def resolve_resource_opts(self, info: graphene.ResolveInfo) -> dict[str, Any]:
        containers = self.containers
        if containers is None:
            containers = await self.resolve_containers(info)
        if containers is None:
            return {}
        self.containers = containers
        return {cntr.cluster_hostname: cntr.resource_opts for cntr in containers}

    async def resolve_abusing_reports(
        self, info: graphene.ResolveInfo
    ) -> Iterable[Optional[Mapping[str, Any]]]:
        containers = self.containers
        if containers is None:
            containers = await self.resolve_containers(info)
        if containers is None:
            return []
        self.containers = containers
        return [(await con.resolve_abusing_report(info, self.access_key)) for con in containers]

    async def resolve_idle_checks(self, info: graphene.ResolveInfo) -> Mapping[str, Any]:
        graph_ctx: GraphQueryContext = info.context
        return await graph_ctx.idle_checker_host.get_idle_check_report(self.session_id)

    _queryfilter_fieldspec: FieldSpecType = {
        "id": ("sessions_id", None),
        "type": ("sessions_session_type", enum_field_getter(SessionTypes)),
        "name": ("sessions_name", None),
        "image": (ArrayFieldItem("sessions_images"), None),
        "agent_ids": (ArrayFieldItem("sessions_agent_ids"), None),
        "agent_id": (ArrayFieldItem("sessions_agent_ids"), None),
        "agents": (ArrayFieldItem("sessions_agent_ids"), None),  # for backward compatibility
        "domain_name": ("sessions_domain_name", None),
        "group_name": ("group_name", None),
        "user_email": ("users_email", None),
        "user_id": ("sessions_user_uuid", None),
        "full_name": ("users_full_name", None),
        "access_key": ("sessions_access_key", None),
        "scaling_group": ("sessions_scaling_group_name", None),
        "cluster_mode": ("sessions_cluster_mode", lambda s: ClusterMode[s]),
        "cluster_size": ("sessions_cluster_size", None),
        "status": ("sessions_status", enum_field_getter(SessionStatus)),
        "status_info": ("sessions_status_info", None),
        "result": ("sessions_result", enum_field_getter(SessionResult)),
        "created_at": ("sessions_created_at", dtparse),
        "terminated_at": ("sessions_terminated_at", dtparse),
        "starts_at": ("sessions_starts_at", dtparse),
        "scheduled_at": (
            JSONFieldItem("sessions_status_history", SessionStatus.SCHEDULED.name),
            dtparse,
        ),
        "startup_command": ("sessions_startup_command", None),
    }

    _queryorder_colmap: ColumnMapType = {
        "id": ("sessions_id", None),
        "type": ("sessions_session_type", None),
        "name": ("sessions_name", None),
        "image": ("sessions_images", None),
        "agent_ids": ("sessions_agent_ids", None),
        "agent_id": ("sessions_agent_ids", None),
        "agents": ("sessions_agent_ids", None),
        "domain_name": ("sessions_domain_name", None),
        "group_name": ("group_name", None),
        "user_email": ("users_email", None),
        "user_id": ("sessions_user_uuid", None),
        "full_name": ("users_full_name", None),
        "access_key": ("sessions_access_key", None),
        "scaling_group": ("sessions_scaling_group_name", None),
        "cluster_mode": ("sessions_cluster_mode", None),
        # "cluster_template": "cluster_template",
        "cluster_size": ("sessions_cluster_size", None),
        "status": ("sessions_status", None),
        "status_info": ("sessions_status_info", None),
        "result": ("sessions_result", None),
        "created_at": ("sessions_created_at", None),
        "terminated_at": ("sessions_terminated_at", None),
        "starts_at": ("sessions_starts_at", None),
        "scheduled_at": (
            JSONFieldItem("sessions_status_history", SessionStatus.SCHEDULED.name),
            None,
        ),
    }

    @classmethod
    async def load_count(
        cls,
        ctx: GraphQueryContext,
        *,
        domain_name: Optional[str] = None,
        group_id: Optional[UUID] = None,
        access_key: Optional[str] = None,
        status: Optional[str] = None,
        filter: Optional[str] = None,
    ) -> int:
        if isinstance(status, str):
            status_list = [SessionStatus[s] for s in status.split(",")]
        elif isinstance(status, SessionStatus):
            status_list = [status]
        j = (
            # joins with GroupRow and UserRow do not need to be LEFT OUTER JOIN since those foreign keys are not nullable.
            sa.join(SessionRow, GroupRow, SessionRow.group_id == GroupRow.id)
            .join(UserRow, SessionRow.user_uuid == UserRow.uuid)
            .join(KernelRow, SessionRow.id == KernelRow.session_id)
        )
        query = sa.select([sa.func.count(sa.distinct(SessionRow.id))]).select_from(j)
        if domain_name is not None:
            query = query.where(SessionRow.domain_name == domain_name)
        if group_id is not None:
            query = query.where(SessionRow.group_id == group_id)
        if access_key is not None:
            query = query.where(SessionRow.access_key == access_key)
        if status is not None:
            query = query.where(SessionRow.status.in_(status_list))
        if filter is not None:
            qfparser = QueryFilterParser(cls._queryfilter_fieldspec)
            query = qfparser.append_filter(query, filter)
        async with ctx.db.begin_readonly() as conn:
            result = await conn.execute(query)
            return result.scalar()

    @classmethod
    async def load_slice(
        cls,
        ctx: GraphQueryContext,
        limit: int,
        offset: int,
        *,
        domain_name: Optional[str] = None,
        group_id: Optional[UUID] = None,
        access_key: Optional[str] = None,
        status: Optional[str] = None,
        filter: Optional[str] = None,
        order: Optional[str] = None,
    ) -> Sequence[ComputeSession | None]:
        if status is None:
            status_list = None
        elif isinstance(status, str):
            status_list = [SessionStatus[s] for s in status.split(",")]
        elif isinstance(status, SessionStatus):
            status_list = [status]
        j = (
            # joins with GroupRow and UserRow do not need to be LEFT OUTER JOIN since those foreign keys are not nullable.
            sa.join(SessionRow, GroupRow, SessionRow.group_id == GroupRow.id).join(
                UserRow, SessionRow.user_uuid == UserRow.uuid
            )
        )
        query = (
            sa.select(
                SessionRow,
                agg_to_array(GroupRow.name).label("group_name"),
                UserRow.email,
                UserRow.full_name,
            )
            .select_from(j)
            .options(selectinload(SessionRow.kernels.and_(KernelRow.cluster_role == DEFAULT_ROLE)))
            .group_by(SessionRow, UserRow.email, UserRow.full_name)
            .limit(limit)
            .offset(offset)
        )
        if domain_name is not None:
            query = query.where(SessionRow.domain_name == domain_name)
        if group_id is not None:
            query = query.where(SessionRow.group_id == group_id)
        if access_key is not None:
            query = query.where(SessionRow.access_key == access_key)
        if status is not None:
            query = query.where(SessionRow.status.in_(status_list))
        if filter is not None:
            parser = QueryFilterParser(cls._queryfilter_fieldspec)
            query = parser.append_filter(query, filter)
        if order is not None:
            qoparser = QueryOrderParser(cls._queryorder_colmap)
            query = qoparser.append_ordering(query, order)
        else:
            query = query.order_by(*DEFAULT_SESSION_ORDERING)
        async with ctx.db.begin_readonly_session() as db_sess:
            return [cls.from_row(ctx, r) async for r in (await db_sess.stream(query))]

    @classmethod
    async def batch_load_detail(
        cls,
        ctx: GraphQueryContext,
        session_ids: Sequence[SessionId],
        *,
        domain_name: str = None,
        access_key: str = None,
    ) -> Sequence[ComputeSession | None]:
        j = sa.join(SessionRow, GroupRow, SessionRow.group_id == GroupRow.id).join(
            UserRow, SessionRow.user_uuid == UserRow.uuid
        )
        query = (
            sa.select(
                SessionRow,
                GroupRow.name.label("group_name"),
                UserRow.email,
                UserRow.full_name,
            )
            .select_from(j)
            .where(SessionRow.id.in_(session_ids))
            .options(selectinload(SessionRow.kernels))
        )
        if domain_name is not None:
            query = query.where(SessionRow.domain_name == domain_name)
        if access_key is not None:
            query = query.where(SessionRow.access_key == access_key)
        async with ctx.db.begin_readonly_session() as db_sess:
            return await batch_result_in_session(
                ctx,
                db_sess,
                query,
                cls,
                session_ids,
                lambda row: row.SessionRow.id,
            )

    @classmethod
    async def batch_load_by_dependency(
        cls,
        ctx: GraphQueryContext,
        session_ids: Sequence[SessionId],
    ) -> Sequence[Sequence[ComputeSession]]:
        j = sa.join(
            SessionRow,
            SessionDependencyRow,
            SessionRow.id == SessionDependencyRow.depends_on,
        )
        query = (
            sa.select(SessionRow)
            .select_from(j)
            .where(SessionDependencyRow.session_id.in_(session_ids))
            .options(selectinload(SessionRow.kernels))
        )
        async with ctx.db.begin_readonly_session() as db_sess:
            return await batch_multiresult_in_session(
                ctx,
                db_sess,
                query,
                cls,
                session_ids,
                lambda row: row.SessionRow.id,
            )

    @classmethod
    async def batch_load_commit_statuses(
        cls,
        ctx: GraphQueryContext,
        kernel_ids: Sequence[KernelId],
    ) -> Sequence[str]:
        commit_statuses = await ctx.registry.get_commit_status(kernel_ids)
        return [commit_statuses[kernel_id] for kernel_id in kernel_ids]


class ComputeSessionList(graphene.ObjectType):
    class Meta:
        interfaces = (PaginatedList,)

    items = graphene.List(ComputeSession, required=True)


class InferenceSession(graphene.ObjectType):
    class Meta:
        interfaces = (Item,)


class InferenceSessionList(graphene.ObjectType):
    class Meta:
        interfaces = (PaginatedList,)

    items = graphene.List(InferenceSession, required=True)<|MERGE_RESOLUTION|>--- conflicted
+++ resolved
@@ -184,11 +184,8 @@
     "get_logs_from_agent": KernelExecutionFailed,
     "refresh_session": KernelExecutionFailed,
     "commit_session": KernelExecutionFailed,
-<<<<<<< HEAD
     "commit_session_to_file": KernelExecutionFailed,
-=======
     "trigger_batch_execution": KernelExecutionFailed,
->>>>>>> 7f7462c2
 }
 
 
