--- conflicted
+++ resolved
@@ -1427,14 +1427,10 @@
         "id": ("sessions_id", None),
         "type": ("sessions_session_type", lambda s: SessionTypes[s]),
         "name": ("sessions_name", None),
-<<<<<<< HEAD
-        "image": ("sessions_images", None),
-        "agent_ids": ("sessions_agent_ids", None),
-=======
+        "image": (ArrayFieldItem("sessions_images"), None),
         "agent_ids": (ArrayFieldItem("sessions_agent_ids"), None),
         "agent_id": (ArrayFieldItem("sessions_agent_ids"), None),
         "agents": (ArrayFieldItem("sessions_agent_ids"), None),  # for backward compatibility
->>>>>>> 6a3745a6
         "domain_name": ("sessions_domain_name", None),
         "group_name": ("group_name", None),
         "user_email": ("users_email", None),
