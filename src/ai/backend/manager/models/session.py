--- conflicted
+++ resolved
@@ -1698,11 +1698,7 @@
 
     async def get_status_updatable_sessions(self) -> set[SessionId]:
         try:
-<<<<<<< HEAD
-            raw_result = await self.valkey_stat.get_and_clear_session_ids_for_status_update(
-=======
-            results = await self.redis_obj.get_and_clear_session_ids_for_status_update(
->>>>>>> c4e277b8
+            results = await self.valkey_stat.get_and_clear_session_ids_for_status_update(
                 self.status_set_key,
             )
         except (
