from __future__ import annotations

import asyncio
import enum
from contextlib import asynccontextmanager as actxmgr
from datetime import datetime
from decimal import Decimal
from typing import (
    TYPE_CHECKING,
    Any,
    AsyncIterator,
    Iterable,
    List,
    Mapping,
    Optional,
    Sequence,
    Union,
)
from uuid import UUID

import aiotools
import graphene
import sqlalchemy as sa
from dateutil.parser import parse as dtparse
from dateutil.tz import tzutc
from graphene.types.datetime import DateTime as GQLDateTime
from sqlalchemy.dialects import postgresql as pgsql
from sqlalchemy.ext.asyncio import AsyncSession as SASession
from sqlalchemy.orm import load_only, noload, relationship, selectinload

from ai.backend.common.types import (
    AccessKey,
    ClusterMode,
    KernelId,
    ResourceSlot,
    SessionId,
    SessionResult,
    SessionTypes,
    SlotName,
    VFolderMount,
)

from ..api.exceptions import (
    AgentError,
    BackendError,
    KernelCreationFailed,
    KernelDestructionFailed,
    KernelExecutionFailed,
    KernelRestartFailed,
    MainKernelNotFound,
    SessionNotFound,
    TooManyKernelsFound,
    TooManySessionsMatched,
)
from ..defs import DEFAULT_ROLE
from .base import (
    GUID,
    Base,
    BigInt,
    EnumType,
    ForeignKeyIDColumn,
    Item,
    PaginatedList,
    ResourceSlotColumn,
    SessionIDColumn,
    StructuredJSONObjectListColumn,
    URLColumn,
    batch_multiresult_in_session,
    batch_result_in_session,
)
from .kernel import ComputeContainer, KernelRow, KernelStatus
<<<<<<< HEAD
from .minilang.ordering import QueryOrderParser
from .minilang.queryfilter import QueryFilterParser
from .project import ProjectRow
=======
from .minilang import ArrayFieldItem, JSONFieldItem
from .minilang.ordering import ColumnMapType, QueryOrderParser
from .minilang.queryfilter import FieldSpecType, QueryFilterParser
>>>>>>> 6a3745a6
from .user import UserRow
from .utils import ExtendedAsyncSAEngine, agg_to_array, execute_with_retry, sql_json_merge

if TYPE_CHECKING:
    from sqlalchemy.engine import Row

    from .gql import GraphQueryContext


__all__ = (
    "determine_session_status",
    "handle_session_exception",
    "SessionStatus",
    "SESSION_STATUS_TRANSITION_MAP",
    "DEAD_SESSION_STATUSES",
    "AGENT_RESOURCE_OCCUPYING_SESSION_STATUSES",
    "USER_RESOURCE_OCCUPYING_SESSION_STATUSES",
    "SessionRow",
    "SessionDependencyRow",
    "check_all_dependencies",
    "ComputeSession",
    "ComputeSessionList",
    "InferenceSession",
    "InferenceSessionList",
)


class SessionStatus(enum.Enum):
    # values are only meaningful inside the manager
    PENDING = 0
    # ---
    SCHEDULED = 5
    # manager can set PENDING and SCHEDULED independently
    # ---
    PULLING = 9
    PREPARING = 10
    # ---
    RUNNING = 30
    RESTARTING = 31
    RUNNING_DEGRADED = 32
    # ---
    TERMINATING = 40
    TERMINATED = 41
    ERROR = 42
    CANCELLED = 43


FOLLOWING_SESSION_STATUSES = (
    # Session statuses that need to wait all sibling kernel
    SessionStatus.RUNNING,
    SessionStatus.TERMINATED,
)
LEADING_SESSION_STATUSES = (
    # Session statuses that declare first, do not need to wait any sibling kernel
    s
    for s in SessionStatus
    if s not in FOLLOWING_SESSION_STATUSES
)

DEAD_SESSION_STATUSES = (
    SessionStatus.CANCELLED,
    SessionStatus.TERMINATED,
)

# statuses to consider when calculating current resource usage
AGENT_RESOURCE_OCCUPYING_SESSION_STATUSES = tuple(
    e
    for e in SessionStatus
    if e
    not in (
        SessionStatus.TERMINATED,
        SessionStatus.PENDING,
        SessionStatus.CANCELLED,
    )
)

USER_RESOURCE_OCCUPYING_SESSION_STATUSES = tuple(
    e
    for e in SessionStatus
    if e
    not in (
        SessionStatus.TERMINATING,
        SessionStatus.TERMINATED,
        SessionStatus.PENDING,
        SessionStatus.CANCELLED,
    )
)

OP_EXC = {
    "create_session": KernelCreationFailed,
    "restart_session": KernelRestartFailed,
    "destroy_session": KernelDestructionFailed,
    "execute": KernelExecutionFailed,
    "shutdown_service": KernelExecutionFailed,
    "upload_file": KernelExecutionFailed,
    "download_file": KernelExecutionFailed,
    "download_single": KernelExecutionFailed,
    "list_files": KernelExecutionFailed,
    "get_logs_from_agent": KernelExecutionFailed,
    "refresh_session": KernelExecutionFailed,
    "commit_session": KernelExecutionFailed,
}


KERNEL_SESSION_STATUS_MAPPING: Mapping[KernelStatus, SessionStatus] = {
    KernelStatus.PENDING: SessionStatus.PENDING,
    KernelStatus.SCHEDULED: SessionStatus.SCHEDULED,
    KernelStatus.PREPARING: SessionStatus.PREPARING,
    KernelStatus.BUILDING: SessionStatus.PREPARING,
    KernelStatus.PULLING: SessionStatus.PULLING,
    KernelStatus.RUNNING: SessionStatus.RUNNING,
    KernelStatus.RESTARTING: SessionStatus.RESTARTING,
    KernelStatus.RESIZING: SessionStatus.RUNNING,
    KernelStatus.SUSPENDED: SessionStatus.ERROR,
    KernelStatus.TERMINATING: SessionStatus.TERMINATING,
    KernelStatus.TERMINATED: SessionStatus.TERMINATED,
    KernelStatus.ERROR: SessionStatus.ERROR,
    KernelStatus.CANCELLED: SessionStatus.CANCELLED,
}

SESSION_KERNEL_STATUS_MAPPING: Mapping[SessionStatus, KernelStatus] = {
    SessionStatus.PENDING: KernelStatus.PENDING,
    SessionStatus.SCHEDULED: KernelStatus.SCHEDULED,
    SessionStatus.PREPARING: KernelStatus.PREPARING,
    SessionStatus.PULLING: KernelStatus.PULLING,
    SessionStatus.RUNNING: KernelStatus.RUNNING,
    SessionStatus.RESTARTING: KernelStatus.RESTARTING,
    SessionStatus.TERMINATING: KernelStatus.TERMINATING,
    SessionStatus.TERMINATED: KernelStatus.TERMINATED,
    SessionStatus.ERROR: KernelStatus.ERROR,
    SessionStatus.CANCELLED: KernelStatus.CANCELLED,
}

SESSION_STATUS_TRANSITION_MAP: Mapping[SessionStatus, set[SessionStatus]] = {
    SessionStatus.PENDING: {
        s for s in SessionStatus if s not in (SessionStatus.PENDING, SessionStatus.TERMINATED)
    },
    SessionStatus.SCHEDULED: {
        s
        for s in SessionStatus
        if s
        not in (
            SessionStatus.SCHEDULED,
            SessionStatus.PENDING,
            SessionStatus.TERMINATED,
            SessionStatus.CANCELLED,
        )
    },
    SessionStatus.PULLING: {
        s
        for s in SessionStatus
        if s
        not in (
            SessionStatus.PULLING,
            SessionStatus.PENDING,
            SessionStatus.SCHEDULED,
            SessionStatus.TERMINATING,  # cannot destroy PULLING session
            SessionStatus.TERMINATED,
            SessionStatus.CANCELLED,
        )
    },
    SessionStatus.PREPARING: {
        s
        for s in SessionStatus
        if s
        not in (
            SessionStatus.PREPARING,
            SessionStatus.PENDING,
            SessionStatus.SCHEDULED,
            SessionStatus.TERMINATED,
            SessionStatus.CANCELLED,
        )
    },
    SessionStatus.RUNNING: {
        SessionStatus.RESTARTING,
        SessionStatus.TERMINATING,
        SessionStatus.TERMINATED,
        SessionStatus.ERROR,
    },
    SessionStatus.RESTARTING: {
        s
        for s in SessionStatus
        if s
        not in (
            SessionStatus.RESTARTING,
            SessionStatus.PENDING,
            SessionStatus.SCHEDULED,
            SessionStatus.TERMINATED,
            SessionStatus.CANCELLED,
        )
    },
    SessionStatus.RUNNING_DEGRADED: {
        s
        for s in SessionStatus
        if s
        not in (
            SessionStatus.PENDING,
            SessionStatus.SCHEDULED,
            SessionStatus.TERMINATED,
            SessionStatus.CANCELLED,
        )
    },
    SessionStatus.TERMINATING: {SessionStatus.TERMINATED, SessionStatus.ERROR},
    SessionStatus.TERMINATED: set(),
    SessionStatus.ERROR: set(),
    SessionStatus.CANCELLED: set(),
}


def determine_session_status(sibling_kernels: Sequence[KernelRow]) -> SessionStatus:
    try:
        main_kern_status = [k.status for k in sibling_kernels if k.cluster_role == DEFAULT_ROLE][0]
    except IndexError:
        raise MainKernelNotFound("Cannot determine session status without status of main kernel")
    candidate: SessionStatus = KERNEL_SESSION_STATUS_MAPPING[main_kern_status]
    if candidate in LEADING_SESSION_STATUSES:
        return candidate
    for k in sibling_kernels:
        match candidate:
            case SessionStatus.RUNNING:
                match k.status:
                    case (
                        KernelStatus.PENDING
                        | KernelStatus.SCHEDULED
                        | KernelStatus.SUSPENDED
                        | KernelStatus.TERMINATED
                        | KernelStatus.CANCELLED
                    ):
                        # should not be it
                        pass
                    case KernelStatus.BUILDING:
                        continue
                    case KernelStatus.PULLING:
                        candidate = SessionStatus.PULLING
                    case KernelStatus.PREPARING:
                        candidate = SessionStatus.PREPARING
                    case (KernelStatus.RUNNING | KernelStatus.RESTARTING | KernelStatus.RESIZING):
                        continue
                    case KernelStatus.TERMINATING | KernelStatus.ERROR:
                        candidate = SessionStatus.RUNNING_DEGRADED
            case SessionStatus.TERMINATED:
                match k.status:
                    case KernelStatus.PENDING | KernelStatus.CANCELLED:
                        # should not be it
                        pass
                    case (
                        KernelStatus.SCHEDULED
                        | KernelStatus.PREPARING
                        | KernelStatus.BUILDING
                        | KernelStatus.PULLING
                        | KernelStatus.RUNNING
                        | KernelStatus.RESTARTING
                        | KernelStatus.RESIZING
                        | KernelStatus.SUSPENDED
                    ):
                        pass
                    case KernelStatus.TERMINATING:
                        candidate = SessionStatus.TERMINATING
                    case KernelStatus.TERMINATED:
                        continue
                    case KernelStatus.ERROR:
                        return SessionStatus.ERROR
            case SessionStatus.RUNNING_DEGRADED:
                match k.status:
                    case (
                        KernelStatus.PENDING
                        | KernelStatus.SCHEDULED
                        | KernelStatus.PREPARING
                        | KernelStatus.BUILDING
                        | KernelStatus.PULLING
                        | KernelStatus.RESIZING
                        | KernelStatus.SUSPENDED
                        | KernelStatus.CANCELLED
                    ):
                        # should not be it
                        pass
                    case (
                        KernelStatus.RUNNING
                        | KernelStatus.RESTARTING
                        | KernelStatus.ERROR
                        | KernelStatus.TERMINATING
                    ):
                        continue
            case _:
                break
    return candidate


@actxmgr
async def handle_session_exception(
    db: ExtendedAsyncSAEngine,
    op: str,
    session_id: SessionId,
    error_callback=None,
    cancellation_callback=None,
    set_error: bool = False,
) -> AsyncIterator[None]:
    exc_class = OP_EXC[op]
    try:
        yield
    except asyncio.TimeoutError:
        if set_error:
            await SessionRow.set_session_status(
                db,
                session_id,
                SessionStatus.ERROR,
                reason=f"operation-timeout ({op})",
            )
        if error_callback:
            await error_callback()
        raise exc_class("TIMEOUT") from None
    except asyncio.CancelledError:
        if cancellation_callback:
            await cancellation_callback()
        raise
    except AgentError as e:
        if set_error:
            await SessionRow.set_session_status(
                db,
                session_id,
                SessionStatus.ERROR,
                reason=f"agent-error ({e!r})",
                status_data={
                    "error": {
                        "src": "agent",
                        "agent_id": e.agent_id,
                        "name": e.exc_name,
                        "repr": e.exc_repr,
                    },
                },
            )
        if error_callback:
            await error_callback()
        raise exc_class("FAILURE", e) from None
    except BackendError:
        # silently re-raise to make them handled by gateway http handlers
        raise
    except Exception as e:
        if set_error:
            await SessionRow.set_session_status(
                db,
                session_id,
                SessionStatus.ERROR,
                reason=f"other-error ({e!r})",
                status_data={
                    "error": {
                        "src": "other",
                        "name": e.__class__.__name__,
                        "repr": repr(e),
                    },
                },
            )
        if error_callback:
            await error_callback()
        raise


def _build_session_fetch_query(
    base_cond,
    access_key: AccessKey | None = None,
    *,
    allow_stale: bool = True,
    for_update: bool = False,
    do_ordering: bool = False,
    max_matches: Optional[int] = None,
    eager_loading_op: Optional[Sequence] = None,
):
    cond = base_cond
    if access_key:
        cond = cond & (SessionRow.access_key == access_key)
    if not allow_stale:
        cond = cond & (~SessionRow.status.in_(DEAD_SESSION_STATUSES))
    query = (
        sa.select(SessionRow)
        .where(cond)
        .order_by(sa.desc(SessionRow.created_at))
        .execution_options(populate_existing=True)
    )
    if max_matches is not None:
        query = query.limit(max_matches).offset(0)
    if for_update:
        query = query.with_for_update()
    if do_ordering:
        query = query.order_by(SessionRow.created_at)
    if eager_loading_op is not None:
        query = query.options(*eager_loading_op)

    return query


async def _match_sessions_by_id(
    db_session: SASession,
    session_id_or_list: SessionId | list[SessionId],
    access_key: AccessKey | None = None,
    *,
    allow_prefix: bool = False,
    allow_stale: bool = True,
    for_update: bool = False,
    max_matches: Optional[int] = None,
    eager_loading_op: Optional[Sequence] = None,
) -> List[SessionRow]:
    if isinstance(session_id_or_list, list):
        cond = SessionRow.id.in_(session_id_or_list)
    else:
        if allow_prefix:
            cond = sa.sql.expression.cast(SessionRow.id, sa.String).like(f"{session_id_or_list}%")
        else:
            cond = SessionRow.id == session_id_or_list
    query = _build_session_fetch_query(
        cond,
        access_key,
        max_matches=max_matches,
        allow_stale=allow_stale,
        for_update=for_update,
        eager_loading_op=eager_loading_op,
    )

    result = await db_session.execute(query)
    return result.scalars().all()


async def _match_sessions_by_name(
    db_session: SASession,
    session_name: str,
    access_key: AccessKey,
    *,
    allow_prefix: bool = False,
    allow_stale: bool = True,
    for_update: bool = False,
    max_matches: Optional[int] = None,
    eager_loading_op: Optional[Sequence] = None,
) -> List[SessionRow]:
    if allow_prefix:
        cond = sa.sql.expression.cast(SessionRow.name, sa.String).like(f"{session_name}%")
    else:
        cond = SessionRow.name == session_name
    query = _build_session_fetch_query(
        cond,
        access_key,
        max_matches=max_matches,
        allow_stale=allow_stale,
        for_update=for_update,
        eager_loading_op=eager_loading_op,
    )
    result = await db_session.execute(query)
    return result.scalars().all()


class SessionOp(str, enum.Enum):
    CREATE = "create_session"
    DESTROY = "destroy_session"
    RESTART = "restart_session"
    EXECUTE = "execute"
    REFRESH = "refresh_session"
    SHUTDOWN_SERVICE = "shutdown_service"
    UPLOAD_FILE = "upload_file"
    DOWNLOAD_FILE = "download_file"
    LIST_FILE = "list_files"
    GET_AGENT_LOGS = "get_logs_from_agent"


class SessionRow(Base):
    __tablename__ = "sessions"
    id = SessionIDColumn()
    creation_id = sa.Column("creation_id", sa.String(length=32), unique=False, index=False)
    name = sa.Column("name", sa.String(length=64), unique=False, index=True)
    session_type = sa.Column(
        "session_type",
        EnumType(SessionTypes),
        index=True,
        nullable=False,  # previously sess_type
        default=SessionTypes.INTERACTIVE,
        server_default=SessionTypes.INTERACTIVE.name,
    )

    cluster_mode = sa.Column(
        "cluster_mode",
        sa.String(length=16),
        nullable=False,
        default=ClusterMode.SINGLE_NODE,
        server_default=ClusterMode.SINGLE_NODE.name,
    )
    cluster_size = sa.Column("cluster_size", sa.Integer, nullable=False, default=1)
    agent_ids = sa.Column("agent_ids", sa.ARRAY(sa.String), nullable=True)
    kernels = relationship("KernelRow", back_populates="session")

    # Resource ownership
    scaling_group_name = sa.Column(
        "scaling_group_name", sa.ForeignKey("scaling_groups.name"), index=True, nullable=True
    )
    scaling_group = relationship("ScalingGroupRow", back_populates="sessions")
    target_sgroup_names = sa.Column(
        "target_sgroup_names",
        sa.ARRAY(sa.String(length=64)),
        default="{}",
        server_default="{}",
        nullable=True,
    )
    domain_name = sa.Column(
        "domain_name", sa.String(length=64), sa.ForeignKey("domains.name"), nullable=False
    )
    domain = relationship("DomainRow", back_populates="sessions")
    project_id = ForeignKeyIDColumn("project_id", "projects.id", nullable=False)
    project = relationship("ProjectRow", back_populates="sessions")
    user_uuid = ForeignKeyIDColumn("user_uuid", "users.uuid", nullable=False)
    user = relationship("UserRow", back_populates="sessions")
    access_key = sa.Column("access_key", sa.String(length=20), sa.ForeignKey("keypairs.access_key"))
    access_key_row = relationship("KeyPairRow", back_populates="sessions")

    # # if image_id is null, should find a image field from related kernel row.
    # image_id = ForeignKeyIDColumn("image_id", "images.id")
    # # `image` column is identical to kernels `image` column.
    # image = sa.Column("image", sa.String(length=512))
    # image_row = relationship("ImageRow", back_populates="sessions")
    tag = sa.Column("tag", sa.String(length=64), nullable=True)

    # Resource occupation
    # occupied_slots = sa.Column('occupied_slots', ResourceSlotColumn(), nullable=False)
    occupying_slots = sa.Column("occupying_slots", ResourceSlotColumn(), nullable=False)
    requested_slots = sa.Column("requested_slots", ResourceSlotColumn(), nullable=False)
    vfolder_mounts = sa.Column(
        "vfolder_mounts", StructuredJSONObjectListColumn(VFolderMount), nullable=True
    )
    environ = sa.Column("environ", pgsql.JSONB(), nullable=True, default={})
    bootstrap_script = sa.Column("bootstrap_script", sa.String(length=16 * 1024), nullable=True)
    use_host_network = sa.Column("use_host_network", sa.Boolean(), default=False, nullable=False)

    # Lifecycle
    timeout = sa.Column("timeout", sa.BigInteger(), nullable=True)
    created_at = sa.Column(
        "created_at", sa.DateTime(timezone=True), server_default=sa.func.now(), index=True
    )
    terminated_at = sa.Column(
        "terminated_at", sa.DateTime(timezone=True), nullable=True, default=sa.null(), index=True
    )
    starts_at = sa.Column("starts_at", sa.DateTime(timezone=True), nullable=True, default=sa.null())
    status = sa.Column(
        "status",
        EnumType(SessionStatus),
        default=SessionStatus.PENDING,
        server_default=SessionStatus.PENDING.name,
        nullable=False,
        index=True,
    )
    status_info = sa.Column("status_info", sa.Unicode(), nullable=True, default=sa.null())

    status_data = sa.Column("status_data", pgsql.JSONB(), nullable=True, default=sa.null())
    # status_data contains a JSON object that contains detailed data for the last status change.
    # During scheduling (as PENDING + ("no-available-instances" | "predicate-checks-failed")):
    # {
    #   "scheduler": {
    #     // shceudler attempt information
    #     // NOTE: the whole field may be NULL before the first attempt!
    #     "retries": 5,
    #         // the number of scheudling attempts (used to avoid HoL blocking as well)
    #     "last_try": "2021-05-01T12:34:56.123456+09:00",
    #         // an ISO 8601 formatted timestamp of the last attempt
    #     "failed_predicates": [
    #       { "name": "concurrency", "msg": "You cannot run more than 30 concurrent sessions." },
    #           // see the manager.scheduler.predicates module for possible messages
    #       ...
    #     ],
    #     "passed_predicates": [ {"name": "reserved_time"}, ... ],  // names only
    #   }
    # }
    #
    # While running: the field is NULL.
    #
    # After termination:
    # {
    #   "kernel": {
    #     // termination info for the individual kernel
    #     "exit_code": 123,
    #         // maybe null during termination
    #   },
    #   "session": {
    #     // termination info for the session
    #     "status": "terminating" | "terminated"
    #         // "terminated" means all kernels that belong to the same session has terminated.
    #         // used to prevent duplication of SessionTerminatedEvent
    #   }
    # }
    status_history = sa.Column("status_history", pgsql.JSONB(), nullable=True, default=sa.null())
    callback_url = sa.Column("callback_url", URLColumn, nullable=True, default=sa.null())

    startup_command = sa.Column("startup_command", sa.Text, nullable=True)
    result = sa.Column(
        "result",
        EnumType(SessionResult),
        default=SessionResult.UNDEFINED,
        server_default=SessionResult.UNDEFINED.name,
        nullable=False,
        index=True,
    )

    # Resource metrics measured upon termination
    num_queries = sa.Column("num_queries", sa.BigInteger(), default=0)
    last_stat = sa.Column("last_stat", pgsql.JSONB(), nullable=True, default=sa.null())

    routing = relationship("RoutingRow", back_populates="session_row")

    __table_args__ = (
        # indexing
        sa.Index(
            "ix_sessions_updated_order",
            sa.func.greatest(
                "created_at",
                "terminated_at",
            ),
            unique=False,
        ),
    )

    @property
    def main_kernel(self) -> KernelRow:
        kerns = tuple(kern for kern in self.kernels if kern.cluster_role == DEFAULT_ROLE)
        if len(kerns) > 1:
            raise TooManyKernelsFound(
                f"Session (id: {self.id}) has more than 1 main kernel.",
            )
        if len(kerns) == 0:
            raise MainKernelNotFound(
                f"Session (id: {self.id}) has no main kernel.",
            )
        return kerns[0]

    @property
    def status_changed(self) -> Optional[datetime]:
        if self.status_history is None:
            return None
        try:
            return datetime.fromisoformat(self.status_history[self.status.name])
        except KeyError:
            return None

    @property
    def resource_opts(self) -> dict[str, Any]:
        return {kern.cluster_hostname: kern.resource_opts for kern in self.kernels}

    @property
    def is_private(self) -> bool:
        return any([kernel.is_private for kernel in self.kernels])

    def get_kernel_by_cluster_name(self, cluster_name: str) -> KernelRow:
        kerns = tuple(kern for kern in self.kernels if kern.cluster_name == cluster_name)
        if len(kerns) > 1:
            raise TooManyKernelsFound(
                f"Session (id: {self.id}) has more than 1 kernel with {cluster_name = }",
            )
        if len(kerns) == 0:
            raise MainKernelNotFound(
                f"Session (id: {self.id}) has no kernel with {cluster_name = }.",
            )
        return kerns[0]

    @classmethod
    async def get_session_id_by_kernel(
        cls, db: ExtendedAsyncSAEngine, kernel_id: KernelId
    ) -> SessionId:
        query = sa.select(KernelRow.session_id).where(KernelRow.id == kernel_id)
        async with db.begin_readonly_session() as db_session:
            return await db_session.scalar(query)

    @classmethod
    async def transit_session_status(
        cls,
        db: ExtendedAsyncSAEngine,
        session_id: SessionId,
        *,
        status_info: str | None = None,
    ) -> SessionStatus | None:
        """
        Check status of session's sibling kernels and transit the status of session.
        Return the new status of session.
        """
        now = datetime.now(tzutc())

        async def _check_and_update() -> SessionStatus | None:
            async with db.begin_session() as db_session:
                session_query = (
                    sa.select(SessionRow)
                    .where(SessionRow.id == session_id)
                    .with_for_update()
                    .options(
                        noload("*"),
                        load_only(SessionRow.status),
                        selectinload(SessionRow.kernels).options(
                            noload("*"), load_only(KernelRow.status, KernelRow.cluster_role)
                        ),
                    )
                )
                session_row: SessionRow = (await db_session.scalars(session_query)).first()
                determined_status = determine_session_status(session_row.kernels)
                if determined_status not in SESSION_STATUS_TRANSITION_MAP[session_row.status]:
                    # TODO: log or raise error
                    return None

                update_values = {
                    "status": determined_status,
                    "status_history": sql_json_merge(
                        SessionRow.status_history,
                        (),
                        {
                            determined_status.name: now.isoformat(),
                        },
                    ),
                }
                if determined_status in (SessionStatus.CANCELLED, SessionStatus.TERMINATED):
                    update_values["terminated_at"] = now
                if status_info is not None:
                    update_values["status_info"] = status_info
                update_query = (
                    sa.update(SessionRow).where(SessionRow.id == session_id).values(**update_values)
                )
                await db_session.execute(update_query)
            return determined_status

        return await execute_with_retry(_check_and_update)

    @staticmethod
    async def set_session_status(
        db: ExtendedAsyncSAEngine,
        session_id: SessionId,
        status: SessionStatus,
        *,
        status_data: Optional[Mapping[str, Any]] = None,
        reason: Optional[str] = None,
        status_changed_at: Optional[datetime] = None,
    ) -> None:
        if status_changed_at is None:
            now = datetime.now(tzutc())
        else:
            now = status_changed_at
        data = {
            "status": status,
            "status_history": sql_json_merge(
                SessionRow.status_history,
                (),
                {
                    status.name: datetime.now(tzutc()).isoformat(),
                },
            ),
        }
        if status_data is not None:
            data["status_data"] = status_data
        if reason is not None:
            data["status_info"] = reason
        if status in (SessionStatus.CANCELLED, SessionStatus.TERMINATED):
            data["terminated_at"] = now

        async def _update() -> None:
            async with db.begin_session() as db_sess:
                query = sa.update(SessionRow).values(**data).where(SessionRow.id == session_id)
                await db_sess.execute(query)

        await execute_with_retry(_update)

    async def set_session_result(
        db: ExtendedAsyncSAEngine,
        session_id: SessionId,
        success: bool,
        exit_code: int,
    ) -> None:
        # TODO: store exit code?
        data = {
            "result": SessionResult.SUCCESS if success else SessionResult.FAILURE,
        }

        async def _update() -> None:
            async with db.begin_session() as db_sess:
                query = sa.update(SessionRow).values(**data).where(SessionRow.id == session_id)
                await db_sess.execute(query)

        await execute_with_retry(_update)

    @classmethod
    async def match_sessions(
        cls,
        db_session: SASession,
        session_reference: str | UUID | list[UUID],
        access_key: Optional[AccessKey],
        *,
        allow_prefix: bool = False,
        allow_stale: bool = True,
        for_update: bool = False,
        max_matches: int = 10,
        eager_loading_op: Optional[Sequence] = None,
    ) -> List[SessionRow]:
        """
        Match the prefix of session ID or session name among the sessions
        that belongs to the given access key, and return the list of SessionRow.
        """

        if isinstance(session_reference, list):
            query_list = [
                aiotools.apartial(
                    _match_sessions_by_id,
                    session_id_or_list=session_reference,
                    allow_prefix=False,
                )
            ]
        else:
            query_list = [
                aiotools.apartial(
                    _match_sessions_by_name,
                    session_name=str(session_reference),
                    allow_prefix=allow_prefix,
                )
            ]
            try:
                session_id = UUID(str(session_reference))
            except ValueError:
                pass
            else:
                # Fetch id-based query first
                query_list = [
                    aiotools.apartial(
                        _match_sessions_by_id,
                        session_id_or_list=SessionId(session_id),
                        allow_prefix=False,
                    ),
                    *query_list,
                ]
                if allow_prefix:
                    query_list = [
                        aiotools.apartial(
                            _match_sessions_by_id,
                            session_id_or_list=SessionId(session_id),
                            allow_prefix=True,
                        ),
                        *query_list,
                    ]

        for fetch_func in query_list:
            rows = await fetch_func(
                db_session,
                access_key=access_key,
                allow_stale=allow_stale,
                for_update=for_update,
                max_matches=max_matches,
                eager_loading_op=eager_loading_op,
            )
            if not rows:
                continue
            return rows
        return []

    @classmethod
    async def get_session(
        cls,
        session_name_or_id: Union[str, UUID],
        access_key: Optional[AccessKey] = None,
        *,
        allow_stale: bool = False,
        for_update: bool = False,
        db_session: SASession,
    ) -> SessionRow:
        """
        Retrieve the session information by session's UUID,
        or session's name paired with access_key.
        This will return the information of the session and the sibling kernel(s).

        :param session_name_or_id: session's id or session's name.
        :param access_key: Access key used to create session.
        :param allow_stale: If True, filter "inactive" sessions as well as "active" ones.
                            If False, filter "active" sessions only.
        :param for_update: Apply for_update during select query.
        :param db_session: Database connection for reuse.
        """
        session_list = await cls.match_sessions(
            db_session,
            session_name_or_id,
            access_key,
            allow_stale=allow_stale,
            for_update=for_update,
        )
        if not session_list:
            raise SessionNotFound(f"Session (id={session_name_or_id}) does not exist.")
        if len(session_list) > 1:
            session_infos = [
                {
                    "session_id": sess.id,
                    "session_name": sess.name,
                    "status": sess.status,
                    "created_at": sess.created_at,
                }
                for sess in session_list
            ]
            raise TooManySessionsMatched(extra_data={"matches": session_infos})
        return session_list[0]

    @classmethod
    async def get_session_with_kernels(
        cls,
        session_name_or_id: str | UUID,
        access_key: Optional[AccessKey] = None,
        *,
        allow_stale: bool = False,
        for_update: bool = False,
        only_main_kern: bool = False,
        db_session: SASession,
    ) -> SessionRow:
        kernel_rel = SessionRow.kernels
        if only_main_kern:
            kernel_rel.and_(KernelRow.cluster_role == DEFAULT_ROLE)
        kernel_loading_op = (
            noload("*"),
            selectinload(kernel_rel).options(
                noload("*"),
                selectinload(KernelRow.agent_row).noload("*"),
            ),
        )
        session_list = await cls.match_sessions(
            db_session,
            session_name_or_id,
            access_key,
            allow_stale=allow_stale,
            for_update=for_update,
            eager_loading_op=kernel_loading_op,
        )
        try:
            return session_list[0]
        except IndexError:
            raise SessionNotFound(f"Session (id={session_name_or_id}) does not exist.")

    @classmethod
    async def list_sessions_with_main_kernels(
        cls,
        session_ids: list[UUID],
        access_key: Optional[AccessKey] = None,
        *,
        allow_stale: bool = False,
        for_update: bool = False,
        db_session: SASession,
    ) -> Iterable[SessionRow]:
        kernel_rel = SessionRow.kernels
        kernel_rel.and_(KernelRow.cluster_role == DEFAULT_ROLE)
        kernel_loading_op = (
            noload("*"),
            selectinload(kernel_rel).options(
                noload("*"),
                selectinload(KernelRow.agent_row).noload("*"),
            ),
        )
        session_list = await cls.match_sessions(
            db_session,
            session_ids,
            access_key,
            allow_stale=allow_stale,
            for_update=for_update,
            eager_loading_op=kernel_loading_op,
        )
        try:
            return session_list
        except IndexError:
            raise SessionNotFound(f"Session (ids={session_ids}) does not exist.")

    @classmethod
    async def get_session_with_main_kernel(
        cls,
        session_name_or_id: str | UUID,
        access_key: Optional[AccessKey] = None,
        *,
        allow_stale: bool = False,
        for_update: bool = False,
        db_session: SASession,
    ) -> SessionRow:
        return await cls.get_session_with_kernels(
            session_name_or_id,
            access_key,
            allow_stale=allow_stale,
            for_update=for_update,
            only_main_kern=True,
            db_session=db_session,
        )

    @classmethod
    async def get_session_by_id(
        cls,
        db_session: SASession,
        session_id: SessionId,
        access_key: Optional[AccessKey] = None,
        *,
        max_matches: int | None = None,
        allow_stale: bool = True,
        for_update: bool = False,
        eager_loading_op=None,
    ) -> SessionRow:
        sessions = await _match_sessions_by_id(
            db_session,
            session_id,
            access_key,
            max_matches=max_matches,
            allow_stale=allow_stale,
            for_update=for_update,
            eager_loading_op=eager_loading_op,
            allow_prefix=False,
        )
        try:
            return sessions[0]
        except IndexError:
            raise SessionNotFound(f"Session (id={session_id}) does not exist.")

    @classmethod
    async def get_sgroup_managed_sessions(
        cls,
        db_sess: SASession,
        sgroup_name: str,
    ) -> List[SessionRow]:
        candidate_statues = (SessionStatus.PENDING, *AGENT_RESOURCE_OCCUPYING_SESSION_STATUSES)
        query = (
            sa.select(SessionRow)
            .where(
                (SessionRow.scaling_group_name == sgroup_name)
                & (SessionRow.status.in_(candidate_statues))
            )
            .options(
                noload("*"),
                selectinload(SessionRow.project).options(noload("*")),
                selectinload(SessionRow.domain).options(noload("*")),
                selectinload(SessionRow.access_key_row).options(noload("*")),
                selectinload(SessionRow.kernels).options(noload("*")),
            )
        )
        result = await db_sess.execute(query)
        return result.scalars().all()

    @classmethod
    async def get_session_to_destroy(
        cls, db: ExtendedAsyncSAEngine, session_id: SessionId
    ) -> SessionRow:
        query = (
            sa.select(SessionRow)
            .where(SessionRow.id == session_id)
            .options(
                noload("*"),
                load_only(SessionRow.creation_id, SessionRow.status),
                selectinload(SessionRow.kernels).options(
                    noload("*"),
                    load_only(
                        KernelRow.id,
                        KernelRow.role,
                        KernelRow.access_key,
                        KernelRow.status,
                        KernelRow.container_id,
                        KernelRow.cluster_role,
                        KernelRow.agent,
                        KernelRow.agent_addr,
                    ),
                ),
            )
        )
        async with db.begin_readonly_session() as db_session:
            return (await db_session.scalars(query)).first()

    @classmethod
    async def get_session_to_produce_event(
        cls, db: ExtendedAsyncSAEngine, session_id: SessionId
    ) -> SessionRow:
        query = (
            sa.select(SessionRow)
            .where(SessionRow.id == session_id)
            .options(
                noload("*"),
                load_only(
                    SessionRow.id, SessionRow.name, SessionRow.creation_id, SessionRow.access_key
                ),
            )
        )
        async with db.begin_readonly_session() as db_session:
            return (await db_session.scalars(query)).first()


class SessionDependencyRow(Base):
    __tablename__ = "session_dependencies"
    session_id = sa.Column(
        "session_id",
        GUID,
        sa.ForeignKey("sessions.id", onupdate="CASCADE", ondelete="CASCADE"),
        index=True,
        nullable=False,
    )
    depends_on = sa.Column(
        "depends_on",
        GUID,
        sa.ForeignKey("sessions.id", onupdate="CASCADE", ondelete="CASCADE"),
        index=True,
        nullable=False,
    )

    __table_args__ = (
        # constraint
        sa.PrimaryKeyConstraint("session_id", "depends_on", name="sess_dep_pk"),
    )


async def check_all_dependencies(
    db_session: SASession,
    sess_ctx: SessionRow,
) -> List[SessionRow]:
    j = sa.join(
        SessionDependencyRow,
        SessionRow,
        SessionDependencyRow.depends_on == SessionDependencyRow.session_id,
    )
    query = (
        sa.select(SessionRow.id, SessionRow.name, SessionRow.result)
        .select_from(j)
        .where(SessionDependencyRow.session_id == sess_ctx.id)
    )
    result = await db_session.execute(query)
    rows = result.scalars().all()
    pending_dependencies = [
        sess_row for sess_row in rows if sess_row.result != SessionResult.SUCCESS
    ]
    return pending_dependencies


DEFAULT_SESSION_ORDERING = [
    sa.desc(
        sa.func.greatest(
            SessionRow.created_at,
            SessionRow.terminated_at,
        )
    ),
]


class ComputeSession(graphene.ObjectType):
    class Meta:
        interfaces = (Item,)

    # identity
    session_id = graphene.UUID()  # identical to `id`
    main_kernel_id = graphene.UUID()
    tag = graphene.String()
    name = graphene.String()
    type = graphene.String()
    main_kernel_role = graphene.String()

    # image
    image = graphene.String()  # image for the main container
    architecture = graphene.String()  # image architecture for the main container
    registry = graphene.String()  # image registry for the main container
    cluster_template = graphene.String()
    cluster_mode = graphene.String()
    cluster_size = graphene.Int()

    # ownership
    domain_name = graphene.String()
    project_name = graphene.String()
    project_id = graphene.UUID()
    group_name = graphene.String()  # legacy
    group_id = graphene.UUID()  # legacy
    user_email = graphene.String()
    full_name = graphene.String()
    user_id = graphene.UUID()
    access_key = graphene.String()
    created_user_email = graphene.String()
    created_user_id = graphene.UUID()

    # status
    status = graphene.String()
    status_changed = GQLDateTime()
    status_info = graphene.String()
    status_data = graphene.JSONString()
    status_history = graphene.JSONString()
    created_at = GQLDateTime()
    terminated_at = GQLDateTime()
    starts_at = GQLDateTime()
    scheduled_at = GQLDateTime()
    startup_command = graphene.String()
    result = graphene.String()
    commit_status = graphene.String()
    abusing_reports = graphene.List(lambda: graphene.JSONString)
    idle_checks = graphene.JSONString()

    # resources
    agent_ids = graphene.List(lambda: graphene.String)
    agents = graphene.List(lambda: graphene.String)
    resource_opts = graphene.JSONString()
    scaling_group = graphene.String()
    service_ports = graphene.JSONString()
    mounts = graphene.List(lambda: graphene.String)
    vfolder_mounts = graphene.List(lambda: graphene.String)
    occupying_slots = graphene.JSONString()
    occupied_slots = graphene.JSONString()  # legacy

    # statistics
    num_queries = BigInt()

    # owned containers (aka kernels)
    containers = graphene.List(lambda: ComputeContainer)

    # relations
    dependencies = graphene.List(lambda: ComputeSession)

    inference_metrics = graphene.JSONString()

    @classmethod
    def parse_row(cls, ctx: GraphQueryContext, row: Row) -> Mapping[str, Any]:
        assert row is not None
        email = getattr(row, "email")
        full_name = getattr(row, "full_name")
        project_name = getattr(row, "project_name")
        row = row.SessionRow
        status_history = row.status_history or {}
        raw_scheduled_at = status_history.get(SessionStatus.SCHEDULED.name)
        return {
            # identity
            "id": row.id,
            "session_id": row.id,
            "main_kernel_id": row.main_kernel.id,
            "tag": row.tag,
            "name": row.name,
            "type": row.session_type.name,
            "main_kernel_role": row.main_kernel.role.name,
            # image
            # "image": row.image_id,
            "image": row.main_kernel.image,
            "architecture": row.main_kernel.architecture,
            "registry": row.main_kernel.registry,
            "cluster_template": None,  # TODO: implement
            "cluster_mode": row.cluster_mode,
            "cluster_size": row.cluster_size,
            # ownership
            "domain_name": row.domain_name,
            "project_name": project_name,
            "project_id": row.project_id,
            "group_name": project_name,  # legacy
            "group_id": row.project_id,  # legacy
            "user_email": email,
            "full_name": full_name,
            "user_id": row.user_uuid,
            "access_key": row.access_key,
            "created_user_email": None,  # TODO: implement
            "created_user_id": None,  # TODO: implement
            # status
            "status": row.status.name,
            "status_changed": row.status_changed,
            "status_info": row.status_info,
            "status_data": row.status_data,
            "status_history": status_history,
            "created_at": row.created_at,
            "terminated_at": row.terminated_at,
            "starts_at": row.starts_at,
            "scheduled_at": (
                datetime.fromisoformat(raw_scheduled_at) if raw_scheduled_at is not None else None
            ),
            "startup_command": row.startup_command,
            "result": row.result.name,
            # resources
            "agent_ids": row.agent_ids,
            "agents": row.agent_ids,  # for backward compatibility
            "scaling_group": row.scaling_group_name,
            "service_ports": row.main_kernel.service_ports,
            "mounts": [mount.name for mount in row.vfolder_mounts],
            "vfolder_mounts": row.vfolder_mounts,
            # statistics
            "num_queries": row.num_queries,
        }

    @classmethod
    def from_row(cls, ctx: GraphQueryContext, row: Row) -> ComputeSession | None:
        if row is None:
            return None
        props = cls.parse_row(ctx, row)
        return cls(**props)

    async def resolve_occupying_slots(self, info: graphene.ResolveInfo) -> Mapping[str, Any]:
        """
        Calculate the sum of occupying resource slots of all sub-kernels,
        and return the JSON-serializable object from the sum result.
        """
        graph_ctx: GraphQueryContext = info.context
        loader = graph_ctx.dataloader_manager.get_loader(graph_ctx, "ComputeContainer.by_session")
        containers = await loader.load(self.session_id)
        zero = ResourceSlot()
        return sum(
            (
                ResourceSlot({SlotName(k): Decimal(v) for k, v in c.occupied_slots.items()})
                for c in containers
            ),
            start=zero,
        ).to_json()

    async def resolve_inference_metrics(
        self, info: graphene.ResolveInfo
    ) -> Optional[Mapping[str, Any]]:
        graph_ctx: GraphQueryContext = info.context
        loader = graph_ctx.dataloader_manager.get_loader(
            graph_ctx, "KernelStatistics.inference_metrics_by_kernel"
        )
        return await loader.load(self.id)

    # legacy
    async def resolve_occupied_slots(self, info: graphene.ResolveInfo) -> Mapping[str, Any]:
        graph_ctx: GraphQueryContext = info.context
        loader = graph_ctx.dataloader_manager.get_loader(graph_ctx, "ComputeContainer.by_session")
        containers = await loader.load(self.session_id)
        zero = ResourceSlot()
        return sum(
            (
                ResourceSlot({SlotName(k): Decimal(v) for k, v in c.occupied_slots.items()})
                for c in containers
            ),
            start=zero,
        ).to_json()

    async def resolve_containers(
        self,
        info: graphene.ResolveInfo,
    ) -> Iterable[ComputeContainer]:
        graph_ctx: GraphQueryContext = info.context
        loader = graph_ctx.dataloader_manager.get_loader(graph_ctx, "ComputeContainer.by_session")
        return await loader.load(self.session_id)

    async def resolve_dependencies(
        self,
        info: graphene.ResolveInfo,
    ) -> Iterable[ComputeSession]:
        graph_ctx: GraphQueryContext = info.context
        loader = graph_ctx.dataloader_manager.get_loader(graph_ctx, "ComputeSession.by_dependency")
        return await loader.load(self.id)

    async def resolve_commit_status(self, info: graphene.ResolveInfo) -> str:
        graph_ctx: GraphQueryContext = info.context
        async with graph_ctx.db.begin_readonly_session() as db_sess:
            session: SessionRow = await SessionRow.get_session_with_main_kernel(
                self.id, db_session=db_sess
            )
        commit_status = await graph_ctx.registry.get_commit_status(session)
        return commit_status["status"]

    async def resolve_resource_opts(self, info: graphene.ResolveInfo) -> dict[str, Any]:
        containers = self.containers
        if containers is None:
            containers = await self.resolve_containers(info)
        if containers is None:
            return {}
        self.containers = containers
        return {cntr.cluster_hostname: cntr.resource_opts for cntr in containers}

    async def resolve_abusing_reports(
        self, info: graphene.ResolveInfo
    ) -> Iterable[Optional[Mapping[str, Any]]]:
        containers = self.containers
        if containers is None:
            containers = await self.resolve_containers(info)
        if containers is None:
            return []
        self.containers = containers
        return [(await con.resolve_abusing_report(info, self.access_key)) for con in containers]

    async def resolve_idle_checks(self, info: graphene.ResolveInfo) -> Mapping[str, Any]:
        graph_ctx: GraphQueryContext = info.context
        return await graph_ctx.idle_checker_host.get_idle_check_report(self.session_id)

    _queryfilter_fieldspec: FieldSpecType = {
        "id": ("sessions_id", None),
        "type": ("sessions_session_type", lambda s: SessionTypes[s]),
        "name": ("sessions_name", None),
        "agent_ids": (ArrayFieldItem("sessions_agent_ids"), None),
        "agent_id": (ArrayFieldItem("sessions_agent_ids"), None),
        "agents": (ArrayFieldItem("sessions_agent_ids"), None),  # for backward compatibility
        "domain_name": ("sessions_domain_name", None),
<<<<<<< HEAD
        "project_name": ("projects_name", None),
=======
        "group_name": ("group_name", None),
>>>>>>> 6a3745a6
        "user_email": ("users_email", None),
        "full_name": ("users_full_name", None),
        "access_key": ("sessions_access_key", None),
        "scaling_group": ("sessions_scaling_group_name", None),
        "cluster_mode": ("sessions_cluster_mode", lambda s: ClusterMode[s]),
        "cluster_size": ("sessions_cluster_size", None),
        "status": ("sessions_status", lambda s: SessionStatus[s]),
        "status_info": ("sessions_status_info", None),
        "result": ("sessions_result", lambda s: SessionResult[s]),
        "created_at": ("sessions_created_at", dtparse),
        "terminated_at": ("sessions_terminated_at", dtparse),
        "starts_at": ("sessions_starts_at", dtparse),
        "scheduled_at": (
            JSONFieldItem("sessions_status_history", SessionStatus.SCHEDULED.name),
            dtparse,
        ),
        "startup_command": ("sessions_startup_command", None),
    }

    _queryorder_colmap: ColumnMapType = {
        "id": ("sessions_id", None),
        "type": ("sessions_session_type", None),
        "name": ("sessions_name", None),
        # "image": "image",
        # "architecture": "architecture",
<<<<<<< HEAD
        "domain_name": "sessions_domain_name",
        "project_name": "projects_name",
        "user_email": "users_email",
        "full_name": "users_full_name",
        "access_key": "sessions_access_key",
        "scaling_group": "sessions_scaling_group_name",
        "cluster_mode": "sessions_cluster_mode",
=======
        "agent_ids": ("sessions_agent_ids", None),
        "agent_id": ("sessions_agent_ids", None),
        "agents": ("sessions_agent_ids", None),
        "domain_name": ("sessions_domain_name", None),
        "group_name": ("group_name", None),
        "user_email": ("users_email", None),
        "full_name": ("users_full_name", None),
        "access_key": ("sessions_access_key", None),
        "scaling_group": ("sessions_scaling_group_name", None),
        "cluster_mode": ("sessions_cluster_mode", None),
>>>>>>> 6a3745a6
        # "cluster_template": "cluster_template",
        "cluster_size": ("sessions_cluster_size", None),
        "status": ("sessions_status", None),
        "status_info": ("sessions_status_info", None),
        "result": ("sessions_result", None),
        "created_at": ("sessions_created_at", None),
        "terminated_at": ("sessions_terminated_at", None),
        "starts_at": ("sessions_starts_at", None),
        "scheduled_at": (
            JSONFieldItem("sessions_status_history", SessionStatus.SCHEDULED.name),
            None,
        ),
    }

    @classmethod
    async def load_count(
        cls,
        ctx: GraphQueryContext,
        *,
        domain_name: Optional[str] = None,
        project_id: Optional[UUID] = None,
        access_key: Optional[str] = None,
        status: Optional[str] = None,
        filter: Optional[str] = None,
    ) -> int:
        if isinstance(status, str):
            status_list = [SessionStatus[s] for s in status.split(",")]
        elif isinstance(status, SessionStatus):
            status_list = [status]
<<<<<<< HEAD
        j = sa.join(SessionRow, ProjectRow, SessionRow.project_id == ProjectRow.id).join(
            UserRow, SessionRow.user_uuid == UserRow.uuid
=======
        j = (
            # joins with GroupRow and UserRow do not need to be LEFT OUTER JOIN since those foreign keys are not nullable.
            sa.join(SessionRow, GroupRow, SessionRow.group_id == GroupRow.id)
            .join(UserRow, SessionRow.user_uuid == UserRow.uuid)
            .join(KernelRow, SessionRow.id == KernelRow.session_id)
>>>>>>> 6a3745a6
        )
        query = sa.select([sa.func.count(sa.distinct(SessionRow.id))]).select_from(j)
        if domain_name is not None:
            query = query.where(SessionRow.domain_name == domain_name)
        if project_id is not None:
            query = query.where(SessionRow.project_id == project_id)
        if access_key is not None:
            query = query.where(SessionRow.access_key == access_key)
        if status is not None:
            query = query.where(SessionRow.status.in_(status_list))
        if filter is not None:
            qfparser = QueryFilterParser(cls._queryfilter_fieldspec)
            query = qfparser.append_filter(query, filter)
        async with ctx.db.begin_readonly() as conn:
            result = await conn.execute(query)
            return result.scalar()

    @classmethod
    async def load_slice(
        cls,
        ctx: GraphQueryContext,
        limit: int,
        offset: int,
        *,
        domain_name: Optional[str] = None,
        project_id: Optional[UUID] = None,
        access_key: Optional[str] = None,
        status: Optional[str] = None,
        filter: Optional[str] = None,
        order: Optional[str] = None,
    ) -> Sequence[ComputeSession | None]:
        if status is None:
            status_list = None
        elif isinstance(status, str):
            status_list = [SessionStatus[s] for s in status.split(",")]
        elif isinstance(status, SessionStatus):
            status_list = [status]
<<<<<<< HEAD
        j = sa.join(SessionRow, ProjectRow, SessionRow.project_id == ProjectRow.id).join(
            UserRow, SessionRow.user_uuid == UserRow.uuid
=======
        j = (
            # joins with GroupRow and UserRow do not need to be LEFT OUTER JOIN since those foreign keys are not nullable.
            sa.join(SessionRow, GroupRow, SessionRow.group_id == GroupRow.id).join(
                UserRow, SessionRow.user_uuid == UserRow.uuid
            )
>>>>>>> 6a3745a6
        )
        query = (
            sa.select(
                SessionRow,
<<<<<<< HEAD
                ProjectRow.name.label("project_name"),
=======
                agg_to_array(GroupRow.name).label("group_name"),
>>>>>>> 6a3745a6
                UserRow.email,
                UserRow.full_name,
            )
            .select_from(j)
            .options(selectinload(SessionRow.kernels.and_(KernelRow.cluster_role == DEFAULT_ROLE)))
            .group_by(SessionRow, UserRow.email, UserRow.full_name)
            .limit(limit)
            .offset(offset)
        )
        if domain_name is not None:
            query = query.where(SessionRow.domain_name == domain_name)
        if project_id is not None:
            query = query.where(SessionRow.project_id == project_id)
        if access_key is not None:
            query = query.where(SessionRow.access_key == access_key)
        if status is not None:
            query = query.where(SessionRow.status.in_(status_list))
        if filter is not None:
            parser = QueryFilterParser(cls._queryfilter_fieldspec)
            query = parser.append_filter(query, filter)
        if order is not None:
            qoparser = QueryOrderParser(cls._queryorder_colmap)
            query = qoparser.append_ordering(query, order)
        else:
            query = query.order_by(*DEFAULT_SESSION_ORDERING)
        async with ctx.db.begin_readonly_session() as db_sess:
            return [cls.from_row(ctx, r) async for r in (await db_sess.stream(query))]

    @classmethod
    async def batch_load_detail(
        cls,
        ctx: GraphQueryContext,
        session_ids: Sequence[SessionId],
        *,
        domain_name: str = None,
        access_key: str = None,
    ) -> Sequence[ComputeSession | None]:
        j = sa.join(SessionRow, ProjectRow, SessionRow.project_id == ProjectRow.id).join(
            UserRow, SessionRow.user_uuid == UserRow.uuid
        )
        query = (
            sa.select(
                SessionRow,
                ProjectRow.name.label("project_name"),
                UserRow.email,
                UserRow.full_name,
            )
            .select_from(j)
            .where(SessionRow.id.in_(session_ids))
            .options(selectinload(SessionRow.kernels))
        )
        if domain_name is not None:
            query = query.where(SessionRow.domain_name == domain_name)
        if access_key is not None:
            query = query.where(SessionRow.access_key == access_key)
        async with ctx.db.begin_readonly_session() as db_sess:
            return await batch_result_in_session(
                ctx,
                db_sess,
                query,
                cls,
                session_ids,
                lambda row: row.SessionRow.id,
            )

    @classmethod
    async def batch_load_by_dependency(
        cls,
        ctx: GraphQueryContext,
        session_ids: Sequence[SessionId],
    ) -> Sequence[Sequence[ComputeSession]]:
        j = sa.join(
            SessionRow,
            SessionDependencyRow,
            SessionRow.id == SessionDependencyRow.depends_on,
        )
        query = (
            sa.select(SessionRow)
            .select_from(j)
            .where(SessionDependencyRow.session_id.in_(session_ids))
            .options(selectinload(SessionRow.kernels))
        )
        async with ctx.db.begin_readonly_session() as db_sess:
            return await batch_multiresult_in_session(
                ctx,
                db_sess,
                query,
                cls,
                session_ids,
                lambda row: row.SessionRow.id,
            )


class ComputeSessionList(graphene.ObjectType):
    class Meta:
        interfaces = (PaginatedList,)

    items = graphene.List(ComputeSession, required=True)


class InferenceSession(graphene.ObjectType):
    class Meta:
        interfaces = (Item,)


class InferenceSessionList(graphene.ObjectType):
    class Meta:
        interfaces = (PaginatedList,)

    items = graphene.List(InferenceSession, required=True)<|MERGE_RESOLUTION|>--- conflicted
+++ resolved
@@ -69,15 +69,10 @@
     batch_result_in_session,
 )
 from .kernel import ComputeContainer, KernelRow, KernelStatus
-<<<<<<< HEAD
-from .minilang.ordering import QueryOrderParser
-from .minilang.queryfilter import QueryFilterParser
-from .project import ProjectRow
-=======
 from .minilang import ArrayFieldItem, JSONFieldItem
 from .minilang.ordering import ColumnMapType, QueryOrderParser
 from .minilang.queryfilter import FieldSpecType, QueryFilterParser
->>>>>>> 6a3745a6
+from .project import ProjectRow
 from .user import UserRow
 from .utils import ExtendedAsyncSAEngine, agg_to_array, execute_with_retry, sql_json_merge
 
@@ -1444,11 +1439,7 @@
         "agent_id": (ArrayFieldItem("sessions_agent_ids"), None),
         "agents": (ArrayFieldItem("sessions_agent_ids"), None),  # for backward compatibility
         "domain_name": ("sessions_domain_name", None),
-<<<<<<< HEAD
-        "project_name": ("projects_name", None),
-=======
-        "group_name": ("group_name", None),
->>>>>>> 6a3745a6
+        "project_name": ("project_name", None),
         "user_email": ("users_email", None),
         "full_name": ("users_full_name", None),
         "access_key": ("sessions_access_key", None),
@@ -1474,26 +1465,16 @@
         "name": ("sessions_name", None),
         # "image": "image",
         # "architecture": "architecture",
-<<<<<<< HEAD
-        "domain_name": "sessions_domain_name",
-        "project_name": "projects_name",
-        "user_email": "users_email",
-        "full_name": "users_full_name",
-        "access_key": "sessions_access_key",
-        "scaling_group": "sessions_scaling_group_name",
-        "cluster_mode": "sessions_cluster_mode",
-=======
         "agent_ids": ("sessions_agent_ids", None),
         "agent_id": ("sessions_agent_ids", None),
         "agents": ("sessions_agent_ids", None),
         "domain_name": ("sessions_domain_name", None),
-        "group_name": ("group_name", None),
+        "project_name": ("project_name", None),
         "user_email": ("users_email", None),
         "full_name": ("users_full_name", None),
         "access_key": ("sessions_access_key", None),
         "scaling_group": ("sessions_scaling_group_name", None),
         "cluster_mode": ("sessions_cluster_mode", None),
->>>>>>> 6a3745a6
         # "cluster_template": "cluster_template",
         "cluster_size": ("sessions_cluster_size", None),
         "status": ("sessions_status", None),
@@ -1523,16 +1504,11 @@
             status_list = [SessionStatus[s] for s in status.split(",")]
         elif isinstance(status, SessionStatus):
             status_list = [status]
-<<<<<<< HEAD
-        j = sa.join(SessionRow, ProjectRow, SessionRow.project_id == ProjectRow.id).join(
-            UserRow, SessionRow.user_uuid == UserRow.uuid
-=======
         j = (
             # joins with GroupRow and UserRow do not need to be LEFT OUTER JOIN since those foreign keys are not nullable.
-            sa.join(SessionRow, GroupRow, SessionRow.group_id == GroupRow.id)
+            sa.join(SessionRow, ProjectRow, SessionRow.project_id == ProjectRow.id)
             .join(UserRow, SessionRow.user_uuid == UserRow.uuid)
             .join(KernelRow, SessionRow.id == KernelRow.session_id)
->>>>>>> 6a3745a6
         )
         query = sa.select([sa.func.count(sa.distinct(SessionRow.id))]).select_from(j)
         if domain_name is not None:
@@ -1570,25 +1546,16 @@
             status_list = [SessionStatus[s] for s in status.split(",")]
         elif isinstance(status, SessionStatus):
             status_list = [status]
-<<<<<<< HEAD
-        j = sa.join(SessionRow, ProjectRow, SessionRow.project_id == ProjectRow.id).join(
-            UserRow, SessionRow.user_uuid == UserRow.uuid
-=======
         j = (
             # joins with GroupRow and UserRow do not need to be LEFT OUTER JOIN since those foreign keys are not nullable.
-            sa.join(SessionRow, GroupRow, SessionRow.group_id == GroupRow.id).join(
+            sa.join(SessionRow, ProjectRow, SessionRow.project_id == ProjectRow.id).join(
                 UserRow, SessionRow.user_uuid == UserRow.uuid
             )
->>>>>>> 6a3745a6
         )
         query = (
             sa.select(
                 SessionRow,
-<<<<<<< HEAD
-                ProjectRow.name.label("project_name"),
-=======
-                agg_to_array(GroupRow.name).label("group_name"),
->>>>>>> 6a3745a6
+                agg_to_array(ProjectRow.name).label("project_name"),
                 UserRow.email,
                 UserRow.full_name,
             )
