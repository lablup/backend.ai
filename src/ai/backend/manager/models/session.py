from __future__ import annotations

import asyncio
import enum
import logging
import textwrap
from collections.abc import Iterable, Mapping, Sequence
from contextlib import asynccontextmanager as actxmgr
from dataclasses import dataclass, field
from datetime import datetime
from decimal import Decimal
from typing import (
    TYPE_CHECKING,
    Any,
    AsyncIterator,
    Final,
    List,
    Optional,
    TypeAlias,
    Union,
    cast,
    override,
)
from uuid import UUID

import aiotools
import graphene
import redis.exceptions
import sqlalchemy as sa
from dateutil.parser import parse as dtparse
from dateutil.tz import tzutc
from graphene.types.datetime import DateTime as GQLDateTime
from sqlalchemy.dialects import postgresql as pgsql
from sqlalchemy.ext.asyncio import AsyncConnection as SAConnection
from sqlalchemy.ext.asyncio import AsyncSession as SASession
from sqlalchemy.orm import joinedload, load_only, noload, relationship, selectinload

from ai.backend.common import redis_helper
from ai.backend.common.events import (
    EventDispatcher,
    EventProducer,
    SessionStartedEvent,
    SessionTerminatedEvent,
)
from ai.backend.common.plugin.hook import HookPluginContext
from ai.backend.common.types import (
    AccessKey,
    ClusterMode,
    KernelId,
    RedisConnectionInfo,
    ResourceSlot,
    SessionId,
    SessionResult,
    SessionTypes,
    VFolderMount,
)
from ai.backend.logging import BraceStyleAdapter

from ..api.exceptions import (
    AgentError,
    BackendError,
    KernelCreationFailed,
    KernelDestructionFailed,
    KernelExecutionFailed,
    KernelNotFound,
    KernelRestartFailed,
    MainKernelNotFound,
    SessionNotFound,
    TooManyKernelsFound,
    TooManySessionsMatched,
)
from ..defs import DEFAULT_ROLE
from .base import (
    GUID,
    Base,
    BigInt,
    EnumType,
    ForeignKeyIDColumn,
    Item,
    PaginatedList,
    ResourceSlotColumn,
    SessionIDColumn,
    StrEnumType,
    StructuredJSONObjectListColumn,
    URLColumn,
    batch_multiresult_in_session,
    batch_result_in_session,
)
from .group import GroupRow
from .image import ImageRow
from .kernel import ComputeContainer, KernelRow, KernelStatus
from .minilang import ArrayFieldItem, JSONFieldItem
from .minilang.ordering import ColumnMapType, QueryOrderParser
from .minilang.queryfilter import FieldSpecType, QueryFilterParser, enum_field_getter
from .network import NetworkRow, NetworkType
from .rbac import (
    AbstractPermissionContext,
    AbstractPermissionContextBuilder,
    DomainScope,
    ProjectScope,
    ScopeType,
    get_predefined_roles_in_scope,
)
from .rbac import (
    UserScope as UserRBACScope,
)
from .rbac.context import ClientContext
from .rbac.permission_defs import ComputeSessionPermission
from .user import UserRow
from .utils import (
    ExtendedAsyncSAEngine,
    JSONCoalesceExpr,
    agg_to_array,
    execute_with_retry,
    execute_with_txn_retry,
    sql_json_merge,
)

if TYPE_CHECKING:
    from sqlalchemy.engine import Row

    from ..registry import AgentRegistry
    from .gql import GraphQueryContext

log = BraceStyleAdapter(logging.getLogger(__spec__.name))

__all__ = (
    "determine_session_status_by_kernels",
    "handle_session_exception",
    "SessionStatus",
    "ALLOWED_IMAGE_ROLES_FOR_SESSION_TYPE",
    "PRIVATE_SESSION_TYPES",
    "SESSION_STATUS_TRANSITION_MAP",
    "DEAD_SESSION_STATUSES",
    "AGENT_RESOURCE_OCCUPYING_SESSION_STATUSES",
    "USER_RESOURCE_OCCUPYING_SESSION_STATUSES",
    "SessionRow",
    "SessionDependencyRow",
    "check_all_dependencies",
    "ComputeSession",
    "ComputeSessionList",
    "InferenceSession",
    "InferenceSessionList",
    "KernelLoadingStrategy",
)

log = BraceStyleAdapter(logging.getLogger("ai.backend.manager.models.session"))


class SessionStatus(enum.StrEnum):
    # values are only meaningful inside the manager
    PENDING = "PENDING"
    # ---
    SCHEDULED = "SCHEDULED"
    PREPARING = "PREPARING"
    # manager can set PENDING, SCHEDULED and PREPARING independently
    # ---
    PULLING = "PULLING"
    PREPARED = "PREPARED"
    CREATING = "CREATING"
    # ---
    RUNNING = "RUNNING"
    RESTARTING = "RESTARTING"
    RUNNING_DEGRADED = "RUNNING_DEGRADED"
    # ---
    TERMINATING = "TERMINATING"
    TERMINATED = "TERMINATED"
    ERROR = "ERROR"
    CANCELLED = "CANCELLED"


FOLLOWING_SESSION_STATUSES = (
    # Session statuses that need to wait all kernels belonging to the session
    SessionStatus.PREPARED,
    SessionStatus.RUNNING,
    SessionStatus.TERMINATED,
)
LEADING_SESSION_STATUSES = tuple(
    # Session statuses that declare first, do not need to wait any sibling kernel
    s
    for s in SessionStatus
    if s not in FOLLOWING_SESSION_STATUSES
)

DEAD_SESSION_STATUSES = (
    SessionStatus.CANCELLED,
    SessionStatus.TERMINATED,
)

# statuses to consider when calculating current resource usage
AGENT_RESOURCE_OCCUPYING_SESSION_STATUSES = tuple(
    e
    for e in SessionStatus
    if e
    not in (
        SessionStatus.TERMINATED,
        SessionStatus.PENDING,
        SessionStatus.CANCELLED,
    )
)

USER_RESOURCE_OCCUPYING_SESSION_STATUSES = tuple(
    e
    for e in SessionStatus
    if e
    not in (
        SessionStatus.TERMINATING,
        SessionStatus.TERMINATED,
        SessionStatus.PENDING,
        SessionStatus.CANCELLED,
    )
)

PRIVATE_SESSION_TYPES = (SessionTypes.SYSTEM,)
SESSION_PRIORITY_DEFUALT: Final = 10
SESSION_PRIORITY_MIN: Final = 0
SESSION_PRIORITY_MAX: Final = 100

OP_EXC = {
    "create_session": KernelCreationFailed,
    "restart_session": KernelRestartFailed,
    "destroy_session": KernelDestructionFailed,
    "execute": KernelExecutionFailed,
    "shutdown_service": KernelExecutionFailed,
    "upload_file": KernelExecutionFailed,
    "download_file": KernelExecutionFailed,
    "download_single": KernelExecutionFailed,
    "list_files": KernelExecutionFailed,
    "get_logs_from_agent": KernelExecutionFailed,
    "refresh_session": KernelExecutionFailed,
    "commit_session": KernelExecutionFailed,
    "commit_session_to_file": KernelExecutionFailed,
    "trigger_batch_execution": KernelExecutionFailed,
}


KERNEL_SESSION_STATUS_MAPPING: Mapping[KernelStatus, SessionStatus] = {
    KernelStatus.PENDING: SessionStatus.PENDING,
    KernelStatus.SCHEDULED: SessionStatus.SCHEDULED,
    KernelStatus.PREPARING: SessionStatus.PREPARING,
    KernelStatus.BUILDING: SessionStatus.PREPARING,
    KernelStatus.PULLING: SessionStatus.PULLING,
    KernelStatus.PREPARED: SessionStatus.PREPARED,
    KernelStatus.CREATING: SessionStatus.CREATING,
    KernelStatus.RUNNING: SessionStatus.RUNNING,
    KernelStatus.RESTARTING: SessionStatus.RESTARTING,
    KernelStatus.RESIZING: SessionStatus.RUNNING,
    KernelStatus.SUSPENDED: SessionStatus.ERROR,
    KernelStatus.TERMINATING: SessionStatus.TERMINATING,
    KernelStatus.TERMINATED: SessionStatus.TERMINATED,
    KernelStatus.ERROR: SessionStatus.ERROR,
    KernelStatus.CANCELLED: SessionStatus.CANCELLED,
}

SESSION_KERNEL_STATUS_MAPPING: Mapping[SessionStatus, KernelStatus] = {
    SessionStatus.PENDING: KernelStatus.PENDING,
    SessionStatus.SCHEDULED: KernelStatus.SCHEDULED,
    SessionStatus.PREPARING: KernelStatus.PREPARING,
    SessionStatus.PULLING: KernelStatus.PULLING,
    SessionStatus.PREPARED: KernelStatus.PREPARED,
    SessionStatus.CREATING: KernelStatus.CREATING,
    SessionStatus.RUNNING: KernelStatus.RUNNING,
    SessionStatus.RESTARTING: KernelStatus.RESTARTING,
    SessionStatus.TERMINATING: KernelStatus.TERMINATING,
    SessionStatus.TERMINATED: KernelStatus.TERMINATED,
    SessionStatus.ERROR: KernelStatus.ERROR,
    SessionStatus.CANCELLED: KernelStatus.CANCELLED,
}

SESSION_STATUS_TRANSITION_MAP: Mapping[SessionStatus, set[SessionStatus]] = {
    SessionStatus.PENDING: {
        SessionStatus.SCHEDULED,
        SessionStatus.ERROR,
        SessionStatus.CANCELLED,
    },
    SessionStatus.SCHEDULED: {
        SessionStatus.PREPARING,
        SessionStatus.PULLING,
        SessionStatus.PREPARED,
        SessionStatus.ERROR,
        SessionStatus.CANCELLED,
    },
    SessionStatus.PREPARING: {
        SessionStatus.PULLING,
        SessionStatus.PREPARED,
        SessionStatus.ERROR,
        SessionStatus.CANCELLED,
    },
    SessionStatus.PULLING: {
        SessionStatus.PREPARED,
        SessionStatus.ERROR,
        SessionStatus.CANCELLED,
    },
    SessionStatus.PREPARED: {
        SessionStatus.PREPARING,
        SessionStatus.ERROR,
        SessionStatus.CANCELLED,
    },
    SessionStatus.CREATING: {
        SessionStatus.RUNNING,
        SessionStatus.ERROR,
        SessionStatus.CANCELLED,
    },
    SessionStatus.RUNNING: {
        SessionStatus.RESTARTING,
        SessionStatus.RUNNING_DEGRADED,
        SessionStatus.TERMINATING,
        SessionStatus.TERMINATED,
        SessionStatus.ERROR,
    },
    SessionStatus.RESTARTING: {
        SessionStatus.RUNNING,
        SessionStatus.RUNNING_DEGRADED,
        SessionStatus.TERMINATING,
        SessionStatus.TERMINATED,
        SessionStatus.ERROR,
    },
    SessionStatus.RUNNING_DEGRADED: {
        SessionStatus.RUNNING,
        SessionStatus.TERMINATING,
        SessionStatus.TERMINATED,
        SessionStatus.ERROR,
    },
    SessionStatus.TERMINATING: {SessionStatus.TERMINATED, SessionStatus.ERROR},
    SessionStatus.TERMINATED: set(),
    SessionStatus.ERROR: {SessionStatus.TERMINATING, SessionStatus.TERMINATED},
    SessionStatus.CANCELLED: set(),
}


def determine_session_status_by_kernels(kernels: Sequence[KernelRow]) -> SessionStatus:
    if not kernels:
        raise KernelNotFound
    candidate = KERNEL_SESSION_STATUS_MAPPING[kernels[0].status]
    if len(kernels) == 1:
        return candidate

    for k in kernels:
        match k.status:
            case KernelStatus.ERROR:
                # If any kernel status is ERROR, determines session status as ERROR
                return SessionStatus.ERROR
            case (
                KernelStatus.BUILDING
                | KernelStatus.RESTARTING
                | KernelStatus.RESIZING
                | KernelStatus.SUSPENDED
            ):
                raise RuntimeError("Status not used.")

        match candidate:
            case SessionStatus.PENDING:
                match k.status:
                    case KernelStatus.PENDING:
                        continue
                    case KernelStatus.CANCELLED:
                        candidate = SessionStatus.CANCELLED
                    case _:
                        return SessionStatus.ERROR
            case SessionStatus.SCHEDULED:
                match k.status:
                    case KernelStatus.SCHEDULED | KernelStatus.PREPARED:
                        continue
                    case KernelStatus.CANCELLED:
                        candidate = SessionStatus.CANCELLED
                    case KernelStatus.PULLING:
                        candidate = SessionStatus.PULLING
                    case _:
                        return SessionStatus.ERROR
            case SessionStatus.PREPARING:
                match k.status:
                    case KernelStatus.PREPARING | KernelStatus.PREPARED:
                        continue
                    case KernelStatus.PULLING:
                        candidate = SessionStatus.PULLING
                    case KernelStatus.CANCELLED:
                        candidate = SessionStatus.CANCELLED
                    case _:
                        return SessionStatus.ERROR
            case SessionStatus.PULLING:
                match k.status:
                    case KernelStatus.PULLING | KernelStatus.PREPARING | KernelStatus.PREPARED:
                        continue
                    case KernelStatus.CANCELLED:
                        candidate = SessionStatus.CANCELLED
                    case _:
                        return SessionStatus.ERROR
            case SessionStatus.PREPARED:
                match k.status:
                    case KernelStatus.PREPARED:
                        continue
                    case KernelStatus.PREPARING:
                        candidate = SessionStatus.PREPARING
                    case KernelStatus.PULLING:
                        candidate = SessionStatus.PULLING
                    case KernelStatus.CANCELLED:
                        candidate = SessionStatus.CANCELLED
                    case _:
                        return SessionStatus.ERROR
            case SessionStatus.CREATING:
                match k.status:
                    case KernelStatus.CREATING | KernelStatus.RUNNING:
                        continue
                    case KernelStatus.CANCELLED:
                        candidate = SessionStatus.CANCELLED
                    case _:
                        # Set status to ERROR if any kernel is in exceptional state
                        return SessionStatus.ERROR
            case SessionStatus.CANCELLED:
                match k.status:
                    case (
                        KernelStatus.CANCELLED
                        | KernelStatus.PENDING
                        | KernelStatus.SCHEDULED
                        | KernelStatus.PREPARING
                        | KernelStatus.PULLING
                        | KernelStatus.PREPARED
                    ):
                        continue
                    case _:
                        return SessionStatus.ERROR
            case SessionStatus.RUNNING:
                match k.status:
                    case KernelStatus.RUNNING:
                        continue
                    case KernelStatus.CREATING:
                        candidate = SessionStatus.CREATING
                    case _:
                        return SessionStatus.ERROR
            case SessionStatus.TERMINATING:
                match k.status:
                    case KernelStatus.TERMINATING | KernelStatus.TERMINATED:
                        continue
                    case _:
                        return SessionStatus.ERROR
            case SessionStatus.TERMINATED:
                match k.status:
                    case KernelStatus.TERMINATED:
                        continue
                    case KernelStatus.TERMINATING:
                        candidate = SessionStatus.TERMINATING
                    case _:
                        return SessionStatus.ERROR
            case SessionStatus.RESTARTING | SessionStatus.RUNNING_DEGRADED:
                raise RuntimeError("Status not used.")
    return candidate


@actxmgr
async def handle_session_exception(
    db: ExtendedAsyncSAEngine,
    op: str,
    session_id: SessionId,
    error_callback=None,
    cancellation_callback=None,
    set_error: bool = False,
) -> AsyncIterator[None]:
    exc_class = OP_EXC[op]
    try:
        yield
    except asyncio.TimeoutError:
        if set_error:
            await SessionRow.set_session_status(
                db,
                session_id,
                SessionStatus.ERROR,
                reason=f"operation-timeout ({op})",
            )
        if error_callback:
            await error_callback()
        raise exc_class("TIMEOUT") from None
    except asyncio.CancelledError:
        if cancellation_callback:
            await cancellation_callback()
        raise
    except AgentError as e:
        if set_error:
            await SessionRow.set_session_status(
                db,
                session_id,
                SessionStatus.ERROR,
                reason=f"agent-error ({e!r})",
                status_data={
                    "error": {
                        "src": "agent",
                        "agent_id": e.agent_id,
                        "name": e.exc_name,
                        "repr": e.exc_repr,
                    },
                },
            )
        if error_callback:
            await error_callback()
        raise exc_class("FAILURE", e) from None
    except BackendError:
        # silently re-raise to make them handled by gateway http handlers
        raise
    except Exception as e:
        if set_error:
            await SessionRow.set_session_status(
                db,
                session_id,
                SessionStatus.ERROR,
                reason=f"other-error ({e!r})",
                status_data={
                    "error": {
                        "src": "other",
                        "name": e.__class__.__name__,
                        "repr": repr(e),
                    },
                },
            )
        if error_callback:
            await error_callback()
        raise


def _build_session_fetch_query(
    base_cond,
    access_key: AccessKey | None = None,
    *,
    allow_stale: bool = True,
    for_update: bool = False,
    do_ordering: bool = False,
    max_matches: Optional[int] = None,
    eager_loading_op: Optional[Sequence] = None,
):
    cond = base_cond
    if access_key:
        cond = cond & (SessionRow.access_key == access_key)
    if not allow_stale:
        cond = cond & (~SessionRow.status.in_(DEAD_SESSION_STATUSES))
    query = (
        sa.select(SessionRow)
        .where(cond)
        .order_by(sa.desc(SessionRow.created_at))
        .execution_options(populate_existing=True)
    )
    if max_matches is not None:
        query = query.limit(max_matches).offset(0)
    if for_update:
        query = query.with_for_update()
    if do_ordering:
        query = query.order_by(SessionRow.created_at)
    if eager_loading_op is not None:
        query = query.options(*eager_loading_op)

    return query


async def _match_sessions_by_id(
    db_session: SASession,
    session_id_or_list: SessionId | list[SessionId],
    access_key: AccessKey | None = None,
    *,
    allow_prefix: bool = False,
    allow_stale: bool = True,
    for_update: bool = False,
    max_matches: Optional[int] = None,
    eager_loading_op: Optional[Sequence] = None,
) -> List[SessionRow]:
    if isinstance(session_id_or_list, list):
        cond = SessionRow.id.in_(session_id_or_list)
    else:
        if allow_prefix:
            cond = sa.sql.expression.cast(SessionRow.id, sa.String).like(f"{session_id_or_list}%")
        else:
            cond = SessionRow.id == session_id_or_list
    query = _build_session_fetch_query(
        cond,
        access_key,
        max_matches=max_matches,
        allow_stale=allow_stale,
        for_update=for_update,
        eager_loading_op=eager_loading_op,
    )

    result = await db_session.execute(query)
    return result.scalars().all()


async def _match_sessions_by_name(
    db_session: SASession,
    session_name: str,
    access_key: AccessKey,
    *,
    allow_prefix: bool = False,
    allow_stale: bool = True,
    for_update: bool = False,
    max_matches: Optional[int] = None,
    eager_loading_op: Optional[Sequence] = None,
) -> List[SessionRow]:
    if allow_prefix:
        cond = sa.sql.expression.cast(SessionRow.name, sa.String).like(f"{session_name}%")
    else:
        cond = SessionRow.name == session_name
    query = _build_session_fetch_query(
        cond,
        access_key,
        max_matches=max_matches,
        allow_stale=allow_stale,
        for_update=for_update,
        eager_loading_op=eager_loading_op,
    )
    result = await db_session.execute(query)
    return result.scalars().all()


COMPUTE_CONCURRENCY_USED_KEY_PREFIX = "keypair.concurrency_used."
SYSTEM_CONCURRENCY_USED_KEY_PREFIX = "keypair.sftp_concurrency_used."


@dataclass
class ConcurrencyUsed:
    access_key: AccessKey
    compute_session_ids: set[SessionId] = field(default_factory=set)
    system_session_ids: set[SessionId] = field(default_factory=set)

    @property
    def compute_concurrency_used_key(self) -> str:
        return f"{COMPUTE_CONCURRENCY_USED_KEY_PREFIX}{self.access_key}"

    @property
    def system_concurrency_used_key(self) -> str:
        return f"{SYSTEM_CONCURRENCY_USED_KEY_PREFIX}{self.access_key}"

    def to_cnt_map(self) -> Mapping[str, int]:
        return {
            self.compute_concurrency_used_key: len(self.compute_session_ids),
            self.system_concurrency_used_key: len(self.system_session_ids),
        }


class SessionOp(enum.StrEnum):
    CREATE = "create_session"
    DESTROY = "destroy_session"
    RESTART = "restart_session"
    EXECUTE = "execute"
    REFRESH = "refresh_session"
    SHUTDOWN_SERVICE = "shutdown_service"
    UPLOAD_FILE = "upload_file"
    DOWNLOAD_FILE = "download_file"
    LIST_FILE = "list_files"
    GET_AGENT_LOGS = "get_logs_from_agent"


class KernelLoadingStrategy(enum.StrEnum):
    ALL_KERNELS = "all"
    MAIN_KERNEL_ONLY = "main"
    NONE = "none"


ALLOWED_IMAGE_ROLES_FOR_SESSION_TYPE: Mapping[SessionTypes, tuple[str, ...]] = {
    SessionTypes.BATCH: ("COMPUTE",),
    SessionTypes.INTERACTIVE: ("COMPUTE",),
    SessionTypes.INFERENCE: ("INFERENCE",),
    SessionTypes.SYSTEM: ("SYSTEM",),
}


class SessionRow(Base):
    __tablename__ = "sessions"
    id = SessionIDColumn()
    creation_id = sa.Column("creation_id", sa.String(length=32), unique=False, index=False)
    name = sa.Column("name", sa.String(length=64), unique=False, index=True)
    session_type = sa.Column(
        "session_type",
        StrEnumType(SessionTypes, use_name=True),
        index=True,
        nullable=False,  # previously sess_type
        default=SessionTypes.INTERACTIVE,
        server_default=SessionTypes.INTERACTIVE.name,
    )
    priority = sa.Column(
        "priority",
        sa.Integer(),
        nullable=False,
        default=SESSION_PRIORITY_DEFUALT,
        index=True,
    )

    cluster_mode = sa.Column(
        "cluster_mode",
        sa.String(length=16),
        nullable=False,
        default=ClusterMode.SINGLE_NODE,
        server_default=ClusterMode.SINGLE_NODE.name,
    )
    cluster_size = sa.Column("cluster_size", sa.Integer, nullable=False, default=1)
    agent_ids = sa.Column("agent_ids", sa.ARRAY(sa.String), nullable=True)
    kernels = relationship("KernelRow", back_populates="session")

    # Resource ownership
    scaling_group_name = sa.Column(
        "scaling_group_name", sa.ForeignKey("scaling_groups.name"), index=True, nullable=True
    )
    scaling_group = relationship("ScalingGroupRow", back_populates="sessions")
    target_sgroup_names = sa.Column(
        "target_sgroup_names",
        sa.ARRAY(sa.String(length=64)),
        default="{}",
        server_default="{}",
        nullable=True,
    )
    domain_name = sa.Column(
        "domain_name", sa.String(length=64), sa.ForeignKey("domains.name"), nullable=False
    )
    domain = relationship("DomainRow", back_populates="sessions")
    group_id = ForeignKeyIDColumn("group_id", "groups.id", nullable=False)
    group = relationship("GroupRow", back_populates="sessions")
    user_uuid = ForeignKeyIDColumn("user_uuid", "users.uuid", nullable=False)
    user = relationship("UserRow", back_populates="sessions")
    access_key = sa.Column("access_key", sa.String(length=20), sa.ForeignKey("keypairs.access_key"))
    access_key_row = relationship("KeyPairRow", back_populates="sessions")

    # `image` column is identical to kernels `image` column.
    images = sa.Column("images", sa.ARRAY(sa.String), nullable=True)
    tag = sa.Column("tag", sa.String(length=64), nullable=True)

    # Resource occupation
    occupied_slots = sa.Column("occupied_slots", ResourceSlotColumn(), nullable=False)
    requested_slots = sa.Column("requested_slots", ResourceSlotColumn(), nullable=False)
    vfolder_mounts = sa.Column(
        "vfolder_mounts", StructuredJSONObjectListColumn(VFolderMount), nullable=True
    )
    environ = sa.Column("environ", pgsql.JSONB(), nullable=True, default={})
    bootstrap_script = sa.Column("bootstrap_script", sa.String(length=16 * 1024), nullable=True)
    use_host_network = sa.Column("use_host_network", sa.Boolean(), default=False, nullable=False)

    # Lifecycle
    timeout = sa.Column("timeout", sa.BigInteger(), nullable=True)
    batch_timeout = sa.Column(
        "batch_timeout", sa.BigInteger(), nullable=True
    )  # Used to set timeout of batch sessions
    created_at = sa.Column(
        "created_at", sa.DateTime(timezone=True), server_default=sa.func.now(), index=True
    )
    terminated_at = sa.Column(
        "terminated_at", sa.DateTime(timezone=True), nullable=True, default=sa.null(), index=True
    )
    starts_at = sa.Column("starts_at", sa.DateTime(timezone=True), nullable=True, default=sa.null())
    status = sa.Column(
        "status",
        StrEnumType(SessionStatus),
        default=SessionStatus.PENDING,
        server_default=SessionStatus.PENDING.name,
        nullable=False,
        index=True,
    )
    status_info = sa.Column("status_info", sa.Unicode(), nullable=True, default=sa.null())

    status_data = sa.Column("status_data", pgsql.JSONB(), nullable=True, default=sa.null())
    # status_data contains a JSON object that contains detailed data for the last status change.
    # During scheduling (as PENDING + ("no-available-instances" | "predicate-checks-failed")):
    # {
    #   "scheduler": {
    #     // shceudler attempt information
    #     // NOTE: the whole field may be NULL before the first attempt!
    #     "retries": 5,
    #         // the number of scheudling attempts (used to avoid HoL blocking as well)
    #     "last_try": "2021-05-01T12:34:56.123456+09:00",
    #         // an ISO 8601 formatted timestamp of the last attempt
    #     "failed_predicates": [
    #       { "name": "concurrency", "msg": "You cannot run more than 30 concurrent sessions." },
    #           // see the manager.scheduler.predicates module for possible messages
    #       ...
    #     ],
    #     "passed_predicates": [ {"name": "reserved_time"}, ... ],  // names only
    #   }
    # }
    #
    # While running: the field is NULL.
    #
    # After termination:
    # {
    #   "kernel": {
    #     // termination info for the individual kernel
    #     "exit_code": 123,
    #         // maybe null during termination
    #   },
    #   "session": {
    #     // termination info for the session
    #     "status": "terminating" | "terminated"
    #         // "terminated" means all kernels that belong to the same session has terminated.
    #         // used to prevent duplication of SessionTerminatedEvent
    #   }
    # }
    status_history = sa.Column("status_history", pgsql.JSONB(), nullable=True, default=sa.null())
    callback_url = sa.Column("callback_url", URLColumn, nullable=True, default=sa.null())

    startup_command = sa.Column("startup_command", sa.Text, nullable=True)
    result = sa.Column(
        "result",
        EnumType(SessionResult),
        default=SessionResult.UNDEFINED,
        server_default=SessionResult.UNDEFINED.name,
        nullable=False,
        index=True,
    )

    # Resource metrics measured upon termination
    num_queries = sa.Column("num_queries", sa.BigInteger(), default=0)
    last_stat = sa.Column("last_stat", pgsql.JSONB(), nullable=True, default=sa.null())

    network_type = sa.Column("network_type", StrEnumType(NetworkType), nullable=True)
    """Setting this column to null means this session does not utilize inter-container networking feature"""
    network_id = sa.Column("network_id", sa.String(length=128), nullable=True)
    """
    Depending on the network_type, this column may contain a network ID or other information.
    Use `get_network_ref()` method to reveal actual network ref (generated by network plugin).
    """

    routing = relationship("RoutingRow", back_populates="session_row")

    __table_args__ = (
        # indexing
        sa.Index(
            "ix_sessions_updated_order",
            sa.func.greatest(
                "created_at",
                "terminated_at",
            ),
            unique=False,
        ),
        sa.Index("ix_sessions_vfolder_mounts", "vfolder_mounts", postgresql_using="gin"),
        sa.Index("ix_session_status_with_priority", "status", "priority"),
    )

    @property
    def main_kernel(self) -> KernelRow:
        kerns = tuple(kern for kern in self.kernels if kern.cluster_role == DEFAULT_ROLE)
        if len(kerns) > 1:
            raise TooManyKernelsFound(
                f"Session (id: {self.id}) has more than 1 main kernel.",
            )
        if len(kerns) == 0:
            raise MainKernelNotFound(
                f"Session (id: {self.id}) has no main kernel.",
            )
        return kerns[0]

    @property
    def status_changed(self) -> Optional[datetime]:
        if self.status_history is None:
            return None
        try:
            return datetime.fromisoformat(self.status_history[self.status.name])
        except KeyError:
            return None

    @property
    def resource_opts(self) -> dict[str, Any]:
        return {kern.cluster_hostname: kern.resource_opts for kern in self.kernels}

    @property
    def is_private(self) -> bool:
        return self.session_type in PRIVATE_SESSION_TYPES

    def get_kernel_by_id(self, kernel_id: KernelId) -> KernelRow:
        kerns = tuple(kern for kern in self.kernels if kern.id == kernel_id)
        if len(kerns) > 1:
            raise TooManyKernelsFound(f"Multiple kernels found (id:{kernel_id}).")
        if len(kerns) == 0:
            raise KernelNotFound(f"Session has no such kernel (sid:{self.id}, kid:{kernel_id}))")
        return kerns[0]

    def get_kernel_by_cluster_name(self, cluster_name: str) -> KernelRow:
        kerns = tuple(kern for kern in self.kernels if kern.cluster_name == cluster_name)
        if len(kerns) > 1:
            raise TooManyKernelsFound(
                f"Session (id: {self.id}) has more than 1 kernel with {cluster_name = }",
            )
        if len(kerns) == 0:
            raise MainKernelNotFound(
                f"Session (id: {self.id}) has no kernel with {cluster_name = }.",
            )
        return kerns[0]

    @classmethod
    async def get_session_id_by_kernel(
        cls, db: ExtendedAsyncSAEngine, kernel_id: KernelId
    ) -> SessionId:
        query = sa.select(KernelRow.session_id).where(KernelRow.id == kernel_id)
        async with db.begin_readonly_session() as db_session:
            return await db_session.scalar(query)

    @classmethod
    async def get_sessions_by_status(
        cls,
        db_session: SASession,
        status: SessionStatus,
        *,
        load_kernel_image: bool = False,
    ) -> list[SessionRow]:
        load_options = selectinload(SessionRow.kernels)
        if load_kernel_image:
            load_options = load_options.options(
                joinedload(KernelRow.image_row).options(joinedload(ImageRow.registry_row))
            )
        stmt = sa.select(SessionRow).where(SessionRow.status == status).options(load_options)
        return (await db_session.scalars(stmt)).all()

    @classmethod
    async def get_session_to_determine_status(
        cls, db_session: SASession, session_id: SessionId
    ) -> SessionRow:
        stmt = (
            sa.select(SessionRow)
            .where(SessionRow.id == session_id)
            .options(
                selectinload(SessionRow.kernels).options(
                    load_only(
                        KernelRow.agent,
                        KernelRow.agent_addr,
                        KernelRow.startup_command,
                        KernelRow.status,
                        KernelRow.cluster_role,
                        KernelRow.status_info,
                        KernelRow.occupied_slots,
                    )
                ),
            )
        )
        session_row = cast(SessionRow | None, await db_session.scalar(stmt))
        if session_row is None:
            raise SessionNotFound(f"Session not found (id:{session_id})")
        return session_row

    def determine_and_set_status(
        self,
        status_info: str | None = None,
        status_data: Mapping[str, Any] | JSONCoalesceExpr | None = None,
        status_changed_at: datetime | None = None,
    ) -> bool:
        """
        Determine the current status of a session based on its sibling kernels.
        If it is possible to transit from the current status to the determined status, set status.
        Else, do nothing.
        Return True if a transition happened, else return False.
        """

        determined_status = determine_session_status_by_kernels(self.kernels)
        if determined_status not in SESSION_STATUS_TRANSITION_MAP[self.status]:
            return False

        self.set_status(determined_status, status_info, status_data, status_changed_at)
        return True

    def set_status(
        self,
        status: SessionStatus,
        status_info: str | None = None,
        status_data: Mapping[str, Any] | JSONCoalesceExpr | None = None,
        status_changed_at: datetime | None = None,
    ) -> None:
        """
        Set the status of the session.
        """
        now = status_changed_at or datetime.now(tzutc())
        if status in (SessionStatus.CANCELLED, SessionStatus.TERMINATED):
            self.terminated_at = now
        self.status = status
        self.status_history = {
            **self.status_history,
            status.name: now.isoformat(),
        }
        if status_data is not None:
            self.status_data = status_data

        _status_info: str | None = None
        if status_info is None:
            _status_info = self.main_kernel.status_info
        else:
            _status_info = status_info
        if _status_info is not None:
            self.status_info = _status_info

    @staticmethod
    async def set_session_status(
        db: ExtendedAsyncSAEngine,
        session_id: SessionId,
        status: SessionStatus,
        *,
        status_data: Optional[Mapping[str, Any]] = None,
        reason: Optional[str] = None,
        status_changed_at: Optional[datetime] = None,
    ) -> None:
        if status_changed_at is None:
            now = datetime.now(tzutc())
        else:
            now = status_changed_at
        data = {
            "status": status,
            "status_history": sql_json_merge(
                SessionRow.status_history,
                (),
                {
                    status.name: datetime.now(tzutc()).isoformat(),
                },
            ),
        }
        if status_data is not None:
            data["status_data"] = status_data
        if reason is not None:
            data["status_info"] = reason
        if status in (SessionStatus.CANCELLED, SessionStatus.TERMINATED):
            data["terminated_at"] = now

        async def _update() -> None:
            async with db.begin_session() as db_sess:
                query = sa.update(SessionRow).values(**data).where(SessionRow.id == session_id)
                await db_sess.execute(query)

        await execute_with_retry(_update)

    @classmethod
    async def set_session_result(
        cls,
        db: ExtendedAsyncSAEngine,
        session_id: SessionId,
        success: bool,
        exit_code: int,
    ) -> None:
        # TODO: store exit code?
        data = {
            "result": SessionResult.SUCCESS if success else SessionResult.FAILURE,
        }

        async def _update() -> None:
            async with db.begin_session() as db_sess:
                query = sa.update(SessionRow).values(**data).where(SessionRow.id == session_id)
                await db_sess.execute(query)

        await execute_with_retry(_update)

    @classmethod
    async def match_sessions(
        cls,
        db_session: SASession,
        session_reference: str | UUID | list[UUID],
        access_key: Optional[AccessKey],
        *,
        allow_prefix: bool = False,
        allow_stale: bool = True,
        for_update: bool = False,
        max_matches: Optional[int] = 10,
        eager_loading_op: Optional[Sequence] = None,
    ) -> List[SessionRow]:
        """
        Match the prefix of session ID or session name among the sessions
        that belongs to the given access key, and return the list of SessionRow.
        """

        if isinstance(session_reference, list):
            query_list = [
                aiotools.apartial(
                    _match_sessions_by_id,
                    session_id_or_list=session_reference,
                    allow_prefix=False,
                )
            ]
        else:
            query_list = [
                aiotools.apartial(
                    _match_sessions_by_name,
                    session_name=str(session_reference),
                    allow_prefix=allow_prefix,
                )
            ]
            try:
                session_id = UUID(str(session_reference))
                # Fetch id-based query first
                query_list = [
                    aiotools.apartial(
                        _match_sessions_by_id,
                        session_id_or_list=SessionId(session_id),
                        allow_prefix=False,
                    ),
                    *query_list,
                ]
                if allow_prefix:
                    query_list = [
                        aiotools.apartial(
                            _match_sessions_by_id,
                            session_id_or_list=SessionId(session_id),
                            allow_prefix=True,
                        ),
                        *query_list,
                    ]
            except ValueError:
                pass

        for fetch_func in query_list:
            rows = await fetch_func(
                db_session,
                access_key=access_key,
                allow_stale=allow_stale,
                for_update=for_update,
                max_matches=max_matches,
                eager_loading_op=eager_loading_op,
            )
            if not rows:
                continue
            return rows
        return []

    @classmethod
    async def get_session(
        cls,
        db_session: SASession,
        session_name_or_id: Union[str, UUID],
        access_key: Optional[AccessKey] = None,
        *,
        allow_stale: bool = False,
        for_update: bool = False,
        kernel_loading_strategy: KernelLoadingStrategy = KernelLoadingStrategy.NONE,
        eager_loading_op: list[Any] | None = None,
    ) -> SessionRow:
        """
        Retrieve the session information by session's UUID,
        or session's name paired with access_key.
        This will return the information of the session and the sibling kernel(s).

        :param db_session: Database connection to use when fetching row.
        :param session_name_or_id: Name or ID (UUID) of session to look up.
        :param access_key: Access key used to create session.
        :param allow_stale: If set to True, filter "inactive" sessions as well as "active" ones.
                            Otherwise filter "active" sessions only.
        :param for_update: Apply for_update during executing select query.
        :param kernel_loading_strategy: Determines JOIN strategy of `kernels` relation when fetching session rows.
        :param eager_loading_op: Extra loading operators to be passed directly to `match_sessions()` API.
        """
        _eager_loading_op = eager_loading_op or []
        match kernel_loading_strategy:
            case KernelLoadingStrategy.ALL_KERNELS:
                _eager_loading_op.extend([
                    noload("*"),
                    selectinload(SessionRow.kernels).options(
                        noload("*"),
                        selectinload(KernelRow.agent_row).noload("*"),
                    ),
                ])
            case KernelLoadingStrategy.MAIN_KERNEL_ONLY:
                kernel_rel = SessionRow.kernels
                kernel_rel.and_(KernelRow.cluster_role == DEFAULT_ROLE)
                _eager_loading_op.extend([
                    noload("*"),
                    selectinload(kernel_rel).options(
                        noload("*"),
                        selectinload(KernelRow.agent_row).noload("*"),
                    ),
                ])

        session_list = await cls.match_sessions(
            db_session,
            session_name_or_id,
            access_key,
            allow_stale=allow_stale,
            for_update=for_update,
            eager_loading_op=_eager_loading_op,
        )
        if not session_list:
            raise SessionNotFound(f"Session (id={session_name_or_id}) does not exist.")
        if len(session_list) > 1:
            session_infos = [
                {
                    "session_id": sess.id,
                    "session_name": sess.name,
                    "status": sess.status,
                    "created_at": sess.created_at,
                }
                for sess in session_list
            ]
            raise TooManySessionsMatched(extra_data={"matches": session_infos})
        return session_list[0]

    @classmethod
    async def list_sessions(
        cls,
        db_session: SASession,
        session_ids: list[UUID],
        access_key: Optional[AccessKey] = None,
        *,
        allow_stale: bool = False,
        for_update: bool = False,
        kernel_loading_strategy=KernelLoadingStrategy.NONE,
        eager_loading_op: list[Any] | None = None,
        max_load_count: Optional[int] = None,
    ) -> Iterable[SessionRow]:
        _eager_loading_op = eager_loading_op or []
        match kernel_loading_strategy:
            case KernelLoadingStrategy.ALL_KERNELS:
                _eager_loading_op.extend([
                    noload("*"),
                    selectinload(SessionRow.kernels).options(
                        noload("*"),
                        selectinload(KernelRow.agent_row).noload("*"),
                    ),
                ])
            case KernelLoadingStrategy.MAIN_KERNEL_ONLY:
                kernel_rel = SessionRow.kernels
                kernel_rel.and_(KernelRow.cluster_role == DEFAULT_ROLE)
                _eager_loading_op.extend([
                    noload("*"),
                    selectinload(kernel_rel).options(
                        noload("*"),
                        selectinload(KernelRow.agent_row).noload("*"),
                    ),
                ])

        session_list = await cls.match_sessions(
            db_session,
            session_ids,
            access_key,
            allow_stale=allow_stale,
            for_update=for_update,
            eager_loading_op=_eager_loading_op,
            max_matches=max_load_count,
        )
        try:
            return session_list
        except IndexError:
            raise SessionNotFound(f"Session (ids={session_ids}) does not exist.")

    @classmethod
    async def get_session_by_id(
        cls,
        db_session: SASession,
        session_id: SessionId,
        access_key: Optional[AccessKey] = None,
        *,
        max_matches: int | None = None,
        allow_stale: bool = True,
        for_update: bool = False,
        eager_loading_op=None,
    ) -> SessionRow:
        sessions = await _match_sessions_by_id(
            db_session,
            session_id,
            access_key,
            max_matches=max_matches,
            allow_stale=allow_stale,
            for_update=for_update,
            eager_loading_op=eager_loading_op,
            allow_prefix=False,
        )
        try:
            return sessions[0]
        except IndexError:
            raise SessionNotFound(f"Session (id={session_id}) does not exist.")

    @classmethod
    async def get_sgroup_managed_sessions(
        cls,
        db_sess: SASession,
        sgroup_name: str,
    ) -> List[SessionRow]:
        candidate_statues = (SessionStatus.PENDING, *AGENT_RESOURCE_OCCUPYING_SESSION_STATUSES)
        query = (
            sa.select(SessionRow)
            .where(
                (SessionRow.scaling_group_name == sgroup_name)
                & (SessionRow.status.in_(candidate_statues))
            )
            .options(
                noload("*"),
                selectinload(SessionRow.group).options(noload("*")),
                selectinload(SessionRow.domain).options(noload("*")),
                selectinload(SessionRow.access_key_row).options(noload("*")),
                selectinload(SessionRow.kernels).options(noload("*")),
            )
        )
        result = await db_sess.execute(query)
        return result.scalars().all()

    async def get_network_ref(self, db_sess: SASession) -> str | None:
        if not self.network_id or not self.network_type:
            return None
        match self.network_type:
            case NetworkType.VOLATILE | NetworkType.HOST:
                return self.network_id
            case NetworkType.PERSISTENT:
                network_row = await NetworkRow.get(db_sess, UUID(self.network_id))
                return network_row.ref_name
            case _:
                return None


class SessionLifecycleManager:
    status_set_key = "session_status_update"

    def __init__(
        self,
        db: ExtendedAsyncSAEngine,
        redis_obj: RedisConnectionInfo,
        event_dispatcher: EventDispatcher,
        event_producer: EventProducer,
        hook_plugin_ctx: HookPluginContext,
        registry: AgentRegistry,
    ) -> None:
        self.db = db
        self.redis_obj = redis_obj
        self.event_dispatcher = event_dispatcher
        self.event_producer = event_producer
        self.hook_plugin_ctx = hook_plugin_ctx
        self.registry = registry

        def _encode(sid: SessionId) -> bytes:
            return sid.bytes

        def _decode(raw_sid: bytes) -> SessionId:
            return SessionId(UUID(bytes=raw_sid))

        self._encoder = _encode
        self._decoder = _decode

    async def _transit_session_status(
        self,
        db_conn: SAConnection,
        session_id: SessionId,
        status_changed_at: datetime | None = None,
    ) -> tuple[SessionRow, bool]:
        now = status_changed_at or datetime.now(tzutc())

        async def _get_and_transit(
            db_session: SASession,
        ) -> tuple[SessionRow, bool]:
            session_row = await SessionRow.get_session_to_determine_status(db_session, session_id)
            transited = session_row.determine_and_set_status(status_changed_at=now)

            def _calculate_session_occupied_slots(session_row: SessionRow):
<<<<<<< HEAD
                session_occupied_slots = ResourceSlot.from_json({**session_row.occupied_slots})
=======
                session_occupying_slots = ResourceSlot()
>>>>>>> a68fe06c
                for row in session_row.kernels:
                    kernel_row = cast(KernelRow, row)
                    kernel_allocs = kernel_row.occupied_slots
                    session_occupied_slots.sync_keys(kernel_allocs)
                    for key, val in session_occupied_slots.items():
                        session_occupied_slots[key] = str(
                            Decimal(val) + Decimal(kernel_allocs[key])
                        )
                session_row.occupied_slots = session_occupied_slots

            match session_row.status:
                case SessionStatus.CREATING:
                    _calculate_session_occupied_slots(session_row)
                case SessionStatus.RUNNING if transited:
                    _calculate_session_occupied_slots(session_row)

            return session_row, transited

        return await execute_with_txn_retry(_get_and_transit, self.db.begin_session, db_conn)

    async def _post_status_transition(
        self,
        session_row: SessionRow,
    ) -> None:
        match session_row.status:
            case SessionStatus.RUNNING:
                log.debug(
                    "Producing SessionStartedEvent({}, {})",
                    session_row.id,
                    session_row.creation_id,
                )
                await self.event_producer.produce_event(
                    SessionStartedEvent(session_row.id, session_row.creation_id),
                )
                await self.hook_plugin_ctx.notify(
                    "POST_START_SESSION",
                    (
                        session_row.id,
                        session_row.name,
                        session_row.access_key,
                    ),
                )
                if session_row.session_type == SessionTypes.BATCH:
                    await self.registry.trigger_batch_execution(session_row)
            case SessionStatus.TERMINATED:
                await self.event_producer.produce_event(
                    SessionTerminatedEvent(session_row.id, session_row.main_kernel.status_info),
                )
            case _:
                pass

    async def transit_session_status(
        self,
        session_ids: Iterable[SessionId],
        status_changed_at: datetime | None = None,
        *,
        db_conn: Optional[SAConnection] = None,
    ) -> list[tuple[SessionRow, bool]]:
        if not session_ids:
            return []
        now = status_changed_at or datetime.now(tzutc())

        async def _transit(_db_conn: SAConnection) -> list[tuple[SessionRow, bool]]:
            result: list[tuple[SessionRow, bool]] = []
            for sid in session_ids:
                row, is_transited = await self._transit_session_status(_db_conn, sid, now)
                result.append((row, is_transited))
            for row, is_transited in result:
                if is_transited:
                    await self._post_status_transition(row)
            return result

        if db_conn is not None:
            return await _transit(db_conn)
        else:
            async with self.db.connect() as db_conn:
                return await _transit(db_conn)

    async def register_status_updatable_session(self, session_ids: Iterable[SessionId]) -> None:
        if not session_ids:
            return

        sadd_session_ids_script = textwrap.dedent("""
        local key = KEYS[1]
        local values = ARGV
        return redis.call('SADD', key, unpack(values))
        """)
        try:
            await redis_helper.execute_script(
                self.redis_obj,
                "session_status_update",
                sadd_session_ids_script,
                [self.status_set_key],
                [self._encoder(sid) for sid in session_ids],
            )
        except (
            redis.exceptions.RedisError,
            redis.exceptions.RedisClusterException,
            redis.exceptions.ChildDeadlockedError,
        ) as e:
            log.warning(f"Failed to update session status to redis, skip. (e:{repr(e)})")

    async def get_status_updatable_sessions(self) -> list[SessionId]:
        pop_all_session_id_script = textwrap.dedent("""
        local key = KEYS[1]
        local count = redis.call('SCARD', key)
        return redis.call('SPOP', key, count)
        """)
        try:
            raw_result = await redis_helper.execute_script(
                self.redis_obj,
                "pop_all_session_id_to_update_status",
                pop_all_session_id_script,
                [self.status_set_key],
                [],
            )
        except (
            redis.exceptions.RedisError,
            redis.exceptions.RedisClusterException,
            redis.exceptions.ChildDeadlockedError,
        ) as e:
            log.warning(f"Failed to fetch session status data from redis, skip. (e:{repr(e)})")
            return []
        raw_result = cast(list[bytes], raw_result)
        result: list[SessionId] = []
        for raw_session_id in raw_result:
            try:
                result.append(self._decoder(raw_session_id))
            except (ValueError, SyntaxError):
                log.warning(f"Cannot parse session id, skip. (id:{raw_session_id})")
                continue
        return result

    async def deregister_status_updatable_session(
        self,
        session_ids: Iterable[SessionId],
    ) -> int:
        if not session_ids:
            return 0

        srem_session_ids_script = textwrap.dedent("""
        local key = KEYS[1]
        local values = ARGV
        return redis.call('SREM', key, unpack(values))
        """)
        try:
            ret = await redis_helper.execute_script(
                self.redis_obj,
                "session_status_update",
                srem_session_ids_script,
                [self.status_set_key],
                [self._encoder(sid) for sid in session_ids],
            )
        except (
            redis.exceptions.RedisError,
            redis.exceptions.RedisClusterException,
            redis.exceptions.ChildDeadlockedError,
        ) as e:
            log.warning(f"Failed to remove session status data from redis, skip. (e:{repr(e)})")
            return 0
        return ret


class SessionDependencyRow(Base):
    __tablename__ = "session_dependencies"
    session_id = sa.Column(
        "session_id",
        GUID,
        sa.ForeignKey("sessions.id", onupdate="CASCADE", ondelete="CASCADE"),
        index=True,
        nullable=False,
    )
    depends_on = sa.Column(
        "depends_on",
        GUID,
        sa.ForeignKey("sessions.id", onupdate="CASCADE", ondelete="CASCADE"),
        index=True,
        nullable=False,
    )

    __table_args__ = (
        # constraint
        sa.PrimaryKeyConstraint("session_id", "depends_on", name="sess_dep_pk"),
    )


async def check_all_dependencies(
    db_session: SASession,
    sess_ctx: SessionRow,
) -> List[SessionRow]:
    j = sa.join(
        SessionDependencyRow,
        SessionRow,
        SessionDependencyRow.depends_on == SessionDependencyRow.session_id,
    )
    query = (
        sa.select(SessionRow.id, SessionRow.name, SessionRow.result)
        .select_from(j)
        .where(SessionDependencyRow.session_id == sess_ctx.id)
    )
    result = await db_session.execute(query)
    rows = result.scalars().all()
    pending_dependencies = [
        sess_row for sess_row in rows if sess_row.result != SessionResult.SUCCESS
    ]
    return pending_dependencies


DEFAULT_SESSION_ORDERING = [
    sa.desc(
        sa.func.greatest(
            SessionRow.created_at,
            SessionRow.terminated_at,
        )
    ),
]


class ComputeSession(graphene.ObjectType):
    class Meta:
        interfaces = (Item,)

    # identity
    session_id = graphene.UUID()  # identical to `id`
    main_kernel_id = graphene.UUID()
    tag = graphene.String()
    name = graphene.String()
    type = graphene.String()
    main_kernel_role = graphene.String()
    priority = graphene.Int(
        description="Added in 24.09.0.",
    )

    # image
    image = graphene.String()  # image for the main container
    architecture = graphene.String()  # image architecture for the main container
    registry = graphene.String()  # image registry for the main container
    cluster_template = graphene.String()
    cluster_mode = graphene.String()
    cluster_size = graphene.Int()

    # ownership
    domain_name = graphene.String()
    group_name = graphene.String()
    group_id = graphene.UUID()
    user_email = graphene.String()
    full_name = graphene.String()
    user_id = graphene.UUID()
    access_key = graphene.String()
    created_user_email = graphene.String()
    created_user_id = graphene.UUID()

    # status
    status = graphene.String()
    status_changed = GQLDateTime()
    status_info = graphene.String()
    status_data = graphene.JSONString()
    status_history = graphene.JSONString()
    created_at = GQLDateTime()
    terminated_at = GQLDateTime()
    starts_at = GQLDateTime()
    scheduled_at = GQLDateTime()
    startup_command = graphene.String()
    result = graphene.String()
    commit_status = graphene.String()
    abusing_reports = graphene.List(lambda: graphene.JSONString)
    idle_checks = graphene.JSONString()

    # resources
    agent_ids = graphene.List(lambda: graphene.String)
    agents = graphene.List(lambda: graphene.String)
    resource_opts = graphene.JSONString()
    scaling_group = graphene.String()
    service_ports = graphene.JSONString()
    mounts = graphene.List(lambda: graphene.String)
    vfolder_mounts = graphene.List(lambda: graphene.String)
    occupying_slots = graphene.JSONString()  # legacy
    occupied_slots = graphene.JSONString()
    requested_slots = graphene.JSONString(description="Added in 24.03.0.")

    # statistics
    num_queries = BigInt()

    # owned containers (aka kernels)
    containers = graphene.List(lambda: ComputeContainer)

    # relations
    dependencies = graphene.List(lambda: ComputeSession)

    inference_metrics = graphene.JSONString()

    @classmethod
    def parse_row(cls, ctx: GraphQueryContext, row: Row) -> Mapping[str, Any]:
        assert row is not None
        email = getattr(row, "email")
        full_name = getattr(row, "full_name")
        group_name = getattr(row, "group_name")
        row = row.SessionRow
        status_history = row.status_history or {}
        raw_scheduled_at = status_history.get(SessionStatus.SCHEDULED.name)
        return {
            # identity
            "id": row.id,
            "session_id": row.id,
            "main_kernel_id": row.main_kernel.id,
            "tag": row.tag,
            "name": row.name,
            "type": row.session_type.name,
            "main_kernel_role": row.session_type.name,  # legacy
            "priority": row.priority,
            # image
            "image": row.images[0] if row.images is not None else "",
            "architecture": row.main_kernel.architecture,
            "registry": row.main_kernel.registry,
            "cluster_template": None,  # TODO: implement
            "cluster_mode": row.cluster_mode,
            "cluster_size": row.cluster_size,
            # ownership
            "domain_name": row.domain_name,
            "group_name": group_name[0],
            "group_id": row.group_id,
            "user_email": email,
            "full_name": full_name,
            "user_id": row.user_uuid,
            "access_key": row.access_key,
            "created_user_email": None,  # TODO: implement
            "created_user_id": None,  # TODO: implement
            # status
            "status": row.status.name,
            "status_changed": row.status_changed,
            "status_info": row.status_info,
            "status_data": row.status_data,
            "status_history": status_history,
            "created_at": row.created_at,
            "terminated_at": row.terminated_at,
            "starts_at": row.starts_at,
            "scheduled_at": (
                datetime.fromisoformat(raw_scheduled_at) if raw_scheduled_at is not None else None
            ),
            "startup_command": row.startup_command,
            "result": row.result.name,
            # resources
            "agent_ids": row.agent_ids,
            "agents": row.agent_ids,  # for backward compatibility
            "scaling_group": row.scaling_group_name,
            "service_ports": row.main_kernel.service_ports,
            "mounts": [mount.name for mount in row.vfolder_mounts],
            "vfolder_mounts": row.vfolder_mounts,
            "occupying_slots": row.occupied_slots.to_json(),
            "occupied_slots": row.occupied_slots.to_json(),
            "requested_slots": row.requested_slots.to_json(),
            # statistics
            "num_queries": row.num_queries,
        }

    @classmethod
    def from_row(cls, ctx: GraphQueryContext, row: Row | None) -> ComputeSession | None:
        if row is None:
            return None
        props = cls.parse_row(ctx, row)
        return cls(**props)

    async def resolve_inference_metrics(
        self, info: graphene.ResolveInfo
    ) -> Optional[Mapping[str, Any]]:
        graph_ctx: GraphQueryContext = info.context
        loader = graph_ctx.dataloader_manager.get_loader(
            graph_ctx, "KernelStatistics.inference_metrics_by_kernel"
        )
        return await loader.load(self.id)

    async def resolve_containers(
        self,
        info: graphene.ResolveInfo,
    ) -> Iterable[ComputeContainer]:
        graph_ctx: GraphQueryContext = info.context
        loader = graph_ctx.dataloader_manager.get_loader(graph_ctx, "ComputeContainer.by_session")
        return await loader.load(self.session_id)

    async def resolve_dependencies(
        self,
        info: graphene.ResolveInfo,
    ) -> Iterable[ComputeSession]:
        graph_ctx: GraphQueryContext = info.context
        loader = graph_ctx.dataloader_manager.get_loader(graph_ctx, "ComputeSession.by_dependency")
        return await loader.load(self.id)

    async def resolve_commit_status(self, info: graphene.ResolveInfo) -> str:
        graph_ctx: GraphQueryContext = info.context
        loader = graph_ctx.dataloader_manager.get_loader(
            graph_ctx, "ComputeSession.commit_statuses"
        )
        return await loader.load(self.main_kernel_id)

    async def resolve_resource_opts(self, info: graphene.ResolveInfo) -> dict[str, Any]:
        containers = self.containers
        if containers is None:
            containers = await self.resolve_containers(info)
        if containers is None:
            return {}
        self.containers = containers
        return {cntr.cluster_hostname: cntr.resource_opts for cntr in containers}

    async def resolve_abusing_reports(
        self, info: graphene.ResolveInfo
    ) -> Iterable[Optional[Mapping[str, Any]]]:
        containers = self.containers
        if containers is None:
            containers = await self.resolve_containers(info)
        if containers is None:
            return []
        self.containers = containers
        return [(await con.resolve_abusing_report(info, self.access_key)) for con in containers]

    async def resolve_idle_checks(self, info: graphene.ResolveInfo) -> Mapping[str, Any]:
        graph_ctx: GraphQueryContext = info.context
        return await graph_ctx.idle_checker_host.get_idle_check_report(self.session_id)

    _queryfilter_fieldspec: FieldSpecType = {
        "id": ("sessions_id", None),
        "type": ("sessions_session_type", enum_field_getter(SessionTypes)),
        "name": ("sessions_name", None),
        "priority": ("sessions_priority", None),
        "image": (ArrayFieldItem("sessions_images"), None),
        "agent_ids": (ArrayFieldItem("sessions_agent_ids"), None),
        "agent_id": (ArrayFieldItem("sessions_agent_ids"), None),
        "agents": (ArrayFieldItem("sessions_agent_ids"), None),  # for backward compatibility
        "domain_name": ("sessions_domain_name", None),
        "group_name": ("group_name", None),
        "user_email": ("users_email", None),
        "user_id": ("sessions_user_uuid", None),
        "full_name": ("users_full_name", None),
        "access_key": ("sessions_access_key", None),
        "scaling_group": ("sessions_scaling_group_name", None),
        "cluster_mode": ("sessions_cluster_mode", lambda s: ClusterMode[s]),
        "cluster_size": ("sessions_cluster_size", None),
        "status": ("sessions_status", enum_field_getter(SessionStatus)),
        "status_info": ("sessions_status_info", None),
        "result": ("sessions_result", enum_field_getter(SessionResult)),
        "created_at": ("sessions_created_at", dtparse),
        "terminated_at": ("sessions_terminated_at", dtparse),
        "starts_at": ("sessions_starts_at", dtparse),
        "scheduled_at": (
            JSONFieldItem("sessions_status_history", SessionStatus.SCHEDULED.name),
            dtparse,
        ),
        "startup_command": ("sessions_startup_command", None),
    }

    _queryorder_colmap: ColumnMapType = {
        "id": ("sessions_id", None),
        "type": ("sessions_session_type", None),
        "name": ("sessions_name", None),
        "image": ("sessions_images", None),
        "priority": ("sessions_priority", None),
        "agent_ids": ("sessions_agent_ids", None),
        "agent_id": ("sessions_agent_ids", None),
        "agents": ("sessions_agent_ids", None),
        "domain_name": ("sessions_domain_name", None),
        "group_name": ("group_name", None),
        "user_email": ("users_email", None),
        "user_id": ("sessions_user_uuid", None),
        "full_name": ("users_full_name", None),
        "access_key": ("sessions_access_key", None),
        "scaling_group": ("sessions_scaling_group_name", None),
        "cluster_mode": ("sessions_cluster_mode", None),
        # "cluster_template": "cluster_template",
        "cluster_size": ("sessions_cluster_size", None),
        "status": ("sessions_status", None),
        "status_info": ("sessions_status_info", None),
        "result": ("sessions_result", None),
        "created_at": ("sessions_created_at", None),
        "terminated_at": ("sessions_terminated_at", None),
        "starts_at": ("sessions_starts_at", None),
        "scheduled_at": (
            JSONFieldItem("sessions_status_history", SessionStatus.SCHEDULED.name),
            None,
        ),
    }

    @classmethod
    async def load_count(
        cls,
        ctx: GraphQueryContext,
        *,
        domain_name: Optional[str] = None,
        group_id: Optional[UUID] = None,
        access_key: Optional[str] = None,
        status: Optional[str] = None,
        filter: Optional[str] = None,
    ) -> int:
        if isinstance(status, str):
            status_list = [SessionStatus[s] for s in status.split(",")]
        elif isinstance(status, SessionStatus):
            status_list = [status]
        j = (
            # joins with GroupRow and UserRow do not need to be LEFT OUTER JOIN since those foreign keys are not nullable.
            sa.join(SessionRow, GroupRow, SessionRow.group_id == GroupRow.id)
            .join(UserRow, SessionRow.user_uuid == UserRow.uuid)
            .join(KernelRow, SessionRow.id == KernelRow.session_id)
        )
        query = sa.select([sa.func.count(sa.distinct(SessionRow.id))]).select_from(j)
        if domain_name is not None:
            query = query.where(SessionRow.domain_name == domain_name)
        if group_id is not None:
            query = query.where(SessionRow.group_id == group_id)
        if access_key is not None:
            query = query.where(SessionRow.access_key == access_key)
        if status is not None:
            query = query.where(SessionRow.status.in_(status_list))
        if filter is not None:
            qfparser = QueryFilterParser(cls._queryfilter_fieldspec)
            query = qfparser.append_filter(query, filter)
        async with ctx.db.begin_readonly() as conn:
            result = await conn.execute(query)
            return result.scalar()

    @classmethod
    async def load_slice(
        cls,
        ctx: GraphQueryContext,
        limit: int,
        offset: int,
        *,
        domain_name: Optional[str] = None,
        group_id: Optional[UUID] = None,
        access_key: Optional[str] = None,
        status: Optional[str] = None,
        filter: Optional[str] = None,
        order: Optional[str] = None,
    ) -> Sequence[ComputeSession | None]:
        if status is None:
            status_list = None
        elif isinstance(status, str):
            status_list = [SessionStatus[s] for s in status.split(",")]
        elif isinstance(status, SessionStatus):
            status_list = [status]
        j = (
            # joins with GroupRow and UserRow do not need to be LEFT OUTER JOIN since those foreign keys are not nullable.
            sa.join(SessionRow, GroupRow, SessionRow.group_id == GroupRow.id).join(
                UserRow, SessionRow.user_uuid == UserRow.uuid
            )
        )
        query = (
            sa.select(
                SessionRow,
                agg_to_array(GroupRow.name).label("group_name"),
                UserRow.email,
                UserRow.full_name,
            )
            .select_from(j)
            .options(selectinload(SessionRow.kernels.and_(KernelRow.cluster_role == DEFAULT_ROLE)))
            .group_by(SessionRow, UserRow.email, UserRow.full_name)
            .limit(limit)
            .offset(offset)
        )
        if domain_name is not None:
            query = query.where(SessionRow.domain_name == domain_name)
        if group_id is not None:
            query = query.where(SessionRow.group_id == group_id)
        if access_key is not None:
            query = query.where(SessionRow.access_key == access_key)
        if status is not None:
            query = query.where(SessionRow.status.in_(status_list))
        if filter is not None:
            parser = QueryFilterParser(cls._queryfilter_fieldspec)
            query = parser.append_filter(query, filter)
        if order is not None:
            qoparser = QueryOrderParser(cls._queryorder_colmap)
            query = qoparser.append_ordering(query, order)
        else:
            query = query.order_by(*DEFAULT_SESSION_ORDERING)
        async with ctx.db.begin_readonly_session() as db_sess:
            return [cls.from_row(ctx, r) async for r in (await db_sess.stream(query))]

    @classmethod
    async def batch_load_detail(
        cls,
        ctx: GraphQueryContext,
        session_ids: Sequence[SessionId],
        *,
        domain_name: Optional[str] = None,
        access_key: Optional[str] = None,
    ) -> Sequence[ComputeSession | None]:
        j = sa.join(SessionRow, GroupRow, SessionRow.group_id == GroupRow.id).join(
            UserRow, SessionRow.user_uuid == UserRow.uuid
        )
        query = (
            sa.select(
                SessionRow,
                GroupRow.name.label("group_name"),
                UserRow.email,
                UserRow.full_name,
            )
            .select_from(j)
            .where(SessionRow.id.in_(session_ids))
            .options(selectinload(SessionRow.kernels))
        )
        if domain_name is not None:
            query = query.where(SessionRow.domain_name == domain_name)
        if access_key is not None:
            query = query.where(SessionRow.access_key == access_key)
        async with ctx.db.begin_readonly_session() as db_sess:
            return await batch_result_in_session(
                ctx,
                db_sess,
                query,
                cls,
                session_ids,
                lambda row: row.SessionRow.id,
            )

    @classmethod
    async def batch_load_by_dependency(
        cls,
        ctx: GraphQueryContext,
        session_ids: Sequence[SessionId],
    ) -> Sequence[Sequence[ComputeSession]]:
        j = sa.join(
            SessionRow,
            SessionDependencyRow,
            SessionRow.id == SessionDependencyRow.depends_on,
        )
        query = (
            sa.select(SessionRow)
            .select_from(j)
            .where(SessionDependencyRow.session_id.in_(session_ids))
            .options(selectinload(SessionRow.kernels))
        )
        async with ctx.db.begin_readonly_session() as db_sess:
            return await batch_multiresult_in_session(
                ctx,
                db_sess,
                query,
                cls,
                session_ids,
                lambda row: row.SessionRow.id,
            )

    @classmethod
    async def batch_load_commit_statuses(
        cls,
        ctx: GraphQueryContext,
        kernel_ids: Sequence[KernelId],
    ) -> Sequence[str]:
        commit_statuses = await ctx.registry.get_commit_status(kernel_ids)
        return [commit_statuses[kernel_id] for kernel_id in kernel_ids]


class ComputeSessionList(graphene.ObjectType):
    class Meta:
        interfaces = (PaginatedList,)

    items = graphene.List(ComputeSession, required=True)


class InferenceSession(graphene.ObjectType):
    class Meta:
        interfaces = (Item,)


class InferenceSessionList(graphene.ObjectType):
    class Meta:
        interfaces = (PaginatedList,)

    items = graphene.List(InferenceSession, required=True)


ALL_COMPUTE_SESSION_PERMISSIONS: frozenset[ComputeSessionPermission] = frozenset([
    perm for perm in ComputeSessionPermission
])
OWNER_PERMISSIONS: frozenset[ComputeSessionPermission] = ALL_COMPUTE_SESSION_PERMISSIONS
ADMIN_PERMISSIONS: frozenset[ComputeSessionPermission] = ALL_COMPUTE_SESSION_PERMISSIONS
MONITOR_PERMISSIONS: frozenset[ComputeSessionPermission] = frozenset({
    ComputeSessionPermission.READ_ATTRIBUTE,
    ComputeSessionPermission.UPDATE_ATTRIBUTE,
})
PRIVILEGED_MEMBER_PERMISSIONS: frozenset[ComputeSessionPermission] = frozenset()
MEMBER_PERMISSIONS: frozenset[ComputeSessionPermission] = frozenset()

WhereClauseType: TypeAlias = (
    sa.sql.expression.BinaryExpression | sa.sql.expression.BooleanClauseList
)


class ComputeSessionPermissionContext(
    AbstractPermissionContext[ComputeSessionPermission, SessionRow, SessionId]
):
    @property
    def query_condition(self) -> WhereClauseType | None:
        cond: WhereClauseType | None = None

        def _OR_coalesce(
            base_cond: WhereClauseType | None,
            _cond: sa.sql.expression.BinaryExpression,
        ) -> WhereClauseType:
            return base_cond | _cond if base_cond is not None else _cond

        if self.user_id_to_permission_map:
            cond = _OR_coalesce(
                cond, SessionRow.user_uuid.in_(self.user_id_to_permission_map.keys())
            )
        if self.project_id_to_permission_map:
            cond = _OR_coalesce(
                cond, SessionRow.group_id.in_(self.project_id_to_permission_map.keys())
            )
        if self.domain_name_to_permission_map:
            cond = _OR_coalesce(
                cond, SessionRow.domain_name.in_(self.domain_name_to_permission_map.keys())
            )
        if self.object_id_to_additional_permission_map:
            cond = _OR_coalesce(
                cond, SessionRow.id.in_(self.object_id_to_additional_permission_map.keys())
            )
        if self.object_id_to_overriding_permission_map:
            cond = _OR_coalesce(
                cond, SessionRow.id.in_(self.object_id_to_overriding_permission_map.keys())
            )
        return cond

    async def build_query(self) -> sa.sql.Select | None:
        cond = self.query_condition
        if cond is None:
            return None
        return sa.select(SessionRow).where(cond)

    async def calculate_final_permission(
        self, rbac_obj: SessionRow
    ) -> frozenset[ComputeSessionPermission]:
        session_row = rbac_obj
        session_id = cast(SessionId, session_row.id)
        permissions: frozenset[ComputeSessionPermission] = frozenset()

        if (
            overriding_perm := self.object_id_to_overriding_permission_map.get(session_id)
        ) is not None:
            permissions = overriding_perm
        else:
            permissions |= self.object_id_to_additional_permission_map.get(session_id, set())
            permissions |= self.user_id_to_permission_map.get(session_row.user_uuid, set())
            permissions |= self.project_id_to_permission_map.get(session_row.group_id, set())
            permissions |= self.domain_name_to_permission_map.get(session_row.domain_name, set())
        return permissions


class ComputeSessionPermissionContextBuilder(
    AbstractPermissionContextBuilder[ComputeSessionPermission, ComputeSessionPermissionContext]
):
    db_session: SASession

    def __init__(self, db_session: SASession) -> None:
        self.db_session = db_session

    @override
    async def calculate_permission(
        self,
        ctx: ClientContext,
        target_scope: ScopeType,
    ) -> frozenset[ComputeSessionPermission]:
        roles = await get_predefined_roles_in_scope(ctx, target_scope, self.db_session)
        permissions = await self._calculate_permission_by_predefined_roles(roles)
        return permissions

    @override
    async def build_ctx_in_system_scope(
        self,
        ctx: ClientContext,
    ) -> ComputeSessionPermissionContext:
        from .domain import DomainRow

        perm_ctx = ComputeSessionPermissionContext()
        _domain_query_stmt = sa.select(DomainRow).options(load_only(DomainRow.name))
        for row in await self.db_session.scalars(_domain_query_stmt):
            to_be_merged = await self.build_ctx_in_domain_scope(ctx, DomainScope(row.name))
            perm_ctx.merge(to_be_merged)
        return perm_ctx

    @override
    async def build_ctx_in_domain_scope(
        self,
        ctx: ClientContext,
        scope: DomainScope,
    ) -> ComputeSessionPermissionContext:
        permission_ctx = await self._build_at_domain_scope_non_recursively(ctx, scope.domain_name)
        _user_perm_ctx = await self._build_at_user_scope_in_domain(
            ctx, ctx.user_id, scope.domain_name
        )
        permission_ctx.merge(_user_perm_ctx)
        _project_perm_ctx = await self._build_at_project_scopes_in_domain(ctx, scope.domain_name)
        permission_ctx.merge(_project_perm_ctx)
        return permission_ctx

    @override
    async def build_ctx_in_project_scope(
        self,
        ctx: ClientContext,
        scope: ProjectScope,
    ) -> ComputeSessionPermissionContext:
        permission_ctx = await self._build_at_project_scope_non_recursively(ctx, scope.project_id)
        _user_perm_ctx = await self._build_at_user_scope_non_recursively(ctx, ctx.user_id)
        permission_ctx.merge(_user_perm_ctx)
        return permission_ctx

    @override
    async def build_ctx_in_user_scope(
        self,
        ctx: ClientContext,
        scope: UserRBACScope,
    ) -> ComputeSessionPermissionContext:
        return await self._build_at_user_scope_non_recursively(ctx, scope.user_id)

    async def _build_at_domain_scope_non_recursively(
        self,
        ctx: ClientContext,
        domain_name: str,
    ) -> ComputeSessionPermissionContext:
        permissions = await self.calculate_permission(ctx, DomainScope(domain_name))
        result = ComputeSessionPermissionContext(
            domain_name_to_permission_map={domain_name: permissions}
        )
        return result

    async def _build_at_user_scope_in_domain(
        self,
        ctx: ClientContext,
        user_id: UUID,
        domain_name: str,
    ) -> ComputeSessionPermissionContext:
        # For Superadmin and monitor who can create objects in multiple different domains.
        permissions = await self.calculate_permission(ctx, UserRBACScope(user_id, domain_name))

        _vfolder_stmt = (
            sa.select(SessionRow)
            .where((SessionRow.user_uuid == user_id) & (SessionRow.domain_name == domain_name))
            .options(load_only(SessionRow.id))
        )
        own_folder_map = {
            row.id: permissions for row in await self.db_session.scalars(_vfolder_stmt)
        }
        result = ComputeSessionPermissionContext(
            object_id_to_additional_permission_map=own_folder_map
        )
        return result

    async def _build_at_project_scopes_in_domain(
        self,
        ctx: ClientContext,
        domain_name: str,
    ) -> ComputeSessionPermissionContext:
        result = ComputeSessionPermissionContext()

        _project_stmt = (
            sa.select(GroupRow)
            .where(GroupRow.domain_name == domain_name)
            .options(load_only(GroupRow.id))
        )
        for row in await self.db_session.scalars(_project_stmt):
            _row = cast(GroupRow, row)
            _project_perm_ctx = await self._build_at_project_scope_non_recursively(ctx, _row.id)
            result.merge(_project_perm_ctx)
        return result

    async def _build_at_project_scope_non_recursively(
        self,
        ctx: ClientContext,
        project_id: UUID,
    ) -> ComputeSessionPermissionContext:
        permissions = await self.calculate_permission(ctx, ProjectScope(project_id))
        result = ComputeSessionPermissionContext(
            project_id_to_permission_map={project_id: permissions}
        )
        return result

    async def _build_at_user_scope_non_recursively(
        self,
        ctx: ClientContext,
        user_id: UUID,
    ) -> ComputeSessionPermissionContext:
        permissions = await self.calculate_permission(ctx, UserRBACScope(user_id))
        result = ComputeSessionPermissionContext(user_id_to_permission_map={user_id: permissions})
        return result

    @override
    @classmethod
    async def _permission_for_owner(
        cls,
    ) -> frozenset[ComputeSessionPermission]:
        return OWNER_PERMISSIONS

    @override
    @classmethod
    async def _permission_for_admin(
        cls,
    ) -> frozenset[ComputeSessionPermission]:
        return ADMIN_PERMISSIONS

    @override
    @classmethod
    async def _permission_for_monitor(
        cls,
    ) -> frozenset[ComputeSessionPermission]:
        return MONITOR_PERMISSIONS

    @override
    @classmethod
    async def _permission_for_privileged_member(
        cls,
    ) -> frozenset[ComputeSessionPermission]:
        return PRIVILEGED_MEMBER_PERMISSIONS

    @override
    @classmethod
    async def _permission_for_member(
        cls,
    ) -> frozenset[ComputeSessionPermission]:
        return MEMBER_PERMISSIONS


async def get_permission_ctx(
    db_conn: SAConnection,
    ctx: ClientContext,
    target_scope: ScopeType,
    requested_permission: ComputeSessionPermission,
) -> ComputeSessionPermissionContext:
    async with ctx.db.begin_readonly_session(db_conn) as db_session:
        builder = ComputeSessionPermissionContextBuilder(db_session)
        permission_ctx = await builder.build(ctx, target_scope, requested_permission)
    return permission_ctx<|MERGE_RESOLUTION|>--- conflicted
+++ resolved
@@ -1329,11 +1329,7 @@
             transited = session_row.determine_and_set_status(status_changed_at=now)
 
             def _calculate_session_occupied_slots(session_row: SessionRow):
-<<<<<<< HEAD
-                session_occupied_slots = ResourceSlot.from_json({**session_row.occupied_slots})
-=======
-                session_occupying_slots = ResourceSlot()
->>>>>>> a68fe06c
+                session_occupied_slots = ResourceSlot()
                 for row in session_row.kernels:
                     kernel_row = cast(KernelRow, row)
                     kernel_allocs = kernel_row.occupied_slots
