from __future__ import annotations

import asyncio
import enum
from contextlib import asynccontextmanager as actxmgr
from datetime import datetime
from decimal import Decimal
from typing import (
    TYPE_CHECKING,
    Any,
    AsyncIterator,
    Iterable,
    List,
    Mapping,
    Optional,
    Sequence,
    Union,
)
from uuid import UUID

import aiotools
import graphene
import sqlalchemy as sa
from dateutil.parser import parse as dtparse
from dateutil.tz import tzutc
from graphene.types.datetime import DateTime as GQLDateTime
from sqlalchemy.dialects import postgresql as pgsql
from sqlalchemy.ext.asyncio import AsyncSession as SASession
from sqlalchemy.orm import load_only, noload, relationship, selectinload

from ai.backend.common.types import (
    AccessKey,
    ClusterMode,
    KernelId,
    ResourceSlot,
    SessionId,
    SessionResult,
    SessionTypes,
    SlotName,
    VFolderMount,
)

from ..api.exceptions import (
    AgentError,
    BackendError,
    KernelCreationFailed,
    KernelDestructionFailed,
    KernelExecutionFailed,
    KernelRestartFailed,
    MainKernelNotFound,
    SessionNotFound,
    TooManyKernelsFound,
    TooManySessionsMatched,
)
from ..defs import DEFAULT_ROLE
from .base import (
    GUID,
    Base,
    BigInt,
    EnumType,
    ForeignKeyIDColumn,
    Item,
    PaginatedList,
    ResourceSlotColumn,
    SessionIDColumn,
    StructuredJSONObjectListColumn,
    URLColumn,
    batch_multiresult_in_session,
    batch_result_in_session,
)
from .group import GroupRow
from .kernel import ComputeContainer, KernelRow, KernelStatus
from .minilang import ArrayFieldItem, JSONFieldItem
from .minilang.ordering import ColumnMapType, QueryOrderParser
from .minilang.queryfilter import FieldSpecType, QueryFilterParser
from .user import UserRow
from .utils import ExtendedAsyncSAEngine, agg_to_array, execute_with_retry, sql_json_merge

if TYPE_CHECKING:
    from sqlalchemy.engine import Row

    from .gql import GraphQueryContext


__all__ = (
    "determine_session_status",
    "handle_session_exception",
    "SessionStatus",
    "SESSION_STATUS_TRANSITION_MAP",
    "DEAD_SESSION_STATUSES",
    "AGENT_RESOURCE_OCCUPYING_SESSION_STATUSES",
    "USER_RESOURCE_OCCUPYING_SESSION_STATUSES",
    "SessionRow",
    "SessionDependencyRow",
    "check_all_dependencies",
    "ComputeSession",
    "ComputeSessionList",
    "InferenceSession",
    "InferenceSessionList",
    "KernelLoadingStrategy",
)


class SessionStatus(enum.Enum):
    # values are only meaningful inside the manager
    PENDING = 0
    # ---
    SCHEDULED = 5
    # manager can set PENDING and SCHEDULED independently
    # ---
    PULLING = 9
    PREPARING = 10
    # ---
    RUNNING = 30
    RESTARTING = 31
    RUNNING_DEGRADED = 32
    # ---
    TERMINATING = 40
    TERMINATED = 41
    ERROR = 42
    CANCELLED = 43


FOLLOWING_SESSION_STATUSES = (
    # Session statuses that need to wait all sibling kernel
    SessionStatus.RUNNING,
    SessionStatus.TERMINATED,
)
LEADING_SESSION_STATUSES = (
    # Session statuses that declare first, do not need to wait any sibling kernel
    s
    for s in SessionStatus
    if s not in FOLLOWING_SESSION_STATUSES
)

DEAD_SESSION_STATUSES = (
    SessionStatus.CANCELLED,
    SessionStatus.TERMINATED,
)

# statuses to consider when calculating current resource usage
AGENT_RESOURCE_OCCUPYING_SESSION_STATUSES = tuple(
    e
    for e in SessionStatus
    if e
    not in (
        SessionStatus.TERMINATED,
        SessionStatus.PENDING,
        SessionStatus.CANCELLED,
    )
)

USER_RESOURCE_OCCUPYING_SESSION_STATUSES = tuple(
    e
    for e in SessionStatus
    if e
    not in (
        SessionStatus.TERMINATING,
        SessionStatus.TERMINATED,
        SessionStatus.PENDING,
        SessionStatus.CANCELLED,
    )
)

OP_EXC = {
    "create_session": KernelCreationFailed,
    "restart_session": KernelRestartFailed,
    "destroy_session": KernelDestructionFailed,
    "execute": KernelExecutionFailed,
    "shutdown_service": KernelExecutionFailed,
    "upload_file": KernelExecutionFailed,
    "download_file": KernelExecutionFailed,
    "download_single": KernelExecutionFailed,
    "list_files": KernelExecutionFailed,
    "get_logs_from_agent": KernelExecutionFailed,
    "refresh_session": KernelExecutionFailed,
    "commit_session": KernelExecutionFailed,
}


KERNEL_SESSION_STATUS_MAPPING: Mapping[KernelStatus, SessionStatus] = {
    KernelStatus.PENDING: SessionStatus.PENDING,
    KernelStatus.SCHEDULED: SessionStatus.SCHEDULED,
    KernelStatus.PREPARING: SessionStatus.PREPARING,
    KernelStatus.BUILDING: SessionStatus.PREPARING,
    KernelStatus.PULLING: SessionStatus.PULLING,
    KernelStatus.RUNNING: SessionStatus.RUNNING,
    KernelStatus.RESTARTING: SessionStatus.RESTARTING,
    KernelStatus.RESIZING: SessionStatus.RUNNING,
    KernelStatus.SUSPENDED: SessionStatus.ERROR,
    KernelStatus.TERMINATING: SessionStatus.TERMINATING,
    KernelStatus.TERMINATED: SessionStatus.TERMINATED,
    KernelStatus.ERROR: SessionStatus.ERROR,
    KernelStatus.CANCELLED: SessionStatus.CANCELLED,
}

SESSION_KERNEL_STATUS_MAPPING: Mapping[SessionStatus, KernelStatus] = {
    SessionStatus.PENDING: KernelStatus.PENDING,
    SessionStatus.SCHEDULED: KernelStatus.SCHEDULED,
    SessionStatus.PREPARING: KernelStatus.PREPARING,
    SessionStatus.PULLING: KernelStatus.PULLING,
    SessionStatus.RUNNING: KernelStatus.RUNNING,
    SessionStatus.RESTARTING: KernelStatus.RESTARTING,
    SessionStatus.TERMINATING: KernelStatus.TERMINATING,
    SessionStatus.TERMINATED: KernelStatus.TERMINATED,
    SessionStatus.ERROR: KernelStatus.ERROR,
    SessionStatus.CANCELLED: KernelStatus.CANCELLED,
}

SESSION_STATUS_TRANSITION_MAP: Mapping[SessionStatus, set[SessionStatus]] = {
    SessionStatus.PENDING: {
        s for s in SessionStatus if s not in (SessionStatus.PENDING, SessionStatus.TERMINATED)
    },
    SessionStatus.SCHEDULED: {
        s
        for s in SessionStatus
        if s
        not in (
            SessionStatus.SCHEDULED,
            SessionStatus.PENDING,
            SessionStatus.TERMINATED,
            SessionStatus.CANCELLED,
        )
    },
    SessionStatus.PULLING: {
        s
        for s in SessionStatus
        if s
        not in (
            SessionStatus.PULLING,
            SessionStatus.PENDING,
            SessionStatus.SCHEDULED,
            SessionStatus.TERMINATING,  # cannot destroy PULLING session
            SessionStatus.TERMINATED,
            SessionStatus.CANCELLED,
        )
    },
    SessionStatus.PREPARING: {
        s
        for s in SessionStatus
        if s
        not in (
            SessionStatus.PREPARING,
            SessionStatus.PENDING,
            SessionStatus.SCHEDULED,
            SessionStatus.TERMINATED,
            SessionStatus.CANCELLED,
        )
    },
    SessionStatus.RUNNING: {
        SessionStatus.RESTARTING,
        SessionStatus.TERMINATING,
        SessionStatus.TERMINATED,
        SessionStatus.ERROR,
    },
    SessionStatus.RESTARTING: {
        s
        for s in SessionStatus
        if s
        not in (
            SessionStatus.RESTARTING,
            SessionStatus.PENDING,
            SessionStatus.SCHEDULED,
            SessionStatus.TERMINATED,
            SessionStatus.CANCELLED,
        )
    },
    SessionStatus.RUNNING_DEGRADED: {
        s
        for s in SessionStatus
        if s
        not in (
            SessionStatus.PENDING,
            SessionStatus.SCHEDULED,
            SessionStatus.TERMINATED,
            SessionStatus.CANCELLED,
        )
    },
    SessionStatus.TERMINATING: {SessionStatus.TERMINATED, SessionStatus.ERROR},
    SessionStatus.TERMINATED: set(),
    SessionStatus.ERROR: set(),
    SessionStatus.CANCELLED: set(),
}


def determine_session_status(sibling_kernels: Sequence[KernelRow]) -> SessionStatus:
    try:
        main_kern_status = [k.status for k in sibling_kernels if k.cluster_role == DEFAULT_ROLE][0]
    except IndexError:
        raise MainKernelNotFound("Cannot determine session status without status of main kernel")
    candidate: SessionStatus = KERNEL_SESSION_STATUS_MAPPING[main_kern_status]
    if candidate in LEADING_SESSION_STATUSES:
        return candidate
    for k in sibling_kernels:
        match candidate:
            case SessionStatus.RUNNING:
                match k.status:
                    case (
                        KernelStatus.PENDING
                        | KernelStatus.SCHEDULED
                        | KernelStatus.SUSPENDED
                        | KernelStatus.TERMINATED
                        | KernelStatus.CANCELLED
                    ):
                        # should not be it
                        pass
                    case KernelStatus.BUILDING:
                        continue
                    case KernelStatus.PULLING:
                        candidate = SessionStatus.PULLING
                    case KernelStatus.PREPARING:
                        candidate = SessionStatus.PREPARING
                    case (KernelStatus.RUNNING | KernelStatus.RESTARTING | KernelStatus.RESIZING):
                        continue
                    case KernelStatus.TERMINATING | KernelStatus.ERROR:
                        candidate = SessionStatus.RUNNING_DEGRADED
            case SessionStatus.TERMINATED:
                match k.status:
                    case KernelStatus.PENDING | KernelStatus.CANCELLED:
                        # should not be it
                        pass
                    case (
                        KernelStatus.SCHEDULED
                        | KernelStatus.PREPARING
                        | KernelStatus.BUILDING
                        | KernelStatus.PULLING
                        | KernelStatus.RUNNING
                        | KernelStatus.RESTARTING
                        | KernelStatus.RESIZING
                        | KernelStatus.SUSPENDED
                    ):
                        pass
                    case KernelStatus.TERMINATING:
                        candidate = SessionStatus.TERMINATING
                    case KernelStatus.TERMINATED:
                        continue
                    case KernelStatus.ERROR:
                        return SessionStatus.ERROR
            case SessionStatus.RUNNING_DEGRADED:
                match k.status:
                    case (
                        KernelStatus.PENDING
                        | KernelStatus.SCHEDULED
                        | KernelStatus.PREPARING
                        | KernelStatus.BUILDING
                        | KernelStatus.PULLING
                        | KernelStatus.RESIZING
                        | KernelStatus.SUSPENDED
                        | KernelStatus.CANCELLED
                    ):
                        # should not be it
                        pass
                    case (
                        KernelStatus.RUNNING
                        | KernelStatus.RESTARTING
                        | KernelStatus.ERROR
                        | KernelStatus.TERMINATING
                    ):
                        continue
            case _:
                break
    return candidate


@actxmgr
async def handle_session_exception(
    db: ExtendedAsyncSAEngine,
    op: str,
    session_id: SessionId,
    error_callback=None,
    cancellation_callback=None,
    set_error: bool = False,
) -> AsyncIterator[None]:
    exc_class = OP_EXC[op]
    try:
        yield
    except asyncio.TimeoutError:
        if set_error:
            await SessionRow.set_session_status(
                db,
                session_id,
                SessionStatus.ERROR,
                reason=f"operation-timeout ({op})",
            )
        if error_callback:
            await error_callback()
        raise exc_class("TIMEOUT") from None
    except asyncio.CancelledError:
        if cancellation_callback:
            await cancellation_callback()
        raise
    except AgentError as e:
        if set_error:
            await SessionRow.set_session_status(
                db,
                session_id,
                SessionStatus.ERROR,
                reason=f"agent-error ({e!r})",
                status_data={
                    "error": {
                        "src": "agent",
                        "agent_id": e.agent_id,
                        "name": e.exc_name,
                        "repr": e.exc_repr,
                    },
                },
            )
        if error_callback:
            await error_callback()
        raise exc_class("FAILURE", e) from None
    except BackendError:
        # silently re-raise to make them handled by gateway http handlers
        raise
    except Exception as e:
        if set_error:
            await SessionRow.set_session_status(
                db,
                session_id,
                SessionStatus.ERROR,
                reason=f"other-error ({e!r})",
                status_data={
                    "error": {
                        "src": "other",
                        "name": e.__class__.__name__,
                        "repr": repr(e),
                    },
                },
            )
        if error_callback:
            await error_callback()
        raise


def _build_session_fetch_query(
    base_cond,
    access_key: AccessKey | None = None,
    *,
    allow_stale: bool = True,
    for_update: bool = False,
    do_ordering: bool = False,
    max_matches: Optional[int] = None,
    eager_loading_op: Optional[Sequence] = None,
):
    cond = base_cond
    if access_key:
        cond = cond & (SessionRow.access_key == access_key)
    if not allow_stale:
        cond = cond & (~SessionRow.status.in_(DEAD_SESSION_STATUSES))
    query = (
        sa.select(SessionRow)
        .where(cond)
        .order_by(sa.desc(SessionRow.created_at))
        .execution_options(populate_existing=True)
    )
    if max_matches is not None:
        query = query.limit(max_matches).offset(0)
    if for_update:
        query = query.with_for_update()
    if do_ordering:
        query = query.order_by(SessionRow.created_at)
    if eager_loading_op is not None:
        query = query.options(*eager_loading_op)

    return query


async def _match_sessions_by_id(
    db_session: SASession,
    session_id_or_list: SessionId | list[SessionId],
    access_key: AccessKey | None = None,
    *,
    allow_prefix: bool = False,
    allow_stale: bool = True,
    for_update: bool = False,
    max_matches: Optional[int] = None,
    eager_loading_op: Optional[Sequence] = None,
) -> List[SessionRow]:
    if isinstance(session_id_or_list, list):
        cond = SessionRow.id.in_(session_id_or_list)
    else:
        if allow_prefix:
            cond = sa.sql.expression.cast(SessionRow.id, sa.String).like(f"{session_id_or_list}%")
        else:
            cond = SessionRow.id == session_id_or_list
    query = _build_session_fetch_query(
        cond,
        access_key,
        max_matches=max_matches,
        allow_stale=allow_stale,
        for_update=for_update,
        eager_loading_op=eager_loading_op,
    )

    result = await db_session.execute(query)
    return result.scalars().all()


async def _match_sessions_by_name(
    db_session: SASession,
    session_name: str,
    access_key: AccessKey,
    *,
    allow_prefix: bool = False,
    allow_stale: bool = True,
    for_update: bool = False,
    max_matches: Optional[int] = None,
    eager_loading_op: Optional[Sequence] = None,
) -> List[SessionRow]:
    if allow_prefix:
        cond = sa.sql.expression.cast(SessionRow.name, sa.String).like(f"{session_name}%")
    else:
        cond = SessionRow.name == session_name
    query = _build_session_fetch_query(
        cond,
        access_key,
        max_matches=max_matches,
        allow_stale=allow_stale,
        for_update=for_update,
        eager_loading_op=eager_loading_op,
    )
    result = await db_session.execute(query)
    return result.scalars().all()


class SessionOp(str, enum.Enum):
    CREATE = "create_session"
    DESTROY = "destroy_session"
    RESTART = "restart_session"
    EXECUTE = "execute"
    REFRESH = "refresh_session"
    SHUTDOWN_SERVICE = "shutdown_service"
    UPLOAD_FILE = "upload_file"
    DOWNLOAD_FILE = "download_file"
    LIST_FILE = "list_files"
    GET_AGENT_LOGS = "get_logs_from_agent"


<<<<<<< HEAD
def _parse_data_to_update_status(
    status: SessionStatus | None = None,
    status_data: Mapping[str, Any] | None = None,
    reason: str | None = None,
    status_changed_at: datetime | None = None,
) -> dict[str, Any]:
    if status_changed_at is None:
        now = datetime.now(tzutc())
    else:
        now = status_changed_at
    data = {}
    if status is not None:
        data = {
            "status": status,
            "status_history": sql_json_merge(
                SessionRow.status_history,
                (),
                {
                    status.name: datetime.now(tzutc()).isoformat(),
                },
            ),
        }
    if status_data is not None:
        data["status_data"] = status_data
    if reason is not None:
        data["status_info"] = reason
    if status in (SessionStatus.CANCELLED, SessionStatus.TERMINATED):
        data["terminated_at"] = now
    return data
=======
class KernelLoadingStrategy(str, enum.Enum):
    ALL_KERNELS = "all"
    MAIN_KERNEL_ONLY = "main"
    NONE = "none"
>>>>>>> f346699c


class SessionRow(Base):
    __tablename__ = "sessions"
    id = SessionIDColumn()
    creation_id = sa.Column("creation_id", sa.String(length=32), unique=False, index=False)
    name = sa.Column("name", sa.String(length=64), unique=False, index=True)
    session_type = sa.Column(
        "session_type",
        EnumType(SessionTypes),
        index=True,
        nullable=False,  # previously sess_type
        default=SessionTypes.INTERACTIVE,
        server_default=SessionTypes.INTERACTIVE.name,
    )

    cluster_mode = sa.Column(
        "cluster_mode",
        sa.String(length=16),
        nullable=False,
        default=ClusterMode.SINGLE_NODE,
        server_default=ClusterMode.SINGLE_NODE.name,
    )
    cluster_size = sa.Column("cluster_size", sa.Integer, nullable=False, default=1)
    agent_ids = sa.Column("agent_ids", sa.ARRAY(sa.String), nullable=True)
    kernels = relationship("KernelRow", back_populates="session")

    # Resource ownership
    scaling_group_name = sa.Column(
        "scaling_group_name", sa.ForeignKey("scaling_groups.name"), index=True, nullable=True
    )
    scaling_group = relationship("ScalingGroupRow", back_populates="sessions")
    target_sgroup_names = sa.Column(
        "target_sgroup_names",
        sa.ARRAY(sa.String(length=64)),
        default="{}",
        server_default="{}",
        nullable=True,
    )
    domain_name = sa.Column(
        "domain_name", sa.String(length=64), sa.ForeignKey("domains.name"), nullable=False
    )
    domain = relationship("DomainRow", back_populates="sessions")
    group_id = ForeignKeyIDColumn("group_id", "groups.id", nullable=False)
    group = relationship("GroupRow", back_populates="sessions")
    user_uuid = ForeignKeyIDColumn("user_uuid", "users.uuid", nullable=False)
    user = relationship("UserRow", back_populates="sessions")
    access_key = sa.Column("access_key", sa.String(length=20), sa.ForeignKey("keypairs.access_key"))
    access_key_row = relationship("KeyPairRow", back_populates="sessions")

    # `image` column is identical to kernels `image` column.
    images = sa.Column("images", sa.ARRAY(sa.String), nullable=True)
    tag = sa.Column("tag", sa.String(length=64), nullable=True)

    # Resource occupation
    # occupied_slots = sa.Column('occupied_slots', ResourceSlotColumn(), nullable=False)
    occupying_slots = sa.Column("occupying_slots", ResourceSlotColumn(), nullable=False)
    requested_slots = sa.Column("requested_slots", ResourceSlotColumn(), nullable=False)
    vfolder_mounts = sa.Column(
        "vfolder_mounts", StructuredJSONObjectListColumn(VFolderMount), nullable=True
    )
    environ = sa.Column("environ", pgsql.JSONB(), nullable=True, default={})
    bootstrap_script = sa.Column("bootstrap_script", sa.String(length=16 * 1024), nullable=True)
    use_host_network = sa.Column("use_host_network", sa.Boolean(), default=False, nullable=False)

    # Lifecycle
    timeout = sa.Column("timeout", sa.BigInteger(), nullable=True)
    created_at = sa.Column(
        "created_at", sa.DateTime(timezone=True), server_default=sa.func.now(), index=True
    )
    terminated_at = sa.Column(
        "terminated_at", sa.DateTime(timezone=True), nullable=True, default=sa.null(), index=True
    )
    starts_at = sa.Column("starts_at", sa.DateTime(timezone=True), nullable=True, default=sa.null())
    status = sa.Column(
        "status",
        EnumType(SessionStatus),
        default=SessionStatus.PENDING,
        server_default=SessionStatus.PENDING.name,
        nullable=False,
        index=True,
    )
    status_info = sa.Column("status_info", sa.Unicode(), nullable=True, default=sa.null())

    status_data = sa.Column("status_data", pgsql.JSONB(), nullable=True, default=sa.null())
    # status_data contains a JSON object that contains detailed data for the last status change.
    # During scheduling (as PENDING + ("no-available-instances" | "predicate-checks-failed")):
    # {
    #   "scheduler": {
    #     // shceudler attempt information
    #     // NOTE: the whole field may be NULL before the first attempt!
    #     "retries": 5,
    #         // the number of scheudling attempts (used to avoid HoL blocking as well)
    #     "last_try": "2021-05-01T12:34:56.123456+09:00",
    #         // an ISO 8601 formatted timestamp of the last attempt
    #     "failed_predicates": [
    #       { "name": "concurrency", "msg": "You cannot run more than 30 concurrent sessions." },
    #           // see the manager.scheduler.predicates module for possible messages
    #       ...
    #     ],
    #     "passed_predicates": [ {"name": "reserved_time"}, ... ],  // names only
    #   }
    # }
    #
    # While running: the field is NULL.
    #
    # After termination:
    # {
    #   "kernel": {
    #     // termination info for the individual kernel
    #     "exit_code": 123,
    #         // maybe null during termination
    #   },
    #   "session": {
    #     // termination info for the session
    #     "status": "terminating" | "terminated"
    #         // "terminated" means all kernels that belong to the same session has terminated.
    #         // used to prevent duplication of SessionTerminatedEvent
    #   }
    # }
    status_history = sa.Column("status_history", pgsql.JSONB(), nullable=True, default=sa.null())
    callback_url = sa.Column("callback_url", URLColumn, nullable=True, default=sa.null())

    startup_command = sa.Column("startup_command", sa.Text, nullable=True)
    result = sa.Column(
        "result",
        EnumType(SessionResult),
        default=SessionResult.UNDEFINED,
        server_default=SessionResult.UNDEFINED.name,
        nullable=False,
        index=True,
    )

    # Resource metrics measured upon termination
    num_queries = sa.Column("num_queries", sa.BigInteger(), default=0)
    last_stat = sa.Column("last_stat", pgsql.JSONB(), nullable=True, default=sa.null())

    routing = relationship("RoutingRow", back_populates="session_row")

    __table_args__ = (
        # indexing
        sa.Index(
            "ix_sessions_updated_order",
            sa.func.greatest(
                "created_at",
                "terminated_at",
            ),
            unique=False,
        ),
    )

    @property
    def main_kernel(self) -> KernelRow:
        kerns = tuple(kern for kern in self.kernels if kern.cluster_role == DEFAULT_ROLE)
        if len(kerns) > 1:
            raise TooManyKernelsFound(
                f"Session (id: {self.id}) has more than 1 main kernel.",
            )
        if len(kerns) == 0:
            raise MainKernelNotFound(
                f"Session (id: {self.id}) has no main kernel.",
            )
        return kerns[0]

    @property
    def status_changed(self) -> Optional[datetime]:
        if self.status_history is None:
            return None
        try:
            return datetime.fromisoformat(self.status_history[self.status.name])
        except KeyError:
            return None

    @property
    def resource_opts(self) -> dict[str, Any]:
        return {kern.cluster_hostname: kern.resource_opts for kern in self.kernels}

    @property
    def is_private(self) -> bool:
        return any([kernel.is_private for kernel in self.kernels])

    def get_kernel_by_cluster_name(self, cluster_name: str) -> KernelRow:
        kerns = tuple(kern for kern in self.kernels if kern.cluster_name == cluster_name)
        if len(kerns) > 1:
            raise TooManyKernelsFound(
                f"Session (id: {self.id}) has more than 1 kernel with {cluster_name = }",
            )
        if len(kerns) == 0:
            raise MainKernelNotFound(
                f"Session (id: {self.id}) has no kernel with {cluster_name = }.",
            )
        return kerns[0]

    @classmethod
    async def get_session_id_by_kernel(
        cls, db: ExtendedAsyncSAEngine, kernel_id: KernelId
    ) -> SessionId:
        query = sa.select(KernelRow.session_id).where(KernelRow.id == kernel_id)
        async with db.begin_readonly_session() as db_session:
            return await db_session.scalar(query)

    @classmethod
    async def transit_session_status(
        cls,
        db: ExtendedAsyncSAEngine,
        session_id: SessionId,
        *,
        status_info: str | None = None,
    ) -> SessionStatus | None:
        """
        Check status of session's sibling kernels and transit the status of session.
        Return the new status of session.
        """
        now = datetime.now(tzutc())

        async def _check_and_update() -> SessionStatus | None:
            async with db.begin_session() as db_session:
                session_query = (
                    sa.select(SessionRow)
                    .where(SessionRow.id == session_id)
                    .with_for_update()
                    .options(
                        noload("*"),
                        load_only(SessionRow.status),
                        selectinload(SessionRow.kernels).options(
                            noload("*"), load_only(KernelRow.status, KernelRow.cluster_role)
                        ),
                    )
                )
                session_row: SessionRow = (await db_session.scalars(session_query)).first()
                determined_status = determine_session_status(session_row.kernels)
                if determined_status not in SESSION_STATUS_TRANSITION_MAP[session_row.status]:
                    # TODO: log or raise error
                    return None

                update_values = {
                    "status": determined_status,
                    "status_history": sql_json_merge(
                        SessionRow.status_history,
                        (),
                        {
                            determined_status.name: now.isoformat(),
                        },
                    ),
                }
                if determined_status in (SessionStatus.CANCELLED, SessionStatus.TERMINATED):
                    update_values["terminated_at"] = now
                if status_info is not None:
                    update_values["status_info"] = status_info
                update_query = (
                    sa.update(SessionRow).where(SessionRow.id == session_id).values(**update_values)
                )
                await db_session.execute(update_query)
            return determined_status

        return await execute_with_retry(_check_and_update)

    @staticmethod
    async def set_session_status(
        db: ExtendedAsyncSAEngine,
        session_id: SessionId,
        status: SessionStatus,
        *,
        status_data: Optional[Mapping[str, Any]] = None,
        reason: Optional[str] = None,
        status_changed_at: Optional[datetime] = None,
    ) -> None:
        if status_changed_at is None:
            now = datetime.now(tzutc())
        else:
            now = status_changed_at
        data = {
            "status": status,
            "status_history": sql_json_merge(
                SessionRow.status_history,
                (),
                {
                    status.name: datetime.now(tzutc()).isoformat(),
                },
            ),
        }
        if status_data is not None:
            data["status_data"] = status_data
        if reason is not None:
            data["status_info"] = reason
        if status in (SessionStatus.CANCELLED, SessionStatus.TERMINATED):
            data["terminated_at"] = now

        async def _update() -> None:
            async with db.begin_session() as db_sess:
                query = sa.update(SessionRow).values(**data).where(SessionRow.id == session_id)
                await db_sess.execute(query)

        await execute_with_retry(_update)

<<<<<<< HEAD
    @staticmethod
    async def set_status(
        db: ExtendedAsyncSAEngine,
        session_ids: Sequence[SessionId],
        status: SessionStatus | None = None,
        *,
        status_data: Optional[Mapping[str, Any]] = None,
        reason: Optional[str] = None,
        status_changed_at: Optional[datetime] = None,
    ) -> None:
        data = _parse_data_to_update_status(status, status_data, reason, status_changed_at)

        async def _update() -> None:
            async with db.begin_session() as db_sess:
                query = sa.update(SessionRow).values(**data).where(SessionRow.id.in_(session_ids))
                await db_sess.execute(query)

        await execute_with_retry(_update)

    @staticmethod
    async def get_session_to_determine_status(
        db: ExtendedAsyncSAEngine,
        session_id: SessionId,
    ) -> SessionRow:
        stmt = (
            sa.select(SessionRow)
            .where(SessionRow.id == session_id)
            .options(
                noload("*"),
                load_only(
                    SessionRow.id,
                    SessionRow.creation_id,
                    SessionRow.name,
                    SessionRow.access_key,
                ),
                selectinload(SessionRow.kernels).options(
                    noload("*"),
                    load_only(
                        KernelRow.status,
                        KernelRow.cluster_role,
                    ),
                ),
            )
        )
        async with db.begin_readonly_session() as db_sess:
            return (await db_sess.scalars(stmt)).first()

    @staticmethod
    async def get_scheduled_sessions(
        db: ExtendedAsyncSAEngine,
    ) -> list[SessionRow]:
        stmt = (
            sa.select(SessionRow)
            .where(SessionRow.status == SessionStatus.SCHEDULED)
            .options(
                noload("*"),
                load_only(
                    SessionRow.id,
                    SessionRow.creation_id,
                    SessionRow.name,
                    SessionRow.session_type,
                    SessionRow.vfolder_mounts,
                    SessionRow.access_key,
                    SessionRow.status,
                    SessionRow.scaling_group_name,
                    SessionRow.cluster_mode,
                    SessionRow.cluster_size,
                    SessionRow.environ,
                    SessionRow.use_host_network,
                ),
                selectinload(SessionRow.kernels).options(
                    noload("*"),
                    load_only(
                        KernelRow.id,
                        KernelRow.agent,
                        KernelRow.agent_addr,
                        KernelRow.cluster_role,
                        KernelRow.preopen_ports,
                        KernelRow.internal_data,
                    ),
                ),
            )
        )
        async with db.begin_readonly_session() as db_sess:
            return await db_sess.scalars(stmt)

    @staticmethod
    async def get_session_by_status(
        db: ExtendedAsyncSAEngine,
        status: SessionStatus,
        with_kernels: bool = True,
    ) -> list[SessionRow]:
        stmt = sa.select(SessionRow).where(SessionRow.status == status)
        if with_kernels:
            stmt = stmt.options(noload("*"), selectinload(SessionRow.kernels).noload("*"))
        async with db.begin_readonly_session() as db_sess:
            return await db_sess.scalars(stmt)

    @staticmethod
    async def get_pending_session_by_id(
        db: ExtendedAsyncSAEngine,
        session_ids: Sequence[SessionId],
    ) -> list[SessionRow]:
        stmt = (
            sa.select(SessionRow)
            .where(SessionRow.id.in_(session_ids))
            .options(
                noload("*"),
                load_only(
                    SessionRow.id,
                    SessionRow.creation_id,
                    SessionRow.name,
                    SessionRow.session_type,
                    SessionRow.vfolder_mounts,
                    SessionRow.access_key,
                    SessionRow.status,
                    SessionRow.scaling_group_name,
                    SessionRow.cluster_mode,
                    SessionRow.cluster_size,
                    SessionRow.environ,
                    SessionRow.use_host_network,
                ),
                selectinload(SessionRow.kernels).options(
                    noload("*"),
                    load_only(
                        KernelRow.id,
                        KernelRow.agent,
                        KernelRow.agent_addr,
                        KernelRow.cluster_role,
                        KernelRow.preopen_ports,
                        KernelRow.internal_data,
                    ),
                ),
            )
        )
        async with db.begin_readonly_session() as db_sess:
            return await db_sess.scalars(stmt)

=======
    @classmethod
>>>>>>> f346699c
    async def set_session_result(
        cls,
        db: ExtendedAsyncSAEngine,
        session_id: SessionId,
        success: bool,
        exit_code: int,
    ) -> None:
        # TODO: store exit code?
        data = {
            "result": SessionResult.SUCCESS if success else SessionResult.FAILURE,
        }

        async def _update() -> None:
            async with db.begin_session() as db_sess:
                query = sa.update(SessionRow).values(**data).where(SessionRow.id == session_id)
                await db_sess.execute(query)

        await execute_with_retry(_update)

    @classmethod
    async def match_sessions(
        cls,
        db_session: SASession,
        session_reference: str | UUID | list[UUID],
        access_key: Optional[AccessKey],
        *,
        allow_prefix: bool = False,
        allow_stale: bool = True,
        for_update: bool = False,
        max_matches: int = 10,
        eager_loading_op: Optional[Sequence] = None,
    ) -> List[SessionRow]:
        """
        Match the prefix of session ID or session name among the sessions
        that belongs to the given access key, and return the list of SessionRow.
        """

        if isinstance(session_reference, list):
            query_list = [
                aiotools.apartial(
                    _match_sessions_by_id,
                    session_id_or_list=session_reference,
                    allow_prefix=False,
                )
            ]
        else:
            query_list = [
                aiotools.apartial(
                    _match_sessions_by_name,
                    session_name=str(session_reference),
                    allow_prefix=allow_prefix,
                )
            ]
            try:
                session_id = UUID(str(session_reference))
                # Fetch id-based query first
                query_list = [
                    aiotools.apartial(
                        _match_sessions_by_id,
                        session_id_or_list=SessionId(session_id),
                        allow_prefix=False,
                    ),
                    *query_list,
                ]
                if allow_prefix:
                    query_list = [
                        aiotools.apartial(
                            _match_sessions_by_id,
                            session_id_or_list=SessionId(session_id),
                            allow_prefix=True,
                        ),
                        *query_list,
                    ]
            except ValueError:
                pass

        for fetch_func in query_list:
            rows = await fetch_func(
                db_session,
                access_key=access_key,
                allow_stale=allow_stale,
                for_update=for_update,
                max_matches=max_matches,
                eager_loading_op=eager_loading_op,
            )
            if not rows:
                continue
            return rows
        return []

    @classmethod
    async def get_session(
        cls,
        db_session: SASession,
        session_name_or_id: Union[str, UUID],
        access_key: Optional[AccessKey] = None,
        *,
        allow_stale: bool = False,
        for_update: bool = False,
        kernel_loading_strategy: KernelLoadingStrategy = KernelLoadingStrategy.NONE,
        eager_loading_op: list[Any] = [],
    ) -> SessionRow:
        """
        Retrieve the session information by session's UUID,
        or session's name paired with access_key.
        This will return the information of the session and the sibling kernel(s).

        :param db_session: Database connection to use when fetching row.
        :param session_name_or_id: Name or ID (UUID) of session to look up.
        :param access_key: Access key used to create session.
        :param allow_stale: If set to True, filter "inactive" sessions as well as "active" ones.
                            Otherwise filter "active" sessions only.
        :param for_update: Apply for_update during executing select query.
        :param kernel_loading_strategy: Determines JOIN strategy of `kernels` relation when fetching session rows.
        :param eager_loading_op: Extra loading operators to be passed directly to `match_sessions()` API.
        """
        match kernel_loading_strategy:
            case KernelLoadingStrategy.ALL_KERNELS:
                eager_loading_op.extend(
                    [
                        noload("*"),
                        selectinload(SessionRow.kernels).options(
                            noload("*"),
                            selectinload(KernelRow.agent_row).noload("*"),
                        ),
                    ]
                )
            case KernelLoadingStrategy.MAIN_KERNEL_ONLY:
                kernel_rel = SessionRow.kernels
                kernel_rel.and_(KernelRow.cluster_role == DEFAULT_ROLE)
                eager_loading_op.extend(
                    [
                        noload("*"),
                        selectinload(kernel_rel).options(
                            noload("*"),
                            selectinload(KernelRow.agent_row).noload("*"),
                        ),
                    ]
                )

        session_list = await cls.match_sessions(
            db_session,
            session_name_or_id,
            access_key,
            allow_stale=allow_stale,
            for_update=for_update,
            eager_loading_op=eager_loading_op,
        )
        if not session_list:
            raise SessionNotFound(f"Session (id={session_name_or_id}) does not exist.")
        if len(session_list) > 1:
            session_infos = [
                {
                    "session_id": sess.id,
                    "session_name": sess.name,
                    "status": sess.status,
                    "created_at": sess.created_at,
                }
                for sess in session_list
            ]
            raise TooManySessionsMatched(extra_data={"matches": session_infos})
        return session_list[0]

    @classmethod
    async def list_sessions(
        cls,
        db_session: SASession,
        session_ids: list[UUID],
        access_key: Optional[AccessKey] = None,
        *,
        allow_stale: bool = False,
        for_update: bool = False,
        kernel_loading_strategy=KernelLoadingStrategy.NONE,
        eager_loading_op: list[Any] = [],
    ) -> Iterable[SessionRow]:
        match kernel_loading_strategy:
            case KernelLoadingStrategy.ALL_KERNELS:
                eager_loading_op.extend(
                    [
                        noload("*"),
                        selectinload(SessionRow.kernels).options(
                            noload("*"),
                            selectinload(KernelRow.agent_row).noload("*"),
                        ),
                    ]
                )
            case KernelLoadingStrategy.MAIN_KERNEL_ONLY:
                kernel_rel = SessionRow.kernels
                kernel_rel.and_(KernelRow.cluster_role == DEFAULT_ROLE)
                eager_loading_op.extend(
                    [
                        noload("*"),
                        selectinload(kernel_rel).options(
                            noload("*"),
                            selectinload(KernelRow.agent_row).noload("*"),
                        ),
                    ]
                )

        session_list = await cls.match_sessions(
            db_session,
            session_ids,
            access_key,
            allow_stale=allow_stale,
            for_update=for_update,
            eager_loading_op=eager_loading_op,
        )
        try:
            return session_list
        except IndexError:
            raise SessionNotFound(f"Session (ids={session_ids}) does not exist.")

    @classmethod
    async def get_session_by_id(
        cls,
        db_session: SASession,
        session_id: SessionId,
        access_key: Optional[AccessKey] = None,
        *,
        max_matches: int | None = None,
        allow_stale: bool = True,
        for_update: bool = False,
        eager_loading_op=None,
    ) -> SessionRow:
        sessions = await _match_sessions_by_id(
            db_session,
            session_id,
            access_key,
            max_matches=max_matches,
            allow_stale=allow_stale,
            for_update=for_update,
            eager_loading_op=eager_loading_op,
            allow_prefix=False,
        )
        try:
            return sessions[0]
        except IndexError:
            raise SessionNotFound(f"Session (id={session_id}) does not exist.")

    @classmethod
    async def get_sgroup_managed_sessions(
        cls,
        db_sess: SASession,
        sgroup_name: str,
    ) -> List[SessionRow]:
        candidate_statues = (SessionStatus.PENDING, *AGENT_RESOURCE_OCCUPYING_SESSION_STATUSES)
        query = (
            sa.select(SessionRow)
            .where(
                (SessionRow.scaling_group_name == sgroup_name)
                & (SessionRow.status.in_(candidate_statues))
            )
            .options(
                noload("*"),
                selectinload(SessionRow.group).options(noload("*")),
                selectinload(SessionRow.domain).options(noload("*")),
                selectinload(SessionRow.access_key_row).options(noload("*")),
                selectinload(SessionRow.kernels).options(noload("*")),
            )
        )
        result = await db_sess.execute(query)
        return result.scalars().all()


class SessionDependencyRow(Base):
    __tablename__ = "session_dependencies"
    session_id = sa.Column(
        "session_id",
        GUID,
        sa.ForeignKey("sessions.id", onupdate="CASCADE", ondelete="CASCADE"),
        index=True,
        nullable=False,
    )
    depends_on = sa.Column(
        "depends_on",
        GUID,
        sa.ForeignKey("sessions.id", onupdate="CASCADE", ondelete="CASCADE"),
        index=True,
        nullable=False,
    )

    __table_args__ = (
        # constraint
        sa.PrimaryKeyConstraint("session_id", "depends_on", name="sess_dep_pk"),
    )


async def check_all_dependencies(
    db_session: SASession,
    sess_ctx: SessionRow,
) -> List[SessionRow]:
    j = sa.join(
        SessionDependencyRow,
        SessionRow,
        SessionDependencyRow.depends_on == SessionDependencyRow.session_id,
    )
    query = (
        sa.select(SessionRow.id, SessionRow.name, SessionRow.result)
        .select_from(j)
        .where(SessionDependencyRow.session_id == sess_ctx.id)
    )
    result = await db_session.execute(query)
    rows = result.scalars().all()
    pending_dependencies = [
        sess_row for sess_row in rows if sess_row.result != SessionResult.SUCCESS
    ]
    return pending_dependencies


DEFAULT_SESSION_ORDERING = [
    sa.desc(
        sa.func.greatest(
            SessionRow.created_at,
            SessionRow.terminated_at,
        )
    ),
]


class ComputeSession(graphene.ObjectType):
    class Meta:
        interfaces = (Item,)

    # identity
    session_id = graphene.UUID()  # identical to `id`
    main_kernel_id = graphene.UUID()
    tag = graphene.String()
    name = graphene.String()
    type = graphene.String()
    main_kernel_role = graphene.String()

    # image
    image = graphene.String()  # image for the main container
    architecture = graphene.String()  # image architecture for the main container
    registry = graphene.String()  # image registry for the main container
    cluster_template = graphene.String()
    cluster_mode = graphene.String()
    cluster_size = graphene.Int()

    # ownership
    domain_name = graphene.String()
    group_name = graphene.String()
    group_id = graphene.UUID()
    user_email = graphene.String()
    full_name = graphene.String()
    user_id = graphene.UUID()
    access_key = graphene.String()
    created_user_email = graphene.String()
    created_user_id = graphene.UUID()

    # status
    status = graphene.String()
    status_changed = GQLDateTime()
    status_info = graphene.String()
    status_data = graphene.JSONString()
    status_history = graphene.JSONString()
    created_at = GQLDateTime()
    terminated_at = GQLDateTime()
    starts_at = GQLDateTime()
    scheduled_at = GQLDateTime()
    startup_command = graphene.String()
    result = graphene.String()
    commit_status = graphene.String()
    abusing_reports = graphene.List(lambda: graphene.JSONString)
    idle_checks = graphene.JSONString()

    # resources
    agent_ids = graphene.List(lambda: graphene.String)
    agents = graphene.List(lambda: graphene.String)
    resource_opts = graphene.JSONString()
    scaling_group = graphene.String()
    service_ports = graphene.JSONString()
    mounts = graphene.List(lambda: graphene.String)
    vfolder_mounts = graphene.List(lambda: graphene.String)
    occupying_slots = graphene.JSONString()
    occupied_slots = graphene.JSONString()  # legacy

    # statistics
    num_queries = BigInt()

    # owned containers (aka kernels)
    containers = graphene.List(lambda: ComputeContainer)

    # relations
    dependencies = graphene.List(lambda: ComputeSession)

    inference_metrics = graphene.JSONString()

    @classmethod
    def parse_row(cls, ctx: GraphQueryContext, row: Row) -> Mapping[str, Any]:
        assert row is not None
        email = getattr(row, "email")
        full_name = getattr(row, "full_name")
        group_name = getattr(row, "group_name")
        row = row.SessionRow
        status_history = row.status_history or {}
        raw_scheduled_at = status_history.get(SessionStatus.SCHEDULED.name)
        return {
            # identity
            "id": row.id,
            "session_id": row.id,
            "main_kernel_id": row.main_kernel.id,
            "tag": row.tag,
            "name": row.name,
            "type": row.session_type.name,
            "main_kernel_role": row.main_kernel.role.name,
            # image
            "image": row.images[0] if row.images is not None else "",
            "architecture": row.main_kernel.architecture,
            "registry": row.main_kernel.registry,
            "cluster_template": None,  # TODO: implement
            "cluster_mode": row.cluster_mode,
            "cluster_size": row.cluster_size,
            # ownership
            "domain_name": row.domain_name,
            "group_name": group_name,
            "group_id": row.group_id,
            "user_email": email,
            "full_name": full_name,
            "user_id": row.user_uuid,
            "access_key": row.access_key,
            "created_user_email": None,  # TODO: implement
            "created_user_id": None,  # TODO: implement
            # status
            "status": row.status.name,
            "status_changed": row.status_changed,
            "status_info": row.status_info,
            "status_data": row.status_data,
            "status_history": status_history,
            "created_at": row.created_at,
            "terminated_at": row.terminated_at,
            "starts_at": row.starts_at,
            "scheduled_at": (
                datetime.fromisoformat(raw_scheduled_at) if raw_scheduled_at is not None else None
            ),
            "startup_command": row.startup_command,
            "result": row.result.name,
            # resources
            "agent_ids": row.agent_ids,
            "agents": row.agent_ids,  # for backward compatibility
            "scaling_group": row.scaling_group_name,
            "service_ports": row.main_kernel.service_ports,
            "mounts": [mount.name for mount in row.vfolder_mounts],
            "vfolder_mounts": row.vfolder_mounts,
            # statistics
            "num_queries": row.num_queries,
        }

    @classmethod
    def from_row(cls, ctx: GraphQueryContext, row: Row) -> ComputeSession | None:
        if row is None:
            return None
        props = cls.parse_row(ctx, row)
        return cls(**props)

    async def resolve_occupying_slots(self, info: graphene.ResolveInfo) -> Mapping[str, Any]:
        """
        Calculate the sum of occupying resource slots of all sub-kernels,
        and return the JSON-serializable object from the sum result.
        """
        graph_ctx: GraphQueryContext = info.context
        loader = graph_ctx.dataloader_manager.get_loader(graph_ctx, "ComputeContainer.by_session")
        containers = await loader.load(self.session_id)
        zero = ResourceSlot()
        return sum(
            (
                ResourceSlot({SlotName(k): Decimal(v) for k, v in c.occupied_slots.items()})
                for c in containers
            ),
            start=zero,
        ).to_json()

    async def resolve_inference_metrics(
        self, info: graphene.ResolveInfo
    ) -> Optional[Mapping[str, Any]]:
        graph_ctx: GraphQueryContext = info.context
        loader = graph_ctx.dataloader_manager.get_loader(
            graph_ctx, "KernelStatistics.inference_metrics_by_kernel"
        )
        return await loader.load(self.id)

    # legacy
    async def resolve_occupied_slots(self, info: graphene.ResolveInfo) -> Mapping[str, Any]:
        graph_ctx: GraphQueryContext = info.context
        loader = graph_ctx.dataloader_manager.get_loader(graph_ctx, "ComputeContainer.by_session")
        containers = await loader.load(self.session_id)
        zero = ResourceSlot()
        return sum(
            (
                ResourceSlot({SlotName(k): Decimal(v) for k, v in c.occupied_slots.items()})
                for c in containers
            ),
            start=zero,
        ).to_json()

    async def resolve_containers(
        self,
        info: graphene.ResolveInfo,
    ) -> Iterable[ComputeContainer]:
        graph_ctx: GraphQueryContext = info.context
        loader = graph_ctx.dataloader_manager.get_loader(graph_ctx, "ComputeContainer.by_session")
        return await loader.load(self.session_id)

    async def resolve_dependencies(
        self,
        info: graphene.ResolveInfo,
    ) -> Iterable[ComputeSession]:
        graph_ctx: GraphQueryContext = info.context
        loader = graph_ctx.dataloader_manager.get_loader(graph_ctx, "ComputeSession.by_dependency")
        return await loader.load(self.id)

    async def resolve_commit_status(self, info: graphene.ResolveInfo) -> str:
        graph_ctx: GraphQueryContext = info.context
        async with graph_ctx.db.begin_readonly_session() as db_sess:
            session: SessionRow = await SessionRow.get_session(
                db_sess,
                self.id,
                kernel_loading_strategy=KernelLoadingStrategy.MAIN_KERNEL_ONLY,
            )
        commit_status = await graph_ctx.registry.get_commit_status(session)
        return commit_status["status"]

    async def resolve_resource_opts(self, info: graphene.ResolveInfo) -> dict[str, Any]:
        containers = self.containers
        if containers is None:
            containers = await self.resolve_containers(info)
        if containers is None:
            return {}
        self.containers = containers
        return {cntr.cluster_hostname: cntr.resource_opts for cntr in containers}

    async def resolve_abusing_reports(
        self, info: graphene.ResolveInfo
    ) -> Iterable[Optional[Mapping[str, Any]]]:
        containers = self.containers
        if containers is None:
            containers = await self.resolve_containers(info)
        if containers is None:
            return []
        self.containers = containers
        return [(await con.resolve_abusing_report(info, self.access_key)) for con in containers]

    async def resolve_idle_checks(self, info: graphene.ResolveInfo) -> Mapping[str, Any]:
        graph_ctx: GraphQueryContext = info.context
        return await graph_ctx.idle_checker_host.get_idle_check_report(self.session_id)

    _queryfilter_fieldspec: FieldSpecType = {
        "id": ("sessions_id", None),
        "type": ("sessions_session_type", lambda s: SessionTypes[s]),
        "name": ("sessions_name", None),
        "image": (ArrayFieldItem("sessions_images"), None),
        "agent_ids": (ArrayFieldItem("sessions_agent_ids"), None),
        "agent_id": (ArrayFieldItem("sessions_agent_ids"), None),
        "agents": (ArrayFieldItem("sessions_agent_ids"), None),  # for backward compatibility
        "domain_name": ("sessions_domain_name", None),
        "group_name": ("group_name", None),
        "user_email": ("users_email", None),
        "full_name": ("users_full_name", None),
        "access_key": ("sessions_access_key", None),
        "scaling_group": ("sessions_scaling_group_name", None),
        "cluster_mode": ("sessions_cluster_mode", lambda s: ClusterMode[s]),
        "cluster_size": ("sessions_cluster_size", None),
        "status": ("sessions_status", lambda s: SessionStatus[s]),
        "status_info": ("sessions_status_info", None),
        "result": ("sessions_result", lambda s: SessionResult[s]),
        "created_at": ("sessions_created_at", dtparse),
        "terminated_at": ("sessions_terminated_at", dtparse),
        "starts_at": ("sessions_starts_at", dtparse),
        "scheduled_at": (
            JSONFieldItem("sessions_status_history", SessionStatus.SCHEDULED.name),
            dtparse,
        ),
        "startup_command": ("sessions_startup_command", None),
    }

    _queryorder_colmap: ColumnMapType = {
        "id": ("sessions_id", None),
        "type": ("sessions_session_type", None),
        "name": ("sessions_name", None),
        "image": ("sessions_images", None),
        "agent_ids": ("sessions_agent_ids", None),
        "agent_id": ("sessions_agent_ids", None),
        "agents": ("sessions_agent_ids", None),
        "domain_name": ("sessions_domain_name", None),
        "group_name": ("group_name", None),
        "user_email": ("users_email", None),
        "full_name": ("users_full_name", None),
        "access_key": ("sessions_access_key", None),
        "scaling_group": ("sessions_scaling_group_name", None),
        "cluster_mode": ("sessions_cluster_mode", None),
        # "cluster_template": "cluster_template",
        "cluster_size": ("sessions_cluster_size", None),
        "status": ("sessions_status", None),
        "status_info": ("sessions_status_info", None),
        "result": ("sessions_result", None),
        "created_at": ("sessions_created_at", None),
        "terminated_at": ("sessions_terminated_at", None),
        "starts_at": ("sessions_starts_at", None),
        "scheduled_at": (
            JSONFieldItem("sessions_status_history", SessionStatus.SCHEDULED.name),
            None,
        ),
    }

    @classmethod
    async def load_count(
        cls,
        ctx: GraphQueryContext,
        *,
        domain_name: Optional[str] = None,
        group_id: Optional[UUID] = None,
        access_key: Optional[str] = None,
        status: Optional[str] = None,
        filter: Optional[str] = None,
    ) -> int:
        if isinstance(status, str):
            status_list = [SessionStatus[s] for s in status.split(",")]
        elif isinstance(status, SessionStatus):
            status_list = [status]
        j = (
            # joins with GroupRow and UserRow do not need to be LEFT OUTER JOIN since those foreign keys are not nullable.
            sa.join(SessionRow, GroupRow, SessionRow.group_id == GroupRow.id)
            .join(UserRow, SessionRow.user_uuid == UserRow.uuid)
            .join(KernelRow, SessionRow.id == KernelRow.session_id)
        )
        query = sa.select([sa.func.count(sa.distinct(SessionRow.id))]).select_from(j)
        if domain_name is not None:
            query = query.where(SessionRow.domain_name == domain_name)
        if group_id is not None:
            query = query.where(SessionRow.group_id == group_id)
        if access_key is not None:
            query = query.where(SessionRow.access_key == access_key)
        if status is not None:
            query = query.where(SessionRow.status.in_(status_list))
        if filter is not None:
            qfparser = QueryFilterParser(cls._queryfilter_fieldspec)
            query = qfparser.append_filter(query, filter)
        async with ctx.db.begin_readonly() as conn:
            result = await conn.execute(query)
            return result.scalar()

    @classmethod
    async def load_slice(
        cls,
        ctx: GraphQueryContext,
        limit: int,
        offset: int,
        *,
        domain_name: Optional[str] = None,
        group_id: Optional[UUID] = None,
        access_key: Optional[str] = None,
        status: Optional[str] = None,
        filter: Optional[str] = None,
        order: Optional[str] = None,
    ) -> Sequence[ComputeSession | None]:
        if status is None:
            status_list = None
        elif isinstance(status, str):
            status_list = [SessionStatus[s] for s in status.split(",")]
        elif isinstance(status, SessionStatus):
            status_list = [status]
        j = (
            # joins with GroupRow and UserRow do not need to be LEFT OUTER JOIN since those foreign keys are not nullable.
            sa.join(SessionRow, GroupRow, SessionRow.group_id == GroupRow.id).join(
                UserRow, SessionRow.user_uuid == UserRow.uuid
            )
        )
        query = (
            sa.select(
                SessionRow,
                agg_to_array(GroupRow.name).label("group_name"),
                UserRow.email,
                UserRow.full_name,
            )
            .select_from(j)
            .options(selectinload(SessionRow.kernels.and_(KernelRow.cluster_role == DEFAULT_ROLE)))
            .group_by(SessionRow, UserRow.email, UserRow.full_name)
            .limit(limit)
            .offset(offset)
        )
        if domain_name is not None:
            query = query.where(SessionRow.domain_name == domain_name)
        if group_id is not None:
            query = query.where(SessionRow.group_id == group_id)
        if access_key is not None:
            query = query.where(SessionRow.access_key == access_key)
        if status is not None:
            query = query.where(SessionRow.status.in_(status_list))
        if filter is not None:
            parser = QueryFilterParser(cls._queryfilter_fieldspec)
            query = parser.append_filter(query, filter)
        if order is not None:
            qoparser = QueryOrderParser(cls._queryorder_colmap)
            query = qoparser.append_ordering(query, order)
        else:
            query = query.order_by(*DEFAULT_SESSION_ORDERING)
        async with ctx.db.begin_readonly_session() as db_sess:
            return [cls.from_row(ctx, r) async for r in (await db_sess.stream(query))]

    @classmethod
    async def batch_load_detail(
        cls,
        ctx: GraphQueryContext,
        session_ids: Sequence[SessionId],
        *,
        domain_name: str = None,
        access_key: str = None,
    ) -> Sequence[ComputeSession | None]:
        j = sa.join(SessionRow, GroupRow, SessionRow.group_id == GroupRow.id).join(
            UserRow, SessionRow.user_uuid == UserRow.uuid
        )
        query = (
            sa.select(
                SessionRow,
                GroupRow.name.label("group_name"),
                UserRow.email,
                UserRow.full_name,
            )
            .select_from(j)
            .where(SessionRow.id.in_(session_ids))
            .options(selectinload(SessionRow.kernels))
        )
        if domain_name is not None:
            query = query.where(SessionRow.domain_name == domain_name)
        if access_key is not None:
            query = query.where(SessionRow.access_key == access_key)
        async with ctx.db.begin_readonly_session() as db_sess:
            return await batch_result_in_session(
                ctx,
                db_sess,
                query,
                cls,
                session_ids,
                lambda row: row.SessionRow.id,
            )

    @classmethod
    async def batch_load_by_dependency(
        cls,
        ctx: GraphQueryContext,
        session_ids: Sequence[SessionId],
    ) -> Sequence[Sequence[ComputeSession]]:
        j = sa.join(
            SessionRow,
            SessionDependencyRow,
            SessionRow.id == SessionDependencyRow.depends_on,
        )
        query = (
            sa.select(SessionRow)
            .select_from(j)
            .where(SessionDependencyRow.session_id.in_(session_ids))
            .options(selectinload(SessionRow.kernels))
        )
        async with ctx.db.begin_readonly_session() as db_sess:
            return await batch_multiresult_in_session(
                ctx,
                db_sess,
                query,
                cls,
                session_ids,
                lambda row: row.SessionRow.id,
            )


class ComputeSessionList(graphene.ObjectType):
    class Meta:
        interfaces = (PaginatedList,)

    items = graphene.List(ComputeSession, required=True)


class InferenceSession(graphene.ObjectType):
    class Meta:
        interfaces = (Item,)


class InferenceSessionList(graphene.ObjectType):
    class Meta:
        interfaces = (PaginatedList,)

    items = graphene.List(InferenceSession, required=True)<|MERGE_RESOLUTION|>--- conflicted
+++ resolved
@@ -535,7 +535,6 @@
     GET_AGENT_LOGS = "get_logs_from_agent"
 
 
-<<<<<<< HEAD
 def _parse_data_to_update_status(
     status: SessionStatus | None = None,
     status_data: Mapping[str, Any] | None = None,
@@ -565,12 +564,12 @@
     if status in (SessionStatus.CANCELLED, SessionStatus.TERMINATED):
         data["terminated_at"] = now
     return data
-=======
+
+
 class KernelLoadingStrategy(str, enum.Enum):
     ALL_KERNELS = "all"
     MAIN_KERNEL_ONLY = "main"
     NONE = "none"
->>>>>>> f346699c
 
 
 class SessionRow(Base):
@@ -866,7 +865,6 @@
 
         await execute_with_retry(_update)
 
-<<<<<<< HEAD
     @staticmethod
     async def set_status(
         db: ExtendedAsyncSAEngine,
@@ -1005,9 +1003,7 @@
         async with db.begin_readonly_session() as db_sess:
             return await db_sess.scalars(stmt)
 
-=======
     @classmethod
->>>>>>> f346699c
     async def set_session_result(
         cls,
         db: ExtendedAsyncSAEngine,
