--- conflicted
+++ resolved
@@ -185,10 +185,7 @@
     "refresh_session": KernelExecutionFailed,
     "commit_session": KernelExecutionFailed,
     "commit_session_to_file": KernelExecutionFailed,
-<<<<<<< HEAD
-=======
     "trigger_batch_execution": KernelExecutionFailed,
->>>>>>> 535cfd33
 }
 
 
