from __future__ import annotations

import asyncio
import enum
from contextlib import asynccontextmanager as actxmgr
from datetime import datetime
from decimal import Decimal
from typing import (
    TYPE_CHECKING,
    Any,
    AsyncIterator,
    Iterable,
    List,
    Mapping,
    Optional,
    Sequence,
    Union,
)
from uuid import UUID

import aiotools
import graphene
import sqlalchemy as sa
from dateutil.parser import parse as dtparse
from dateutil.tz import tzutc
from graphene.types.datetime import DateTime as GQLDateTime
from sqlalchemy.dialects import postgresql as pgsql
from sqlalchemy.ext.asyncio import AsyncSession as SASession
from sqlalchemy.orm import noload, relationship, selectinload

from ai.backend.common.types import (
    AccessKey,
    ClusterMode,
    ResourceSlot,
    SessionId,
    SessionResult,
    SessionTypes,
    SlotName,
    VFolderMount,
)

from ..api.exceptions import (
    AgentError,
    BackendError,
    KernelCreationFailed,
    KernelDestructionFailed,
    KernelExecutionFailed,
    KernelRestartFailed,
    MainKernelNotFound,
    SessionNotFound,
    TooManyKernelsFound,
    TooManySessionsMatched,
)
from ..defs import DEFAULT_ROLE
from .base import (
    GUID,
    Base,
    BigInt,
    EnumType,
    ForeignKeyIDColumn,
    Item,
    PaginatedList,
    ResourceSlotColumn,
    SessionIDColumn,
    StructuredJSONObjectListColumn,
    URLColumn,
    batch_multiresult_in_session,
    batch_result_in_session,
)
from .kernel import ComputeContainer, KernelRow, KernelStatus
from .minilang.ordering import QueryOrderParser
from .minilang.queryfilter import QueryFilterParser
from .project import ProjectRow
from .user import UserRow
from .utils import ExtendedAsyncSAEngine, execute_with_retry, sql_json_merge

if TYPE_CHECKING:
    from sqlalchemy.engine import Row

    from .gql import GraphQueryContext


__all__ = (
    "determine_session_status",
    "handle_session_exception",
    "SessionStatus",
    "SESSION_STATUS_TRANSITION_MAP",
    "DEAD_SESSION_STATUSES",
    "AGENT_RESOURCE_OCCUPYING_SESSION_STATUSES",
    "USER_RESOURCE_OCCUPYING_SESSION_STATUSES",
    "SessionRow",
    "SessionDependencyRow",
    "check_all_dependencies",
    "ComputeSession",
    "ComputeSessionList",
    "InferenceSession",
    "InferenceSessionList",
)


class SessionStatus(enum.Enum):
    # values are only meaningful inside the manager
    PENDING = 0
    # ---
    SCHEDULED = 5
    # manager can set PENDING and SCHEDULED independently
    # ---
    PULLING = 9
    PREPARING = 10
    # ---
    RUNNING = 30
    RESTARTING = 31
    RUNNING_DEGRADED = 32
    # ---
    TERMINATING = 40
    TERMINATED = 41
    ERROR = 42
    CANCELLED = 43


FOLLOWING_SESSION_STATUSES = (
    # Session statuses that need to wait all sibling kernel
    SessionStatus.RUNNING,
    SessionStatus.TERMINATED,
)
LEADING_SESSION_STATUSES = (
    # Session statuses that declare first, do not need to wait any sibling kernel
    s
    for s in SessionStatus
    if s not in FOLLOWING_SESSION_STATUSES
)

DEAD_SESSION_STATUSES = (
    SessionStatus.CANCELLED,
    SessionStatus.TERMINATED,
)

# statuses to consider when calculating current resource usage
AGENT_RESOURCE_OCCUPYING_SESSION_STATUSES = tuple(
    e
    for e in SessionStatus
    if e
    not in (
        SessionStatus.TERMINATED,
        SessionStatus.PENDING,
        SessionStatus.CANCELLED,
    )
)

USER_RESOURCE_OCCUPYING_SESSION_STATUSES = tuple(
    e
    for e in SessionStatus
    if e
    not in (
        SessionStatus.TERMINATING,
        SessionStatus.TERMINATED,
        SessionStatus.PENDING,
        SessionStatus.CANCELLED,
    )
)

OP_EXC = {
    "create_session": KernelCreationFailed,
    "restart_session": KernelRestartFailed,
    "destroy_session": KernelDestructionFailed,
    "execute": KernelExecutionFailed,
    "shutdown_service": KernelExecutionFailed,
    "upload_file": KernelExecutionFailed,
    "download_file": KernelExecutionFailed,
    "download_single": KernelExecutionFailed,
    "list_files": KernelExecutionFailed,
    "get_logs_from_agent": KernelExecutionFailed,
    "refresh_session": KernelExecutionFailed,
    "commit_session": KernelExecutionFailed,
}


KERNEL_SESSION_STATUS_MAPPING: Mapping[KernelStatus, SessionStatus] = {
    KernelStatus.PENDING: SessionStatus.PENDING,
    KernelStatus.SCHEDULED: SessionStatus.SCHEDULED,
    KernelStatus.PREPARING: SessionStatus.PREPARING,
    KernelStatus.BUILDING: SessionStatus.PREPARING,
    KernelStatus.PULLING: SessionStatus.PULLING,
    KernelStatus.RUNNING: SessionStatus.RUNNING,
    KernelStatus.RESTARTING: SessionStatus.RESTARTING,
    KernelStatus.RESIZING: SessionStatus.RUNNING,
    KernelStatus.SUSPENDED: SessionStatus.ERROR,
    KernelStatus.TERMINATING: SessionStatus.TERMINATING,
    KernelStatus.TERMINATED: SessionStatus.TERMINATED,
    KernelStatus.ERROR: SessionStatus.ERROR,
    KernelStatus.CANCELLED: SessionStatus.CANCELLED,
}

SESSION_KERNEL_STATUS_MAPPING: Mapping[SessionStatus, KernelStatus] = {
    SessionStatus.PENDING: KernelStatus.PENDING,
    SessionStatus.SCHEDULED: KernelStatus.SCHEDULED,
    SessionStatus.PREPARING: KernelStatus.PREPARING,
    SessionStatus.PULLING: KernelStatus.PULLING,
    SessionStatus.RUNNING: KernelStatus.RUNNING,
    SessionStatus.RESTARTING: KernelStatus.RESTARTING,
    SessionStatus.TERMINATING: KernelStatus.TERMINATING,
    SessionStatus.TERMINATED: KernelStatus.TERMINATED,
    SessionStatus.ERROR: KernelStatus.ERROR,
    SessionStatus.CANCELLED: KernelStatus.CANCELLED,
}

SESSION_STATUS_TRANSITION_MAP: Mapping[SessionStatus, set[SessionStatus]] = {
    SessionStatus.PENDING: {
        s for s in SessionStatus if s not in (SessionStatus.PENDING, SessionStatus.TERMINATED)
    },
    SessionStatus.SCHEDULED: {
        s
        for s in SessionStatus
        if s
        not in (
            SessionStatus.SCHEDULED,
            SessionStatus.PENDING,
            SessionStatus.TERMINATED,
            SessionStatus.CANCELLED,
        )
    },
    SessionStatus.PULLING: {
        s
        for s in SessionStatus
        if s
        not in (
            SessionStatus.PULLING,
            SessionStatus.PENDING,
            SessionStatus.SCHEDULED,
            SessionStatus.TERMINATING,  # cannot destroy PULLING session
            SessionStatus.TERMINATED,
            SessionStatus.CANCELLED,
        )
    },
    SessionStatus.PREPARING: {
        s
        for s in SessionStatus
        if s
        not in (
            SessionStatus.PREPARING,
            SessionStatus.PENDING,
            SessionStatus.SCHEDULED,
            SessionStatus.TERMINATED,
            SessionStatus.CANCELLED,
        )
    },
    SessionStatus.RUNNING: {
        SessionStatus.RESTARTING,
        SessionStatus.TERMINATING,
        SessionStatus.TERMINATED,
        SessionStatus.ERROR,
    },
    SessionStatus.RESTARTING: {
        s
        for s in SessionStatus
        if s
        not in (
            SessionStatus.RESTARTING,
            SessionStatus.PENDING,
            SessionStatus.SCHEDULED,
            SessionStatus.TERMINATED,
            SessionStatus.CANCELLED,
        )
    },
    SessionStatus.RUNNING_DEGRADED: {
        s
        for s in SessionStatus
        if s
        not in (
            SessionStatus.PENDING,
            SessionStatus.SCHEDULED,
            SessionStatus.TERMINATED,
            SessionStatus.CANCELLED,
        )
    },
    SessionStatus.TERMINATING: {SessionStatus.TERMINATED, SessionStatus.ERROR},
    SessionStatus.TERMINATED: set(),
    SessionStatus.ERROR: set(),
    SessionStatus.CANCELLED: set(),
}


def determine_session_status(sibling_kernels: Sequence[KernelRow]) -> SessionStatus:
    try:
        main_kern_status = [k.status for k in sibling_kernels if k.cluster_role == DEFAULT_ROLE][0]
    except IndexError:
        raise MainKernelNotFound("Cannot determine session status without status of main kernel")
    candidate: SessionStatus = KERNEL_SESSION_STATUS_MAPPING[main_kern_status]
    if candidate in LEADING_SESSION_STATUSES:
        return candidate
    for k in sibling_kernels:
        match candidate:
            case SessionStatus.RUNNING:
                match k.status:
                    case (
                        KernelStatus.PENDING
                        | KernelStatus.SCHEDULED
                        | KernelStatus.SUSPENDED
                        | KernelStatus.TERMINATED
                        | KernelStatus.CANCELLED
                    ):
                        # should not be it
                        pass
                    case KernelStatus.BUILDING:
                        continue
                    case KernelStatus.PULLING:
                        candidate = SessionStatus.PULLING
                    case KernelStatus.PREPARING:
                        candidate = SessionStatus.PREPARING
                    case (KernelStatus.RUNNING | KernelStatus.RESTARTING | KernelStatus.RESIZING):
                        continue
                    case KernelStatus.TERMINATING | KernelStatus.ERROR:
                        candidate = SessionStatus.RUNNING_DEGRADED
            case SessionStatus.TERMINATED:
                match k.status:
                    case KernelStatus.PENDING | KernelStatus.CANCELLED:
                        # should not be it
                        pass
                    case (
                        KernelStatus.SCHEDULED
                        | KernelStatus.PREPARING
                        | KernelStatus.BUILDING
                        | KernelStatus.PULLING
                        | KernelStatus.RUNNING
                        | KernelStatus.RESTARTING
                        | KernelStatus.RESIZING
                        | KernelStatus.SUSPENDED
                    ):
                        pass
                    case KernelStatus.TERMINATING:
                        candidate = SessionStatus.TERMINATING
                    case KernelStatus.TERMINATED:
                        continue
                    case KernelStatus.ERROR:
                        return SessionStatus.ERROR
            case SessionStatus.RUNNING_DEGRADED:
                match k.status:
                    case (
                        KernelStatus.PENDING
                        | KernelStatus.SCHEDULED
                        | KernelStatus.PREPARING
                        | KernelStatus.BUILDING
                        | KernelStatus.PULLING
                        | KernelStatus.RESIZING
                        | KernelStatus.SUSPENDED
                        | KernelStatus.CANCELLED
                    ):
                        # should not be it
                        pass
                    case (
                        KernelStatus.RUNNING
                        | KernelStatus.RESTARTING
                        | KernelStatus.ERROR
                        | KernelStatus.TERMINATING
                    ):
                        continue
            case _:
                break
    return candidate


@actxmgr
async def handle_session_exception(
    db: ExtendedAsyncSAEngine,
    op: str,
    session_id: SessionId,
    error_callback=None,
    cancellation_callback=None,
    set_error: bool = False,
) -> AsyncIterator[None]:
    exc_class = OP_EXC[op]
    try:
        yield
    except asyncio.TimeoutError:
        if set_error:
            await SessionRow.set_session_status(
                db,
                session_id,
                SessionStatus.ERROR,
                reason=f"operation-timeout ({op})",
            )
        if error_callback:
            await error_callback()
        raise exc_class("TIMEOUT") from None
    except asyncio.CancelledError:
        if cancellation_callback:
            await cancellation_callback()
        raise
    except AgentError as e:
        if set_error:
            await SessionRow.set_session_status(
                db,
                session_id,
                SessionStatus.ERROR,
                reason=f"agent-error ({e!r})",
                status_data={
                    "error": {
                        "src": "agent",
                        "agent_id": e.agent_id,
                        "name": e.exc_name,
                        "repr": e.exc_repr,
                    },
                },
            )
        if error_callback:
            await error_callback()
        raise exc_class("FAILURE", e) from None
    except BackendError:
        # silently re-raise to make them handled by gateway http handlers
        raise
    except Exception as e:
        if set_error:
            await SessionRow.set_session_status(
                db,
                session_id,
                SessionStatus.ERROR,
                reason=f"other-error ({e!r})",
                status_data={
                    "error": {
                        "src": "other",
                        "name": e.__class__.__name__,
                        "repr": repr(e),
                    },
                },
            )
        if error_callback:
            await error_callback()
        raise


def _build_session_fetch_query(
    base_cond,
    access_key: AccessKey | None = None,
    *,
    allow_stale: bool = True,
    for_update: bool = False,
    do_ordering: bool = False,
    max_matches: Optional[int] = None,
    eager_loading_op: Optional[Sequence] = None,
):
    cond = base_cond
    if access_key:
        cond = cond & (SessionRow.access_key == access_key)
    if not allow_stale:
        cond = cond & (~SessionRow.status.in_(DEAD_SESSION_STATUSES))
    query = (
        sa.select(SessionRow)
        .where(cond)
        .order_by(sa.desc(SessionRow.created_at))
        .execution_options(populate_existing=True)
    )
    if max_matches is not None:
        query = query.limit(max_matches).offset(0)
    if for_update:
        query = query.with_for_update()
    if do_ordering:
        query = query.order_by(SessionRow.created_at)
    if eager_loading_op is not None:
        query = query.options(*eager_loading_op)

    return query


async def _match_sessions_by_id(
    db_session: SASession,
    session_id: SessionId,
    access_key: AccessKey | None = None,
    *,
    allow_prefix: bool = False,
    allow_stale: bool = True,
    for_update: bool = False,
    max_matches: Optional[int] = None,
    eager_loading_op: Optional[Sequence] = None,
) -> List[SessionRow]:
    if allow_prefix:
        cond = sa.sql.expression.cast(SessionRow.id, sa.String).like(f"{session_id}%")
    else:
        cond = SessionRow.id == session_id
    query = _build_session_fetch_query(
        cond,
        access_key,
        max_matches=max_matches,
        allow_stale=allow_stale,
        for_update=for_update,
        eager_loading_op=eager_loading_op,
    )

    result = await db_session.execute(query)
    return result.scalars().all()


async def _match_sessions_by_name(
    db_session: SASession,
    session_name: str,
    access_key: AccessKey,
    *,
    allow_prefix: bool = False,
    allow_stale: bool = True,
    for_update: bool = False,
    max_matches: Optional[int] = None,
    eager_loading_op: Optional[Sequence] = None,
) -> List[SessionRow]:
    if allow_prefix:
        cond = sa.sql.expression.cast(SessionRow.name, sa.String).like(f"{session_name}%")
    else:
        cond = SessionRow.name == session_name
    query = _build_session_fetch_query(
        cond,
        access_key,
        max_matches=max_matches,
        allow_stale=allow_stale,
        for_update=for_update,
        eager_loading_op=eager_loading_op,
    )
    result = await db_session.execute(query)
    return result.scalars().all()


class SessionOp(str, enum.Enum):
    CREATE = "create_session"
    DESTROY = "destroy_session"
    RESTART = "restart_session"
    EXECUTE = "execute"
    REFRESH = "refresh_session"
    SHUTDOWN_SERVICE = "shutdown_service"
    UPLOAD_FILE = "upload_file"
    DOWNLOAD_FILE = "download_file"
    LIST_FILE = "list_files"
    GET_AGENT_LOGS = "get_logs_from_agent"


class SessionRow(Base):
    __tablename__ = "sessions"
    id = SessionIDColumn()
    creation_id = sa.Column("creation_id", sa.String(length=32), unique=False, index=False)
    name = sa.Column("name", sa.String(length=64), unique=False, index=True)
    session_type = sa.Column(
        "session_type",
        EnumType(SessionTypes),
        index=True,
        nullable=False,  # previously sess_type
        default=SessionTypes.INTERACTIVE,
        server_default=SessionTypes.INTERACTIVE.name,
    )

    cluster_mode = sa.Column(
        "cluster_mode",
        sa.String(length=16),
        nullable=False,
        default=ClusterMode.SINGLE_NODE,
        server_default=ClusterMode.SINGLE_NODE.name,
    )
    cluster_size = sa.Column("cluster_size", sa.Integer, nullable=False, default=1)
    kernels = relationship("KernelRow", back_populates="session")

    # Resource ownership
    scaling_group_name = sa.Column(
        "scaling_group_name", sa.ForeignKey("scaling_groups.name"), index=True, nullable=True
    )
    scaling_group = relationship("ScalingGroupRow", back_populates="sessions")
    target_sgroup_names = sa.Column(
        "target_sgroup_names",
        sa.ARRAY(sa.String(length=64)),
        default="{}",
        server_default="{}",
        nullable=True,
    )
    domain_name = sa.Column(
        "domain_name", sa.String(length=64), sa.ForeignKey("domains.name"), nullable=False
    )
    domain = relationship("DomainRow", back_populates="sessions")
    project_id = ForeignKeyIDColumn("project_id", "projects.id", nullable=False)
    project = relationship("ProjectRow", back_populates="sessions")
    user_uuid = ForeignKeyIDColumn("user_uuid", "users.uuid", nullable=False)
    user = relationship("UserRow", back_populates="sessions")
    access_key = sa.Column("access_key", sa.String(length=20), sa.ForeignKey("keypairs.access_key"))
    access_key_row = relationship("KeyPairRow", back_populates="sessions")

    # # if image_id is null, should find a image field from related kernel row.
    # image_id = ForeignKeyIDColumn("image_id", "images.id")
    # # `image` column is identical to kernels `image` column.
    # image = sa.Column("image", sa.String(length=512))
    # image_row = relationship("ImageRow", back_populates="sessions")
    tag = sa.Column("tag", sa.String(length=64), nullable=True)

    # Resource occupation
    # occupied_slots = sa.Column('occupied_slots', ResourceSlotColumn(), nullable=False)
    occupying_slots = sa.Column("occupying_slots", ResourceSlotColumn(), nullable=False)
    requested_slots = sa.Column("requested_slots", ResourceSlotColumn(), nullable=False)
    vfolder_mounts = sa.Column(
        "vfolder_mounts", StructuredJSONObjectListColumn(VFolderMount), nullable=True
    )
    resource_opts = sa.Column("resource_opts", pgsql.JSONB(), nullable=True, default={})
    environ = sa.Column("environ", pgsql.JSONB(), nullable=True, default={})
    bootstrap_script = sa.Column("bootstrap_script", sa.String(length=16 * 1024), nullable=True)
    use_host_network = sa.Column("use_host_network", sa.Boolean(), default=False, nullable=False)

    # Lifecycle
    timeout = sa.Column("timeout", sa.BigInteger(), nullable=True)
    created_at = sa.Column(
        "created_at", sa.DateTime(timezone=True), server_default=sa.func.now(), index=True
    )
    terminated_at = sa.Column(
        "terminated_at", sa.DateTime(timezone=True), nullable=True, default=sa.null(), index=True
    )
    starts_at = sa.Column("starts_at", sa.DateTime(timezone=True), nullable=True, default=sa.null())
    status = sa.Column(
        "status",
        EnumType(SessionStatus),
        default=SessionStatus.PENDING,
        server_default=SessionStatus.PENDING.name,
        nullable=False,
        index=True,
    )
    # status_changed = sa.Column(
    #     "status_changed", sa.DateTime(timezone=True), nullable=True, index=True
    # )
    status_info = sa.Column("status_info", sa.Unicode(), nullable=True, default=sa.null())

    status_data = sa.Column("status_data", pgsql.JSONB(), nullable=True, default=sa.null())
    # status_data contains a JSON object that contains detailed data for the last status change.
    # During scheduling (as PENDING + ("no-available-instances" | "predicate-checks-failed")):
    # {
    #   "scheduler": {
    #     // shceudler attempt information
    #     // NOTE: the whole field may be NULL before the first attempt!
    #     "retries": 5,
    #         // the number of scheudling attempts (used to avoid HoL blocking as well)
    #     "last_try": "2021-05-01T12:34:56.123456+09:00",
    #         // an ISO 8601 formatted timestamp of the last attempt
    #     "failed_predicates": [
    #       { "name": "concurrency", "msg": "You cannot run more than 30 concurrent sessions." },
    #           // see the manager.scheduler.predicates module for possible messages
    #       ...
    #     ],
    #     "passed_predicates": [ {"name": "reserved_time"}, ... ],  // names only
    #   }
    # }
    #
    # While running: the field is NULL.
    #
    # After termination:
    # {
    #   "kernel": {
    #     // termination info for the individual kernel
    #     "exit_code": 123,
    #         // maybe null during termination
    #   },
    #   "session": {
    #     // termination info for the session
    #     "status": "terminating" | "terminated"
    #         // "terminated" means all kernels that belong to the same session has terminated.
    #         // used to prevent duplication of SessionTerminatedEvent
    #   }
    # }
    status_history = sa.Column("status_history", pgsql.JSONB(), nullable=True, default=sa.null())
    callback_url = sa.Column("callback_url", URLColumn, nullable=True, default=sa.null())

    startup_command = sa.Column("startup_command", sa.Text, nullable=True)
    result = sa.Column(
        "result",
        EnumType(SessionResult),
        default=SessionResult.UNDEFINED,
        server_default=SessionResult.UNDEFINED.name,
        nullable=False,
        index=True,
    )

    # Resource metrics measured upon termination
    num_queries = sa.Column("num_queries", sa.BigInteger(), default=0)
    last_stat = sa.Column("last_stat", pgsql.JSONB(), nullable=True, default=sa.null())

    __table_args__ = (
        # indexing
        sa.Index(
            "ix_sessions_updated_order",
            sa.func.greatest(
                "created_at",
                "terminated_at",
            ),
            unique=False,
        ),
    )

    @property
    def main_kernel(self) -> KernelRow:
        kerns = tuple(kern for kern in self.kernels if kern.cluster_role == DEFAULT_ROLE)
        if len(kerns) > 1:
            raise TooManyKernelsFound(
                f"Session (id: {self.id}) has more than 1 main kernel.",
            )
        if len(kerns) == 0:
            raise MainKernelNotFound(
                f"Session (id: {self.id}) has no main kernel.",
            )
        return kerns[0]

    @property
    def status_changed(self) -> datetime:
        return datetime.fromisoformat(self.status_history[self.status.name])

    def get_kernel_by_cluster_name(self, cluster_name: str) -> KernelRow:
        kerns = tuple(kern for kern in self.kernels if kern.cluster_name == cluster_name)
        if len(kerns) > 1:
            raise TooManyKernelsFound(
                f"Session (id: {self.id}) has more than 1 kernel with {cluster_name = }",
            )
        if len(kerns) == 0:
            raise MainKernelNotFound(
                f"Session (id: {self.id}) has no kernel with {cluster_name = }.",
            )
        return kerns[0]

    @staticmethod
    async def set_session_status(
        db: ExtendedAsyncSAEngine,
        session_id: SessionId,
        status: SessionStatus,
        *,
        status_data: Optional[Mapping[str, Any]] = None,
        reason: Optional[str] = None,
    ) -> None:
        now = datetime.now(tzutc())
        data = {
            "status": status,
            "status_history": sql_json_merge(
                SessionRow.status_history,
                (),
                {
                    status.name: datetime.now(tzutc()).isoformat(),
                },
            ),
        }
        if status_data is not None:
            data["status_data"] = status_data
        if reason is not None:
            data["status_info"] = reason
        if status in (SessionStatus.CANCELLED, SessionStatus.TERMINATED):
            data["terminated_at"] = now

        async def _transit() -> None:
            async with db.begin_session() as db_sess:
                query = sa.update(SessionRow).values(**data).where(SessionRow.id == session_id)
                await db_sess.execute(query)

        await execute_with_retry(_transit)

    async def set_session_result(
        db: ExtendedAsyncSAEngine,
        session_id: SessionId,
        success: bool,
        exit_code: int,
    ) -> None:
        # TODO: store exit code?
        data = {
            "result": SessionResult.SUCCESS if success else SessionResult.FAILURE,
        }

        async def _update() -> None:
            async with db.begin_session() as db_sess:
                query = sa.update(SessionRow).values(**data).where(SessionRow.id == session_id)
                await db_sess.execute(query)

        await execute_with_retry(_update)

    @classmethod
    async def match_sessions(
        cls,
        db_session: SASession,
        session_name_or_id: Union[str, UUID],
        access_key: Optional[AccessKey],
        *,
        allow_prefix: bool = False,
        allow_stale: bool = True,
        for_update: bool = False,
        max_matches: int = 10,
        eager_loading_op: Optional[Sequence] = None,
    ) -> List[SessionRow]:
        """
        Match the prefix of session ID or session name among the sessions
        that belongs to the given access key, and return the list of SessionRow.
        """

        query_list = [
            aiotools.apartial(
                _match_sessions_by_name,
                session_name=str(session_name_or_id),
                allow_prefix=allow_prefix,
            )
        ]
        try:
            session_id = UUID(str(session_name_or_id))
        except ValueError:
            pass
        else:
            # Fetch id-based query first
            query_list = [
                aiotools.apartial(
                    _match_sessions_by_id,
                    session_id=SessionId(session_id),
                    allow_prefix=False,
                ),
                *query_list,
            ]
            if allow_prefix:
                query_list = [
                    aiotools.apartial(
                        _match_sessions_by_id,
                        session_id=SessionId(session_id),
                        allow_prefix=True,
                    ),
                    *query_list,
                ]

        for fetch_func in query_list:
            rows = await fetch_func(
                db_session,
                access_key=access_key,
                allow_stale=allow_stale,
                for_update=for_update,
                max_matches=max_matches,
                eager_loading_op=eager_loading_op,
            )
            if not rows:
                continue
            return rows
        return []

    @classmethod
    async def get_session(
        cls,
        session_name_or_id: Union[str, UUID],
        access_key: Optional[AccessKey] = None,
        *,
        allow_stale: bool = False,
        for_update: bool = False,
        db_session: SASession,
    ) -> SessionRow:
        """
        Retrieve the session information by session's UUID,
        or session's name paired with access_key.
        This will return the information of the session and the sibling kernel(s).

        :param session_name_or_id: session's id or session's name.
        :param access_key: Access key used to create session.
        :param allow_stale: If True, filter "inactive" sessions as well as "active" ones.
                            If False, filter "active" sessions only.
        :param for_update: Apply for_update during select query.
        :param db_session: Database connection for reuse.
        """
        session_list = await cls.match_sessions(
            db_session,
            session_name_or_id,
            access_key,
            allow_stale=allow_stale,
            for_update=for_update,
        )
        if not session_list:
            raise SessionNotFound(f"Session (id={session_name_or_id}) does not exist.")
        if len(session_list) > 1:
            session_infos = [
                {
                    "session_id": sess.id,
                    "session_name": sess.name,
                    "status": sess.status,
                    "created_at": sess.created_at,
                }
                for sess in session_list
            ]
            raise TooManySessionsMatched(extra_data={"matches": session_infos})
        return session_list[0]

    @classmethod
    async def get_session_with_kernels(
        cls,
        session_name_or_id: str | UUID,
        access_key: Optional[AccessKey] = None,
        *,
        allow_stale: bool = False,
        for_update: bool = False,
        only_main_kern: bool = False,
        db_session: SASession,
    ) -> SessionRow:
        kernel_rel = SessionRow.kernels
        if only_main_kern:
            kernel_rel.and_(KernelRow.cluster_role == DEFAULT_ROLE)
        kernel_loading_op = (
            noload("*"),
            selectinload(kernel_rel).options(
                noload("*"),
                selectinload(KernelRow.agent_row).noload("*"),
            ),
        )
        session_list = await cls.match_sessions(
            db_session,
            session_name_or_id,
            access_key,
            allow_stale=allow_stale,
            for_update=for_update,
            eager_loading_op=kernel_loading_op,
        )
        try:
            return session_list[0]
        except IndexError:
            raise SessionNotFound(f"Session (id={session_name_or_id}) does not exist.")

    @classmethod
    async def get_session_with_main_kernel(
        cls,
        session_name_or_id: str | UUID,
        access_key: Optional[AccessKey] = None,
        *,
        allow_stale: bool = False,
        for_update: bool = False,
        db_session: SASession,
    ) -> SessionRow:
        return await cls.get_session_with_kernels(
            session_name_or_id,
            access_key,
            allow_stale=allow_stale,
            for_update=for_update,
            only_main_kern=True,
            db_session=db_session,
        )

    @classmethod
    async def get_session_by_id(
        cls,
        db_session: SASession,
        session_id: SessionId,
        access_key: Optional[AccessKey] = None,
        *,
        max_matches: int | None = None,
        allow_stale: bool = True,
        for_update: bool = False,
        eager_loading_op=None,
    ) -> SessionRow:
        sessions = await _match_sessions_by_id(
            db_session,
            session_id,
            access_key,
            max_matches=max_matches,
            allow_stale=allow_stale,
            for_update=for_update,
            eager_loading_op=eager_loading_op,
            allow_prefix=False,
        )
        try:
            return sessions[0]
        except IndexError:
            raise SessionNotFound(f"Session (id={session_id}) does not exist.")

    @classmethod
    async def get_sgroup_managed_sessions(
        cls,
        db_sess: SASession,
        sgroup_name: str,
    ) -> List[SessionRow]:
        candidate_statues = (SessionStatus.PENDING, *AGENT_RESOURCE_OCCUPYING_SESSION_STATUSES)
        query = (
            sa.select(SessionRow)
            .where(
                (SessionRow.scaling_group_name == sgroup_name)
                & (SessionRow.status.in_(candidate_statues))
            )
            .options(
                noload("*"),
                selectinload(SessionRow.project).options(noload("*")),
                selectinload(SessionRow.domain).options(noload("*")),
                selectinload(SessionRow.access_key_row).options(noload("*")),
                selectinload(SessionRow.kernels).options(noload("*")),
            )
        )
        result = await db_sess.execute(query)
        return result.scalars().all()


class SessionDependencyRow(Base):
    __tablename__ = "session_dependencies"
    session_id = sa.Column(
        "session_id",
        GUID,
        sa.ForeignKey("sessions.id", onupdate="CASCADE", ondelete="CASCADE"),
        index=True,
        nullable=False,
    )
    depends_on = sa.Column(
        "depends_on",
        GUID,
        sa.ForeignKey("sessions.id", onupdate="CASCADE", ondelete="CASCADE"),
        index=True,
        nullable=False,
    )

    __table_args__ = (
        # constraint
        sa.PrimaryKeyConstraint("session_id", "depends_on", name="sess_dep_pk"),
    )


async def check_all_dependencies(
    db_session: SASession,
    sess_ctx: SessionRow,
) -> List[SessionRow]:
    j = sa.join(
        SessionDependencyRow,
        SessionRow,
        SessionDependencyRow.depends_on == SessionDependencyRow.session_id,
    )
    query = (
        sa.select(SessionRow.id, SessionRow.name, SessionRow.result)
        .select_from(j)
        .where(SessionDependencyRow.session_id == sess_ctx.id)
    )
    result = await db_session.execute(query)
    rows = result.scalars().all()
    pending_dependencies = [
        sess_row for sess_row in rows if sess_row.result != SessionResult.SUCCESS
    ]
    return pending_dependencies


DEFAULT_SESSION_ORDERING = [
    sa.desc(
        sa.func.greatest(
            SessionRow.created_at,
            SessionRow.terminated_at,
            # SessionRow.status_changed,
        )
    ),
]


class ComputeSession(graphene.ObjectType):
    class Meta:
        interfaces = (Item,)

    # identity
    session_id = graphene.UUID()  # identical to `id`
    main_kernel_id = graphene.UUID()
    tag = graphene.String()
    name = graphene.String()
    type = graphene.String()

    # image
    image = graphene.String()  # image for the main container
    architecture = graphene.String()  # image architecture for the main container
    registry = graphene.String()  # image registry for the main container
    cluster_template = graphene.String()
    cluster_mode = graphene.String()
    cluster_size = graphene.Int()

    # ownership
    domain_name = graphene.String()
    project_name = graphene.String()
    project_id = graphene.UUID()
    group_name = graphene.String()  # legacy
    group_id = graphene.UUID()  # legacy
    user_email = graphene.String()
    full_name = graphene.String()
    user_id = graphene.UUID()
    access_key = graphene.String()
    created_user_email = graphene.String()
    created_user_id = graphene.UUID()

    # status
    status = graphene.String()
    status_changed = GQLDateTime()
    status_info = graphene.String()
    status_data = graphene.JSONString()
    status_history = graphene.JSONString()
    created_at = GQLDateTime()
    terminated_at = GQLDateTime()
    starts_at = GQLDateTime()
    startup_command = graphene.String()
    result = graphene.String()
    commit_status = graphene.String()
    abusing_reports = graphene.List(lambda: graphene.JSONString)

    # resources
    resource_opts = graphene.JSONString()
    scaling_group = graphene.String()
    service_ports = graphene.JSONString()
    mounts = graphene.List(lambda: graphene.String)
    vfolder_mounts = graphene.List(lambda: graphene.String)
    occupying_slots = graphene.JSONString()
    occupied_slots = graphene.JSONString()  # legacy

    # statistics
    num_queries = BigInt()

    # owned containers (aka kernels)
    containers = graphene.List(lambda: ComputeContainer)

    # relations
    dependencies = graphene.List(lambda: ComputeSession)

    inference_metrics = graphene.JSONString()

    @classmethod
    def parse_row(cls, ctx: GraphQueryContext, row: Row) -> Mapping[str, Any]:
        assert row is not None
        email = getattr(row, "email")
<<<<<<< HEAD
        project_name = getattr(row, "project_name")
=======
        full_name = getattr(row, "full_name")
        group_name = getattr(row, "group_name")
>>>>>>> fd7b8738
        row = row.SessionRow
        return {
            # identity
            "id": row.id,
            "session_id": row.id,
            "main_kernel_id": row.main_kernel.id,
            "tag": row.tag,
            "name": row.name,
            "type": row.session_type.name,
            # image
            # "image": row.image_id,
            "image": row.main_kernel.image,
            "architecture": row.main_kernel.architecture,
            "registry": row.main_kernel.registry,
            "cluster_template": None,  # TODO: implement
            "cluster_mode": row.cluster_mode,
            "cluster_size": row.cluster_size,
            # ownership
            "domain_name": row.domain_name,
            "project_name": project_name,
            "project_id": row.project_id,
            "group_name": project_name,  # legacy
            "group_id": row.project_id,  # legacy
            "user_email": email,
            "full_name": full_name,
            "user_id": row.user_uuid,
            "access_key": row.access_key,
            "created_user_email": None,  # TODO: implement
            "created_user_id": None,  # TODO: implement
            # status
            "status": row.status.name,
            "status_changed": row.status_changed,
            "status_info": row.status_info,
            "status_data": row.status_data,
            "status_history": row.status_history or {},
            "created_at": row.created_at,
            "terminated_at": row.terminated_at,
            "starts_at": row.starts_at,
            "startup_command": row.startup_command,
            "result": row.result.name,
            # resources
            "resource_opts": row.resource_opts,
            "scaling_group": row.scaling_group_name,
            "service_ports": row.main_kernel.service_ports,
            "mounts": [mount.name for mount in row.vfolder_mounts],
            "vfolder_mounts": row.vfolder_mounts,
            # statistics
            "num_queries": row.num_queries,
        }

    @classmethod
    def from_row(cls, ctx: GraphQueryContext, row: Row) -> ComputeSession | None:
        if row is None:
            return None
        props = cls.parse_row(ctx, row)
        return cls(**props)

    async def resolve_occupying_slots(self, info: graphene.ResolveInfo) -> Mapping[str, Any]:
        """
        Calculate the sum of occupying resource slots of all sub-kernels,
        and return the JSON-serializable object from the sum result.
        """
        graph_ctx: GraphQueryContext = info.context
        loader = graph_ctx.dataloader_manager.get_loader(graph_ctx, "ComputeContainer.by_session")
        containers = await loader.load(self.session_id)
        zero = ResourceSlot()
        return sum(
            (
                ResourceSlot({SlotName(k): Decimal(v) for k, v in c.occupied_slots.items()})
                for c in containers
            ),
            start=zero,
        ).to_json()

    async def resolve_inference_metrics(
        self, info: graphene.ResolveInfo
    ) -> Optional[Mapping[str, Any]]:
        graph_ctx: GraphQueryContext = info.context
        loader = graph_ctx.dataloader_manager.get_loader(
            graph_ctx, "KernelStatistics.inference_metrics_by_kernel"
        )
        return await loader.load(self.id)

    # legacy
    async def resolve_occupied_slots(self, info: graphene.ResolveInfo) -> Mapping[str, Any]:
        graph_ctx: GraphQueryContext = info.context
        loader = graph_ctx.dataloader_manager.get_loader(graph_ctx, "ComputeContainer.by_session")
        containers = await loader.load(self.session_id)
        zero = ResourceSlot()
        return sum(
            (
                ResourceSlot({SlotName(k): Decimal(v) for k, v in c.occupied_slots.items()})
                for c in containers
            ),
            start=zero,
        ).to_json()

    async def resolve_containers(
        self,
        info: graphene.ResolveInfo,
    ) -> Iterable[ComputeContainer]:
        graph_ctx: GraphQueryContext = info.context
        loader = graph_ctx.dataloader_manager.get_loader(graph_ctx, "ComputeContainer.by_session")
        return await loader.load(self.session_id)

    async def resolve_dependencies(
        self,
        info: graphene.ResolveInfo,
    ) -> Iterable[ComputeSession]:
        graph_ctx: GraphQueryContext = info.context
        loader = graph_ctx.dataloader_manager.get_loader(graph_ctx, "ComputeSession.by_dependency")
        return await loader.load(self.id)

    async def resolve_commit_status(self, info: graphene.ResolveInfo) -> str:
        graph_ctx: GraphQueryContext = info.context
        async with graph_ctx.db.begin_readonly_session() as db_sess:
            session: SessionRow = await SessionRow.get_session_with_main_kernel(
                self.id, db_session=db_sess
            )
        commit_status = await graph_ctx.registry.get_commit_status(session)
        return commit_status["status"]

    async def resolve_abusing_reports(
        self, info: graphene.ResolveInfo
    ) -> Iterable[Optional[Mapping[str, Any]]]:
        containers = self.containers
        if containers is None:
            containers = await self.resolve_containers(info)
        if containers is None:
            return []
        return [(await con.resolve_abusing_report(info, self.access_key)) for con in containers]

    _queryfilter_fieldspec = {
        "id": ("sessions_id", None),
        "type": ("sessions_session_type", lambda s: SessionTypes[s]),
        "name": ("sessions_name", None),
        "domain_name": ("sessions_domain_name", None),
        "project_name": ("projects_name", None),
        "user_email": ("users_email", None),
        "full_name": ("users_full_name", None),
        "access_key": ("sessions_access_key", None),
        "scaling_group": ("sessions_scaling_group_name", None),
        "cluster_mode": ("sessions_cluster_mode", lambda s: ClusterMode[s]),
        "cluster_size": ("sessions_cluster_size", None),
        "status": ("sessions_status", lambda s: SessionStatus[s]),
        "status_info": ("sessions_status_info", None),
        # "status_changed": ("status_changed", dtparse),
        "result": ("sessions_result", lambda s: SessionResult[s]),
        "created_at": ("sessions_created_at", dtparse),
        "terminated_at": ("sessions_terminated_at", dtparse),
        "starts_at": ("sessions_starts_at", dtparse),
        "startup_command": ("sessions_startup_command", None),
    }

    _queryorder_colmap = {
        "id": "sessions_id",
        "type": "sessions_session_type",
        "name": "sessions_name",
        # "image": "image",
        # "architecture": "architecture",
        "domain_name": "sessions_domain_name",
        "project_name": "projects_name",
        "user_email": "users_email",
        "full_name": "users_full_name",
        "access_key": "sessions_access_key",
        "scaling_group": "sessions_scaling_group_name",
        "cluster_mode": "sessions_cluster_mode",
        # "cluster_template": "cluster_template",
        "cluster_size": "sessions_cluster_size",
        "status": "sessions_status",
        "status_info": "sessions_status_info",
        "result": "sessions_result",
        "created_at": "sessions_created_at",
        "terminated_at": "sessions_terminated_at",
        "starts_at": "sessions_starts_at",
    }

    @classmethod
    async def load_count(
        cls,
        ctx: GraphQueryContext,
        *,
        domain_name: Optional[str] = None,
        project_id: Optional[UUID] = None,
        access_key: Optional[str] = None,
        status: Optional[str] = None,
        filter: Optional[str] = None,
    ) -> int:
        if isinstance(status, str):
            status_list = [SessionStatus[s] for s in status.split(",")]
        elif isinstance(status, SessionStatus):
            status_list = [status]
        j = sa.join(SessionRow, ProjectRow, SessionRow.project_id == ProjectRow.id).join(
            UserRow, SessionRow.user_uuid == UserRow.uuid
        )
        query = sa.select([sa.func.count()]).select_from(j)
        if domain_name is not None:
            query = query.where(SessionRow.domain_name == domain_name)
        if project_id is not None:
            query = query.where(SessionRow.project_id == project_id)
        if access_key is not None:
            query = query.where(SessionRow.access_key == access_key)
        if status is not None:
            query = query.where(SessionRow.status.in_(status_list))
        if filter is not None:
            qfparser = QueryFilterParser(cls._queryfilter_fieldspec)
            query = qfparser.append_filter(query, filter)
        async with ctx.db.begin_readonly() as conn:
            result = await conn.execute(query)
            return result.scalar()

    @classmethod
    async def load_slice(
        cls,
        ctx: GraphQueryContext,
        limit: int,
        offset: int,
        *,
        domain_name: Optional[str] = None,
        project_id: Optional[UUID] = None,
        access_key: Optional[str] = None,
        status: Optional[str] = None,
        filter: Optional[str] = None,
        order: Optional[str] = None,
    ) -> Sequence[ComputeSession | None]:
        if status is None:
            status_list = None
        elif isinstance(status, str):
            status_list = [SessionStatus[s] for s in status.split(",")]
        elif isinstance(status, SessionStatus):
            status_list = [status]
        j = sa.join(SessionRow, ProjectRow, SessionRow.project_id == ProjectRow.id).join(
            UserRow, SessionRow.user_uuid == UserRow.uuid
        )
        query = (
            sa.select(
                SessionRow,
                ProjectRow.name.label("project_name"),
                UserRow.email,
                UserRow.full_name,
            )
            .select_from(j)
            .options(selectinload(SessionRow.kernels))
            .limit(limit)
            .offset(offset)
        )
        if domain_name is not None:
            query = query.where(SessionRow.domain_name == domain_name)
        if project_id is not None:
            query = query.where(SessionRow.project_id == project_id)
        if access_key is not None:
            query = query.where(SessionRow.access_key == access_key)
        if status is not None:
            query = query.where(SessionRow.status.in_(status_list))
        if filter is not None:
            parser = QueryFilterParser(cls._queryfilter_fieldspec)
            query = parser.append_filter(query, filter)
        if order is not None:
            qoparser = QueryOrderParser(cls._queryorder_colmap)
            query = qoparser.append_ordering(query, order)
        else:
            query = query.order_by(*DEFAULT_SESSION_ORDERING)
        async with ctx.db.begin_readonly_session() as db_sess:
            return [cls.from_row(ctx, r) async for r in (await db_sess.stream(query))]

    @classmethod
    async def batch_load_detail(
        cls,
        ctx: GraphQueryContext,
        session_ids: Sequence[SessionId],
        *,
        domain_name: str = None,
        access_key: str = None,
    ) -> Sequence[ComputeSession | None]:
        j = sa.join(SessionRow, ProjectRow, SessionRow.project_id == ProjectRow.id).join(
            UserRow, SessionRow.user_uuid == UserRow.uuid
        )
        query = (
            sa.select(
                SessionRow,
                ProjectRow.name.label("project_name"),
                UserRow.email,
                UserRow.full_name,
            )
            .select_from(j)
            .where(SessionRow.id.in_(session_ids))
            .options(selectinload(SessionRow.kernels))
        )
        if domain_name is not None:
            query = query.where(SessionRow.domain_name == domain_name)
        if access_key is not None:
            query = query.where(SessionRow.access_key == access_key)
        async with ctx.db.begin_readonly_session() as db_sess:
            return await batch_result_in_session(
                ctx,
                db_sess,
                query,
                cls,
                session_ids,
                lambda row: row.SessionRow.id,
            )

    @classmethod
    async def batch_load_by_dependency(
        cls,
        ctx: GraphQueryContext,
        session_ids: Sequence[SessionId],
    ) -> Sequence[Sequence[ComputeSession]]:
        j = sa.join(
            SessionRow,
            SessionDependencyRow,
            SessionRow.id == SessionDependencyRow.depends_on,
        )
        query = (
            sa.select(SessionRow)
            .select_from(j)
            .where(SessionDependencyRow.session_id.in_(session_ids))
            .options(selectinload(SessionRow.kernels))
        )
        async with ctx.db.begin_readonly_session() as db_sess:
            return await batch_multiresult_in_session(
                ctx,
                db_sess,
                query,
                cls,
                session_ids,
                lambda row: row.SessionRow.id,
            )


class ComputeSessionList(graphene.ObjectType):
    class Meta:
        interfaces = (PaginatedList,)

    items = graphene.List(ComputeSession, required=True)


class InferenceSession(graphene.ObjectType):
    class Meta:
        interfaces = (Item,)


class InferenceSessionList(graphene.ObjectType):
    class Meta:
        interfaces = (PaginatedList,)

    items = graphene.List(InferenceSession, required=True)<|MERGE_RESOLUTION|>--- conflicted
+++ resolved
@@ -1101,12 +1101,8 @@
     def parse_row(cls, ctx: GraphQueryContext, row: Row) -> Mapping[str, Any]:
         assert row is not None
         email = getattr(row, "email")
-<<<<<<< HEAD
+        full_name = getattr(row, "full_name")
         project_name = getattr(row, "project_name")
-=======
-        full_name = getattr(row, "full_name")
-        group_name = getattr(row, "group_name")
->>>>>>> fd7b8738
         row = row.SessionRow
         return {
             # identity
