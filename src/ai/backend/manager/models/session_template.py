from __future__ import annotations

import enum
import uuid
from typing import Any, Iterable, List, Mapping, Sequence

import sqlalchemy as sa
import trafaret as t
from sqlalchemy.dialects import postgresql as pgsql
from sqlalchemy.ext.asyncio import AsyncConnection as SAConnection

from ai.backend.common import validators as tx
from ai.backend.common.types import SessionTypes

from ..defs import DEFAULT_ROLE
from ..exceptions import InvalidArgument
from .base import GUID, EnumType, IDColumn, metadata
from .user import UserRole
from .vfolder import verify_vfolder_name

__all__: Sequence[str] = (
    "TemplateType",
    "session_templates",
    "query_accessible_session_templates",
)


class TemplateType(str, enum.Enum):
    TASK = "task"
    CLUSTER = "cluster"


session_templates = sa.Table(
    "session_templates",
    metadata,
    IDColumn("id"),
    sa.Column("created_at", sa.DateTime(timezone=True), server_default=sa.func.now(), index=True),
    sa.Column("is_active", sa.Boolean, default=True),
    sa.Column("domain_name", sa.String(length=64), sa.ForeignKey("domains.name"), nullable=False),
    sa.Column("project_id", GUID, sa.ForeignKey("projects.id"), nullable=True),
    sa.Column("user_uuid", GUID, sa.ForeignKey("users.uuid"), index=True, nullable=False),
    sa.Column("type", EnumType(TemplateType), nullable=False, server_default="TASK", index=True),
    sa.Column("name", sa.String(length=128), nullable=True),
    sa.Column("template", pgsql.JSONB(), nullable=False),
)


task_template_v1 = t.Dict(
    {
        tx.AliasedKey(["api_version", "apiVersion"]): t.String,
        t.Key("kind"): t.Enum("taskTemplate", "task_template"),
        t.Key("metadata"): t.Dict(
            {
                t.Key("name"): t.String,
                t.Key("tag", default=None): t.Null | t.String,
            }
        ),
        t.Key("spec"): t.Dict(
            {
                tx.AliasedKey(["type", "session_type", "sessionType"], default="interactive")
                >> "session_type": tx.Enum(SessionTypes),
                t.Key("kernel"): t.Dict(
                    {
                        t.Key("image"): t.String,
                        t.Key("architecture", default="x86_64"): t.Null | t.String,
                        t.Key("environ", default={}): t.Null | t.Mapping(t.String, t.String),
                        t.Key("run", default=None): t.Null | t.Dict(
                            {
                                t.Key("bootstrap", default=None): t.Null | t.String,
                                tx.AliasedKey(
                                    ["startup", "startup_command", "startupCommand"], default=None
                                )
                                >> "startup_command": t.Null | t.String,
                            }
                        ),
                        t.Key("git", default=None): t.Null | t.Dict(
                            {
                                t.Key("repository"): t.String,
                                t.Key("commit", default=None): t.Null | t.String,
                                t.Key("branch", default=None): t.Null | t.String,
                                t.Key("credential", default=None): t.Null | t.Dict(
                                    {
                                        t.Key("username"): t.String,
                                        t.Key("password"): t.String,
                                    }
                                ),
                                tx.AliasedKey(["destination_dir", "destinationDir"], default=None)
                                >> "dest_dir": t.Null | t.String,
                            }
                        ),
                    }
                ),
                t.Key("scaling_group", default=None): t.Null | t.String,
                t.Key("mounts", default={}): t.Null | t.Mapping(t.String, t.Any),
                t.Key("resources", default=None): t.Null | t.Mapping(t.String, t.Any),
                tx.AliasedKey(["agent_list", "agentList"], default=None)
                >> "agent_list": t.Null | t.List(t.String),
            }
        ),
    }
).allow_extra("*")


def check_task_template(raw_data: Mapping[str, Any]) -> Mapping[str, Any]:
    data = task_template_v1.check(raw_data)
    if mounts := data["spec"].get("mounts"):
        for p in mounts.values():
            if p is None:
                continue
            if p.startswith("/home/work/"):
                p = p.replace("/home/work/", "")
            if not verify_vfolder_name(p):
                raise InvalidArgument(f"Path {p} is reserved for internal operations.")
    return data


cluster_template_v1 = t.Dict(
    {
        tx.AliasedKey(["api_version", "apiVersion"]): t.String,
        t.Key("kind"): t.Enum("clusterTemplate", "cluster_template"),
        t.Key("mode"): t.Enum("single-node", "multi-node"),
        t.Key("metadata"): t.Dict(
            {
                t.Key("name"): t.String,
            }
        ),
        t.Key("spec"): t.Dict(
            {
                t.Key("environ", default={}): t.Null | t.Mapping(t.String, t.String),
                t.Key("mounts", default={}): t.Null | t.Mapping(t.String, t.Any),
                t.Key("nodes"): t.List(
                    t.Dict(
                        {
                            t.Key("role"): t.String,
                            tx.AliasedKey(["session_template", "sessionTemplate"]): tx.UUID,
                            t.Key("replicas", default=1): t.Int,
                        }
                    )
                ),
            }
        ),
    }
).allow_extra("*")


def check_cluster_template(raw_data: Mapping[str, Any]) -> Mapping[str, Any]:
    data = cluster_template_v1.check(raw_data)
    defined_roles: List[str] = []
    for node in data["spec"]["nodes"]:
        node["session_template"] = str(node["session_template"])
        if node["role"] in defined_roles:
            raise InvalidArgument("Each role can only be defined once")
        if node["role"] == DEFAULT_ROLE and node["replicas"] != 1:
            raise InvalidArgument(
                f"One and only one {DEFAULT_ROLE} node must be created per cluster",
            )
        defined_roles.append(node["role"])
    if DEFAULT_ROLE not in defined_roles:
        raise InvalidArgument(
            f"One and only one {DEFAULT_ROLE} node must be created per cluster",
        )
    return data


async def query_accessible_session_templates(
    conn: SAConnection,
    user_uuid: uuid.UUID,
    template_type: TemplateType,
    *,
    user_role: UserRole = None,
    domain_name: str = None,
    allowed_types: Iterable[str] = ["user"],
    extra_conds=None,
) -> List[Mapping[str, Any]]:
    from ai.backend.manager.models import association_projects_users as apus
    from ai.backend.manager.models import projects, users

    entries: List[Mapping[str, Any]] = []
    if "user" in allowed_types:
        # Query user templates
        j = session_templates.join(users, session_templates.c.user_uuid == users.c.uuid)
        query = (
            sa.select(
                [
                    session_templates.c.name,
                    session_templates.c.id,
                    session_templates.c.created_at,
                    session_templates.c.user_uuid,
                    session_templates.c.project_id,
                    users.c.email,
                ]
            )
            .select_from(j)
            .where(
                (session_templates.c.user_uuid == user_uuid)
                & session_templates.c.is_active
                & (session_templates.c.type == template_type),
            )
        )
        if extra_conds is not None:
            query = query.where(extra_conds)
        result = await conn.execute(query)
        for row in result:
            entries.append(
                {
                    "name": row.name,
                    "id": row.id,
                    "created_at": row.created_at,
                    "is_owner": True,
                    "user": str(row.user_uuid) if row.user_uuid else None,
                    "project": str(row.project_id) if row.project_id else None,
                    "user_email": row.email,
                    "project_name": None,
                }
            )
    if "project" in allowed_types:
        # Query project session_templates
        if user_role == UserRole.ADMIN or user_role == "admin":
            query = (
                sa.select([projects.c.id])
                .select_from(projects)
                .where(projects.c.domain_name == domain_name)
            )
            result = await conn.execute(query)
            grps = result.fetchall()
            project_ids = [g.id for g in grps]
        else:
            j = sa.join(apus, users, apus.c.user_id == users.c.uuid)
            query = sa.select([apus.c.project_id]).select_from(j).where(apus.c.user_id == user_uuid)
            result = await conn.execute(query)
            grps = result.fetchall()
            project_ids = [g.project_id for g in grps]
        j = session_templates.join(projects, session_templates.c.project_id == projects.c.id)
        query = (
            sa.select(
                [
                    session_templates.c.name,
                    session_templates.c.id,
                    session_templates.c.created_at,
                    session_templates.c.user_uuid,
                    session_templates.c.project_id,
                    projects.c.name,
                ],
                use_labels=True,
            )
            .select_from(j)
            .where(
                session_templates.c.project_id.in_(project_ids)
                & session_templates.c.is_active
                & (session_templates.c.type == template_type),
            )
        )
        if extra_conds is not None:
            query = query.where(extra_conds)
        if "user" in allowed_types:
            query = query.where(session_templates.c.user_uuid != user_uuid)
        result = await conn.execute(query)
        is_owner = user_role == UserRole.ADMIN or user_role == "admin"
        for row in result:
            entries.append(
                {
                    "name": row.session_templates_name,
                    "id": row.session_templates_id,
                    "created_at": row.session_templates_created_at,
                    "is_owner": is_owner,
                    "user": (
                        str(row.session_templates_user_uuid)
                        if row.session_templates_user_uuid
                        else None
                    ),
<<<<<<< HEAD
                    "project": str(row.session_templates_project_id)
                    if row.session_templates_project_id
                    else None,
=======
                    "group": (
                        str(row.session_templates_group_id)
                        if row.session_templates_group_id
                        else None
                    ),
>>>>>>> fc069f4a
                    "user_email": None,
                    "project_name": row.projects_name,
                }
            )
    return entries<|MERGE_RESOLUTION|>--- conflicted
+++ resolved
@@ -268,17 +268,11 @@
                         if row.session_templates_user_uuid
                         else None
                     ),
-<<<<<<< HEAD
-                    "project": str(row.session_templates_project_id)
-                    if row.session_templates_project_id
-                    else None,
-=======
-                    "group": (
-                        str(row.session_templates_group_id)
-                        if row.session_templates_group_id
+                    "project": (
+                        str(row.session_templates_project_id)
+                        if row.session_templates_project_id
                         else None
                     ),
->>>>>>> fc069f4a
                     "user_email": None,
                     "project_name": row.projects_name,
                 }
