from __future__ import annotations

import enum
import logging
from typing import TYPE_CHECKING, Any, Dict, Iterable, Mapping, Optional, Sequence
from uuid import UUID, uuid4

import aiotools
import graphene
import sqlalchemy as sa
from dateutil.parser import parse as dtparse
from graphene.types.datetime import DateTime as GQLDateTime
from passlib.hash import bcrypt
from sqlalchemy.dialects import postgresql as pgsql
from sqlalchemy.engine.result import Result
from sqlalchemy.engine.row import Row
from sqlalchemy.ext.asyncio import AsyncConnection as SAConnection
from sqlalchemy.ext.asyncio import AsyncEngine as SAEngine
from sqlalchemy.orm import relationship
from sqlalchemy.sql.expression import bindparam
from sqlalchemy.types import VARCHAR, TypeDecorator

from ai.backend.common import redis_helper
from ai.backend.common.logging import BraceStyleAdapter
from ai.backend.common.types import RedisConnectionInfo, VFolderID

from ..api.exceptions import VFolderOperationFailed
from .base import (
    Base,
    EnumValueType,
    IDColumn,
    IPColumn,
    Item,
    PaginatedList,
    batch_multiresult,
    batch_result,
    mapper_registry,
    set_if_set,
    simple_db_mutate,
    simple_db_mutate_returning_item,
)
<<<<<<< HEAD
from .minilang.ordering import QueryOrderParser
from .minilang.queryfilter import QueryFilterParser, enum_field_getter
=======
from .minilang.ordering import OrderSpecItem, QueryOrderParser
from .minilang.queryfilter import FieldSpecItem, QueryFilterParser
>>>>>>> 7ebbf345
from .storage import StorageSessionManager
from .utils import ExtendedAsyncSAEngine

if TYPE_CHECKING:
    from .gql import GraphQueryContext

log = BraceStyleAdapter(logging.getLogger(__spec__.name))  # type: ignore[name-defined]


__all__: Sequence[str] = (
    "users",
    "UserRow",
    "User",
    "UserList",
    "UserGroup",
    "UserRole",
    "UserInput",
    "ModifyUserInput",
    "CreateUser",
    "ModifyUser",
    "DeleteUser",
    "UserStatus",
    "ACTIVE_USER_STATUSES",
    "INACTIVE_USER_STATUSES",
)


class PasswordColumn(TypeDecorator):
    impl = VARCHAR

    def process_bind_param(self, value, dialect):
        return _hash_password(value)


class UserRole(str, enum.Enum):
    """
    User's role.
    """

    SUPERADMIN = "superadmin"
    ADMIN = "admin"
    USER = "user"
    MONITOR = "monitor"


class UserStatus(str, enum.Enum):
    """
    User account status.
    """

    ACTIVE = "active"
    INACTIVE = "inactive"
    DELETED = "deleted"
    BEFORE_VERIFICATION = "before-verification"


ACTIVE_USER_STATUSES = (UserStatus.ACTIVE,)

INACTIVE_USER_STATUSES = (
    UserStatus.INACTIVE,
    UserStatus.DELETED,
    UserStatus.BEFORE_VERIFICATION,
)


users = sa.Table(
    "users",
    mapper_registry.metadata,
    IDColumn("uuid"),
    sa.Column("username", sa.String(length=64), unique=True),
    sa.Column("email", sa.String(length=64), index=True, nullable=False, unique=True),
    sa.Column("password", PasswordColumn()),
    sa.Column("need_password_change", sa.Boolean),
    sa.Column(
        "password_changed_at",
        sa.DateTime(timezone=True),
        server_default=sa.func.now(),
    ),
    sa.Column("full_name", sa.String(length=64)),
    sa.Column("description", sa.String(length=500)),
    sa.Column("status", EnumValueType(UserStatus), default=UserStatus.ACTIVE, nullable=False),
    sa.Column("status_info", sa.Unicode(), nullable=True, default=sa.null()),
    sa.Column("created_at", sa.DateTime(timezone=True), server_default=sa.func.now()),
    sa.Column(
        "modified_at",
        sa.DateTime(timezone=True),
        server_default=sa.func.now(),
        onupdate=sa.func.current_timestamp(),
    ),
    #: Field for synchronization with external services.
    sa.Column("integration_id", sa.String(length=512)),
    sa.Column("domain_name", sa.String(length=64), sa.ForeignKey("domains.name"), index=True),
    sa.Column("role", EnumValueType(UserRole), default=UserRole.USER),
    sa.Column("allowed_client_ip", pgsql.ARRAY(IPColumn), nullable=True),
    sa.Column("totp_key", sa.String(length=32)),
    sa.Column("totp_activated", sa.Boolean, server_default=sa.false(), default=False),
    sa.Column("totp_activated_at", sa.DateTime(timezone=True), nullable=True),
    sa.Column(
        "resource_policy",
        sa.String(length=256),
        sa.ForeignKey("user_resource_policies.name"),
        nullable=False,
    ),
)


class UserRow(Base):
    __table__ = users
    sessions = relationship("SessionRow", back_populates="user")
    domain = relationship("DomainRow", back_populates="users")
    groups = relationship("AssocGroupUserRow", back_populates="user")
    resource_policy_row = relationship("UserResourcePolicyRow", back_populates="users")


class UserGroup(graphene.ObjectType):
    id = graphene.UUID()
    name = graphene.String()

    @classmethod
    def from_row(cls, ctx: GraphQueryContext, row: Row) -> Optional[UserGroup]:
        if row is None:
            return None
        return cls(
            id=row["id"],
            name=row["name"],
        )

    @classmethod
    async def batch_load_by_user_id(cls, ctx: GraphQueryContext, user_ids: Sequence[UUID]):
        async with ctx.db.begin() as conn:
            from .group import association_groups_users as agus
            from .group import groups

            j = agus.join(groups, agus.c.group_id == groups.c.id)
            query = (
                sa.select([agus.c.user_id, groups.c.name, groups.c.id])
                .select_from(j)
                .where(agus.c.user_id.in_(user_ids))
            )
            return await batch_multiresult(
                ctx,
                conn,
                query,
                cls,
                user_ids,
                lambda row: row["user_id"],
            )


class User(graphene.ObjectType):
    class Meta:
        interfaces = (Item,)

    uuid = graphene.UUID()  # legacy
    username = graphene.String()
    email = graphene.String()
    need_password_change = graphene.Boolean()
    full_name = graphene.String()
    description = graphene.String()
    is_active = graphene.Boolean()
    status = graphene.String()
    status_info = graphene.String()
    created_at = GQLDateTime()
    modified_at = GQLDateTime()
    domain_name = graphene.String()
    role = graphene.String()
    resource_policy = graphene.String()
    allowed_client_ip = graphene.List(lambda: graphene.String)
    totp_activated = graphene.Boolean()
    totp_activated_at = GQLDateTime()

    groups = graphene.List(lambda: UserGroup)

    async def resolve_groups(
        self,
        info: graphene.ResolveInfo,
    ) -> Iterable[UserGroup]:
        ctx: GraphQueryContext = info.context
        manager = ctx.dataloader_manager
        loader = manager.get_loader(ctx, "UserGroup.by_user_id")
        return await loader.load(self.id)

    @classmethod
    def from_row(
        cls,
        ctx: GraphQueryContext,
        row: Row,
    ) -> User:
        return cls(
            id=row["uuid"],
            uuid=row["uuid"],
            username=row["username"],
            email=row["email"],
            need_password_change=row["need_password_change"],
            full_name=row["full_name"],
            description=row["description"],
            is_active=True if row["status"] == UserStatus.ACTIVE else False,  # legacy
            status=row["status"],
            status_info=row["status_info"],
            created_at=row["created_at"],
            modified_at=row["modified_at"],
            domain_name=row["domain_name"],
            role=row["role"],
            resource_policy=row["resource_policy"],
            allowed_client_ip=row["allowed_client_ip"],
            totp_activated=row["totp_activated"],
            totp_activated_at=row["totp_activated_at"],
        )

    @classmethod
    async def load_all(
        cls,
        ctx: GraphQueryContext,
        *,
        domain_name: str = None,
        group_id: UUID = None,
        is_active: bool = None,
        status: str = None,
        limit: int = None,
    ) -> Sequence[User]:
        """
        Load user's information. Group names associated with the user are also returned.
        """
        if group_id is not None:
            from .group import association_groups_users as agus

            j = users.join(agus, agus.c.user_id == users.c.uuid)
            query = sa.select([users]).select_from(j).where(agus.c.group_id == group_id)
        else:
            query = sa.select([users]).select_from(users)
        if ctx.user["role"] != UserRole.SUPERADMIN:
            query = query.where(users.c.domain_name == ctx.user["domain_name"])
        if domain_name is not None:
            query = query.where(users.c.domain_name == domain_name)
        if status is not None:
            query = query.where(users.c.status == UserStatus(status))
        elif is_active is not None:  # consider is_active field only if status is empty
            _statuses = ACTIVE_USER_STATUSES if is_active else INACTIVE_USER_STATUSES
            query = query.where(users.c.status.in_(_statuses))
        if limit is not None:
            query = query.limit(limit)
        async with ctx.db.begin_readonly() as conn:
            return [cls.from_row(ctx, row) async for row in (await conn.stream(query))]

    _queryfilter_fieldspec: Mapping[str, FieldSpecItem] = {
        "uuid": ("uuid", None),
        "username": ("username", None),
        "email": ("email", None),
        "need_password_change": ("need_password_change", None),
        "full_name": ("full_name", None),
        "description": ("description", None),
        "is_active": ("is_active", None),
        "status": ("status", enum_field_getter(UserStatus)),
        "status_info": ("status_info", None),
        "created_at": ("created_at", dtparse),
        "modified_at": ("modified_at", dtparse),
        "domain_name": ("domain_name", None),
<<<<<<< HEAD
        "role": ("role", enum_field_getter(UserRole)),
=======
        "role": ("role", lambda s: UserRole[s]),
        "resource_policy": ("domain_name", None),
>>>>>>> 7ebbf345
        "allowed_client_ip": ("allowed_client_ip", None),
        "totp_activated": ("totp_activated", None),
        "totp_activated_at": ("totp_activated_at", dtparse),
    }

    _queryorder_colmap: Mapping[str, OrderSpecItem] = {
        "uuid": ("uuid", None),
        "username": ("username", None),
        "email": ("email", None),
        "need_password_change": ("need_password_change", None),
        "full_name": ("full_name", None),
        "is_active": ("is_active", None),
        "status": ("status", None),
        "status_info": ("status_info", None),
        "created_at": ("created_at", None),
        "modified_at": ("modified_at", None),
        "domain_name": ("domain_name", None),
        "role": ("role", None),
        "resource_policy": ("resource_policy", None),
        "totp_activated": ("totp_activated", None),
        "totp_activated_at": ("totp_activated_at", None),
    }

    @classmethod
    async def load_count(
        cls,
        ctx: GraphQueryContext,
        *,
        domain_name: str = None,
        group_id: UUID = None,
        is_active: bool = None,
        status: str = None,
        filter: str = None,
    ) -> int:
        if group_id is not None:
            from .group import association_groups_users as agus

            j = users.join(agus, agus.c.user_id == users.c.uuid)
            query = sa.select([sa.func.count()]).select_from(j).where(agus.c.group_id == group_id)
        else:
            query = sa.select([sa.func.count()]).select_from(users)
        if domain_name is not None:
            query = query.where(users.c.domain_name == domain_name)
        if status is not None:
            query = query.where(users.c.status == UserStatus(status))
        elif is_active is not None:  # consider is_active field only if status is empty
            _statuses = ACTIVE_USER_STATUSES if is_active else INACTIVE_USER_STATUSES
            query = query.where(users.c.status.in_(_statuses))
        if filter is not None:
            if group_id is not None:
                qfparser = QueryFilterParser(
                    {
                        k: ("users_" + v[0], v[1])
                        for k, v in cls._queryfilter_fieldspec.items()
                        if isinstance(v[0], str)
                    }
                )
            else:
                qfparser = QueryFilterParser(cls._queryfilter_fieldspec)
            query = qfparser.append_filter(query, filter)
        async with ctx.db.begin_readonly() as conn:
            result = await conn.execute(query)
        return result.scalar()

    @classmethod
    async def load_slice(
        cls,
        ctx: GraphQueryContext,
        limit: int,
        offset: int,
        *,
        domain_name: str = None,
        group_id: UUID = None,
        is_active: bool = None,
        status: str = None,
        filter: str = None,
        order: str = None,
    ) -> Sequence[User]:
        if group_id is not None:
            from .group import association_groups_users as agus

            j = users.join(agus, agus.c.user_id == users.c.uuid)
            query = (
                sa.select([users])
                .select_from(j)
                .where(agus.c.group_id == group_id)
                .limit(limit)
                .offset(offset)
            )
        else:
            query = sa.select([users]).select_from(users).limit(limit).offset(offset)
        if domain_name is not None:
            query = query.where(users.c.domain_name == domain_name)
        if status is not None:
            query = query.where(users.c.status == UserStatus(status))
        elif is_active is not None:  # consider is_active field only if status is empty
            _statuses = ACTIVE_USER_STATUSES if is_active else INACTIVE_USER_STATUSES
            query = query.where(users.c.status.in_(_statuses))
        if filter is not None:
            if group_id is not None:
                qfparser = QueryFilterParser(
                    {
                        k: ("users_" + v[0], v[1])
                        for k, v in cls._queryfilter_fieldspec.items()
                        if isinstance(v[0], str)
                    }
                )
            else:
                qfparser = QueryFilterParser(cls._queryfilter_fieldspec)
            query = qfparser.append_filter(query, filter)
        if order is not None:
            if group_id is not None:
                qoparser = QueryOrderParser(
                    {
                        k: ("users_" + v[0], v[1])
                        for k, v in cls._queryorder_colmap.items()
                        if isinstance(v[0], str)
                    }
                )
            else:
                qoparser = QueryOrderParser(cls._queryorder_colmap)
            query = qoparser.append_ordering(query, order)
        else:
            query = query.order_by(
                users.c.created_at.desc(),
            )
        async with ctx.db.begin_readonly() as conn:
            return [cls.from_row(ctx, row) async for row in (await conn.stream(query))]

    @classmethod
    async def batch_load_by_email(
        cls,
        ctx: GraphQueryContext,
        emails: Sequence[str] = None,
        *,
        domain_name: str = None,
        is_active: bool = None,
        status: str = None,
    ) -> Sequence[Optional[User]]:
        if not emails:
            return []
        query = sa.select([users]).select_from(users).where(users.c.email.in_(emails))
        if domain_name is not None:
            query = query.where(users.c.domain_name == domain_name)
        if status is not None:
            query = query.where(users.c.status == UserStatus(status))
        elif is_active is not None:  # consider is_active field only if status is empty
            _statuses = ACTIVE_USER_STATUSES if is_active else INACTIVE_USER_STATUSES
            query = query.where(users.c.status.in_(_statuses))
        async with ctx.db.begin_readonly() as conn:
            return await batch_result(
                ctx,
                conn,
                query,
                cls,
                emails,
                lambda row: row["email"],
            )

    @classmethod
    async def batch_load_by_uuid(
        cls,
        ctx: GraphQueryContext,
        user_ids: Sequence[UUID] = None,
        *,
        domain_name: str = None,
        is_active: bool = None,
        status: str = None,
    ) -> Sequence[Optional[User]]:
        if not user_ids:
            return []
        query = sa.select([users]).select_from(users).where(users.c.uuid.in_(user_ids))
        if domain_name is not None:
            query = query.where(users.c.domain_name == domain_name)
        if status is not None:
            query = query.where(users.c.status == UserStatus(status))
        elif is_active is not None:  # consider is_active field only if status is empty
            _statuses = ACTIVE_USER_STATUSES if is_active else INACTIVE_USER_STATUSES
            query = query.where(users.c.status.in_(_statuses))
        async with ctx.db.begin_readonly() as conn:
            return await batch_result(
                ctx,
                conn,
                query,
                cls,
                user_ids,
                lambda row: row["uuid"],
            )


class UserList(graphene.ObjectType):
    class Meta:
        interfaces = (PaginatedList,)

    items = graphene.List(User, required=True)


class UserInput(graphene.InputObjectType):
    username = graphene.String(required=True)
    password = graphene.String(required=True)
    need_password_change = graphene.Boolean(required=True)
    full_name = graphene.String(required=False, default="")
    description = graphene.String(required=False, default="")
    is_active = graphene.Boolean(required=False, default=True)
    status = graphene.String(required=False, default=UserStatus.ACTIVE)
    domain_name = graphene.String(required=True, default="default")
    role = graphene.String(required=False, default=UserRole.USER)
    group_ids = graphene.List(lambda: graphene.String, required=False)
    allowed_client_ip = graphene.List(lambda: graphene.String, required=False)
    totp_activated = graphene.Boolean(required=False, default=False)
    resource_policy = graphene.String(required=False, default="default")

    # When creating, you MUST set all fields.
    # When modifying, set the field to "None" to skip setting the value.


class ModifyUserInput(graphene.InputObjectType):
    username = graphene.String(required=False)
    password = graphene.String(required=False)
    need_password_change = graphene.Boolean(required=False)
    full_name = graphene.String(required=False)
    description = graphene.String(required=False)
    is_active = graphene.Boolean(required=False)
    status = graphene.String(required=False)
    domain_name = graphene.String(required=False)
    role = graphene.String(required=False)
    group_ids = graphene.List(lambda: graphene.String, required=False)
    allowed_client_ip = graphene.List(lambda: graphene.String, required=False)
    totp_activated = graphene.Boolean(required=False, default=False)
    resource_policy = graphene.String(required=False)


class PurgeUserInput(graphene.InputObjectType):
    purge_shared_vfolders = graphene.Boolean(required=False, default=False)


class CreateUser(graphene.Mutation):
    allowed_roles = (UserRole.SUPERADMIN,)

    class Arguments:
        email = graphene.String(required=True)
        props = UserInput(required=True)

    ok = graphene.Boolean()
    msg = graphene.String()
    user = graphene.Field(lambda: User, required=False)

    @classmethod
    async def mutate(
        cls,
        root,
        info: graphene.ResolveInfo,
        email: str,
        props: UserInput,
    ) -> CreateUser:
        graph_ctx: GraphQueryContext = info.context
        username = props.username if props.username else email
        if props.status is None and props.is_active is not None:
            _status = UserStatus.ACTIVE if props.is_active else UserStatus.INACTIVE
        else:
            _status = UserStatus(props.status)
        user_data = {
            "username": username,
            "email": email,
            "password": props.password,
            "need_password_change": props.need_password_change,
            "full_name": props.full_name,
            "description": props.description,
            "status": _status,
            "status_info": "admin-requested",  # user mutation is only for admin
            "domain_name": props.domain_name,
            "role": UserRole(props.role),
            "allowed_client_ip": props.allowed_client_ip,
            "totp_activated": props.totp_activated,
            "resource_policy": props.resource_policy or "default",
        }
        user_insert_query = sa.insert(users).values(user_data)

        async def _post_func(conn: SAConnection, result: Result) -> Row:
            if result.rowcount == 0:
                return
            created_user = result.first()

            # Create a default keypair for the user.
            from .keypair import CreateKeyPair, keypairs

            kp_data = CreateKeyPair.prepare_new_keypair(
                email,
                graph_ctx.schema.get_type("KeyPairInput").create_container(
                    {
                        "is_active": _status == UserStatus.ACTIVE,
                        "is_admin": user_data["role"] in [UserRole.SUPERADMIN, UserRole.ADMIN],
                        "resource_policy": "default",
                        "rate_limit": 10000,
                    }
                ),
            )
            kp_insert_query = sa.insert(keypairs).values(
                **kp_data,
                user=created_user.uuid,
            )
            await conn.execute(kp_insert_query)

            # Add user to groups if group_ids parameter is provided.
            from .group import association_groups_users, groups

            if props.group_ids:
                query = (
                    sa.select([groups.c.id])
                    .select_from(groups)
                    .where(groups.c.domain_name == props.domain_name)
                    .where(groups.c.id.in_(props.group_ids))
                )
                grps = (await conn.execute(query)).all()
                if grps:
                    group_data = [
                        {"user_id": created_user.uuid, "group_id": grp.id} for grp in grps
                    ]
                    group_insert_query = sa.insert(association_groups_users).values(group_data)
                    await conn.execute(group_insert_query)

            return created_user

        return await simple_db_mutate_returning_item(
            cls,
            graph_ctx,
            user_insert_query,
            item_cls=User,
            post_func=_post_func,
        )


class ModifyUser(graphene.Mutation):
    allowed_roles = (UserRole.SUPERADMIN,)

    class Arguments:
        email = graphene.String(required=True)
        props = ModifyUserInput(required=True)

    ok = graphene.Boolean()
    msg = graphene.String()
    user = graphene.Field(lambda: User)

    @classmethod
    async def mutate(
        cls,
        root,
        info: graphene.ResolveInfo,
        email: str,
        props: ModifyUserInput,
    ) -> ModifyUser:
        graph_ctx: GraphQueryContext = info.context
        data: Dict[str, Any] = {}
        set_if_set(props, data, "username")
        set_if_set(props, data, "password")
        set_if_set(props, data, "need_password_change")
        set_if_set(props, data, "full_name")
        set_if_set(props, data, "description")
        set_if_set(props, data, "status", clean_func=UserStatus)
        set_if_set(props, data, "domain_name")
        set_if_set(props, data, "role", clean_func=UserRole)
        set_if_set(props, data, "allowed_client_ip")
        set_if_set(props, data, "totp_activated")
        set_if_set(props, data, "resource_policy")
        if not data and not props.group_ids:
            return cls(ok=False, msg="nothing to update", user=None)
        if data.get("status") is None and props.is_active is not None:
            data["status"] = UserStatus.ACTIVE if props.is_active else UserStatus.INACTIVE

        if data.get("password") is not None:
            data["password_changed_at"] = sa.func.now()

        user_update_data: Dict[str, Any]
        prev_domain_name: str
        prev_role: UserRole

        async def _pre_func(conn: SAConnection) -> None:
            nonlocal user_update_data, prev_domain_name, prev_role
            result = await conn.execute(
                sa.select([users.c.domain_name, users.c.role, users.c.status])
                .select_from(users)
                .where(users.c.email == email),
            )
            row = result.first()
            prev_domain_name = row.domain_name
            prev_role = row.role
            user_update_data = data.copy()
            if "status" in data and row.status != data["status"]:
                user_update_data["status_info"] = (
                    "admin-requested"  # user mutation is only for admin
                )

        update_query = lambda: (  # uses lambda because user_update_data is modified in _pre_func()
            sa.update(users).values(user_update_data).where(users.c.email == email)
        )

        async def _post_func(conn: SAConnection, result: Result) -> Row:
            nonlocal prev_domain_name, prev_role
            updated_user = result.first()
            if "role" in data and data["role"] != prev_role:
                from ai.backend.manager.models import keypairs

                result = await conn.execute(
                    sa.select(
                        [
                            keypairs.c.user,
                            keypairs.c.is_active,
                            keypairs.c.is_admin,
                            keypairs.c.access_key,
                        ]
                    )
                    .select_from(keypairs)
                    .where(keypairs.c.user == updated_user.uuid)
                    .order_by(sa.desc(keypairs.c.is_admin))
                    .order_by(sa.desc(keypairs.c.is_active)),
                )
                if data["role"] in [UserRole.SUPERADMIN, UserRole.ADMIN]:
                    # User's becomes admin. Set the keypair as active admin.
                    # TODO: Should we update the role of all users related to keypair?
                    kp = result.first()
                    kp_data = dict()
                    if not kp.is_admin:
                        kp_data["is_admin"] = True
                    if not kp.is_active:
                        kp_data["is_active"] = True
                    if kp_data:
                        await conn.execute(
                            sa.update(keypairs)
                            .values(kp_data)
                            .where(keypairs.c.user == updated_user.uuid),
                        )
                else:
                    # User becomes non-admin. Make the keypair non-admin as well.
                    # If there are multiple admin keypairs, inactivate them.
                    # TODO: Should elaborate keypair inactivation policy.
                    rows = result.fetchall()
                    kp_updates = []
                    for idx, row in enumerate(rows):
                        kp_data = {
                            "b_access_key": row.access_key,
                            "is_admin": row.is_admin,
                            "is_active": row.is_active,
                        }
                        if idx == 0:
                            kp_data["is_admin"] = False
                            kp_updates.append(kp_data)
                            continue
                        if row.is_admin and row.is_active:
                            kp_data["is_active"] = False
                            kp_updates.append(kp_data)
                    if kp_updates:
                        await conn.execute(
                            sa.update(keypairs)
                            .values(
                                {
                                    "is_admin": bindparam("is_admin"),
                                    "is_active": bindparam("is_active"),
                                }
                            )
                            .where(keypairs.c.access_key == bindparam("b_access_key")),
                            kp_updates,
                        )

            # If domain is changed and no group is associated, clear previous domain's group.
            if prev_domain_name != updated_user.domain_name and not props.group_ids:
                from .group import association_groups_users, groups

                await conn.execute(
                    sa.delete(association_groups_users).where(
                        association_groups_users.c.user_id == updated_user.uuid
                    ),
                )

            # Update user's group if group_ids parameter is provided.
            if props.group_ids and updated_user is not None:
                from .group import association_groups_users, groups  # noqa

                # Clear previous groups associated with the user.
                await conn.execute(
                    sa.delete(association_groups_users).where(
                        association_groups_users.c.user_id == updated_user.uuid
                    ),
                )
                # Add user to new groups.
                result = await conn.execute(
                    sa.select([groups.c.id])
                    .select_from(groups)
                    .where(groups.c.domain_name == updated_user.domain_name)
                    .where(groups.c.id.in_(props.group_ids)),
                )
                grps = result.fetchall()
                if grps:
                    values = [{"user_id": updated_user.uuid, "group_id": grp.id} for grp in grps]
                    await conn.execute(
                        sa.insert(association_groups_users).values(values),
                    )

            return updated_user

        return await simple_db_mutate_returning_item(
            cls,
            graph_ctx,
            update_query,
            item_cls=User,
            pre_func=_pre_func,
            post_func=_post_func,
        )


class DeleteUser(graphene.Mutation):
    """
    Instead of really deleting user, just mark the account as deleted status.

    All related keypairs will also be inactivated.
    """

    allowed_roles = (UserRole.SUPERADMIN,)

    class Arguments:
        email = graphene.String(required=True)

    ok = graphene.Boolean()
    msg = graphene.String()

    @classmethod
    async def mutate(
        cls,
        root,
        info: graphene.ResolveInfo,
        email: str,
    ) -> DeleteUser:
        graph_ctx: GraphQueryContext = info.context

        async def _pre_func(conn: SAConnection) -> None:
            # Make all user keypairs inactive.
            from ai.backend.manager.models import keypairs

            await conn.execute(
                sa.update(keypairs).values(is_active=False).where(keypairs.c.user_id == email),
            )

        update_query = (
            sa.update(users)
            .values(status=UserStatus.DELETED, status_info="admin-requested")
            .where(users.c.email == email)
        )
        return await simple_db_mutate(cls, graph_ctx, update_query, pre_func=_pre_func)


class PurgeUser(graphene.Mutation):
    """
    Delete user as well as all user-related DB informations such as keypairs, kernels, etc.

    If target user has virtual folders, they can be purged together or migrated to the superadmin.

    vFolder treatment policy:
      User-type:
      - vfolder is not shared: delete
      - vfolder is shared:
        + if purge_shared_vfolder is True: delete
        + else: change vfolder's owner to requested admin

    This action cannot be undone.
    """

    allowed_roles = (UserRole.SUPERADMIN,)

    class Arguments:
        email = graphene.String(required=True)
        props = PurgeUserInput(required=True)

    ok = graphene.Boolean()
    msg = graphene.String()

    @classmethod
    async def mutate(
        cls,
        root,
        info: graphene.ResolveInfo,
        email: str,
        props: PurgeUserInput,
    ) -> PurgeUser:
        graph_ctx: GraphQueryContext = info.context

        async def _pre_func(conn: SAConnection) -> None:
            user_uuid = await conn.scalar(
                sa.select([users.c.uuid]).select_from(users).where(users.c.email == email),
            )
            log.info("Purging all records of the user {0}...", email)

            if await cls.user_vfolder_mounted_to_active_kernels(conn, user_uuid):
                raise RuntimeError(
                    (
                        "Some of user's virtual folders are mounted to active kernels. "
                        "Terminate those kernels first."
                    ),
                )
            if await cls.user_has_active_kernels(conn, user_uuid):
                raise RuntimeError("User has some active kernels. Terminate them first.")

            if not props.purge_shared_vfolders:
                await cls.migrate_shared_vfolders(
                    conn,
                    deleted_user_uuid=user_uuid,
                    target_user_uuid=graph_ctx.user["uuid"],
                    target_user_email=graph_ctx.user["email"],
                )
            await cls.delete_vfolders(graph_ctx.db, user_uuid, graph_ctx.storage_manager)
            await cls.delete_kernels(conn, user_uuid)
            await cls.delete_keypairs(conn, graph_ctx.redis_stat, user_uuid)

        delete_query = sa.delete(users).where(users.c.email == email)
        return await simple_db_mutate(cls, graph_ctx, delete_query, pre_func=_pre_func)

    @classmethod
    async def migrate_shared_vfolders(
        cls,
        conn: SAConnection,
        deleted_user_uuid: UUID,
        target_user_uuid: UUID,
        target_user_email: str,
    ) -> int:
        """
        Migrate shared virtual folders' ownership to a target user.

        If migrating virtual folder's name collides with target user's already
        existing folder, append random string to the migrating one.

        :param conn: DB connection
        :param deleted_user_uuid: user's UUID who will be deleted
        :param target_user_uuid: user's UUID who will get the ownership of virtual folders

        :return: number of deleted rows
        """
        from . import vfolder_invitations, vfolder_permissions, vfolders

        # Gather target user's virtual folders' names.
        query = (
            sa.select([vfolders.c.name])
            .select_from(vfolders)
            .where(vfolders.c.user == target_user_uuid)
        )
        existing_vfolder_names = [row.name async for row in (await conn.stream(query))]

        # Migrate shared virtual folders.
        # If virtual folder's name collides with target user's folder,
        # append random string to the name of the migrating folder.
        j = vfolder_permissions.join(
            vfolders,
            vfolder_permissions.c.vfolder == vfolders.c.id,
        )
        query = (
            sa.select([vfolders.c.id, vfolders.c.name])
            .select_from(j)
            .where(vfolders.c.user == deleted_user_uuid)
        )
        migrate_updates = []
        async for row in await conn.stream(query):
            name = row.name
            if name in existing_vfolder_names:
                name += f"-{uuid4().hex[:10]}"
            migrate_updates.append({"vid": row.id, "vname": name})
        if migrate_updates:
            # Remove invitations and vfolder_permissions from target user.
            # Target user will be the new owner, and it does not make sense to have
            # invitation and shared permission for its own folder.
            migrate_vfolder_ids = [item["vid"] for item in migrate_updates]
            delete_query = sa.delete(vfolder_invitations).where(
                (vfolder_invitations.c.invitee == target_user_email)
                & (vfolder_invitations.c.vfolder.in_(migrate_vfolder_ids))
            )
            await conn.execute(delete_query)
            delete_query = sa.delete(vfolder_permissions).where(
                (vfolder_permissions.c.user == target_user_uuid)
                & (vfolder_permissions.c.vfolder.in_(migrate_vfolder_ids))
            )
            await conn.execute(delete_query)

            rowcount = 0
            for item in migrate_updates:
                update_query = (
                    sa.update(vfolders)
                    .values(
                        user=target_user_uuid,
                        name=item["vname"],
                    )
                    .where(vfolders.c.id == item["vid"])
                )
                result = await conn.execute(update_query)
                rowcount += result.rowcount
            if rowcount > 0:
                log.info(
                    "{0} shared folders are detected and migrated to user {1}",
                    rowcount,
                    target_user_uuid,
                )
            return rowcount
        else:
            return 0

    @classmethod
    async def delete_vfolders(
        cls,
        engine: ExtendedAsyncSAEngine,
        user_uuid: UUID,
        storage_manager: StorageSessionManager,
    ) -> int:
        """
        Delete user's all virtual folders as well as their physical data.

        :param conn: DB connection
        :param user_uuid: user's UUID to delete virtual folders

        :return: number of deleted rows
        """
        from . import VFolderDeletionInfo, initiate_vfolder_removal, vfolder_permissions, vfolders

        async with engine.begin_session() as conn:
            await conn.execute(
                vfolder_permissions.delete().where(vfolder_permissions.c.user == user_uuid),
            )
            result = await conn.execute(
                sa.select([vfolders.c.id, vfolders.c.host])
                .select_from(vfolders)
                .where(vfolders.c.user == user_uuid),
            )
            target_vfs = result.fetchall()

        storage_ptask_group = aiotools.PersistentTaskGroup()
        try:
            deleted_count = await initiate_vfolder_removal(
                engine,
                [VFolderDeletionInfo(VFolderID.from_row(vf), vf["host"]) for vf in target_vfs],
                storage_manager,
                storage_ptask_group,
            )
        except VFolderOperationFailed as e:
            log.error("error on deleting vfolder filesystem directory: {0}", e.extra_msg)
            raise
        if deleted_count > 0:
            log.info("deleted {0} user's virtual folders ({1})", deleted_count, user_uuid)
        return deleted_count

    @classmethod
    async def user_vfolder_mounted_to_active_kernels(
        cls,
        conn: SAConnection,
        user_uuid: UUID,
    ) -> bool:
        """
        Check if no active kernel is using the user's virtual folders.

        :param conn: DB connection
        :param user_uuid: user's UUID

        :return: True if a virtual folder is mounted to active kernels.
        """
        from . import AGENT_RESOURCE_OCCUPYING_KERNEL_STATUSES, kernels, vfolders

        result = await conn.execute(
            sa.select([vfolders.c.id]).select_from(vfolders).where(vfolders.c.user == user_uuid),
        )
        rows = result.fetchall()
        user_vfolder_ids = [row.id for row in rows]
        query = (
            sa.select([kernels.c.mounts])
            .select_from(kernels)
            .where(kernels.c.status.in_(AGENT_RESOURCE_OCCUPYING_KERNEL_STATUSES))
        )
        async for row in await conn.stream(query):
            for _mount in row["mounts"]:
                try:
                    vfolder_id = UUID(_mount[2])
                    if vfolder_id in user_vfolder_ids:
                        return True
                except Exception:
                    pass
        return False

    @classmethod
    async def user_has_active_kernels(
        cls,
        conn: SAConnection,
        user_uuid: UUID,
    ) -> bool:
        """
        Check if the user does not have active kernels.

        :param conn: DB connection
        :param user_uuid: user's UUID

        :return: True if the user has some active kernels.
        """
        from . import AGENT_RESOURCE_OCCUPYING_KERNEL_STATUSES, kernels

        active_kernel_count = await conn.scalar(
            sa.select([sa.func.count()])
            .select_from(kernels)
            .where(
                (kernels.c.user_uuid == user_uuid)
                & (kernels.c.status.in_(AGENT_RESOURCE_OCCUPYING_KERNEL_STATUSES)),
            ),
        )
        return active_kernel_count > 0

    @classmethod
    async def delete_kernels(
        cls,
        conn: SAConnection,
        user_uuid: UUID,
    ) -> int:
        """
        Delete user's all kernels.

        :param conn: DB connection
        :param user_uuid: user's UUID to delete kernels
        :return: number of deleted rows
        """
        from . import kernels

        result = await conn.execute(
            sa.delete(kernels).where(kernels.c.user_uuid == user_uuid),
        )
        if result.rowcount > 0:
            log.info("deleted {0} user's kernels ({1})", result.rowcount, user_uuid)
        return result.rowcount

    @classmethod
    async def delete_keypairs(
        cls,
        conn: SAConnection,
        redis_conn: RedisConnectionInfo,
        user_uuid: UUID,
    ) -> int:
        """
        Delete user's all keypairs.

        :param conn: DB connection
        :param redis_conn: redis connection info
        :param user_uuid: user's UUID to delete keypairs
        :return: number of deleted rows
        """
        from . import keypairs

        ak_rows = await conn.execute(
            sa.select([keypairs.c.access_key]).where(keypairs.c.user == user_uuid),
        )
        if (row := ak_rows.first()) and (access_key := row.access_key):
            # Log concurrency used only when there is at least one keypair.
            await redis_helper.execute(
                redis_conn,
                lambda r: r.delete(f"keypair.concurrency_used.{access_key}"),
            )
            await redis_helper.execute(
                redis_conn,
                lambda r: r.delete(f"keypair.sftp_concurrency_used.{access_key}"),
            )
        result = await conn.execute(
            sa.delete(keypairs).where(keypairs.c.user == user_uuid),
        )
        if result.rowcount > 0:
            log.info("deleted {0} user's keypairs ({1})", result.rowcount, user_uuid)
        return result.rowcount


def _hash_password(password):
    return bcrypt.using(rounds=12).hash(password)


def _verify_password(guess, hashed):
    return bcrypt.verify(guess, hashed)


def compare_to_hashed_password(raw_password: str, hashed_password: str) -> bool:
    """
    Compare a raw string password value to hased password.
    """
    return _verify_password(raw_password, hashed_password)


async def check_credential(
    db: SAEngine,
    domain: str,
    email: str,
    password: str,
) -> Any:
    async with db.begin_readonly() as conn:
        result = await conn.execute(
            sa.select([users])
            .select_from(users)
            .where(
                (users.c.email == email) & (users.c.domain_name == domain),
            ),
        )
    row = result.first()
    if row is None:
        return None
    if row["password"] is None:
        # user password is not set.
        return None
    try:
        if _verify_password(password, row["password"]):
            return row
    except ValueError:
        return None
    return None<|MERGE_RESOLUTION|>--- conflicted
+++ resolved
@@ -39,13 +39,8 @@
     simple_db_mutate,
     simple_db_mutate_returning_item,
 )
-<<<<<<< HEAD
-from .minilang.ordering import QueryOrderParser
-from .minilang.queryfilter import QueryFilterParser, enum_field_getter
-=======
 from .minilang.ordering import OrderSpecItem, QueryOrderParser
-from .minilang.queryfilter import FieldSpecItem, QueryFilterParser
->>>>>>> 7ebbf345
+from .minilang.queryfilter import FieldSpecItem, QueryFilterParser, enum_field_getter
 from .storage import StorageSessionManager
 from .utils import ExtendedAsyncSAEngine
 
@@ -303,12 +298,8 @@
         "created_at": ("created_at", dtparse),
         "modified_at": ("modified_at", dtparse),
         "domain_name": ("domain_name", None),
-<<<<<<< HEAD
         "role": ("role", enum_field_getter(UserRole)),
-=======
-        "role": ("role", lambda s: UserRole[s]),
         "resource_policy": ("domain_name", None),
->>>>>>> 7ebbf345
         "allowed_client_ip": ("allowed_client_ip", None),
         "totp_activated": ("totp_activated", None),
         "totp_activated_at": ("totp_activated_at", dtparse),
