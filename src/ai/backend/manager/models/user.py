from __future__ import annotations

import enum
import logging
from typing import TYPE_CHECKING, Any, Dict, Iterable, Mapping, Optional, Sequence
from uuid import UUID, uuid4

import aiotools
import graphene
import sqlalchemy as sa
from dateutil.parser import parse as dtparse
from graphene.types.datetime import DateTime as GQLDateTime
from graphql import Undefined
from passlib.hash import bcrypt
from sqlalchemy.dialects import postgresql as pgsql
from sqlalchemy.engine.result import Result
from sqlalchemy.engine.row import Row
from sqlalchemy.ext.asyncio import AsyncConnection as SAConnection
from sqlalchemy.ext.asyncio import AsyncEngine as SAEngine
from sqlalchemy.ext.asyncio import AsyncSession as SASession
from sqlalchemy.orm import joinedload, load_only, noload, relationship
from sqlalchemy.sql.expression import bindparam
from sqlalchemy.types import VARCHAR, TypeDecorator

from ai.backend.common import redis_helper
from ai.backend.common.logging import BraceStyleAdapter
from ai.backend.common.types import RedisConnectionInfo, VFolderID

from ..api.exceptions import VFolderOperationFailed
from ..defs import DEFAULT_KEYPAIR_RATE_LIMIT, DEFAULT_KEYPAIR_RESOURCE_POLICY_NAME
from .base import (
    Base,
    EnumValueType,
    IDColumn,
    IPColumn,
    Item,
    PaginatedList,
    batch_multiresult,
    batch_result,
    generate_sql_info_for_gql_connection,
    mapper_registry,
    set_if_set,
    simple_db_mutate,
    simple_db_mutate_returning_item,
)
from .gql_relay import AsyncNode, Connection, ConnectionResolverResult
from .minilang.ordering import OrderSpecItem, QueryOrderParser
from .minilang.queryfilter import FieldSpecItem, QueryFilterParser, enum_field_getter
from .storage import StorageSessionManager
from .utils import ExtendedAsyncSAEngine

if TYPE_CHECKING:
    from .gql import GraphQueryContext

log = BraceStyleAdapter(logging.getLogger(__spec__.name))  # type: ignore[name-defined]


__all__: Sequence[str] = (
    "users",
    "UserRow",
    "User",
    "UserList",
    "UserGroup",
    "UserRole",
    "UserInput",
    "ModifyUserInput",
    "CreateUser",
    "ModifyUser",
    "DeleteUser",
    "UserStatus",
    "ACTIVE_USER_STATUSES",
    "INACTIVE_USER_STATUSES",
)


class PasswordColumn(TypeDecorator):
    impl = VARCHAR

    def process_bind_param(self, value, dialect):
        return _hash_password(value)


class UserRole(str, enum.Enum):
    """
    User's role.
    """

    SUPERADMIN = "superadmin"
    ADMIN = "admin"
    USER = "user"
    MONITOR = "monitor"


class UserStatus(str, enum.Enum):
    """
    User account status.
    """

    ACTIVE = "active"
    INACTIVE = "inactive"
    DELETED = "deleted"
    BEFORE_VERIFICATION = "before-verification"


ACTIVE_USER_STATUSES = (UserStatus.ACTIVE,)

INACTIVE_USER_STATUSES = (
    UserStatus.INACTIVE,
    UserStatus.DELETED,
    UserStatus.BEFORE_VERIFICATION,
)


users = sa.Table(
    "users",
    mapper_registry.metadata,
    IDColumn("uuid"),
    sa.Column("username", sa.String(length=64), unique=True),
    sa.Column("email", sa.String(length=64), index=True, nullable=False, unique=True),
    sa.Column("password", PasswordColumn()),
    sa.Column("need_password_change", sa.Boolean),
    sa.Column(
        "password_changed_at",
        sa.DateTime(timezone=True),
        server_default=sa.func.now(),
    ),
    sa.Column("full_name", sa.String(length=64)),
    sa.Column("description", sa.String(length=500)),
    sa.Column("status", EnumValueType(UserStatus), default=UserStatus.ACTIVE, nullable=False),
    sa.Column("status_info", sa.Unicode(), nullable=True, default=sa.null()),
    sa.Column("created_at", sa.DateTime(timezone=True), server_default=sa.func.now()),
    sa.Column(
        "modified_at",
        sa.DateTime(timezone=True),
        server_default=sa.func.now(),
        onupdate=sa.func.current_timestamp(),
    ),
    #: Field for synchronization with external services.
    sa.Column("integration_id", sa.String(length=512)),
    sa.Column("domain_name", sa.String(length=64), sa.ForeignKey("domains.name"), index=True),
    sa.Column("role", EnumValueType(UserRole), default=UserRole.USER),
    sa.Column("allowed_client_ip", pgsql.ARRAY(IPColumn), nullable=True),
    sa.Column("totp_key", sa.String(length=32)),
    sa.Column("totp_activated", sa.Boolean, server_default=sa.false(), default=False),
    sa.Column("totp_activated_at", sa.DateTime(timezone=True), nullable=True),
    sa.Column(
        "resource_policy",
        sa.String(length=256),
        sa.ForeignKey("user_resource_policies.name"),
        nullable=False,
    ),
    sa.Column(
        "sudo_session_enabled",
        sa.Boolean,
        default=False,
        nullable=False,
    ),
    sa.Column(
        "main_access_key",
        sa.String(length=20),
        sa.ForeignKey("keypairs.access_key", ondelete="RESTRICT"),
        nullable=True,  # keypairs.user is non-nullable
    ),
)


class UserRow(Base):
    __table__ = users
    # from .keypair import KeyPairRow

    sessions = relationship("SessionRow", back_populates="user")
    domain = relationship("DomainRow", back_populates="users")
    groups = relationship("AssocGroupUserRow", back_populates="user")
    resource_policy_row = relationship("UserResourcePolicyRow", back_populates="users")
    keypairs = relationship("KeyPairRow", back_populates="user_row", foreign_keys="KeyPairRow.user")

    main_keypair = relationship("KeyPairRow", foreign_keys=users.c.main_access_key)


class UserGroup(graphene.ObjectType):
    id = graphene.UUID()
    name = graphene.String()

    @classmethod
    def from_row(cls, ctx: GraphQueryContext, row: Row) -> Optional[UserGroup]:
        if row is None:
            return None
        return cls(
            id=row["id"],
            name=row["name"],
        )

    @classmethod
    async def batch_load_by_user_id(cls, ctx: GraphQueryContext, user_ids: Sequence[UUID]):
        async with ctx.db.begin() as conn:
            from .group import association_groups_users as agus
            from .group import groups

            j = agus.join(groups, agus.c.group_id == groups.c.id)
            query = (
                sa.select([agus.c.user_id, groups.c.name, groups.c.id])
                .select_from(j)
                .where(agus.c.user_id.in_(user_ids))
            )
            return await batch_multiresult(
                ctx,
                conn,
                query,
                cls,
                user_ids,
                lambda row: row["user_id"],
            )


class User(graphene.ObjectType):
    class Meta:
        interfaces = (Item,)

    uuid = graphene.UUID()  # legacy
    username = graphene.String()
    email = graphene.String()
    need_password_change = graphene.Boolean()
    full_name = graphene.String()
    description = graphene.String()
    is_active = graphene.Boolean()
    status = graphene.String()
    status_info = graphene.String()
    created_at = GQLDateTime()
    modified_at = GQLDateTime()
    domain_name = graphene.String()
    role = graphene.String()
    resource_policy = graphene.String()
    allowed_client_ip = graphene.List(lambda: graphene.String)
    totp_activated = graphene.Boolean()
    totp_activated_at = GQLDateTime()
    sudo_session_enabled = graphene.Boolean()
    main_access_key = graphene.String(
        description=(
            "Added in 24.03.0. Used as the default authentication credential for password-based"
            " logins and sets the user's total resource usage limit. User's main_access_key cannot"
            " be deleted, and only super-admin can replace main_access_key."
        )
    )

    groups = graphene.List(lambda: UserGroup)

    async def resolve_groups(
        self,
        info: graphene.ResolveInfo,
    ) -> Iterable[UserGroup]:
        ctx: GraphQueryContext = info.context
        manager = ctx.dataloader_manager
        loader = manager.get_loader(ctx, "UserGroup.by_user_id")
        return await loader.load(self.id)

    @classmethod
    def from_row(
        cls,
        ctx: GraphQueryContext,
        row: Row,
    ) -> User:
        return cls(
            id=row["uuid"],
            uuid=row["uuid"],
            username=row["username"],
            email=row["email"],
            need_password_change=row["need_password_change"],
            full_name=row["full_name"],
            description=row["description"],
            is_active=True if row["status"] == UserStatus.ACTIVE else False,  # legacy
            status=row["status"],
            status_info=row["status_info"],
            created_at=row["created_at"],
            modified_at=row["modified_at"],
            domain_name=row["domain_name"],
            role=row["role"],
            resource_policy=row["resource_policy"],
            allowed_client_ip=row["allowed_client_ip"],
            totp_activated=row["totp_activated"],
            totp_activated_at=row["totp_activated_at"],
            sudo_session_enabled=row["sudo_session_enabled"],
            main_access_key=row["main_access_key"],
        )

    @classmethod
    async def load_all(
        cls,
        ctx: GraphQueryContext,
        *,
        domain_name: str = None,
        group_id: UUID = None,
        is_active: bool = None,
        status: str = None,
        limit: int = None,
    ) -> Sequence[User]:
        """
        Load user's information. Group names associated with the user are also returned.
        """
        if group_id is not None:
            from .group import association_groups_users as agus

            j = users.join(agus, agus.c.user_id == users.c.uuid)
            query = sa.select([users]).select_from(j).where(agus.c.group_id == group_id)
        else:
            query = sa.select([users]).select_from(users)
        if ctx.user["role"] != UserRole.SUPERADMIN:
            query = query.where(users.c.domain_name == ctx.user["domain_name"])
        if domain_name is not None:
            query = query.where(users.c.domain_name == domain_name)
        if status is not None:
            query = query.where(users.c.status == UserStatus(status))
        elif is_active is not None:  # consider is_active field only if status is empty
            _statuses = ACTIVE_USER_STATUSES if is_active else INACTIVE_USER_STATUSES
            query = query.where(users.c.status.in_(_statuses))
        if limit is not None:
            query = query.limit(limit)
        async with ctx.db.begin_readonly() as conn:
            return [cls.from_row(ctx, row) async for row in (await conn.stream(query))]

    _queryfilter_fieldspec: Mapping[str, FieldSpecItem] = {
        "uuid": ("uuid", None),
        "username": ("username", None),
        "email": ("email", None),
        "need_password_change": ("need_password_change", None),
        "full_name": ("full_name", None),
        "description": ("description", None),
        "is_active": ("is_active", None),
        "status": ("status", enum_field_getter(UserStatus)),
        "status_info": ("status_info", None),
        "created_at": ("created_at", dtparse),
        "modified_at": ("modified_at", dtparse),
        "domain_name": ("domain_name", None),
        "role": ("role", enum_field_getter(UserRole)),
        "resource_policy": ("domain_name", None),
        "allowed_client_ip": ("allowed_client_ip", None),
        "totp_activated": ("totp_activated", None),
        "totp_activated_at": ("totp_activated_at", dtparse),
        "sudo_session_enabled": ("sudo_session_enabled", None),
        "main_access_key": ("main_access_key", None),
    }

    _queryorder_colmap: Mapping[str, OrderSpecItem] = {
        "uuid": ("uuid", None),
        "username": ("username", None),
        "email": ("email", None),
        "need_password_change": ("need_password_change", None),
        "full_name": ("full_name", None),
        "is_active": ("is_active", None),
        "status": ("status", None),
        "status_info": ("status_info", None),
        "created_at": ("created_at", None),
        "modified_at": ("modified_at", None),
        "domain_name": ("domain_name", None),
        "role": ("role", None),
        "resource_policy": ("resource_policy", None),
        "totp_activated": ("totp_activated", None),
        "totp_activated_at": ("totp_activated_at", None),
        "sudo_session_enabled": ("sudo_session_enabled", None),
        "main_access_key": ("main_access_key", None),
    }

    @classmethod
    async def load_count(
        cls,
        ctx: GraphQueryContext,
        *,
        domain_name: str = None,
        group_id: UUID = None,
        is_active: bool = None,
        status: str = None,
        filter: str = None,
    ) -> int:
        if group_id is not None:
            from .group import association_groups_users as agus

            j = users.join(agus, agus.c.user_id == users.c.uuid)
            query = sa.select([sa.func.count()]).select_from(j).where(agus.c.group_id == group_id)
        else:
            query = sa.select([sa.func.count()]).select_from(users)
        if domain_name is not None:
            query = query.where(users.c.domain_name == domain_name)
        if status is not None:
            query = query.where(users.c.status == UserStatus(status))
        elif is_active is not None:  # consider is_active field only if status is empty
            _statuses = ACTIVE_USER_STATUSES if is_active else INACTIVE_USER_STATUSES
            query = query.where(users.c.status.in_(_statuses))
        if filter is not None:
            if group_id is not None:
                qfparser = QueryFilterParser(
                    {
                        k: ("users_" + v[0], v[1])
                        for k, v in cls._queryfilter_fieldspec.items()
                        if isinstance(v[0], str)
                    }
                )
            else:
                qfparser = QueryFilterParser(cls._queryfilter_fieldspec)
            query = qfparser.append_filter(query, filter)
        async with ctx.db.begin_readonly() as conn:
            result = await conn.execute(query)
        return result.scalar()

    @classmethod
    async def load_slice(
        cls,
        ctx: GraphQueryContext,
        limit: int,
        offset: int,
        *,
        domain_name: str = None,
        group_id: UUID = None,
        is_active: bool = None,
        status: str = None,
        filter: str = None,
        order: str = None,
    ) -> Sequence[User]:
        if group_id is not None:
            from .group import association_groups_users as agus

            j = users.join(agus, agus.c.user_id == users.c.uuid)
            query = (
                sa.select([users])
                .select_from(j)
                .where(agus.c.group_id == group_id)
                .limit(limit)
                .offset(offset)
            )
        else:
            query = sa.select([users]).select_from(users).limit(limit).offset(offset)
        if domain_name is not None:
            query = query.where(users.c.domain_name == domain_name)
        if status is not None:
            query = query.where(users.c.status == UserStatus(status))
        elif is_active is not None:  # consider is_active field only if status is empty
            _statuses = ACTIVE_USER_STATUSES if is_active else INACTIVE_USER_STATUSES
            query = query.where(users.c.status.in_(_statuses))
        if filter is not None:
            if group_id is not None:
                qfparser = QueryFilterParser(
                    {
                        k: ("users_" + v[0], v[1])
                        for k, v in cls._queryfilter_fieldspec.items()
                        if isinstance(v[0], str)
                    }
                )
            else:
                qfparser = QueryFilterParser(cls._queryfilter_fieldspec)
            query = qfparser.append_filter(query, filter)
        if order is not None:
            if group_id is not None:
                qoparser = QueryOrderParser(
                    {
                        k: ("users_" + v[0], v[1])
                        for k, v in cls._queryorder_colmap.items()
                        if isinstance(v[0], str)
                    }
                )
            else:
                qoparser = QueryOrderParser(cls._queryorder_colmap)
            query = qoparser.append_ordering(query, order)
        else:
            query = query.order_by(
                users.c.created_at.desc(),
            )
        async with ctx.db.begin_readonly() as conn:
            return [cls.from_row(ctx, row) async for row in (await conn.stream(query))]

    @classmethod
    async def batch_load_by_email(
        cls,
        ctx: GraphQueryContext,
        emails: Sequence[str] = None,
        *,
        domain_name: str = None,
        is_active: bool = None,
        status: str = None,
    ) -> Sequence[Optional[User]]:
        if not emails:
            return []
        query = sa.select([users]).select_from(users).where(users.c.email.in_(emails))
        if domain_name is not None:
            query = query.where(users.c.domain_name == domain_name)
        if status is not None:
            query = query.where(users.c.status == UserStatus(status))
        elif is_active is not None:  # consider is_active field only if status is empty
            _statuses = ACTIVE_USER_STATUSES if is_active else INACTIVE_USER_STATUSES
            query = query.where(users.c.status.in_(_statuses))
        async with ctx.db.begin_readonly() as conn:
            return await batch_result(
                ctx,
                conn,
                query,
                cls,
                emails,
                lambda row: row["email"],
            )

    @classmethod
    async def batch_load_by_uuid(
        cls,
        ctx: GraphQueryContext,
        user_ids: Sequence[UUID] = None,
        *,
        domain_name: str = None,
        is_active: bool = None,
        status: str = None,
    ) -> Sequence[Optional[User]]:
        if not user_ids:
            return []
        query = sa.select([users]).select_from(users).where(users.c.uuid.in_(user_ids))
        if domain_name is not None:
            query = query.where(users.c.domain_name == domain_name)
        if status is not None:
            query = query.where(users.c.status == UserStatus(status))
        elif is_active is not None:  # consider is_active field only if status is empty
            _statuses = ACTIVE_USER_STATUSES if is_active else INACTIVE_USER_STATUSES
            query = query.where(users.c.status.in_(_statuses))
        async with ctx.db.begin_readonly() as conn:
            return await batch_result(
                ctx,
                conn,
                query,
                cls,
                user_ids,
                lambda row: row["uuid"],
            )


class UserList(graphene.ObjectType):
    class Meta:
        interfaces = (PaginatedList,)

    items = graphene.List(User, required=True)


class UserInput(graphene.InputObjectType):
    username = graphene.String(required=True)
    password = graphene.String(required=True)
    need_password_change = graphene.Boolean(required=True)
    full_name = graphene.String(required=False, default_value="")
    description = graphene.String(required=False, default_value="")
    is_active = graphene.Boolean(required=False, default_value=True)
    status = graphene.String(required=False, default_value=UserStatus.ACTIVE)
    domain_name = graphene.String(required=True, default_value="default")
    role = graphene.String(required=False, default_value=UserRole.USER)
    group_ids = graphene.List(lambda: graphene.String, required=False)
    allowed_client_ip = graphene.List(lambda: graphene.String, required=False, default_value=None)
    totp_activated = graphene.Boolean(required=False, default_value=False)
    resource_policy = graphene.String(required=False, default_value="default")
    sudo_session_enabled = graphene.Boolean(required=False, default_value=False)
    # When creating, you MUST set all fields.
    # When modifying, set the field to "None" to skip setting the value.


class ModifyUserInput(graphene.InputObjectType):
    username = graphene.String(required=False)
    password = graphene.String(required=False)
    need_password_change = graphene.Boolean(required=False)
    full_name = graphene.String(required=False)
    description = graphene.String(required=False)
    is_active = graphene.Boolean(required=False)
    status = graphene.String(required=False)
    domain_name = graphene.String(required=False)
    role = graphene.String(required=False)
    group_ids = graphene.List(lambda: graphene.String, required=False)
    allowed_client_ip = graphene.List(lambda: graphene.String, required=False)
    totp_activated = graphene.Boolean(required=False, default=False)
    resource_policy = graphene.String(required=False)
    sudo_session_enabled = graphene.Boolean(required=False, default=False)
    main_access_key = graphene.String(required=False)


class PurgeUserInput(graphene.InputObjectType):
    purge_shared_vfolders = graphene.Boolean(required=False, default=False)


class CreateUser(graphene.Mutation):
    allowed_roles = (UserRole.SUPERADMIN,)

    class Arguments:
        email = graphene.String(required=True)
        props = UserInput(required=True)

    ok = graphene.Boolean()
    msg = graphene.String()
    user = graphene.Field(lambda: User, required=False)

    @classmethod
    async def mutate(
        cls,
        root,
        info: graphene.ResolveInfo,
        email: str,
        props: UserInput,
    ) -> CreateUser:
        graph_ctx: GraphQueryContext = info.context
        username = props.username if props.username else email
        if props.status is None and props.is_active is not None:
            _status = UserStatus.ACTIVE if props.is_active else UserStatus.INACTIVE
        else:
            _status = UserStatus(props.status)
        group_ids = [] if props.group_ids is Undefined else props.group_ids

        user_data = {
            "username": username,
            "email": email,
            "password": props.password,
            "need_password_change": props.need_password_change,
            "full_name": props.full_name,
            "description": props.description,
            "status": _status,
            "status_info": "admin-requested",  # user mutation is only for admin
            "domain_name": props.domain_name,
            "role": UserRole(props.role),
            "allowed_client_ip": props.allowed_client_ip,
            "totp_activated": props.totp_activated,
            "resource_policy": props.resource_policy,
            "sudo_session_enabled": props.sudo_session_enabled,
        }
        user_insert_query = sa.insert(users).values(user_data)

        async def _post_func(conn: SAConnection, result: Result) -> Row:
            from .group import ProjectType, association_groups_users, groups

            if result.rowcount == 0:
                return
            created_user = result.first()

            # Create a default keypair for the user.
            from .keypair import CreateKeyPair, keypairs

            kp_data = CreateKeyPair.prepare_new_keypair(
                email,
                {
                    "is_active": _status == UserStatus.ACTIVE,
                    "is_admin": user_data["role"] in [UserRole.SUPERADMIN, UserRole.ADMIN],
                    "resource_policy": DEFAULT_KEYPAIR_RESOURCE_POLICY_NAME,
                    "rate_limit": DEFAULT_KEYPAIR_RATE_LIMIT,
                },
            )
            kp_insert_query = sa.insert(keypairs).values(
                **kp_data,
                user=created_user.uuid,
            )
            await conn.execute(kp_insert_query)
<<<<<<< HEAD

            # Update user main_keypair
            main_ak = kp_data["access_key"]
            update_query = (
                sa.update(users)
                .where(users.c.uuid == created_user.uuid)
                .values(main_access_key=main_ak)
            )
            await conn.execute(update_query)

            model_store_query = sa.select([groups.c.uuid]).where(
=======
            model_store_query = sa.select([groups.c.id]).where(
>>>>>>> 828efc9a
                groups.c.type == ProjectType.MODEL_STORE
            )
            model_store_gid = (await conn.execute(model_store_query)).first()["id"]
            gids_to_join = [*group_ids, model_store_gid]

            # Add user to groups if group_ids parameter is provided.
            if gids_to_join:
                query = (
                    sa.select([groups.c.id])
                    .select_from(groups)
                    .where(groups.c.domain_name == props.domain_name)
                    .where(groups.c.id.in_(gids_to_join))
                )
                grps = (await conn.execute(query)).all()
                if grps:
                    group_data = [
                        {"user_id": created_user.uuid, "group_id": grp.id} for grp in grps
                    ]
                    group_insert_query = sa.insert(association_groups_users).values(group_data)
                    await conn.execute(group_insert_query)

            return created_user

        return await simple_db_mutate_returning_item(
            cls,
            graph_ctx,
            user_insert_query,
            item_cls=User,
            post_func=_post_func,
        )


class ModifyUser(graphene.Mutation):
    allowed_roles = (UserRole.SUPERADMIN,)

    class Arguments:
        email = graphene.String(required=True)
        props = ModifyUserInput(required=True)

    ok = graphene.Boolean()
    msg = graphene.String()
    user = graphene.Field(lambda: User)

    @classmethod
    async def mutate(
        cls,
        root,
        info: graphene.ResolveInfo,
        email: str,
        props: ModifyUserInput,
    ) -> ModifyUser:
        from .keypair import KeyPairRow

        graph_ctx: GraphQueryContext = info.context
        data: Dict[str, Any] = {}
        set_if_set(props, data, "username")
        set_if_set(props, data, "password")
        set_if_set(props, data, "need_password_change")
        set_if_set(props, data, "full_name")
        set_if_set(props, data, "description")
        set_if_set(props, data, "status", clean_func=UserStatus)
        set_if_set(props, data, "domain_name")
        set_if_set(props, data, "role", clean_func=UserRole)
        set_if_set(props, data, "allowed_client_ip")
        set_if_set(props, data, "totp_activated")
        set_if_set(props, data, "resource_policy")
        set_if_set(props, data, "sudo_session_enabled")
        set_if_set(props, data, "main_access_key")
        if not data and not props.group_ids:
            return cls(ok=False, msg="nothing to update", user=None)
        if data.get("status") is None and props.is_active is not None:
            data["status"] = UserStatus.ACTIVE if props.is_active else UserStatus.INACTIVE

        if data.get("password") is not None:
            data["password_changed_at"] = sa.func.now()

        main_access_key: str | None = data.get("main_access_key")
        user_update_data: Dict[str, Any] = {}
        prev_domain_name: str
        prev_role: UserRole

        async def _pre_func(conn: SAConnection) -> None:
            nonlocal user_update_data, prev_domain_name, prev_role, main_access_key
            result = await conn.execute(
                sa.select([users.c.domain_name, users.c.role, users.c.status])
                .select_from(users)
                .where(users.c.email == email),
            )
            row = result.first()
            prev_domain_name = row.domain_name
            prev_role = row.role
            user_update_data = data.copy()
            if "status" in data and row.status != data["status"]:
                user_update_data["status_info"] = (
                    "admin-requested"  # user mutation is only for admin
                )
            if main_access_key is not None:
                db_session = SASession(conn)
                keypair_query = (
                    sa.select(KeyPairRow)
                    .where(KeyPairRow.access_key == main_access_key)
                    .options(
                        noload("*"),
                        joinedload(KeyPairRow.user_row).options(load_only(UserRow.email)),
                    )
                )
                keypair_row: KeyPairRow | None = (await db_session.scalars(keypair_query)).first()
                if keypair_row is None:
                    raise RuntimeError(
                        "Cannot set non-existing access key as the primary access key."
                    )
                if keypair_row.user_row.email != email:
                    raise RuntimeError(
                        "Cannot set another user's access key as the primary access key."
                    )
                await conn.execute(
                    sa.update(users)
                    .where(users.c.email == email)
                    .values(main_access_key=main_access_key)
                )

        update_query = lambda: (  # uses lambda because user_update_data is modified in _pre_func()
            sa.update(users).values(user_update_data).where(users.c.email == email)
        )

        async def _post_func(conn: SAConnection, result: Result) -> Row:
            nonlocal prev_domain_name, prev_role
            updated_user = result.first()
            if "role" in data and data["role"] != prev_role:
                from ai.backend.manager.models import keypairs

                result = await conn.execute(
                    sa.select(
                        [
                            keypairs.c.user,
                            keypairs.c.is_active,
                            keypairs.c.is_admin,
                            keypairs.c.access_key,
                        ]
                    )
                    .select_from(keypairs)
                    .where(keypairs.c.user == updated_user.uuid)
                    .order_by(sa.desc(keypairs.c.is_admin))
                    .order_by(sa.desc(keypairs.c.is_active)),
                )
                if data["role"] in [UserRole.SUPERADMIN, UserRole.ADMIN]:
                    # User's becomes admin. Set the keypair as active admin.
                    # TODO: Should we update the role of all users related to keypair?
                    kp = result.first()
                    kp_data = dict()
                    if not kp.is_admin:
                        kp_data["is_admin"] = True
                    if not kp.is_active:
                        kp_data["is_active"] = True
                    if kp_data:
                        await conn.execute(
                            sa.update(keypairs)
                            .values(kp_data)
                            .where(keypairs.c.user == updated_user.uuid),
                        )
                else:
                    # User becomes non-admin. Make the keypair non-admin as well.
                    # If there are multiple admin keypairs, inactivate them.
                    # TODO: Should elaborate keypair inactivation policy.
                    rows = result.fetchall()
                    kp_updates = []
                    for idx, row in enumerate(rows):
                        kp_data = {
                            "b_access_key": row.access_key,
                            "is_admin": row.is_admin,
                            "is_active": row.is_active,
                        }
                        if idx == 0:
                            kp_data["is_admin"] = False
                            kp_updates.append(kp_data)
                            continue
                        if row.is_admin and row.is_active:
                            kp_data["is_active"] = False
                            kp_updates.append(kp_data)
                    if kp_updates:
                        await conn.execute(
                            sa.update(keypairs)
                            .values(
                                {
                                    "is_admin": bindparam("is_admin"),
                                    "is_active": bindparam("is_active"),
                                }
                            )
                            .where(keypairs.c.access_key == bindparam("b_access_key")),
                            kp_updates,
                        )

            # If domain is changed and no group is associated, clear previous domain's group.
            if prev_domain_name != updated_user.domain_name and not props.group_ids:
                from .group import association_groups_users, groups

                await conn.execute(
                    sa.delete(association_groups_users).where(
                        association_groups_users.c.user_id == updated_user.uuid
                    ),
                )

            # Update user's group if group_ids parameter is provided.
            if props.group_ids and updated_user is not None:
                from .group import association_groups_users, groups  # noqa

                # Clear previous groups associated with the user.
                await conn.execute(
                    sa.delete(association_groups_users).where(
                        association_groups_users.c.user_id == updated_user.uuid
                    ),
                )
                # Add user to new groups.
                result = await conn.execute(
                    sa.select([groups.c.id])
                    .select_from(groups)
                    .where(groups.c.domain_name == updated_user.domain_name)
                    .where(groups.c.id.in_(props.group_ids)),
                )
                grps = result.fetchall()
                if grps:
                    values = [{"user_id": updated_user.uuid, "group_id": grp.id} for grp in grps]
                    await conn.execute(
                        sa.insert(association_groups_users).values(values),
                    )

            return updated_user

        return await simple_db_mutate_returning_item(
            cls,
            graph_ctx,
            update_query,
            item_cls=User,
            pre_func=_pre_func,
            post_func=_post_func,
        )


class DeleteUser(graphene.Mutation):
    """
    Instead of really deleting user, just mark the account as deleted status.

    All related keypairs will also be inactivated.
    """

    allowed_roles = (UserRole.SUPERADMIN,)

    class Arguments:
        email = graphene.String(required=True)

    ok = graphene.Boolean()
    msg = graphene.String()

    @classmethod
    async def mutate(
        cls,
        root,
        info: graphene.ResolveInfo,
        email: str,
    ) -> DeleteUser:
        graph_ctx: GraphQueryContext = info.context

        async def _pre_func(conn: SAConnection) -> None:
            # Make all user keypairs inactive.
            from ai.backend.manager.models import keypairs

            await conn.execute(
                sa.update(keypairs).values(is_active=False).where(keypairs.c.user_id == email),
            )

        update_query = (
            sa.update(users)
            .values(status=UserStatus.DELETED, status_info="admin-requested")
            .where(users.c.email == email)
        )
        return await simple_db_mutate(cls, graph_ctx, update_query, pre_func=_pre_func)


class PurgeUser(graphene.Mutation):
    """
    Delete user as well as all user-related DB informations such as keypairs, kernels, etc.

    If target user has virtual folders, they can be purged together or migrated to the superadmin.

    vFolder treatment policy:
      User-type:
      - vfolder is not shared: delete
      - vfolder is shared:
        + if purge_shared_vfolder is True: delete
        + else: change vfolder's owner to requested admin

    This action cannot be undone.
    """

    allowed_roles = (UserRole.SUPERADMIN,)

    class Arguments:
        email = graphene.String(required=True)
        props = PurgeUserInput(required=True)

    ok = graphene.Boolean()
    msg = graphene.String()

    @classmethod
    async def mutate(
        cls,
        root,
        info: graphene.ResolveInfo,
        email: str,
        props: PurgeUserInput,
    ) -> PurgeUser:
        graph_ctx: GraphQueryContext = info.context

        async def _pre_func(conn: SAConnection) -> None:
            user_uuid = await conn.scalar(
                sa.select([users.c.uuid]).select_from(users).where(users.c.email == email),
            )
            log.info("Purging all records of the user {0}...", email)

            if await cls.user_vfolder_mounted_to_active_kernels(conn, user_uuid):
                raise RuntimeError(
                    "Some of user's virtual folders are mounted to active kernels. "
                    "Terminate those kernels first.",
                )
            if await cls.user_has_active_kernels(conn, user_uuid):
                raise RuntimeError("User has some active kernels. Terminate them first.")

            if not props.purge_shared_vfolders:
                await cls.migrate_shared_vfolders(
                    conn,
                    deleted_user_uuid=user_uuid,
                    target_user_uuid=graph_ctx.user["uuid"],
                    target_user_email=graph_ctx.user["email"],
                )
            await cls.delete_error_logs(conn, user_uuid)
            await cls.delete_endpoint(conn, user_uuid)
            await cls.delete_kernels(conn, user_uuid)
            await cls.delete_sessions(conn, user_uuid)
            await cls.delete_vfolders(graph_ctx.db, user_uuid, graph_ctx.storage_manager)
            await cls.delete_keypairs(conn, graph_ctx.redis_stat, user_uuid)

        delete_query = sa.delete(users).where(users.c.email == email)
        return await simple_db_mutate(cls, graph_ctx, delete_query, pre_func=_pre_func)

    @classmethod
    async def migrate_shared_vfolders(
        cls,
        conn: SAConnection,
        deleted_user_uuid: UUID,
        target_user_uuid: UUID,
        target_user_email: str,
    ) -> int:
        """
        Migrate shared virtual folders' ownership to a target user.

        If migrating virtual folder's name collides with target user's already
        existing folder, append random string to the migrating one.

        :param conn: DB connection
        :param deleted_user_uuid: user's UUID who will be deleted
        :param target_user_uuid: user's UUID who will get the ownership of virtual folders

        :return: number of deleted rows
        """
        from . import vfolder_invitations, vfolder_permissions, vfolders

        # Gather target user's virtual folders' names.
        query = (
            sa.select([vfolders.c.name])
            .select_from(vfolders)
            .where(vfolders.c.user == target_user_uuid)
        )
        existing_vfolder_names = [row.name async for row in (await conn.stream(query))]

        # Migrate shared virtual folders.
        # If virtual folder's name collides with target user's folder,
        # append random string to the name of the migrating folder.
        j = vfolder_permissions.join(
            vfolders,
            vfolder_permissions.c.vfolder == vfolders.c.id,
        )
        query = (
            sa.select([vfolders.c.id, vfolders.c.name])
            .select_from(j)
            .where(vfolders.c.user == deleted_user_uuid)
        )
        migrate_updates = []
        async for row in await conn.stream(query):
            name = row.name
            if name in existing_vfolder_names:
                name += f"-{uuid4().hex[:10]}"
            migrate_updates.append({"vid": row.id, "vname": name})
        if migrate_updates:
            # Remove invitations and vfolder_permissions from target user.
            # Target user will be the new owner, and it does not make sense to have
            # invitation and shared permission for its own folder.
            migrate_vfolder_ids = [item["vid"] for item in migrate_updates]
            delete_query = sa.delete(vfolder_invitations).where(
                (vfolder_invitations.c.invitee == target_user_email)
                & (vfolder_invitations.c.vfolder.in_(migrate_vfolder_ids))
            )
            await conn.execute(delete_query)
            delete_query = sa.delete(vfolder_permissions).where(
                (vfolder_permissions.c.user == target_user_uuid)
                & (vfolder_permissions.c.vfolder.in_(migrate_vfolder_ids))
            )
            await conn.execute(delete_query)

            rowcount = 0
            for item in migrate_updates:
                update_query = (
                    sa.update(vfolders)
                    .values(
                        user=target_user_uuid,
                        name=item["vname"],
                    )
                    .where(vfolders.c.id == item["vid"])
                )
                result = await conn.execute(update_query)
                rowcount += result.rowcount
            if rowcount > 0:
                log.info(
                    "{0} shared folders are detected and migrated to user {1}",
                    rowcount,
                    target_user_uuid,
                )
            return rowcount
        else:
            return 0

    @classmethod
    async def delete_vfolders(
        cls,
        engine: ExtendedAsyncSAEngine,
        user_uuid: UUID,
        storage_manager: StorageSessionManager,
    ) -> int:
        """
        Delete user's all virtual folders as well as their physical data.

        :param conn: DB connection
        :param user_uuid: user's UUID to delete virtual folders

        :return: number of deleted rows
        """
        from . import VFolderDeletionInfo, initiate_vfolder_purge, vfolder_permissions, vfolders

        async with engine.begin_session() as conn:
            await conn.execute(
                vfolder_permissions.delete().where(vfolder_permissions.c.user == user_uuid),
            )
            result = await conn.execute(
                sa.select([vfolders.c.id, vfolders.c.host, vfolders.c.quota_scope_id])
                .select_from(vfolders)
                .where(vfolders.c.user == user_uuid),
            )
            target_vfs = result.fetchall()

        storage_ptask_group = aiotools.PersistentTaskGroup()
        try:
            await initiate_vfolder_purge(
                engine,
                [VFolderDeletionInfo(VFolderID.from_row(vf), vf["host"]) for vf in target_vfs],
                storage_manager,
                storage_ptask_group,
            )
        except VFolderOperationFailed as e:
            log.error("error on deleting vfolder filesystem directory: {0}", e.extra_msg)
            raise
        deleted_count = len(target_vfs)
        if deleted_count > 0:
            log.info("deleted {0} user's virtual folders ({1})", deleted_count, user_uuid)
        return deleted_count

    @classmethod
    async def user_vfolder_mounted_to_active_kernels(
        cls,
        conn: SAConnection,
        user_uuid: UUID,
    ) -> bool:
        """
        Check if no active kernel is using the user's virtual folders.

        :param conn: DB connection
        :param user_uuid: user's UUID

        :return: True if a virtual folder is mounted to active kernels.
        """
        from . import AGENT_RESOURCE_OCCUPYING_KERNEL_STATUSES, kernels, vfolders

        result = await conn.execute(
            sa.select([vfolders.c.id]).select_from(vfolders).where(vfolders.c.user == user_uuid),
        )
        rows = result.fetchall()
        user_vfolder_ids = [row.id for row in rows]
        query = (
            sa.select([kernels.c.mounts])
            .select_from(kernels)
            .where(kernels.c.status.in_(AGENT_RESOURCE_OCCUPYING_KERNEL_STATUSES))
        )
        async for row in await conn.stream(query):
            for _mount in row["mounts"]:
                try:
                    vfolder_id = UUID(_mount[2])
                    if vfolder_id in user_vfolder_ids:
                        return True
                except Exception:
                    pass
        return False

    @classmethod
    async def user_has_active_kernels(
        cls,
        conn: SAConnection,
        user_uuid: UUID,
    ) -> bool:
        """
        Check if the user does not have active kernels.

        :param conn: DB connection
        :param user_uuid: user's UUID

        :return: True if the user has some active kernels.
        """
        from . import AGENT_RESOURCE_OCCUPYING_KERNEL_STATUSES, kernels

        active_kernel_count = await conn.scalar(
            sa.select([sa.func.count()])
            .select_from(kernels)
            .where(
                (kernels.c.user_uuid == user_uuid)
                & (kernels.c.status.in_(AGENT_RESOURCE_OCCUPYING_KERNEL_STATUSES)),
            ),
        )
        return active_kernel_count > 0

    @classmethod
    async def delete_endpoint(
        cls,
        conn: SAConnection,
        user_uuid: UUID,
    ) -> int:
        """
        Delete user's all endpoint.

        :param conn: DB connection
        :param user_uuid: user's UUID to delete endpoint
        :return: number of deleted rows
        """
        from .endpoint import EndpointRow, EndpointTokenRow

        result = await conn.execute(
            sa.delete(EndpointTokenRow).where(EndpointTokenRow.session_owner == user_uuid)
        )
        if result.rowcount > 0:
            log.info("deleted {0} user's endpoint tokens ({1})", result.rowcount, user_uuid)

        result = await conn.execute(
            sa.delete(EndpointRow).where(EndpointRow.session_owner == user_uuid)
        )
        if result.rowcount > 0:
            log.info("deleted {0} user's endpoint ({1})", result.rowcount, user_uuid)
        return result.rowcount

    @classmethod
    async def delete_kernels(
        cls,
        conn: SAConnection,
        user_uuid: UUID,
    ) -> int:
        """
        Delete user's all kernels.

        :param conn: DB connection
        :param user_uuid: user's UUID to delete kernels
        :return: number of deleted rows
        """
        from . import kernels

        result = await conn.execute(
            sa.delete(kernels).where(kernels.c.user_uuid == user_uuid),
        )
        if result.rowcount > 0:
            log.info("deleted {0} user's kernels ({1})", result.rowcount, user_uuid)
        return result.rowcount

    @classmethod
    async def delete_error_logs(
        cls,
        conn: SAConnection,
        user_uuid: UUID,
    ) -> int:
        """
        Delete user's all error logs.

        :param conn: DB connection
        :param user_uuid: user's UUID to delete error logs
        :return: number of deleted rows
        """
        from .error_logs import error_logs

        result = await conn.execute(sa.delete(error_logs).where(error_logs.c.user == user_uuid))
        if result.rowcount > 0:
            log.info("deleted {0} user's error logs ({1})", result.rowcount, user_uuid)
        return result.rowcount

    @classmethod
    async def delete_sessions(
        cls,
        conn: SAConnection,
        user_uuid: UUID,
    ) -> int:
        """
        Delete user's all sessions.

        :param conn: DB connection
        :param user_uuid: user's UUID to delete sessions
        :return: number of deleted rows
        """
        from .session import SessionRow

        result = await conn.execute(sa.delete(SessionRow).where(SessionRow.user_uuid == user_uuid))
        if result.rowcount > 0:
            log.info("deleted {0} user's sessions ({1})", result.rowcount, user_uuid)
        return result.rowcount

    @classmethod
    async def delete_keypairs(
        cls,
        conn: SAConnection,
        redis_conn: RedisConnectionInfo,
        user_uuid: UUID,
    ) -> int:
        """
        Delete user's all keypairs.

        :param conn: DB connection
        :param redis_conn: redis connection info
        :param user_uuid: user's UUID to delete keypairs
        :return: number of deleted rows
        """
        from . import keypairs

        ak_rows = await conn.execute(
            sa.select([keypairs.c.access_key]).where(keypairs.c.user == user_uuid),
        )
        if (row := ak_rows.first()) and (access_key := row.access_key):
            # Log concurrency used only when there is at least one keypair.
            await redis_helper.execute(
                redis_conn,
                lambda r: r.delete(f"keypair.concurrency_used.{access_key}"),
            )
            await redis_helper.execute(
                redis_conn,
                lambda r: r.delete(f"keypair.sftp_concurrency_used.{access_key}"),
            )
        result = await conn.execute(
            sa.delete(keypairs).where(keypairs.c.user == user_uuid),
        )
        if result.rowcount > 0:
            log.info("deleted {0} user's keypairs ({1})", result.rowcount, user_uuid)
        return result.rowcount


class UserNode(graphene.ObjectType):
    class Meta:
        interfaces = (AsyncNode,)

    username = graphene.String(description="Unique username of the user.")
    email = graphene.String(description="Unique email of the user.")
    need_password_change = graphene.Boolean()
    full_name = graphene.String()
    description = graphene.String()
    is_active = graphene.Boolean(
        deprecation_reason="Deprecated since 24.03.0. Recommend to use `status` field."
    )
    status = graphene.String(
        description="The status is one of `active`, `inactive`, `deleted` or `before-verification`."
    )
    status_info = graphene.String(description="Additional information of user status.")
    created_at = GQLDateTime()
    modified_at = GQLDateTime()
    domain_name = graphene.String()
    role = graphene.String(
        description="The role is one of `user`, `admin`, `superadmin` or `monitor`."
    )
    resource_policy = graphene.String()
    allowed_client_ip = graphene.List(lambda: graphene.String)
    totp_activated = graphene.Boolean()
    totp_activated_at = GQLDateTime()
    sudo_session_enabled = graphene.Boolean()

    @classmethod
    def from_row(cls, row: UserRow) -> UserNode:
        return cls(
            id=row.uuid,
            username=row.username,
            email=row.email,
            need_password_change=row.need_password_change,
            full_name=row.full_name,
            description=row.description,
            is_active=(row.status == UserStatus.ACTIVE),
            status=row.status,
            status_info=row.status_info,
            created_at=row.created_at,
            modified_at=row.modified_at,
            domain_name=row.domain_name,
            role=row.role,
            resource_policy=row.resource_policy,
            allowed_client_ip=row.allowed_client_ip,
            totp_activated=row.totp_activated,
            totp_activated_at=row.totp_activated_at,
            sudo_session_enabled=row.sudo_session_enabled,
        )

    @classmethod
    async def get_node(cls, info: graphene.ResolveInfo, id) -> UserNode:
        graph_ctx: GraphQueryContext = info.context

        _, user_id = AsyncNode.resolve_global_id(info, id)
        query = sa.select(UserRow).where(UserRow.uuid == user_id)
        async with graph_ctx.db.begin_readonly_session() as db_session:
            user_row = (await db_session.scalars(query)).first()
            return cls.from_row(user_row)

    @classmethod
    async def get_connection(
        cls,
        info: graphene.ResolveInfo,
        filter_expr: str | None = None,
        order_expr: str | None = None,
        offset: int | None = None,
        after: str | None = None,
        first: int | None = None,
        before: str | None = None,
        last: int | None = None,
    ) -> ConnectionResolverResult:
        graph_ctx: GraphQueryContext = info.context
        query, conditions, cursor, pagination_order, page_size = (
            generate_sql_info_for_gql_connection(
                info,
                UserRow,
                UserRow.uuid,
                filter_expr,
                order_expr,
                offset,
                after=after,
                first=first,
                before=before,
                last=last,
            )
        )
        cnt_query = sa.select(sa.func.count()).select_from(UserRow)
        for cond in conditions:
            cnt_query = cnt_query.where(cond)
        async with graph_ctx.db.begin_readonly_session() as db_session:
            user_rows = (await db_session.scalars(query)).all()
            result = [cls.from_row(row) for row in user_rows]

            total_cnt = await db_session.scalar(cnt_query)
            return ConnectionResolverResult(result, cursor, pagination_order, page_size, total_cnt)


class UserConnection(Connection):
    class Meta:
        node = UserNode


def _hash_password(password):
    return bcrypt.using(rounds=12).hash(password)


def _verify_password(guess, hashed):
    return bcrypt.verify(guess, hashed)


def compare_to_hashed_password(raw_password: str, hashed_password: str) -> bool:
    """
    Compare a raw string password value to hased password.
    """
    return _verify_password(raw_password, hashed_password)


async def check_credential(
    db: SAEngine,
    domain: str,
    email: str,
    password: str,
) -> Any:
    async with db.begin_readonly() as conn:
        result = await conn.execute(
            sa.select([users])
            .select_from(users)
            .where(
                (users.c.email == email) & (users.c.domain_name == domain),
            ),
        )
    row = result.first()
    if row is None:
        return None
    if row["password"] is None:
        # user password is not set.
        return None
    try:
        if _verify_password(password, row["password"]):
            return row
    except ValueError:
        return None
    return None<|MERGE_RESOLUTION|>--- conflicted
+++ resolved
@@ -643,7 +643,6 @@
                 user=created_user.uuid,
             )
             await conn.execute(kp_insert_query)
-<<<<<<< HEAD
 
             # Update user main_keypair
             main_ak = kp_data["access_key"]
@@ -654,10 +653,7 @@
             )
             await conn.execute(update_query)
 
-            model_store_query = sa.select([groups.c.uuid]).where(
-=======
             model_store_query = sa.select([groups.c.id]).where(
->>>>>>> 828efc9a
                 groups.c.type == ProjectType.MODEL_STORE
             )
             model_store_gid = (await conn.execute(model_store_query)).first()["id"]
