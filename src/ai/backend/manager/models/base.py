from __future__ import annotations

import asyncio
import collections
import enum
import functools
import logging
import sys
import uuid
from typing import (
    TYPE_CHECKING,
    Any,
    Awaitable,
    Callable,
    ClassVar,
    Dict,
    Generic,
    Iterable,
    List,
    Mapping,
    MutableMapping,
    Optional,
    Protocol,
    Sequence,
    Type,
    TypeVar,
    Union,
    cast,
)

import graphene
import sqlalchemy as sa
import trafaret as t
import yarl
from aiodataloader import DataLoader
from aiotools import apartial
from graphene.types import Scalar
from graphene.types.scalars import MAX_INT, MIN_INT
from graphql.language import ast  # pants: no-infer-dep
from sqlalchemy.dialects.postgresql import CIDR, ENUM, JSONB, UUID
from sqlalchemy.engine.result import Result
from sqlalchemy.engine.row import Row
from sqlalchemy.ext.asyncio import AsyncConnection as SAConnection
from sqlalchemy.ext.asyncio import AsyncEngine as SAEngine
from sqlalchemy.ext.asyncio import AsyncSession as SASession
from sqlalchemy.orm import registry
from sqlalchemy.types import CHAR, SchemaType, TypeDecorator

from ai.backend.common.exception import InvalidIpAddressValue
from ai.backend.common.logging import BraceStyleAdapter
from ai.backend.common.types import (
    BinarySize,
    JSONSerializableMixin,
    KernelId,
    ReadableCIDR,
    ResourceSlot,
    SessionId,
)
from ai.backend.manager.models.utils import execute_with_retry

from .. import models
from ..api.exceptions import GenericForbidden, InvalidAPIParameters

if TYPE_CHECKING:
    from graphql.execution.executors.asyncio import AsyncioExecutor  # pants: no-infer-dep

    from .gql import GraphQueryContext
    from .user import UserRole

SAFE_MIN_INT = -9007199254740991
SAFE_MAX_INT = 9007199254740991

log = BraceStyleAdapter(logging.getLogger(__name__))

# The common shared metadata instance
convention = {
    "ix": "ix_%(column_0_label)s",
    "uq": "uq_%(table_name)s_%(column_0_name)s",
    "ck": "ck_%(table_name)s_%(constraint_name)s",
    "fk": "fk_%(table_name)s_%(column_0_name)s_%(referred_table_name)s",
    "pk": "pk_%(table_name)s",
}
metadata = sa.MetaData(naming_convention=convention)
mapper_registry = registry(metadata=metadata)
Base: Any = mapper_registry.generate_base()  # TODO: remove Any after #422 is merged

pgsql_connect_opts = {
    "server_settings": {
        "jit": "off",
        # 'deadlock_timeout': '10000',  # FIXME: AWS RDS forbids settings this via connection arguments
        "lock_timeout": "60000",  # 60 secs
        "idle_in_transaction_session_timeout": "60000",  # 60 secs
    },
}


# helper functions
def zero_if_none(val):
    return 0 if val is None else val


class EnumType(TypeDecorator, SchemaType):
    """
    A stripped-down version of Spoqa's sqlalchemy-enum34.
    It also handles postgres-specific enum type creation.

    The actual postgres enum choices are taken from the Python enum names.
    """

    impl = ENUM
    cache_ok = True

    def __init__(self, enum_cls, **opts):
        assert issubclass(enum_cls, enum.Enum)
        if "name" not in opts:
            opts["name"] = enum_cls.__name__.lower()
        self._opts = opts
        enums = (m.name for m in enum_cls)
        super().__init__(*enums, **opts)
        self._enum_cls = enum_cls

    def process_bind_param(self, value, dialect):
        return value.name if value else None

    def process_result_value(self, value: str, dialect):
        return self._enum_cls[value] if value else None

    def copy(self):
        return EnumType(self._enum_cls, **self._opts)

    @property
    def python_type(self):
        return self._enum_class


class EnumValueType(TypeDecorator, SchemaType):
    """
    A stripped-down version of Spoqa's sqlalchemy-enum34.
    It also handles postgres-specific enum type creation.

    The actual postgres enum choices are taken from the Python enum values.
    """

    impl = ENUM
    cache_ok = True

    def __init__(self, enum_cls, **opts):
        assert issubclass(enum_cls, enum.Enum)
        if "name" not in opts:
            opts["name"] = enum_cls.__name__.lower()
        self._opts = opts
        enums = (m.value for m in enum_cls)
        super().__init__(*enums, **opts)
        self._enum_cls = enum_cls

    def process_bind_param(self, value, dialect):
        return value.value if value else None

    def process_result_value(self, value: str, dialect):
        return self._enum_cls(value) if value else None

    def copy(self):
        return EnumValueType(self._enum_cls, **self._opts)

    @property
    def python_type(self):
        return self._enum_class


class ResourceSlotColumn(TypeDecorator):
    """
    A column type wrapper for ResourceSlot from JSONB.
    """

    impl = JSONB
    cache_ok = True

    def process_bind_param(
        self, value: Union[Mapping, ResourceSlot, None], dialect
    ) -> Optional[Mapping]:
        if value is None:
            return None
        if isinstance(value, ResourceSlot):
            return value.to_json()
        return value

<<<<<<< HEAD
    def process_result_value(self, raw_value: Dict[str, str] | None, dialect):
        if raw_value is None:
            return None
=======
    def process_result_value(self, raw_value: Dict[str, str], dialect) -> ResourceSlot:
        if raw_value is None:
            return ResourceSlot()
>>>>>>> f5cb599f
        # legacy handling
        interim_value: Dict[str, Any] = raw_value
        mem = raw_value.get("mem")
        if isinstance(mem, str) and not mem.isdigit():
            interim_value["mem"] = BinarySize.from_str(mem)
        return ResourceSlot.from_json(interim_value)

    def copy(self):
        return ResourceSlotColumn()


class StructuredJSONColumn(TypeDecorator):
    """
    A column type to convert JSON values back and forth using a Trafaret.
    """

    impl = JSONB
    cache_ok = True

    def __init__(self, schema: t.Trafaret) -> None:
        super().__init__()
        self._schema = schema

    def load_dialect_impl(self, dialect):
        if dialect.name == "sqlite":
            return dialect.type_descriptor(sa.JSON)
        else:
            return super().load_dialect_impl(dialect)

    def process_bind_param(self, value, dialect):
        if value is None:
            return self._schema.check({})
        try:
            self._schema.check(value)
        except t.DataError as e:
            raise ValueError(
                "The given value does not conform with the structured json column format.",
                e.as_dict(),
            )
        return value

    def process_result_value(self, raw_value, dialect):
        if raw_value is None:
            return self._schema.check({})
        return self._schema.check(raw_value)

    def copy(self):
        return StructuredJSONColumn(self._schema)


class StructuredJSONObjectColumn(TypeDecorator):
    """
    A column type to convert JSON values back and forth using JSONSerializableMixin.
    """

    impl = JSONB
    cache_ok = True

    def __init__(self, schema: Type[JSONSerializableMixin]) -> None:
        super().__init__()
        self._schema = schema

    def process_bind_param(self, value, dialect):
        return self._schema.to_json(value)

    def process_result_value(self, raw_value, dialect):
        return self._schema.from_json(raw_value)

    def copy(self):
        return StructuredJSONObjectColumn(self._schema)


class StructuredJSONObjectListColumn(TypeDecorator):
    """
    A column type to convert JSON values back and forth using JSONSerializableMixin,
    but store and load a list of the objects.
    """

    impl = JSONB
    cache_ok = True

    def __init__(self, schema: Type[JSONSerializableMixin]) -> None:
        super().__init__()
        self._schema = schema

    def process_bind_param(self, value, dialect):
        return [self._schema.to_json(item) for item in value]

    def process_result_value(self, raw_value, dialect):
        if raw_value is None:
            return []
        return [self._schema.from_json(item) for item in raw_value]

    def copy(self):
        return StructuredJSONObjectListColumn(self._schema)


class URLColumn(TypeDecorator):
    """
    A column type for URL strings
    """

    impl = sa.types.UnicodeText
    cache_ok = True

    def process_bind_param(self, value, dialect):
        if isinstance(value, yarl.URL):
            return str(value)
        return value

    def process_result_value(self, value, dialect):
        if value is None:
            return None
        if value is not None:
            return yarl.URL(value)


class IPColumn(TypeDecorator):
    """
    A column type to convert IP string values back and forth to CIDR.
    """

    impl = CIDR
    cache_ok = True

    def process_bind_param(self, value, dialect):
        if value is None:
            return value
        try:
            cidr = ReadableCIDR(value).address
        except InvalidIpAddressValue:
            raise InvalidAPIParameters(f"{value} is invalid IP address value")
        return cidr

    def process_result_value(self, value, dialect):
        if value is None:
            return None
        return ReadableCIDR(value)


class CurrencyTypes(enum.Enum):
    KRW = "KRW"
    USD = "USD"


UUID_SubType = TypeVar("UUID_SubType", bound=uuid.UUID)


class GUID(TypeDecorator, Generic[UUID_SubType]):
    """
    Platform-independent GUID type.
    Uses PostgreSQL's UUID type, otherwise uses CHAR(16) storing as raw bytes.
    """

    impl = CHAR
    uuid_subtype_func: ClassVar[Callable[[Any], Any]] = lambda v: v
    cache_ok = True

    def load_dialect_impl(self, dialect):
        if dialect.name == "postgresql":
            return dialect.type_descriptor(UUID())
        else:
            return dialect.type_descriptor(CHAR(16))

    def process_bind_param(self, value: Union[UUID_SubType, uuid.UUID], dialect):
        # NOTE: SessionId, KernelId are *not* actual types defined as classes,
        #       but a "virtual" type that is an identity function at runtime.
        #       The type checker treats them as distinct derivatives of uuid.UUID.
        #       Therefore, we just do isinstance on uuid.UUID only below.
        if value is None:
            return value
        elif dialect.name == "postgresql":
            if isinstance(value, uuid.UUID):
                return str(value)
            else:
                return str(uuid.UUID(value))
        else:
            if isinstance(value, uuid.UUID):
                return value.bytes
            else:
                return uuid.UUID(value).bytes

    def process_result_value(self, value: Any, dialect) -> Optional[UUID_SubType]:
        if value is None:
            return value
        else:
            cls = type(self)
            if isinstance(value, bytes):
                return cast(UUID_SubType, cls.uuid_subtype_func(uuid.UUID(bytes=value)))
            else:
                return cast(UUID_SubType, cls.uuid_subtype_func(uuid.UUID(value)))


class SessionIDColumnType(GUID[SessionId]):
    uuid_subtype_func = SessionId
    cache_ok = True


class KernelIDColumnType(GUID[KernelId]):
    uuid_subtype_func = KernelId
    cache_ok = True


def IDColumn(name="id"):
    return sa.Column(name, GUID, primary_key=True, server_default=sa.text("uuid_generate_v4()"))


def SessionIDColumn(name="id"):
    return sa.Column(
        name, SessionIDColumnType, primary_key=True, server_default=sa.text("uuid_generate_v4()")
    )


def KernelIDColumn(name="id"):
    return sa.Column(
        name, KernelIDColumnType, primary_key=True, server_default=sa.text("uuid_generate_v4()")
    )


def ForeignKeyIDColumn(name, fk_field, nullable=True):
    return sa.Column(name, GUID, sa.ForeignKey(fk_field), nullable=nullable)


class DataLoaderManager:
    """
    For every different combination of filtering conditions, we need to make a
    new DataLoader instance because it "batches" the database queries.
    This manager get-or-creates dataloaders with fixed conditions (represetned
    as arguments) like a cache.

    NOTE: Just like DataLoaders, it is recommended to instantiate this manager
    for every incoming API request.
    """

    cache: Dict[int, DataLoader]

    def __init__(self) -> None:
        self.cache = {}
        self.mod = sys.modules["ai.backend.manager.models"]

    @staticmethod
    def _get_key(otname: str, args, kwargs) -> int:
        """
        Calculate the hash of the all arguments and keyword arguments.
        """
        key = (otname,) + args
        for item in kwargs.items():
            key += item
        return hash(key)

    def get_loader(
        self, context: GraphQueryContext, objtype_name: str, *args, **kwargs
    ) -> DataLoader:
        k = self._get_key(objtype_name, args, kwargs)
        loader = self.cache.get(k)
        if loader is None:
            objtype_name, has_variant, variant_name = objtype_name.partition(".")
            objtype = getattr(self.mod, objtype_name)
            if has_variant:
                batch_load_fn = getattr(objtype, "batch_load_" + variant_name)
            else:
                batch_load_fn = objtype.batch_load
            loader = DataLoader(
                apartial(batch_load_fn, context, *args, **kwargs),
                max_batch_size=128,
            )
            self.cache[k] = loader
        return loader


class ResourceLimit(graphene.ObjectType):
    key = graphene.String()
    min = graphene.String()
    max = graphene.String()


class KVPair(graphene.ObjectType):
    key = graphene.String()
    value = graphene.String()


class ResourceLimitInput(graphene.InputObjectType):
    key = graphene.String()
    min = graphene.String()
    max = graphene.String()


class KVPairInput(graphene.InputObjectType):
    key = graphene.String()
    value = graphene.String()


class BigInt(Scalar):
    """
    BigInt is an extension of the regular graphene.Int scalar type
    to support integers outside the range of a signed 32-bit integer.
    """

    @staticmethod
    def coerce_bigint(value):
        num = int(value)
        if not (SAFE_MIN_INT <= num <= SAFE_MAX_INT):
            raise ValueError("Cannot serialize integer out of the safe range.")
        if not (MIN_INT <= num <= MAX_INT):
            # treat as float
            return float(int(num))
        return num

    serialize = coerce_bigint
    parse_value = coerce_bigint

    @staticmethod
    def parse_literal(node):
        if isinstance(node, ast.IntValue):
            num = int(node.value)
            if not (SAFE_MIN_INT <= num <= SAFE_MAX_INT):
                raise ValueError("Cannot parse integer out of the safe range.")
            if not (MIN_INT <= num <= MAX_INT):
                # treat as float
                return float(int(num))
            return num


class Item(graphene.Interface):
    id = graphene.ID()


class PaginatedList(graphene.Interface):
    items = graphene.List(Item, required=True)
    total_count = graphene.Int(required=True)


# ref: https://github.com/python/mypy/issues/1212
_GenericSQLBasedGQLObject = TypeVar("_GenericSQLBasedGQLObject", bound="_SQLBasedGQLObject")
_Key = TypeVar("_Key")


class _SQLBasedGQLObject(Protocol):
    @classmethod
    def from_row(
        cls: Type[_GenericSQLBasedGQLObject],
        ctx: GraphQueryContext,
        row: Row,
    ) -> _GenericSQLBasedGQLObject:
        ...


async def batch_result(
    graph_ctx: GraphQueryContext,
    db_conn: SAConnection,
    query: sa.sql.Select,
    obj_type: Type[_GenericSQLBasedGQLObject],
    key_list: Iterable[_Key],
    key_getter: Callable[[Row], _Key],
) -> Sequence[Optional[_GenericSQLBasedGQLObject]]:
    """
    A batched query adaptor for (key -> item) resolving patterns.
    """
    objs_per_key: Dict[_Key, Optional[_GenericSQLBasedGQLObject]]
    objs_per_key = collections.OrderedDict()
    for key in key_list:
        objs_per_key[key] = None
    async for row in (await db_conn.stream(query)):
        objs_per_key[key_getter(row)] = obj_type.from_row(graph_ctx, row)
    return [*objs_per_key.values()]


async def batch_multiresult(
    graph_ctx: GraphQueryContext,
    db_conn: SAConnection,
    query: sa.sql.Select,
    obj_type: Type[_GenericSQLBasedGQLObject],
    key_list: Iterable[_Key],
    key_getter: Callable[[Row], _Key],
) -> Sequence[Sequence[_GenericSQLBasedGQLObject]]:
    """
    A batched query adaptor for (key -> [item]) resolving patterns.
    """
    objs_per_key: Dict[_Key, List[_GenericSQLBasedGQLObject]]
    objs_per_key = collections.OrderedDict()
    for key in key_list:
        objs_per_key[key] = list()
    async for row in (await db_conn.stream(query)):
        objs_per_key[key_getter(row)].append(
            obj_type.from_row(graph_ctx, row),
        )
    return [*objs_per_key.values()]


async def batch_result_in_session(
    graph_ctx: GraphQueryContext,
    db_sess: SASession,
    query: sa.sql.Select,
    obj_type: Type[_GenericSQLBasedGQLObject],
    key_list: Iterable[_Key],
    key_getter: Callable[[Row], _Key],
) -> Sequence[Optional[_GenericSQLBasedGQLObject]]:
    """
    A batched query adaptor for (key -> item) resolving patterns.
    stream the result in async session.
    """
    objs_per_key: Dict[_Key, Optional[_GenericSQLBasedGQLObject]]
    objs_per_key = collections.OrderedDict()
    for key in key_list:
        objs_per_key[key] = None
    async for row in (await db_sess.stream(query)):
        objs_per_key[key_getter(row)] = obj_type.from_row(graph_ctx, row)
    return [*objs_per_key.values()]


async def batch_multiresult_in_session(
    graph_ctx: GraphQueryContext,
    db_sess: SASession,
    query: sa.sql.Select,
    obj_type: Type[_GenericSQLBasedGQLObject],
    key_list: Iterable[_Key],
    key_getter: Callable[[Row], _Key],
) -> Sequence[Sequence[_GenericSQLBasedGQLObject]]:
    """
    A batched query adaptor for (key -> [item]) resolving patterns.
    stream the result in async session.
    """
    objs_per_key: Dict[_Key, List[_GenericSQLBasedGQLObject]]
    objs_per_key = collections.OrderedDict()
    for key in key_list:
        objs_per_key[key] = list()
    async for row in (await db_sess.stream(query)):
        objs_per_key[key_getter(row)].append(
            obj_type.from_row(graph_ctx, row),
        )
    return [*objs_per_key.values()]


def privileged_query(required_role: UserRole):
    def wrap(func):
        @functools.wraps(func)
        async def wrapped(
            executor: AsyncioExecutor, info: graphene.ResolveInfo, *args, **kwargs
        ) -> Any:
            from .user import UserRole

            ctx: GraphQueryContext = info.context
            if ctx.user["role"] != UserRole.SUPERADMIN:
                raise GenericForbidden("superadmin privilege required")
            return await func(executor, info, *args, **kwargs)

        return wrapped

    return wrap


def scoped_query(
    *,
    autofill_user: bool = False,
    user_key: str = "access_key",
):
    """
    Prepends checks for domain/group/user access rights depending
    on the client's user and keypair information.

    :param autofill_user: When the *user_key* is not specified,
        automatically fills out the user data with the current
        user who is makeing the API request.
    :param user_key: The key used for storing user identification value
        in the keyword arguments.
    """

    def wrap(resolve_func):
        @functools.wraps(resolve_func)
        async def wrapped(
            executor: AsyncioExecutor, info: graphene.ResolveInfo, *args, **kwargs
        ) -> Any:
            from .user import UserRole

            ctx: GraphQueryContext = info.context
            client_role = ctx.user["role"]
            if user_key == "access_key":
                client_user_id = ctx.access_key
            elif user_key == "email":
                client_user_id = ctx.user["email"]
            else:
                client_user_id = ctx.user["uuid"]
            client_domain = ctx.user["domain_name"]
            domain_name = kwargs.get("domain_name", None)
            group_id = kwargs.get("group_id", None)
            user_id = kwargs.get(user_key, None)
            if client_role == UserRole.SUPERADMIN:
                if autofill_user:
                    if user_id is None:
                        user_id = client_user_id
            elif client_role == UserRole.ADMIN:
                if domain_name is not None and domain_name != client_domain:
                    raise GenericForbidden
                domain_name = client_domain
                if group_id is not None:
                    # TODO: check if the group is a member of the domain
                    pass
                if autofill_user:
                    if user_id is None:
                        user_id = client_user_id
            elif client_role == UserRole.USER:
                if domain_name is not None and domain_name != client_domain:
                    raise GenericForbidden
                domain_name = client_domain
                if group_id is not None:
                    # TODO: check if the group is a member of the domain
                    # TODO: check if the client is a member of the group
                    pass
                if user_id is not None and user_id != client_user_id:
                    raise GenericForbidden
                user_id = client_user_id
            else:
                raise InvalidAPIParameters("Unknown client role")
            kwargs["domain_name"] = domain_name
            if group_id is not None:
                kwargs["group_id"] = group_id
            kwargs[user_key] = user_id
            return await resolve_func(executor, info, *args, **kwargs)

        return wrapped

    return wrap


def privileged_mutation(required_role, target_func=None):
    def wrap(func):
        @functools.wraps(func)
        async def wrapped(cls, root, info: graphene.ResolveInfo, *args, **kwargs) -> Any:
            from .group import groups  # , association_groups_users
            from .user import UserRole

            ctx: GraphQueryContext = info.context
            permitted = False
            if required_role == UserRole.SUPERADMIN:
                if ctx.user["role"] == required_role:
                    permitted = True
            elif required_role == UserRole.ADMIN:
                if ctx.user["role"] == UserRole.SUPERADMIN:
                    permitted = True
                elif ctx.user["role"] == UserRole.USER:
                    permitted = False
                else:
                    if target_func is None:
                        return cls(False, "misconfigured privileged mutation: no target_func", None)
                    target_domain, target_group = target_func(*args, **kwargs)
                    if target_domain is None and target_group is None:
                        return cls(
                            False,
                            "misconfigured privileged mutation: "
                            "both target_domain and target_group missing",
                            None,
                        )
                    permit_chains = []
                    if target_domain is not None:
                        if ctx.user["domain_name"] == target_domain:
                            permit_chains.append(True)
                    if target_group is not None:
                        async with ctx.db.begin() as conn:
                            # check if the group is part of the requester's domain.
                            query = groups.select().where(
                                (groups.c.id == target_group)
                                & (groups.c.domain_name == ctx.user["domain_name"]),
                            )
                            result = await conn.execute(query)
                            if result.rowcount > 0:
                                permit_chains.append(True)
                            # TODO: check the group permission if implemented
                            # query = (
                            #     association_groups_users.select()
                            #     .where(association_groups_users.c.group_id == target_group)
                            # )
                            # result = await conn.execute(query)
                            # if result.rowcount > 0:
                            #     permit_chains.append(True)
                    permitted = all(permit_chains) if permit_chains else False
            elif required_role == UserRole.USER:
                permitted = True
            # assuming that mutation result objects has 2 or 3 fields:
            # success(bool), message(str) - usually for delete mutations
            # success(bool), message(str), item(object)
            if permitted:
                return await func(cls, root, info, *args, **kwargs)
            return cls(False, f"no permission to execute {info.path[0]}")

        return wrapped

    return wrap


ResultType = TypeVar("ResultType", bound=graphene.ObjectType)
ItemType = TypeVar("ItemType", bound=graphene.ObjectType)


async def simple_db_mutate(
    result_cls: Type[ResultType],
    graph_ctx: GraphQueryContext,
    mutation_query: sa.sql.Update | sa.sql.Insert | Callable[[], sa.sql.Update | sa.sql.Insert],
    *,
    pre_func: Callable[[SAConnection], Awaitable[None]] | None = None,
    post_func: Callable[[SAConnection, Result], Awaitable[None]] | None = None,
) -> ResultType:
    """
    Performs a database mutation based on the given
    :class:`sqlalchemy.sql.Update` or :class:`sqlalchemy.sql.Insert` query,
    and return the wrapped result as the GraphQL object type given as **result_cls**.
    **result_cls** should have two initialization arguments: success (bool)
    and message (str).

    See details about the arguments in :func:`simple_db_mutate_returning_item`.
    """

    async def _do_mutate() -> ResultType:
        async with graph_ctx.db.begin() as conn:
            if pre_func:
                await pre_func(conn)
            _query = mutation_query() if callable(mutation_query) else mutation_query
            result = await conn.execute(_query)
            if post_func:
                await post_func(conn, result)
        if result.rowcount > 0:
            return result_cls(True, "success")
        else:
            return result_cls(False, f"no matching {result_cls.__name__.lower()}")

    try:
        return await execute_with_retry(_do_mutate)
    except sa.exc.IntegrityError as e:
        return result_cls(False, f"integrity error: {e}")
    except sa.exc.StatementError as e:
        orig_exc = e.orig
        return result_cls(False, str(orig_exc), None)
    except (asyncio.CancelledError, asyncio.TimeoutError):
        raise
    except Exception as e:
        return result_cls(False, f"unexpected error: {e}")


async def simple_db_mutate_returning_item(
    result_cls: Type[ResultType],
    graph_ctx: GraphQueryContext,
    mutation_query: sa.sql.Update | sa.sql.Insert | Callable[[], sa.sql.Update | sa.sql.Insert],
    *,
    item_cls: Type[ItemType],
    pre_func: Callable[[SAConnection], Awaitable[None]] | None = None,
    post_func: Callable[[SAConnection, Result], Awaitable[Row]] | None = None,
) -> ResultType:
    """
    Performs a database mutation based on the given
    :class:`sqlalchemy.sql.Update` or :class:`sqlalchemy.sql.Insert` query,
    and return the wrapped result as the GraphQL object type given as **result_cls**
    and the inserted/updated row wrapped as its 3rd argument in **item_cls**.

    If mutation_query uses external variable updated by pre_func, you should wrap the query
    with lambda so that its parameters are re-evaluated when the transaction is retried.

    :param result_cls: The GraphQL Object Type used to wrap the result.
        It should have two initialization arguments: success (bool),
        message (str), and the item (ItemType).
    :param graph_ctx: The common context that provides the reference to the database engine
        and other stuffs required to resolve the GraphQL query.
    :param mutation_query: A SQLAlchemy query object.
    :param item_cls: The GraphQL Object Type used to wrap the returned row from the mutation query.
    :param pre_func: An extra function that is executed before the mutation query, where the caller
        may perform additional database queries.
    :param post_func: An extra function that is executed after the mutation query, where the caller
        may perform additional database queries.  Note that it **MUST return the returned row
        from the given mutation result**, because the result object could be fetched only one
        time due to its cursor-like nature.
    """

    async def _do_mutate() -> ResultType:
        async with graph_ctx.db.begin() as conn:
            if pre_func:
                await pre_func(conn)
            _query = mutation_query() if callable(mutation_query) else mutation_query
            _query = _query.returning(_query.table)
            result = await conn.execute(_query)
            if post_func:
                row = await post_func(conn, result)
            else:
                row = result.first()
            if result.rowcount > 0:
                return result_cls(True, "success", item_cls.from_row(graph_ctx, row))
            else:
                return result_cls(False, f"no matching {result_cls.__name__.lower()}", None)

    try:
        return await execute_with_retry(_do_mutate)
    except sa.exc.IntegrityError as e:
        return result_cls(False, f"integrity error: {e}", None)
    except sa.exc.StatementError as e:
        orig_exc = e.orig
        return result_cls(False, str(orig_exc), None)
    except (asyncio.CancelledError, asyncio.TimeoutError):
        raise
    except Exception as e:
        return result_cls(False, f"unexpected error: {e}", None)


def set_if_set(
    src: object,
    target: MutableMapping[str, Any],
    name: str,
    *,
    clean_func=None,
    target_key: Optional[str] = None,
) -> None:
    v = getattr(src, name)
    # NOTE: unset optional fields are passed as null.
    if v is not None:
        if callable(clean_func):
            target[target_key or name] = clean_func(v)
        else:
            target[target_key or name] = v


async def populate_fixture(
    engine: SAEngine,
    fixture_data: Mapping[str, Sequence[Dict[str, Any]]],
    *,
    ignore_unique_violation: bool = False,
) -> None:
    for table_name, rows in fixture_data.items():
        table: sa.Table = getattr(models, table_name)
        assert isinstance(table, sa.Table)
        async with engine.begin() as conn:
            for col in table.columns:
                if isinstance(col.type, EnumType):
                    for row in rows:
                        row[col.name] = col.type._enum_cls[row[col.name]]
                elif isinstance(col.type, EnumValueType):
                    for row in rows:
                        row[col.name] = col.type._enum_cls(row[col.name])
                elif isinstance(
                    col.type, (StructuredJSONObjectColumn, StructuredJSONObjectListColumn)
                ):
                    for row in rows:
                        row[col.name] = col.type._schema.from_json(row[col.name])
            await conn.execute(sa.dialects.postgresql.insert(table, rows).on_conflict_do_nothing())<|MERGE_RESOLUTION|>--- conflicted
+++ resolved
@@ -184,15 +184,9 @@
             return value.to_json()
         return value
 
-<<<<<<< HEAD
-    def process_result_value(self, raw_value: Dict[str, str] | None, dialect):
-        if raw_value is None:
-            return None
-=======
     def process_result_value(self, raw_value: Dict[str, str], dialect) -> ResourceSlot:
         if raw_value is None:
             return ResourceSlot()
->>>>>>> f5cb599f
         # legacy handling
         interim_value: Dict[str, Any] = raw_value
         mem = raw_value.get("mem")
