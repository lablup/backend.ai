from __future__ import annotations

import uuid
from datetime import timedelta
from typing import TYPE_CHECKING, Any, Dict, Iterable, Mapping, Sequence, Set, overload

import attr
import graphene
import sqlalchemy as sa
import trafaret as t
from graphene.types.datetime import DateTime as GQLDateTime
from sqlalchemy.dialects import postgresql as pgsql
from sqlalchemy.engine.row import Row
from sqlalchemy.ext.asyncio import AsyncConnection as SAConnection
from sqlalchemy.orm import relationship

from ai.backend.common import validators as tx
from ai.backend.common.types import JSONSerializableMixin, SessionTypes

from .base import (
    Base,
    StructuredJSONObjectColumn,
    batch_multiresult,
    batch_result,
    mapper_registry,
    set_if_set,
    simple_db_mutate,
    simple_db_mutate_returning_item,
)
from .group import resolve_group_name_or_id, resolve_groups
from .user import UserRole

if TYPE_CHECKING:
    from .gql import GraphQueryContext

__all__: Sequence[str] = (
    # table defs
    "scaling_groups",
    "ScalingGroupRow",
    "sgroups_for_domains",
    "sgroups_for_groups",
    "sgroups_for_keypairs",
    # functions
    "query_allowed_sgroups",
    "ScalingGroup",
    "CreateScalingGroup",
    "ModifyScalingGroup",
    "DeleteScalingGroup",
    "AssociateScalingGroupWithDomain",
    "AssociateScalingGroupWithUserGroup",
    "AssociateScalingGroupWithKeyPair",
    "DisassociateScalingGroupWithDomain",
    "DisassociateScalingGroupWithUserGroup",
    "DisassociateScalingGroupWithKeyPair",
)


@attr.define(slots=True)
class ScalingGroupOpts(JSONSerializableMixin):
    allowed_session_types: list[SessionTypes] = attr.Factory(
        lambda: [SessionTypes.INTERACTIVE, SessionTypes.BATCH],
    )
    pending_timeout: timedelta = timedelta(seconds=0)
    config: Mapping[str, Any] = attr.Factory(dict)

    def to_json(self) -> dict[str, Any]:
        return {
            "allowed_session_types": [item.value for item in self.allowed_session_types],
            "pending_timeout": self.pending_timeout.total_seconds(),
            "config": self.config,
        }

    @classmethod
    def from_json(cls, obj: Mapping[str, Any]) -> ScalingGroupOpts:
        return cls(**cls.as_trafaret().check(obj))

    @classmethod
    def as_trafaret(cls) -> t.Trafaret:
        return t.Dict(
            {
                t.Key("allowed_session_types", default=["interactive", "batch"]): t.List(
                    tx.Enum(SessionTypes), min_length=1
                ),
                t.Key("pending_timeout", default=0): tx.TimeDuration(allow_negative=False),
                # Each scheduler impl refers an additional "config" key.
                t.Key("config", default={}): t.Mapping(t.String, t.Any),
            }
        ).allow_extra("*")


scaling_groups = sa.Table(
    "scaling_groups",
    mapper_registry.metadata,
    sa.Column("name", sa.String(length=64), primary_key=True),
    sa.Column("description", sa.String(length=512)),
    sa.Column("is_active", sa.Boolean, index=True, default=True),
    sa.Column("created_at", sa.DateTime(timezone=True), server_default=sa.func.now()),
    sa.Column("wsproxy_addr", sa.String(length=1024), nullable=True),
    sa.Column("driver", sa.String(length=64), nullable=False),
    sa.Column("driver_opts", pgsql.JSONB(), nullable=False, default={}),
    sa.Column("scheduler", sa.String(length=64), nullable=False),
    sa.Column(
        "scheduler_opts",
        StructuredJSONObjectColumn(ScalingGroupOpts),
        nullable=False,
        default={},
    ),
)


# When scheduling, we take the union of allowed scaling groups for
# each domain, group, and keypair.


sgroups_for_domains = sa.Table(
    "sgroups_for_domains",
    mapper_registry.metadata,
    sa.Column(
        "scaling_group",
        sa.ForeignKey("scaling_groups.name", onupdate="CASCADE", ondelete="CASCADE"),
        index=True,
        nullable=False,
        primary_key=True,
    ),
    sa.Column(
        "domain",
        sa.ForeignKey("domains.name", onupdate="CASCADE", ondelete="CASCADE"),
        index=True,
        nullable=False,
        primary_key=True,
    ),
)


sgroups_for_groups = sa.Table(
    "sgroups_for_groups",
    mapper_registry.metadata,
    sa.Column(
        "scaling_group",
        sa.ForeignKey("scaling_groups.name", onupdate="CASCADE", ondelete="CASCADE"),
        index=True,
        nullable=False,
        primary_key=True,
    ),
    sa.Column(
        "group",
        sa.ForeignKey("groups.id", onupdate="CASCADE", ondelete="CASCADE"),
        index=True,
        nullable=False,
        primary_key=True,
    ),
)


sgroups_for_keypairs = sa.Table(
    "sgroups_for_keypairs",
    mapper_registry.metadata,
    sa.Column(
        "scaling_group",
        sa.ForeignKey("scaling_groups.name", onupdate="CASCADE", ondelete="CASCADE"),
        index=True,
        nullable=False,
        primary_key=True,
    ),
    sa.Column(
        "access_key",
        sa.ForeignKey("keypairs.access_key", onupdate="CASCADE", ondelete="CASCADE"),
        index=True,
        nullable=False,
        primary_key=True,
    ),
)


<<<<<<< HEAD
class ScalingGroupRow(Base):
    __table__ = scaling_groups
    sessions = relationship("SessionRow", back_populates="scaling_group")
    agents = relationship("AgentRow", back_populates="scaling_group_row")
    domains = relationship(
        "DomainRow",
        secondary=sgroups_for_domains,
        back_populates="scaling_groups",
    )
    groups = relationship(
        "GroupRow",
        secondary=sgroups_for_groups,
        back_populates="scaling_groups",
    )
    keypairs = relationship(
        "KeyPairRow",
        secondary=sgroups_for_keypairs,
        back_populates="scaling_groups",
    )


=======
@overload
>>>>>>> 00dd1452
async def query_allowed_sgroups(
    db_conn: SAConnection,
    domain_name: str,
    group: uuid.UUID,
    access_key: str,
) -> Sequence[Row]:
    ...


@overload
async def query_allowed_sgroups(
    db_conn: SAConnection,
    domain_name: str,
    group: Iterable[uuid.UUID],
    access_key: str,
) -> Sequence[Row]:
    ...


@overload
async def query_allowed_sgroups(
    db_conn: SAConnection,
    domain_name: str,
    group: str,
    access_key: str,
) -> Sequence[Row]:
    ...


@overload
async def query_allowed_sgroups(
    db_conn: SAConnection,
    domain_name: str,
    group: Iterable[str],
    access_key: str,
) -> Sequence[Row]:
    ...


async def query_allowed_sgroups(
    db_conn: SAConnection,
    domain_name: str,
    group: uuid.UUID | Iterable[uuid.UUID] | str | Iterable[str],
    access_key: str,
) -> Sequence[Row]:
    query = sa.select([sgroups_for_domains]).where(sgroups_for_domains.c.domain == domain_name)
    result = await db_conn.execute(query)
    from_domain = {row["scaling_group"] for row in result}

    if isinstance(group, Iterable):
        group_ids = await resolve_groups(db_conn, domain_name, group)
    else:
        if group_id := await resolve_group_name_or_id(db_conn, domain_name, group):
            group_ids = [group_id]
        else:
            group_ids = []
    from_group: Set[str]
    if not group_ids:
        from_group = set()  # empty
    else:
        group_cond = sgroups_for_groups.c.group.in_(group_ids)
        query = sa.select([sgroups_for_groups]).where(group_cond)
        result = await db_conn.execute(query)
        from_group = {row["scaling_group"] for row in result}

    query = sa.select([sgroups_for_keypairs]).where(sgroups_for_keypairs.c.access_key == access_key)
    result = await db_conn.execute(query)
    from_keypair = {row["scaling_group"] for row in result}

    sgroups = from_domain | from_group | from_keypair
    query = (
        sa.select([scaling_groups])
        .where(
            (scaling_groups.c.name.in_(sgroups)) & (scaling_groups.c.is_active),
        )
        .order_by(scaling_groups.c.name)
    )
    result = await db_conn.execute(query)
    return [row for row in result]


class ScalingGroup(graphene.ObjectType):
    name = graphene.String()
    description = graphene.String()
    is_active = graphene.Boolean()
    created_at = GQLDateTime()
    wsproxy_addr = graphene.String()
    driver = graphene.String()
    driver_opts = graphene.JSONString()
    scheduler = graphene.String()
    scheduler_opts = graphene.JSONString()

    @classmethod
    def from_row(
        cls,
        ctx: GraphQueryContext,
        row: Row | None,
    ) -> ScalingGroup | None:
        if row is None:
            return None
        return cls(
            name=row["name"],
            description=row["description"],
            is_active=row["is_active"],
            created_at=row["created_at"],
            wsproxy_addr=row["wsproxy_addr"],
            driver=row["driver"],
            driver_opts=row["driver_opts"],
            scheduler=row["scheduler"],
            scheduler_opts=row["scheduler_opts"].to_json(),
        )

    @classmethod
    async def load_all(
        cls,
        ctx: GraphQueryContext,
        *,
        is_active: bool = None,
    ) -> Sequence[ScalingGroup]:
        query = sa.select([scaling_groups]).select_from(scaling_groups)
        if is_active is not None:
            query = query.where(scaling_groups.c.is_active == is_active)
        async with ctx.db.begin_readonly() as conn:
            return [
                obj
                async for row in (await conn.stream(query))
                if (obj := cls.from_row(ctx, row)) is not None
            ]

    @classmethod
    async def load_by_domain(
        cls,
        ctx: GraphQueryContext,
        domain: str,
        *,
        is_active: bool = None,
    ) -> Sequence[ScalingGroup]:
        j = sa.join(
            scaling_groups,
            sgroups_for_domains,
            scaling_groups.c.name == sgroups_for_domains.c.scaling_group,
        )
        query = (
            sa.select([scaling_groups]).select_from(j).where(sgroups_for_domains.c.domain == domain)
        )
        if is_active is not None:
            query = query.where(scaling_groups.c.is_active == is_active)
        async with ctx.db.begin_readonly() as conn:
            return [
                obj
                async for row in (await conn.stream(query))
                if (obj := cls.from_row(ctx, row)) is not None
            ]

    @classmethod
    async def load_by_group(
        cls,
        ctx: GraphQueryContext,
        group: uuid.UUID,
        *,
        is_active: bool = None,
    ) -> Sequence[ScalingGroup]:
        j = sa.join(
            scaling_groups,
            sgroups_for_groups,
            scaling_groups.c.name == sgroups_for_groups.c.scaling_group,
        )
        query = (
            sa.select([scaling_groups]).select_from(j).where(sgroups_for_groups.c.group == group)
        )
        if is_active is not None:
            query = query.where(scaling_groups.c.is_active == is_active)
        async with ctx.db.begin_readonly() as conn:
            return [
                obj
                async for row in (await conn.stream(query))
                if (obj := cls.from_row(ctx, row)) is not None
            ]

    @classmethod
    async def load_by_keypair(
        cls,
        ctx: GraphQueryContext,
        access_key: str,
        *,
        is_active: bool = None,
    ) -> Sequence[ScalingGroup]:
        j = sa.join(
            scaling_groups,
            sgroups_for_keypairs,
            scaling_groups.c.name == sgroups_for_keypairs.c.scaling_group,
        )
        query = (
            sa.select([scaling_groups])
            .select_from(j)
            .where(sgroups_for_keypairs.c.access_key == access_key)
        )
        if is_active is not None:
            query = query.where(scaling_groups.c.is_active == is_active)
        async with ctx.db.begin_readonly() as conn:
            return [
                obj
                async for row in (await conn.stream(query))
                if (obj := cls.from_row(ctx, row)) is not None
            ]

    @classmethod
    async def batch_load_by_group(
        cls,
        ctx: GraphQueryContext,
        group_ids: Sequence[uuid.UUID],
    ) -> Sequence[Sequence[ScalingGroup | None]]:
        j = sa.join(
            scaling_groups,
            sgroups_for_groups,
            scaling_groups.c.name == sgroups_for_groups.c.scaling_group,
        )
        query = (
            sa.select([scaling_groups, sgroups_for_groups.c.group])
            .select_from(j)
            .where(sgroups_for_groups.c.group.in_(group_ids))
        )
        async with ctx.db.begin_readonly() as conn:
            return await batch_multiresult(
                ctx,
                conn,
                query,
                cls,
                group_ids,
                lambda row: row["group"],
            )

    @classmethod
    async def batch_load_by_name(
        cls,
        ctx: GraphQueryContext,
        names: Sequence[str],
    ) -> Sequence[ScalingGroup | None]:
        query = (
            sa.select([scaling_groups])
            .select_from(scaling_groups)
            .where(scaling_groups.c.name.in_(names))
        )
        async with ctx.db.begin_readonly() as conn:
            return await batch_result(
                ctx,
                conn,
                query,
                cls,
                names,
                lambda row: row["name"],
            )


class CreateScalingGroupInput(graphene.InputObjectType):
    description = graphene.String(required=False, default="")
    is_active = graphene.Boolean(required=False, default=True)
    wsproxy_addr = graphene.String(required=False)
    driver = graphene.String(required=True)
    driver_opts = graphene.JSONString(required=False, default={})
    scheduler = graphene.String(required=True)
    scheduler_opts = graphene.JSONString(required=False, default={})


class ModifyScalingGroupInput(graphene.InputObjectType):
    description = graphene.String(required=False)
    is_active = graphene.Boolean(required=False)
    wsproxy_addr = graphene.String(required=False)
    driver = graphene.String(required=False)
    driver_opts = graphene.JSONString(required=False)
    scheduler = graphene.String(required=False)
    scheduler_opts = graphene.JSONString(required=False)


class CreateScalingGroup(graphene.Mutation):

    allowed_roles = (UserRole.SUPERADMIN,)

    class Arguments:
        name = graphene.String(required=True)
        props = CreateScalingGroupInput(required=True)

    ok = graphene.Boolean()
    msg = graphene.String()
    scaling_group = graphene.Field(lambda: ScalingGroup, required=False)

    @classmethod
    async def mutate(
        cls,
        root,
        info: graphene.ResolveInfo,
        name: str,
        props: CreateScalingGroupInput,
    ) -> CreateScalingGroup:
        data = {
            "name": name,
            "description": props.description,
            "is_active": bool(props.is_active),
            "wsproxy_addr": props.wsproxy_addr,
            "driver": props.driver,
            "driver_opts": props.driver_opts,
            "scheduler": props.scheduler,
            "scheduler_opts": ScalingGroupOpts.from_json(props.scheduler_opts),
        }
        insert_query = sa.insert(scaling_groups).values(data)
        return await simple_db_mutate_returning_item(
            cls,
            info.context,
            insert_query,
            item_cls=ScalingGroup,
        )


class ModifyScalingGroup(graphene.Mutation):

    allowed_roles = (UserRole.SUPERADMIN,)

    class Arguments:
        name = graphene.String(required=True)
        props = ModifyScalingGroupInput(required=True)

    ok = graphene.Boolean()
    msg = graphene.String()

    @classmethod
    async def mutate(
        cls,
        root,
        info: graphene.ResolveInfo,
        name: str,
        props: ModifyScalingGroupInput,
    ) -> ModifyScalingGroup:
        data: Dict[str, Any] = {}
        set_if_set(props, data, "description")
        set_if_set(props, data, "is_active")
        set_if_set(props, data, "driver")
        set_if_set(props, data, "wsproxy_addr")
        set_if_set(props, data, "driver_opts")
        set_if_set(props, data, "scheduler")
        set_if_set(
            props, data, "scheduler_opts", clean_func=lambda v: ScalingGroupOpts.from_json(v)
        )
        update_query = sa.update(scaling_groups).values(data).where(scaling_groups.c.name == name)
        return await simple_db_mutate(cls, info.context, update_query)


class DeleteScalingGroup(graphene.Mutation):

    allowed_roles = (UserRole.SUPERADMIN,)

    class Arguments:
        name = graphene.String(required=True)

    ok = graphene.Boolean()
    msg = graphene.String()

    @classmethod
    async def mutate(
        cls,
        root,
        info: graphene.ResolveInfo,
        name: str,
    ) -> DeleteScalingGroup:
        delete_query = sa.delete(scaling_groups).where(scaling_groups.c.name == name)
        return await simple_db_mutate(cls, info.context, delete_query)


class AssociateScalingGroupWithDomain(graphene.Mutation):

    allowed_roles = (UserRole.SUPERADMIN,)

    class Arguments:
        scaling_group = graphene.String(required=True)
        domain = graphene.String(required=True)

    ok = graphene.Boolean()
    msg = graphene.String()

    @classmethod
    async def mutate(
        cls,
        root,
        info: graphene.ResolveInfo,
        scaling_group: str,
        domain: str,
    ) -> AssociateScalingGroupWithDomain:
        insert_query = sa.insert(sgroups_for_domains).values(
            {
                "scaling_group": scaling_group,
                "domain": domain,
            }
        )
        return await simple_db_mutate(cls, info.context, insert_query)


class DisassociateScalingGroupWithDomain(graphene.Mutation):

    allowed_roles = (UserRole.SUPERADMIN,)

    class Arguments:
        scaling_group = graphene.String(required=True)
        domain = graphene.String(required=True)

    ok = graphene.Boolean()
    msg = graphene.String()

    @classmethod
    async def mutate(
        cls,
        root,
        info: graphene.ResolveInfo,
        scaling_group: str,
        domain: str,
    ) -> DisassociateScalingGroupWithDomain:
        delete_query = sa.delete(sgroups_for_domains).where(
            (sgroups_for_domains.c.scaling_group == scaling_group)
            & (sgroups_for_domains.c.domain == domain),
        )
        return await simple_db_mutate(cls, info.context, delete_query)


class DisassociateAllScalingGroupsWithDomain(graphene.Mutation):

    allowed_roles = (UserRole.SUPERADMIN,)

    class Arguments:
        domain = graphene.String(required=True)

    ok = graphene.Boolean()
    msg = graphene.String()

    @classmethod
    async def mutate(
        cls,
        root,
        info: graphene.ResolveInfo,
        domain: str,
    ) -> DisassociateAllScalingGroupsWithDomain:
        delete_query = sa.delete(sgroups_for_domains).where(sgroups_for_domains.c.domain == domain)
        return await simple_db_mutate(cls, info.context, delete_query)


class AssociateScalingGroupWithUserGroup(graphene.Mutation):

    allowed_roles = (UserRole.SUPERADMIN,)

    class Arguments:
        scaling_group = graphene.String(required=True)
        user_group = graphene.UUID(required=True)

    ok = graphene.Boolean()
    msg = graphene.String()

    @classmethod
    async def mutate(
        cls,
        root,
        info: graphene.ResolveInfo,
        scaling_group: str,
        user_group: uuid.UUID,
    ) -> AssociateScalingGroupWithUserGroup:
        insert_query = sa.insert(sgroups_for_groups).values(
            {
                "scaling_group": scaling_group,
                "group": user_group,
            }
        )
        return await simple_db_mutate(cls, info.context, insert_query)


class DisassociateScalingGroupWithUserGroup(graphene.Mutation):

    allowed_roles = (UserRole.SUPERADMIN,)

    class Arguments:
        scaling_group = graphene.String(required=True)
        user_group = graphene.UUID(required=True)

    ok = graphene.Boolean()
    msg = graphene.String()

    @classmethod
    async def mutate(
        cls,
        root,
        info: graphene.ResolveInfo,
        scaling_group: str,
        user_group: uuid.UUID,
    ) -> DisassociateScalingGroupWithUserGroup:
        delete_query = sa.delete(sgroups_for_groups).where(
            (sgroups_for_groups.c.scaling_group == scaling_group)
            & (sgroups_for_groups.c.group == user_group),
        )
        return await simple_db_mutate(cls, info.context, delete_query)


class DisassociateAllScalingGroupsWithGroup(graphene.Mutation):

    allowed_roles = (UserRole.SUPERADMIN,)

    class Arguments:
        user_group = graphene.UUID(required=True)

    ok = graphene.Boolean()
    msg = graphene.String()

    @classmethod
    async def mutate(
        cls,
        root,
        info: graphene.ResolveInfo,
        user_group: uuid.UUID,
    ) -> DisassociateAllScalingGroupsWithGroup:
        delete_query = sa.delete(sgroups_for_groups).where(sgroups_for_groups.c.group == user_group)
        return await simple_db_mutate(cls, info.context, delete_query)


class AssociateScalingGroupWithKeyPair(graphene.Mutation):

    allowed_roles = (UserRole.SUPERADMIN,)

    class Arguments:
        scaling_group = graphene.String(required=True)
        access_key = graphene.String(required=True)

    ok = graphene.Boolean()
    msg = graphene.String()

    @classmethod
    async def mutate(
        cls,
        root,
        info: graphene.ResolveInfo,
        scaling_group: str,
        access_key: str,
    ) -> AssociateScalingGroupWithKeyPair:
        insert_query = sa.insert(sgroups_for_keypairs).values(
            {
                "scaling_group": scaling_group,
                "access_key": access_key,
            }
        )
        return await simple_db_mutate(cls, info.context, insert_query)


class DisassociateScalingGroupWithKeyPair(graphene.Mutation):

    allowed_roles = (UserRole.SUPERADMIN,)

    class Arguments:
        scaling_group = graphene.String(required=True)
        access_key = graphene.String(required=True)

    ok = graphene.Boolean()
    msg = graphene.String()

    @classmethod
    async def mutate(
        cls,
        root,
        info: graphene.ResolveInfo,
        scaling_group: str,
        access_key: str,
    ) -> DisassociateScalingGroupWithKeyPair:
        delete_query = sa.delete(sgroups_for_keypairs).where(
            (sgroups_for_keypairs.c.scaling_group == scaling_group)
            & (sgroups_for_keypairs.c.access_key == access_key),
        )
        return await simple_db_mutate(cls, info.context, delete_query)<|MERGE_RESOLUTION|>--- conflicted
+++ resolved
@@ -172,7 +172,6 @@
 )
 
 
-<<<<<<< HEAD
 class ScalingGroupRow(Base):
     __table__ = scaling_groups
     sessions = relationship("SessionRow", back_populates="scaling_group")
@@ -194,9 +193,7 @@
     )
 
 
-=======
 @overload
->>>>>>> 00dd1452
 async def query_allowed_sgroups(
     db_conn: SAConnection,
     domain_name: str,
