--- conflicted
+++ resolved
@@ -641,12 +641,7 @@
         return await simple_db_mutate(cls, info.context, delete_query)
 
 
-<<<<<<< HEAD
 class AssociateScalingGroupWithUserProject(graphene.Mutation):
-
-=======
-class AssociateScalingGroupWithUserGroup(graphene.Mutation):
->>>>>>> fd7b8738
     allowed_roles = (UserRole.SUPERADMIN,)
 
     class Arguments:
@@ -673,12 +668,7 @@
         return await simple_db_mutate(cls, info.context, insert_query)
 
 
-<<<<<<< HEAD
 class DisassociateScalingGroupWithUserProject(graphene.Mutation):
-
-=======
-class DisassociateScalingGroupWithUserGroup(graphene.Mutation):
->>>>>>> fd7b8738
     allowed_roles = (UserRole.SUPERADMIN,)
 
     class Arguments:
@@ -703,12 +693,7 @@
         return await simple_db_mutate(cls, info.context, delete_query)
 
 
-<<<<<<< HEAD
 class DisassociateAllScalingGroupsWithProject(graphene.Mutation):
-
-=======
-class DisassociateAllScalingGroupsWithGroup(graphene.Mutation):
->>>>>>> fd7b8738
     allowed_roles = (UserRole.SUPERADMIN,)
 
     class Arguments:
