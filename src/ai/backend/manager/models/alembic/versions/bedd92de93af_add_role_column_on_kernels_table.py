--- conflicted
+++ resolved
@@ -5,10 +5,8 @@
 Create Date: 2023-04-24 11:57:53.111968
 
 """
-<<<<<<< HEAD
+
 import enum
-=======
->>>>>>> 7ac278f6
 
 import sqlalchemy as sa
 from alembic import op
