from __future__ import annotations

import enum
import functools
import logging
from decimal import Decimal
from pathlib import Path
from typing import (
    TYPE_CHECKING,
    Any,
    AsyncIterator,
    List,
    Mapping,
    MutableMapping,
    Optional,
    Sequence,
    Tuple,
    Union,
)

import aiotools
import graphene
import sqlalchemy as sa
import trafaret as t
import yaml
from graphql.execution.executors.asyncio import AsyncioExecutor  # pants: no-infer-dep
from redis.asyncio import Redis
from redis.asyncio.client import Pipeline
from sqlalchemy.ext.asyncio import AsyncSession
from sqlalchemy.orm import relationship, selectinload

from ai.backend.common import redis_helper
from ai.backend.common.docker import ImageRef
from ai.backend.common.etcd import AsyncEtcd
from ai.backend.common.exception import UnknownImageReference
from ai.backend.common.logging import BraceStyleAdapter
from ai.backend.common.types import BinarySize, ImageAlias, ResourceSlot
from ai.backend.manager.api.exceptions import ImageNotFound
from ai.backend.manager.container_registry import get_container_registry
from ai.backend.manager.defs import DEFAULT_IMAGE_ARCH

from .base import (
    Base,
    BigInt,
    ForeignKeyIDColumn,
    IDColumn,
    KVPair,
    KVPairInput,
    ResourceLimit,
    ResourceLimitInput,
    StructuredJSONColumn,
    set_if_set,
)
from .user import UserRole
from .utils import ExtendedAsyncSAEngine

if TYPE_CHECKING:
    from ai.backend.common.bgtask import ProgressReporter
    from ai.backend.manager.config import SharedConfig

    from .gql import GraphQueryContext

log = BraceStyleAdapter(logging.getLogger(__spec__.name))  # type: ignore[name-defined]

__all__ = (
    "rescan_images",
    "update_aliases_from_file",
    "ImageType",
    "ImageAliasRow",
    "ImageRow",
    "Image",
    "PreloadImage",
    "RescanImages",
    "ForgetImage",
    "ModifyImage",
    "AliasImage",
    "DealiasImage",
    "ClearImages",
)


async def rescan_images(
    etcd: AsyncEtcd,
    db: ExtendedAsyncSAEngine,
    registry: str = None,
    *,
    reporter: ProgressReporter = None,
) -> None:
    # cannot import ai.backend.manager.config at start due to circular import
    from ai.backend.manager.config import container_registry_iv

    registry_config_iv = t.Mapping(t.String, container_registry_iv)
    latest_registry_config = registry_config_iv.check(
        await etcd.get_prefix("config/docker/registry"),
    )
    # TODO: delete images from registries removed from the previous config?
    if registry is None:
        # scan all configured registries
        registries = latest_registry_config
    else:
        try:
            registries = {registry: latest_registry_config[registry]}
        except KeyError:
            raise RuntimeError("It is an unknown registry.", registry)
    async with aiotools.TaskGroup() as tg:
        for registry_name, registry_info in registries.items():
            log.info('Scanning kernel images from the registry "{0}"', registry_name)
            scanner_cls = get_container_registry(registry_info)
            scanner = scanner_cls(db, registry_name, registry_info)
            tg.create_task(scanner.rescan_single_registry(reporter))
    # TODO: delete images removed from registry?


async def update_aliases_from_file(session: AsyncSession, file: Path) -> List[ImageAliasRow]:
    log.info('Updating image aliases from "{0}"', file)
    ret: List[ImageAliasRow] = []
    try:
        data = yaml.safe_load(open(file, "r", encoding="utf-8"))
    except IOError:
        log.error('Cannot open "{0}".', file)
        return []
    for item in data["aliases"]:
        alias = item[0]
        target = item[1]
        if len(item) >= 2:
            architecture = item[2]
        else:
            log.warn(
                "architecture not set for {} => {}, assuming as {}",
                target,
                alias,
                DEFAULT_IMAGE_ARCH,
            )
            architecture = DEFAULT_IMAGE_ARCH
        try:
            image_row = await ImageRow.from_image_ref(
                session,
                ImageRef(target, ["*"], architecture),
            )
            image_alias = ImageAliasRow(
                alias=alias,
                image=image_row,
            )
            # let user call session.begin()
            session.add(image_alias)
            ret.append(image_alias)
            print(f"{alias} -> {image_row.image_ref}")
        except UnknownImageReference:
            print(f"{alias} -> target image not found")
    log.info("Done.")
    return ret


class ImageType(enum.Enum):
    COMPUTE = "compute"
    SYSTEM = "system"
    SERVICE = "service"


class ImageRow(Base):
    __tablename__ = "images"
    id = IDColumn("id")
    name = sa.Column("name", sa.String, nullable=False, index=True)
    image = sa.Column("image", sa.String, nullable=False, index=True)
    created_at = sa.Column(
        "created_at",
        sa.DateTime(timezone=True),
        server_default=sa.func.now(),
        index=True,
    )
    tag = sa.Column("tag", sa.TEXT)
    registry = sa.Column("registry", sa.String, nullable=False, index=True)
    architecture = sa.Column(
        "architecture", sa.String, nullable=False, index=True, default="x86_64"
    )
    config_digest = sa.Column("config_digest", sa.CHAR(length=72), nullable=False)
    size_bytes = sa.Column("size_bytes", sa.BigInteger, nullable=False)
    type = sa.Column("type", sa.Enum(ImageType), nullable=False)
    accelerators = sa.Column("accelerators", sa.String)
    labels = sa.Column("labels", sa.JSON, nullable=False)
    resources = sa.Column(
        "resources",
        StructuredJSONColumn(
            t.Mapping(
                t.String,
                t.Dict(
                    {
                        t.Key("min"): t.String,
                        t.Key("max", default=None): t.Null | t.String,
                    }
                ),
            ),
        ),
        nullable=False,
    )
    aliases: relationship
    # sessions = relationship("SessionRow", back_populates="image_row")
    # kernels = relationship("KernelRow", back_populates="image_row")
    endpoints = relationship("EndpointRow", back_populates="image_row")

    def __init__(
        self,
        name,
        architecture,
        registry=None,
        image=None,
        tag=None,
        config_digest=None,
        size_bytes=None,
        type=None,
        accelerators=None,
        labels=None,
        resources=None,
    ) -> None:
        self.name = name
        self.registry = registry
        self.image = image
        self.tag = tag
        self.architecture = architecture
        self.config_digest = config_digest
        self.size_bytes = size_bytes
        self.type = type
        self.accelerators = accelerators
        self.labels = labels
        self.resources = resources

    @property
    def image_ref(self):
        return ImageRef(self.name, [self.registry], self.architecture)

    @classmethod
    async def from_alias(
        cls,
        session: AsyncSession,
        alias: str,
        load_aliases=False,
    ) -> ImageRow:
        query = (
            sa.select(ImageRow)
            .select_from(ImageRow)
            .join(ImageAliasRow, ImageRow.aliases.and_(ImageAliasRow.alias == alias))
        )
        if load_aliases:
            query = query.options(selectinload(ImageRow.aliases))
        result = await session.scalar(query)
        if result is not None:
            return result
        else:
            raise UnknownImageReference

    @classmethod
    async def from_image_ref(
        cls,
        session: AsyncSession,
        ref: ImageRef,
        *,
        strict_arch: bool = False,
        load_aliases: bool = False,
    ) -> ImageRow:
        """
        Loads a image row that corresponds to the given ImageRef object.

        When *strict_arch* is False and the image table has only one row
        with respect to requested canonical, this function will
        return that row regardless of the image architecture.
        """
        query = sa.select(ImageRow).where(ImageRow.name == ref.canonical)
        if load_aliases:
            query = query.options(selectinload(ImageRow.aliases))

        result = await session.execute(query)
        candidates: List[ImageRow] = result.scalars().all()

        if len(candidates) == 0:
            raise UnknownImageReference(ref)
        if len(candidates) == 1 and not strict_arch:
            return candidates[0]
        for row in candidates:
            if row.architecture == ref.architecture:
                return row
        raise UnknownImageReference(ref)

    @classmethod
    async def resolve(
        cls,
        session: AsyncSession,
        reference_candidates: List[Union[ImageAlias, ImageRef]],
        *,
        strict_arch: bool = False,
        load_aliases: bool = True,
    ) -> ImageRow:
        """
        Resolves a matching row in the image table from image references and/or aliases.
        If candidate element is `ImageRef`, this method will try to resolve image with matching
        `ImageRef` description. Otherwise, if element is `str`, this will try to follow the alias.
        If multiple elements are supplied, this method will return the first matched `ImageRow`
        among those elements.
        Passing the canonical image reference as string directly to resolve image data
        is no longer possible. You need to declare ImageRef object explicitly if you're using string
        as an canonical image references. For example:
        .. code-block::
           await ImageRow.resolve(
               conn,
               [
                   ImageRef(
                       image,
                       registry,
                       architecture,
                   ),
                   image_alias,
               ],
           )

        When *strict_arch* is False and the image table has only one row
        with respect to requested canonical, this function will
        return that row regardless of the image architecture.

        When *load_aliases* is True, it tries to resolve the alias chain.
        Otherwise it finds only the direct image references.
        """
        searched_refs = []
        for reference in reference_candidates:
            resolver_func: Any = None
            if isinstance(reference, str):
                resolver_func = cls.from_alias
                searched_refs.append(f"alias:{reference!r}")
            elif isinstance(reference, ImageRef):
                resolver_func = functools.partial(cls.from_image_ref, strict_arch=strict_arch)
                searched_refs.append(f"ref:{reference.canonical!r}")
            try:
                if row := await resolver_func(session, reference, load_aliases=load_aliases):
                    return row
            except UnknownImageReference:
                continue
        raise ImageNotFound("Unknown image references: " + ", ".join(searched_refs))

    @classmethod
    async def list(cls, session: AsyncSession, load_aliases=False) -> List[ImageRow]:
        query = sa.select(ImageRow)
        if load_aliases:
            query = query.options(selectinload(ImageRow.aliases))
        result = await session.execute(query)
        return result.scalars().all()

    def __str__(self) -> str:
        return self.image_ref.canonical + f" ({self.image_ref.architecture})"

    def __repr__(self) -> str:
        return self.__str__()

    async def get_slot_ranges(
        self,
        shared_config: SharedConfig,
    ) -> Tuple[ResourceSlot, ResourceSlot]:
        slot_units = await shared_config.get_resource_slots()
        min_slot = ResourceSlot()
        max_slot = ResourceSlot()

        for slot_key, resource in self.resources.items():
            slot_unit = slot_units.get(slot_key)
            if slot_unit is None:
                # ignore unknown slots
                continue
            min_value = resource.get("min")
            if min_value is None:
                min_value = Decimal(0)
            max_value = resource.get("max")
            if max_value is None:
                max_value = Decimal("Infinity")
            if slot_unit == "bytes":
                if not isinstance(min_value, Decimal):
                    min_value = BinarySize.from_str(min_value)
                if not isinstance(max_value, Decimal):
                    max_value = BinarySize.from_str(max_value)
            else:
                if not isinstance(min_value, Decimal):
                    min_value = Decimal(min_value)
                if not isinstance(max_value, Decimal):
                    max_value = Decimal(max_value)
            min_slot[slot_key] = min_value
            max_slot[slot_key] = max_value

        # fill missing
        for slot_key in slot_units.keys():
            if slot_key not in min_slot:
                min_slot[slot_key] = Decimal(0)
            if slot_key not in max_slot:
                max_slot[slot_key] = Decimal("Infinity")

        return min_slot, max_slot

    def _parse_row(self):
        res_limits = []
        for slot_key, slot_range in self.resources.items():
            min_value = slot_range.get("min")
            if min_value is None:
                min_value = Decimal(0)
            max_value = slot_range.get("max")
            if max_value is None:
                max_value = Decimal("Infinity")
            res_limits.append(
                {
                    "key": slot_key,
                    "min": min_value,
                    "max": max_value,
                }
            )

        accels = self.accelerators
        if accels is None:
            accels = []
        else:
            accels = accels.split(",")

        return {
            "canonical_ref": self.name,
            "name": self.image,
            "humanized_name": self.image,  # TODO: implement
            "tag": self.tag,
            "architecture": self.architecture,
            "registry": self.registry,
            "digest": self.config_digest,
            "labels": self.labels,
            "size_bytes": self.size_bytes,
            "resource_limits": res_limits,
            "supported_accelerators": accels,
        }

    async def inspect(self) -> Mapping[str, Any]:
        parsed_image_info = self._parse_row()
        parsed_image_info["reverse_aliases"] = [x.alias for x in self.aliases]
        return parsed_image_info

    def set_resource_limit(
        self,
        slot_type: str,
        value_range: Tuple[Optional[Decimal], Optional[Decimal]],
    ):
        resources = self.resources
        if resources.get(slot_type) is None:
            resources[slot_type] = {}
        if value_range[0] is not None:
            resources[slot_type]["min"] = str(value_range[0])
        if value_range[1] is not None:
            resources[slot_type]["max"] = str(value_range[1])

        self.resources = resources


class ImageAliasRow(Base):
    __tablename__ = "image_aliases"
    id = IDColumn("id")
    alias = sa.Column("alias", sa.String, unique=True, index=True)
    image_id = ForeignKeyIDColumn("image", "images.id", nullable=False)
    image: relationship

    @classmethod
    async def create(
        cls,
        session: AsyncSession,
        alias: str,
        target: ImageRow,
    ) -> ImageAliasRow:
        existing_alias: Optional[ImageRow] = await session.scalar(
            sa.select(ImageAliasRow)
            .where(ImageAliasRow.alias == alias)
            .options(selectinload(ImageAliasRow.image)),
        )
        if existing_alias is not None:
            raise ValueError(
                f"alias already created with ({existing_alias.image})",
            )
        new_alias = ImageAliasRow(
            alias=alias,
            image_id=target.id,
        )
        session.add_all([new_alias])
        return new_alias


ImageRow.aliases = relationship("ImageAliasRow", back_populates="image")
ImageAliasRow.image = relationship("ImageRow", back_populates="aliases")


class Image(graphene.ObjectType):
    id = graphene.UUID()
    name = graphene.String()
    humanized_name = graphene.String()
    tag = graphene.String()
    registry = graphene.String()
    architecture = graphene.String()
    digest = graphene.String()
    labels = graphene.List(KVPair)
    aliases = graphene.List(graphene.String)
    size_bytes = BigInt()
    resource_limits = graphene.List(ResourceLimit)
    supported_accelerators = graphene.List(graphene.String)
    installed = graphene.Boolean()
    installed_agents = graphene.List(graphene.String)
    # legacy field
    hash = graphene.String()

    @classmethod
    def populate_row(
        cls,
        ctx: GraphQueryContext,
        row: ImageRow,
        installed_agents: List[str],
    ) -> Image:
        is_superadmin = ctx.user["role"] == UserRole.SUPERADMIN
        hide_agents = False if is_superadmin else ctx.local_config["manager"]["hide-agents"]
        return cls(
            id=row.id,
            name=row.image,
            humanized_name=row.image,
            tag=row.tag,
            registry=row.registry,
            architecture=row.architecture,
            digest=row.config_digest,
            labels=[KVPair(key=k, value=v) for k, v in row.labels.items()],
            aliases=[alias_row.alias for alias_row in row.aliases],
            size_bytes=row.size_bytes,
            resource_limits=[
                ResourceLimit(
                    key=k,
                    min=v.get("min", Decimal(0)),
                    max=v.get("max", Decimal("Infinity")),
                )
                for k, v in row.resources.items()
            ],
            supported_accelerators=(row.accelerators or "").split(","),
            installed=len(installed_agents) > 0,
            installed_agents=installed_agents if not hide_agents else None,
            # legacy
            hash=row.config_digest,
        )

    @classmethod
    async def from_row(
        cls,
        ctx: GraphQueryContext,
        row: ImageRow,
    ) -> Image:
        # TODO: add architecture
        _installed_agents = await redis_helper.execute(
            ctx.redis_image,
            lambda r: r.smembers(row.name),
        )
        installed_agents: List[str] = []
        for agent_id in _installed_agents:
            if isinstance(agent_id, bytes):
                installed_agents.append(agent_id.decode())
            else:
                installed_agents.append(agent_id)
        return cls.populate_row(ctx, row, installed_agents)

    @classmethod
    async def bulk_load(
        cls,
        ctx: GraphQueryContext,
        rows: List[ImageRow],
    ) -> AsyncIterator[Image]:
        async def _pipe(r: Redis) -> Pipeline:
            pipe = r.pipeline()
            for row in rows:
                await pipe.smembers(row.name)
            return pipe

        results = await redis_helper.execute(ctx.redis_image, _pipe)
        for idx, row in enumerate(rows):
            installed_agents: List[str] = []
            _installed_agents = results[idx]
            for agent_id in _installed_agents:
                if isinstance(agent_id, bytes):
                    installed_agents.append(agent_id.decode())
                else:
                    installed_agents.append(agent_id)
            yield cls.populate_row(ctx, row, installed_agents)

    @classmethod
    async def batch_load_by_canonical(
        cls,
        graph_ctx: GraphQueryContext,
        image_names: Sequence[str],
    ) -> Sequence[Optional[Image]]:
        query = (
            sa.select(ImageRow)
            .where(ImageRow.name.in_(image_names))
            .options(selectinload(ImageRow.aliases))
        )
        async with graph_ctx.db.begin_readonly_session() as session:
            result = await session.execute(query)
            return [await Image.from_row(graph_ctx, row) for row in result.scalars.all()]

    @classmethod
    async def batch_load_by_image_ref(
        cls,
        graph_ctx: GraphQueryContext,
        image_refs: Sequence[ImageRef],
    ) -> Sequence[Optional[Image]]:
        image_names = [x.canonical for x in image_refs]
        return await cls.batch_load_by_canonical(graph_ctx, image_names)

    @classmethod
    async def load_item(
        cls,
        ctx: GraphQueryContext,
        reference: str,
        architecture: str,
    ) -> Image:
        try:
            async with ctx.db.begin_readonly_session() as session:
                row = await ImageRow.resolve(
                    session,
                    [
                        ImageRef(reference, ["*"], architecture),
                        ImageAlias(reference),
                    ],
                )
        except UnknownImageReference:
            raise ImageNotFound
        return await cls.from_row(ctx, row)

    @classmethod
    async def load_all(
        cls,
        ctx: GraphQueryContext,
        *,
        is_installed: bool = None,
        is_operation: bool = None,
    ) -> Sequence[Image]:
        async with ctx.db.begin_readonly_session() as session:
            rows = await ImageRow.list(session, load_aliases=True)
<<<<<<< HEAD
        items = [gen async for gen in cls.bulk_load(ctx, rows)]
=======
        items = [item async for item in cls.bulk_load(ctx, rows)]
>>>>>>> 606aab36
        # Convert to GQL objects
        if is_installed is not None:
            items = [*filter(lambda item: item.installed == is_installed, items)]
        if is_operation is not None:

            def _filter_operation(item):
                for label in item.labels:
                    if label.key == "ai.backend.features" and "operation" in label.value:
                        return not is_operation
                return not is_operation

            items = [*filter(_filter_operation, items)]
        return items

    @staticmethod
    async def filter_allowed(
        ctx: GraphQueryContext,
        items: Sequence[Image],
        domain_name: str,
        *,
        is_installed: bool = None,
        is_operation: bool = None,
    ) -> Sequence[Image]:
        from .domain import domains

        async with ctx.db.begin() as conn:
            query = (
                sa.select([domains.c.allowed_docker_registries])
                .select_from(domains)
                .where(domains.c.name == domain_name)
            )
            result = await conn.execute(query)
            allowed_docker_registries = result.scalar()
        items = [item for item in items if item.registry in allowed_docker_registries]
        if is_installed is not None:
            items = [*filter(lambda item: item.installed == is_installed, items)]
        if is_operation is not None:

            def _filter_operation(item):
                for label in item.labels:
                    if label.key == "ai.backend.features" and "operation" in label.value:
                        return not is_operation
                return not is_operation

            items = [*filter(_filter_operation, items)]
        return items


class PreloadImage(graphene.Mutation):

    allowed_roles = (UserRole.SUPERADMIN,)

    class Arguments:
        references = graphene.List(graphene.String, required=True)
        target_agents = graphene.List(graphene.String, required=True)

    ok = graphene.Boolean()
    msg = graphene.String()
    task_id = graphene.String()

    @staticmethod
    async def mutate(
        executor: AsyncioExecutor,
        info: graphene.ResolveInfo,
        references: Sequence[str],
        target_agents: Sequence[str],
    ) -> PreloadImage:
        return PreloadImage(ok=False, msg="Not implemented.", task_id=None)


class UnloadImage(graphene.Mutation):

    allowed_roles = (UserRole.SUPERADMIN,)

    class Arguments:
        references = graphene.List(graphene.String, required=True)
        target_agents = graphene.List(graphene.String, required=True)

    ok = graphene.Boolean()
    msg = graphene.String()
    task_id = graphene.String()

    @staticmethod
    async def mutate(
        executor: AsyncioExecutor,
        info: graphene.ResolveInfo,
        references: Sequence[str],
        target_agents: Sequence[str],
    ) -> UnloadImage:
        return UnloadImage(ok=False, msg="Not implemented.", task_id=None)


class RescanImages(graphene.Mutation):

    allowed_roles = (UserRole.ADMIN, UserRole.SUPERADMIN)

    class Arguments:
        registry = graphene.String()

    ok = graphene.Boolean()
    msg = graphene.String()
    task_id = graphene.UUID()

    @staticmethod
    async def mutate(
        executor: AsyncioExecutor,
        info: graphene.ResolveInfo,
        registry: str = None,
    ) -> RescanImages:
        log.info(
            "rescanning docker registry {0} by API request",
            f"({registry})" if registry else "(all)",
        )
        ctx: GraphQueryContext = info.context

        async def _rescan_task(reporter: ProgressReporter) -> None:
            await rescan_images(ctx.etcd, ctx.db, registry, reporter=reporter)

        task_id = await ctx.background_task_manager.start(_rescan_task)
        return RescanImages(ok=True, msg="", task_id=task_id)


class ForgetImage(graphene.Mutation):

    allowed_roles = (UserRole.SUPERADMIN,)

    class Arguments:
        reference = graphene.String(required=True)
        architecture = graphene.String(default_value=DEFAULT_IMAGE_ARCH)

    ok = graphene.Boolean()
    msg = graphene.String()

    @staticmethod
    async def mutate(
        executor: AsyncioExecutor,
        info: graphene.ResolveInfo,
        reference: str,
        architecture: str,
    ) -> ForgetImage:
        log.info("forget image {0} by API request", reference)
        ctx: GraphQueryContext = info.context
        async with ctx.db.begin_session() as session:
            image_row = await ImageRow.resolve(
                session,
                [
                    ImageRef(reference, ["*"], architecture),
                    ImageAlias(reference),
                ],
            )
            await session.delete(image_row)
        return ForgetImage(ok=True, msg="")


class AliasImage(graphene.Mutation):

    allowed_roles = (UserRole.SUPERADMIN,)

    class Arguments:
        alias = graphene.String(required=True)
        target = graphene.String(required=True)
        architecture = graphene.String(default_value=DEFAULT_IMAGE_ARCH)

    ok = graphene.Boolean()
    msg = graphene.String()

    @staticmethod
    async def mutate(
        executor: AsyncioExecutor,
        info: graphene.ResolveInfo,
        alias: str,
        target: str,
        architecture: str,
    ) -> AliasImage:
        image_ref = ImageRef(target, ["*"], architecture)
        log.info("alias image {0} -> {1} by API request", alias, image_ref)
        ctx: GraphQueryContext = info.context
        try:
            async with ctx.db.begin_session() as session:
                try:
                    image_row = await ImageRow.from_image_ref(session, image_ref, load_aliases=True)
                except UnknownImageReference:
                    raise ImageNotFound
                else:
                    image_row.aliases.append(ImageAliasRow(alias=alias, image_id=image_row.id))
        except ValueError as e:
            return AliasImage(ok=False, msg=str(e))
        return AliasImage(ok=True, msg="")


class DealiasImage(graphene.Mutation):

    allowed_roles = (UserRole.SUPERADMIN,)

    class Arguments:
        alias = graphene.String(required=True)

    ok = graphene.Boolean()
    msg = graphene.String()

    @staticmethod
    async def mutate(
        executor: AsyncioExecutor,
        info: graphene.ResolveInfo,
        alias: str,
    ) -> DealiasImage:
        log.info("dealias image {0} by API request", alias)
        ctx: GraphQueryContext = info.context
        try:
            async with ctx.db.begin_session() as session:
                existing_alias = await session.scalar(
                    sa.select(ImageAliasRow).where(ImageAliasRow.alias == alias),
                )
                if existing_alias is None:
                    raise DealiasImage(ok=False, msg=str("No such alias"))
                await session.delete(existing_alias)
        except ValueError as e:
            return DealiasImage(ok=False, msg=str(e))
        return DealiasImage(ok=True, msg="")


class ClearImages(graphene.Mutation):

    allowed_roles = (UserRole.SUPERADMIN,)

    class Arguments:
        registry = graphene.String()

    ok = graphene.Boolean()
    msg = graphene.String()

    @staticmethod
    async def mutate(
        executor: AsyncioExecutor,
        info: graphene.ResolveInfo,
        registry: str,
    ) -> ClearImages:
        ctx: GraphQueryContext = info.context
        try:
            async with ctx.db.begin_session() as session:
                result = await session.execute(
                    sa.select(ImageRow).where(ImageRow.registry == registry)
                )
                image_ids = [x.id for x in result.scalars().all()]

                await session.execute(
                    sa.delete(ImageAliasRow).where(ImageAliasRow.image_id.in_(image_ids))
                )
                await session.execute(sa.delete(ImageRow).where(ImageRow.registry == registry))
        except ValueError as e:
            return ClearImages(ok=False, msg=str(e))
        return ClearImages(ok=True, msg="")


class ModifyImageInput(graphene.InputObjectType):
    name = graphene.String(required=False)
    registry = graphene.String(required=False)
    image = graphene.String(required=False)
    tag = graphene.String(required=False)
    architecture = graphene.String(required=False)
    size_bytes = graphene.Int(required=False)
    type = graphene.String(required=False)

    digest = graphene.String(required=False)
    labels = graphene.List(lambda: KVPairInput, required=False)
    supported_accelerators = graphene.List(graphene.String, required=False)
    resource_limits = graphene.List(lambda: ResourceLimitInput, required=False)


class ModifyImage(graphene.Mutation):

    allowed_roles = (UserRole.SUPERADMIN,)

    class Arguments:
        target = graphene.String(required=True, default_value=None)
        architecture = graphene.String(required=False, default_value=DEFAULT_IMAGE_ARCH)
        props = ModifyImageInput(required=True)

    ok = graphene.Boolean()
    msg = graphene.String()

    @staticmethod
    async def mutate(
        executor: AsyncioExecutor,
        info: graphene.ResolveInfo,
        target: str,
        architecture: str,
        props: ModifyImageInput,
    ) -> AliasImage:
        ctx: GraphQueryContext = info.context
        data: MutableMapping[str, Any] = {}
        set_if_set(props, data, "name")
        set_if_set(props, data, "registry")
        set_if_set(props, data, "image")
        set_if_set(props, data, "tag")
        set_if_set(props, data, "architecture")
        set_if_set(props, data, "size_bytes")
        set_if_set(props, data, "type")
        set_if_set(props, data, "digest", target_key="config_digest")
        set_if_set(
            props,
            data,
            "supported_accelerators",
            clean_func=lambda v: ",".join(v),
            target_key="accelerators",
        )
        set_if_set(props, data, "labels", clean_func=lambda v: {pair.key: pair.value for pair in v})

        if props.resource_limits is not None:
            resources_data = {}
            for limit_option in props.resource_limits:
                limit_data = {}
                if limit_option.min is not None and len(limit_option.min) > 0:
                    limit_data["min"] = limit_option.min
                if limit_option.max is not None and len(limit_option.max) > 0:
                    limit_data["max"] = limit_option.max
                resources_data[limit_option.key] = limit_data
            data["resources"] = resources_data

        try:
            async with ctx.db.begin_session() as session:
                image_ref = ImageRef(target, ["*"], architecture)
                try:
                    row = await ImageRow.from_image_ref(session, image_ref)
                except UnknownImageReference:
                    return ModifyImage(ok=False, msg="Image not found")
                for k, v in data.items():
                    setattr(row, k, v)
        except ValueError as e:
            return ModifyImage(ok=False, msg=str(e))
        return ModifyImage(ok=True, msg="")<|MERGE_RESOLUTION|>--- conflicted
+++ resolved
@@ -631,11 +631,7 @@
     ) -> Sequence[Image]:
         async with ctx.db.begin_readonly_session() as session:
             rows = await ImageRow.list(session, load_aliases=True)
-<<<<<<< HEAD
-        items = [gen async for gen in cls.bulk_load(ctx, rows)]
-=======
         items = [item async for item in cls.bulk_load(ctx, rows)]
->>>>>>> 606aab36
         # Convert to GQL objects
         if is_installed is not None:
             items = [*filter(lambda item: item.installed == is_installed, items)]
