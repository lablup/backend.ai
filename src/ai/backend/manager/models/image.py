from __future__ import annotations

import enum
import functools
import logging
from decimal import Decimal
from typing import (
    TYPE_CHECKING,
    Any,
    AsyncIterator,
    List,
    Mapping,
    MutableMapping,
    Optional,
    Sequence,
    Tuple,
    Union,
    cast,
    overload,
)
from uuid import UUID

import aiotools
import graphene
import sqlalchemy as sa
import trafaret as t
from graphql import Undefined
from redis.asyncio import Redis
from redis.asyncio.client import Pipeline
from sqlalchemy.ext.asyncio import AsyncSession
from sqlalchemy.orm import load_only, relationship, selectinload

from ai.backend.common import redis_helper
from ai.backend.common.docker import ImageRef
from ai.backend.common.etcd import AsyncEtcd
from ai.backend.common.exception import UnknownImageReference
from ai.backend.common.logging import BraceStyleAdapter
from ai.backend.common.types import BinarySize, ImageAlias, ResourceSlot

from ..api.exceptions import ImageNotFound, ObjectNotFound
from ..container_registry import get_container_registry_cls
from ..defs import DEFAULT_IMAGE_ARCH
from .base import (
    Base,
    BigInt,
    ForeignKeyIDColumn,
    IDColumn,
    KVPair,
    KVPairInput,
    ResourceLimit,
    ResourceLimitInput,
    StructuredJSONColumn,
    set_if_set,
)
from .gql_relay import AsyncNode
from .user import UserRole
from .utils import ExtendedAsyncSAEngine

if TYPE_CHECKING:
    from ai.backend.common.bgtask import ProgressReporter

    from ..config import SharedConfig
    from .gql import GraphQueryContext

log = BraceStyleAdapter(logging.getLogger(__spec__.name))  # type: ignore[name-defined]

__all__ = (
    "rescan_images",
    "ImageType",
    "ImageAliasRow",
    "ImageLoadFilter",
    "ImageRow",
    "Image",
    "PreloadImage",
    "PublicImageLoadFilter",
    "RescanImages",
    "ForgetImage",
    "ForgetImageById",
    "UntagImageFromRegistry",
    "ModifyImage",
    "AliasImage",
    "DealiasImage",
    "ClearImages",
)


class PublicImageLoadFilter(enum.StrEnum):
    GENERAL = "general"
    """Include general purpose images."""
    OPERATIONAL = "operational"
    """Include operational images."""
    CUSTOMIZED = "customized"
    """Include customized images owned or accessible by API callee."""


class ImageLoadFilter(enum.StrEnum):
    GENERAL = "general"
    """Include general purpose images."""
    OPERATIONAL = "operational"
    """Include operational images."""
    CUSTOMIZED = "customized"
    """Include customized images owned or accessible by API callee."""
    CUSTOMIZED_GLOBAL = "customized-global"
    """Include every customized images filed at the system. Effective only for superadmin. CUSTOMIZED and CUSTOMIZED_GLOBAL are mutually exclusive."""


async def rescan_images(
    etcd: AsyncEtcd,
    db: ExtendedAsyncSAEngine,
    registry_or_image: str | None = None,
    *,
    local: bool | None = False,
    reporter: ProgressReporter | None = None,
) -> None:
    # cannot import ai.backend.manager.config at start due to circular import
    from ..config import container_registry_iv

    if local:
        registries = {
            "local": {
                "": "http://localhost",
                "type": "local",
                "username": None,
                "password": None,
                "project": None,
            },
        }
    else:
        registry_config_iv = t.Mapping(t.String, container_registry_iv)
        latest_registry_config = cast(
            dict[str, Any],
            registry_config_iv.check(
                await etcd.get_prefix("config/docker/registry"),
            ),
        )
        # TODO: delete images from registries removed from the previous config?
        if registry_or_image is None:
            # scan all configured registries
            registries = latest_registry_config
        else:
            # find if it's a full image ref of one of configured registries
            for registry_name, registry_info in latest_registry_config.items():
                if registry_or_image.startswith(registry_name + "/"):
                    repo_with_tag = registry_or_image.removeprefix(registry_name + "/")
                    log.debug(
                        "running a per-image metadata scan: {}, {}",
                        registry_name,
                        repo_with_tag,
                    )
                    scanner_cls = get_container_registry_cls(registry_info)
                    scanner = scanner_cls(db, registry_name, registry_info)
                    await scanner.scan_single_ref(repo_with_tag)
                    return
            else:
                # treat it as a normal registry name
                registry = registry_or_image
                try:
                    registries = {registry: latest_registry_config[registry]}
                    log.debug("running a per-registry metadata scan")
                except KeyError:
                    raise RuntimeError("It is an unknown registry.", registry)
    async with aiotools.TaskGroup() as tg:
        for registry_name, registry_info in registries.items():
            log.info('Scanning kernel images from the registry "{0}"', registry_name)
            scanner_cls = get_container_registry_cls(registry_info)
            scanner = scanner_cls(db, registry_name, registry_info)
            tg.create_task(scanner.rescan_single_registry(reporter))
    # TODO: delete images removed from registry?


class ImageType(enum.Enum):
    COMPUTE = "compute"
    SYSTEM = "system"
    SERVICE = "service"


class ImageRow(Base):
    __tablename__ = "images"
    id = IDColumn("id")
    name = sa.Column("name", sa.String, nullable=False, index=True)
    image = sa.Column("image", sa.String, nullable=False, index=True)
    created_at = sa.Column(
        "created_at",
        sa.DateTime(timezone=True),
        server_default=sa.func.now(),
        index=True,
    )
    tag = sa.Column("tag", sa.TEXT)
    registry = sa.Column("registry", sa.String, nullable=False, index=True)
    architecture = sa.Column(
        "architecture", sa.String, nullable=False, index=True, default="x86_64"
    )
    config_digest = sa.Column("config_digest", sa.CHAR(length=72), nullable=False)
    size_bytes = sa.Column("size_bytes", sa.BigInteger, nullable=False)
    is_local = sa.Column(
        "is_local",
        sa.Boolean,
        nullable=False,
        server_default=sa.sql.expression.false(),
    )
    type = sa.Column("type", sa.Enum(ImageType), nullable=False)
    accelerators = sa.Column("accelerators", sa.String)
    labels = sa.Column("labels", sa.JSON, nullable=False)
    resources = sa.Column(
        "resources",
        StructuredJSONColumn(
            t.Mapping(
                t.String,
                t.Dict({
                    t.Key("min"): t.String,
                    t.Key("max", default=None): t.Null | t.String,
                }),
            ),
        ),
        nullable=False,
    )
    aliases: relationship
    # sessions = relationship("SessionRow", back_populates="image_row")
    endpoints = relationship("EndpointRow", back_populates="image_row")

    def __init__(
        self,
        name,
        architecture,
        is_local=False,
        registry=None,
        image=None,
        tag=None,
        config_digest=None,
        size_bytes=None,
        type=None,
        accelerators=None,
        labels=None,
        resources=None,
    ) -> None:
        self.name = name
        self.registry = registry
        self.image = image
        self.tag = tag
        self.architecture = architecture
        self.is_local = is_local
        self.config_digest = config_digest
        self.size_bytes = size_bytes
        self.type = type
        self.accelerators = accelerators
        self.labels = labels
        self.resources = resources

    @property
    def image_ref(self):
        return ImageRef(self.name, [self.registry], self.architecture, self.is_local)

    @classmethod
    async def from_alias(
        cls,
        session: AsyncSession,
        alias: str,
        load_aliases=False,
    ) -> ImageRow:
        query = (
            sa.select(ImageRow)
            .select_from(ImageRow)
            .join(ImageAliasRow, ImageRow.aliases.and_(ImageAliasRow.alias == alias))
        )
        if load_aliases:
            query = query.options(selectinload(ImageRow.aliases))
        result = await session.scalar(query)
        if result is not None:
            return result
        else:
            raise UnknownImageReference

    @classmethod
    async def from_image_ref(
        cls,
        session: AsyncSession,
        ref: ImageRef,
        *,
        strict_arch: bool = False,
        load_aliases: bool = False,
    ) -> ImageRow:
        """
        Loads a image row that corresponds to the given ImageRef object.

        When *strict_arch* is False and the image table has only one row
        with respect to requested canonical, this function will
        return that row regardless of the image architecture.
        """
        query = sa.select(ImageRow).where(ImageRow.name == ref.canonical)
        if load_aliases:
            query = query.options(selectinload(ImageRow.aliases))

        result = await session.execute(query)
        candidates: List[ImageRow] = result.scalars().all()

        if len(candidates) == 0:
            raise UnknownImageReference(ref)
        if len(candidates) == 1 and not strict_arch:
            return candidates[0]
        for row in candidates:
            if row.architecture == ref.architecture:
                return row
        raise UnknownImageReference(ref)

    @classmethod
    async def resolve(
        cls,
        session: AsyncSession,
        reference_candidates: List[Union[ImageAlias, ImageRef]],
        *,
        strict_arch: bool = False,
        load_aliases: bool = True,
    ) -> ImageRow:
        """
        Resolves a matching row in the image table from image references and/or aliases.
        If candidate element is `ImageRef`, this method will try to resolve image with matching
        `ImageRef` description. Otherwise, if element is `str`, this will try to follow the alias.
        If multiple elements are supplied, this method will return the first matched `ImageRow`
        among those elements.
        Passing the canonical image reference as string directly to resolve image data
        is no longer possible. You need to declare ImageRef object explicitly if you're using string
        as an canonical image references. For example:
        .. code-block::
           await ImageRow.resolve(
               conn,
               [
                   ImageRef(
                       image,
                       registry,
                       architecture,
                   ),
                   image_alias,
               ],
           )

        When *strict_arch* is False and the image table has only one row
        with respect to requested canonical, this function will
        return that row regardless of the image architecture.

        When *load_aliases* is True, it tries to resolve the alias chain.
        Otherwise it finds only the direct image references.
        """
        searched_refs = []
        for reference in reference_candidates:
            resolver_func: Any = None
            if isinstance(reference, str):
                resolver_func = cls.from_alias
                searched_refs.append(f"alias:{reference!r}")
            elif isinstance(reference, ImageRef):
                resolver_func = functools.partial(cls.from_image_ref, strict_arch=strict_arch)
                searched_refs.append(f"ref:{reference.canonical!r}")
            try:
                if row := await resolver_func(session, reference, load_aliases=load_aliases):
                    return row
            except UnknownImageReference:
                continue
        raise ImageNotFound("Unknown image references: " + ", ".join(searched_refs))

    @classmethod
    async def get(
        cls, session: AsyncSession, image_id: UUID, load_aliases=False
    ) -> ImageRow | None:
        query = sa.select(ImageRow).where(ImageRow.id == image_id)
        if load_aliases:
            query = query.options(selectinload(ImageRow.aliases))
        result = await session.execute(query)
        return result.scalar()

    @classmethod
    async def list(cls, session: AsyncSession, load_aliases=False) -> List[ImageRow]:
        query = sa.select(ImageRow)
        if load_aliases:
            query = query.options(selectinload(ImageRow.aliases))
        result = await session.execute(query)
        return result.scalars().all()

    def __str__(self) -> str:
        return self.image_ref.canonical + f" ({self.image_ref.architecture})"

    def __repr__(self) -> str:
        return self.__str__()

    async def get_slot_ranges(
        self,
        shared_config: SharedConfig,
    ) -> Tuple[ResourceSlot, ResourceSlot]:
        slot_units = await shared_config.get_resource_slots()
        min_slot = ResourceSlot()
        max_slot = ResourceSlot()

        for slot_key, resource in self.resources.items():
            slot_unit = slot_units.get(slot_key)
            if slot_unit is None:
                # ignore unknown slots
                continue
            min_value = resource.get("min")
            if min_value is None:
                min_value = Decimal(0)
            max_value = resource.get("max")
            if max_value is None:
                max_value = Decimal("Infinity")
            if slot_unit == "bytes":
                if not isinstance(min_value, Decimal):
                    min_value = BinarySize.from_str(min_value)
                if not isinstance(max_value, Decimal):
                    max_value = BinarySize.from_str(max_value)
            else:
                if not isinstance(min_value, Decimal):
                    min_value = Decimal(min_value)
                if not isinstance(max_value, Decimal):
                    max_value = Decimal(max_value)
            min_slot[slot_key] = min_value
            max_slot[slot_key] = max_value

        # fill missing
        for slot_key in slot_units.keys():
            if slot_key not in min_slot:
                min_slot[slot_key] = Decimal(0)
            if slot_key not in max_slot:
                max_slot[slot_key] = Decimal("Infinity")

        return min_slot, max_slot

    def _parse_row(self):
        res_limits = []
        for slot_key, slot_range in self.resources.items():
            min_value = slot_range.get("min")
            if min_value is None:
                min_value = Decimal(0)
            max_value = slot_range.get("max")
            if max_value is None:
                max_value = Decimal("Infinity")
            res_limits.append({
                "key": slot_key,
                "min": min_value,
                "max": max_value,
            })

        accels = self.accelerators
        if accels is None:
            accels = []
        else:
            accels = accels.split(",")

        return {
            "canonical_ref": self.name,
            "name": self.image,
            "humanized_name": self.image,  # TODO: implement
            "tag": self.tag,
            "architecture": self.architecture,
            "registry": self.registry,
            "digest": self.config_digest.strip() if self.config_digest else None,
            "labels": self.labels,
            "size_bytes": self.size_bytes,
            "resource_limits": res_limits,
            "supported_accelerators": accels,
        }

    async def inspect(self) -> Mapping[str, Any]:
        parsed_image_info = self._parse_row()
        parsed_image_info["reverse_aliases"] = [x.alias for x in self.aliases]
        return parsed_image_info

    def set_resource_limit(
        self,
        slot_type: str,
        value_range: Tuple[Optional[Decimal], Optional[Decimal]],
    ):
        resources = self.resources
        if resources.get(slot_type) is None:
            resources[slot_type] = {}
        if value_range[0] is not None:
            resources[slot_type]["min"] = str(value_range[0])
        if value_range[1] is not None:
            resources[slot_type]["max"] = str(value_range[1])

        self.resources = resources


class ImageAliasRow(Base):
    __tablename__ = "image_aliases"
    id = IDColumn("id")
    alias = sa.Column("alias", sa.String, unique=True, index=True)
    image_id = ForeignKeyIDColumn("image", "images.id", nullable=False)
    image: relationship

    @classmethod
    async def create(
        cls,
        session: AsyncSession,
        alias: str,
        target: ImageRow,
    ) -> ImageAliasRow:
        existing_alias: Optional[ImageRow] = await session.scalar(
            sa.select(ImageAliasRow)
            .where(ImageAliasRow.alias == alias)
            .options(selectinload(ImageAliasRow.image)),
        )
        if existing_alias is not None:
            raise ValueError(
                f"alias already created with ({existing_alias.image})",
            )
        new_alias = ImageAliasRow(
            alias=alias,
            image_id=target.id,
        )
        session.add_all([new_alias])
        return new_alias


ImageRow.aliases = relationship("ImageAliasRow", back_populates="image")
ImageAliasRow.image = relationship("ImageRow", back_populates="aliases")


class Image(graphene.ObjectType):
    id = graphene.UUID()
    name = graphene.String()
    humanized_name = graphene.String()
    tag = graphene.String()
    registry = graphene.String()
    architecture = graphene.String()
    is_local = graphene.Boolean()
    digest = graphene.String()
    labels = graphene.List(KVPair)
    aliases = graphene.List(graphene.String)
    size_bytes = BigInt()
    resource_limits = graphene.List(ResourceLimit)
    supported_accelerators = graphene.List(graphene.String)
    installed = graphene.Boolean()
    installed_agents = graphene.List(graphene.String)
    # legacy field
    hash = graphene.String()

    # internal attributes
    raw_labels: dict[str, Any]

    @classmethod
    def populate_row(
        cls,
        ctx: GraphQueryContext,
        row: ImageRow,
        installed_agents: List[str],
    ) -> Image:
        is_superadmin = ctx.user["role"] == UserRole.SUPERADMIN
        hide_agents = False if is_superadmin else ctx.local_config["manager"]["hide-agents"]
        ret = cls(
            id=row.id,
            name=row.image,
            humanized_name=row.image,
            tag=row.tag,
            registry=row.registry,
            architecture=row.architecture,
            is_local=row.is_local,
            digest=row.config_digest.strip() if row.config_digest else None,
            labels=[KVPair(key=k, value=v) for k, v in row.labels.items()],
            aliases=[alias_row.alias for alias_row in row.aliases],
            size_bytes=row.size_bytes,
            resource_limits=[
                ResourceLimit(
                    key=k,
                    min=v.get("min", Decimal(0)),
                    max=v.get("max", Decimal("Infinity")),
                )
                for k, v in row.resources.items()
            ],
            supported_accelerators=(row.accelerators or "").split(","),
            installed=len(installed_agents) > 0,
            installed_agents=installed_agents if not hide_agents else None,
            # legacy
            hash=row.config_digest.strip() if row.config_digest else None,
        )
        ret.raw_labels = row.labels
        return ret

    @classmethod
    async def from_row(
        cls,
        ctx: GraphQueryContext,
        row: ImageRow,
    ) -> Image:
        # TODO: add architecture
        _installed_agents = await redis_helper.execute(
            ctx.redis_image,
            lambda r: r.smembers(row.name),
        )
        installed_agents: List[str] = []
        for agent_id in _installed_agents:
            if isinstance(agent_id, bytes):
                installed_agents.append(agent_id.decode())
            else:
                installed_agents.append(agent_id)
        return cls.populate_row(ctx, row, installed_agents)

    @classmethod
    async def bulk_load(
        cls,
        ctx: GraphQueryContext,
        rows: List[ImageRow],
    ) -> AsyncIterator[Image]:
        async def _pipe(r: Redis) -> Pipeline:
            pipe = r.pipeline()
            for row in rows:
                await pipe.smembers(row.name)
            return pipe

        results = await redis_helper.execute(ctx.redis_image, _pipe)
        for idx, row in enumerate(rows):
            installed_agents: List[str] = []
            _installed_agents = results[idx]
            for agent_id in _installed_agents:
                if isinstance(agent_id, bytes):
                    installed_agents.append(agent_id.decode())
                else:
                    installed_agents.append(agent_id)
            yield cls.populate_row(ctx, row, installed_agents)

    @classmethod
    async def batch_load_by_canonical(
        cls,
        graph_ctx: GraphQueryContext,
        image_names: Sequence[str],
    ) -> Sequence[Optional[Image]]:
        query = (
            sa.select(ImageRow)
            .where(ImageRow.name.in_(image_names))
            .options(selectinload(ImageRow.aliases))
        )
        async with graph_ctx.db.begin_readonly_session() as session:
            result = await session.execute(query)
            return [await Image.from_row(graph_ctx, row) for row in result.scalars().all()]

    @classmethod
    async def batch_load_by_image_ref(
        cls,
        graph_ctx: GraphQueryContext,
        image_refs: Sequence[ImageRef],
    ) -> Sequence[Optional[Image]]:
        image_names = [x.canonical for x in image_refs]
        return await cls.batch_load_by_canonical(graph_ctx, image_names)

    @classmethod
    async def load_item_by_id(
        cls,
        ctx: GraphQueryContext,
        id: UUID,
    ) -> Image:
        async with ctx.db.begin_readonly_session() as session:
            row = await ImageRow.get(session, id, load_aliases=True)
            if not row:
                raise ImageNotFound

            return await cls.from_row(ctx, row)

    @classmethod
    async def load_item(
        cls,
        ctx: GraphQueryContext,
        reference: str,
        architecture: str,
    ) -> Image:
        try:
            async with ctx.db.begin_readonly_session() as session:
                row = await ImageRow.resolve(
                    session,
                    [
                        ImageRef(reference, ["*"], architecture),
                        ImageAlias(reference),
                    ],
                )
        except UnknownImageReference:
            raise ImageNotFound
        return await cls.from_row(ctx, row)

    @classmethod
    async def load_all(
        cls,
        ctx: GraphQueryContext,
        *,
        types: set[ImageLoadFilter] = set(),
    ) -> Sequence[Image]:
        async with ctx.db.begin_readonly_session() as session:
            rows = await ImageRow.list(session, load_aliases=True)
        items: list[Image] = [
            item async for item in cls.bulk_load(ctx, rows) if item.matches_type(ctx, types)
        ]

        return items

    @staticmethod
    async def filter_allowed(
        ctx: GraphQueryContext,
        items: Sequence[Image],
        domain_name: str,
    ) -> Sequence[Image]:
        from .domain import domains

        async with ctx.db.begin() as conn:
            query = (
                sa.select([domains.c.allowed_docker_registries])
                .select_from(domains)
                .where(domains.c.name == domain_name)
            )
            result = await conn.execute(query)
            allowed_docker_registries = result.scalar()

        filtered_items: list[Image] = [
            item for item in items if item.registry in allowed_docker_registries
        ]

        return filtered_items

    def matches_type(
        self,
        ctx: GraphQueryContext,
        types: set[ImageLoadFilter],
    ) -> bool:
        """
        Determine if the image is filtered according to the `types` parameter.
        """
        user_role = ctx.user["role"]

<<<<<<< HEAD
        if not types:
            return True

=======
>>>>>>> 65e02e4a
        # If the image filtered by any of its labels, return False early.
        # If the image is not filtered and is determiend to be valid by any of its labels, `is_valid = True`.
        is_valid = ImageLoadFilter.GENERAL in filters
        for label in self.labels:
            match label.key:
                case "ai.backend.features" if "operation" in label.value:
                    if ImageLoadFilter.OPERATIONAL in types:
                        is_valid = True
                    else:
                        return False
                case "ai.backend.customized-image.owner":
                    if (
                        ImageLoadFilter.CUSTOMIZED not in types
                        and ImageLoadFilter.CUSTOMIZED_GLOBAL not in types
                    ):
                        return False
                    if ImageLoadFilter.CUSTOMIZED in types:
                        if label.value == f"user:{ctx.user['uuid']}":
                            is_valid = True
                        else:
                            return False
                    if ImageLoadFilter.CUSTOMIZED_GLOBAL in types:
                        if user_role == UserRole.SUPERADMIN:
                            is_valid = True
                        else:
                            return False
        return is_valid


class ImageNode(graphene.ObjectType):
    class Meta:
        interfaces = (AsyncNode,)

    row_id = graphene.UUID(description="Added in 24.03.4. The undecoded id value stored in DB.")
    name = graphene.String()
    humanized_name = graphene.String()
    tag = graphene.String()
    registry = graphene.String()
    architecture = graphene.String()
    is_local = graphene.Boolean()
    digest = graphene.String()
    labels = graphene.List(KVPair)
    size_bytes = BigInt()
    resource_limits = graphene.List(ResourceLimit)
    supported_accelerators = graphene.List(graphene.String)
    aliases = graphene.List(
        graphene.String, description="Added in 24.03.4. The array of image aliases."
    )

    @overload
    @classmethod
    def from_row(cls, row: ImageRow) -> ImageNode: ...

    @overload
    @classmethod
    def from_row(cls, row: None) -> None: ...

    @classmethod
    def from_row(cls, row: ImageRow | None) -> ImageNode | None:
        if row is None:
            return None
        return cls(
            id=row.id,
            row_id=row.id,
            name=row.image,
            humanized_name=row.image,
            tag=row.tag,
            registry=row.registry,
            architecture=row.architecture,
            is_local=row.is_local,
            digest=row.config_digest.strip() if row.config_digest else None,
            labels=[KVPair(key=k, value=v) for k, v in row.labels.items()],
            size_bytes=row.size_bytes,
            resource_limits=[
                ResourceLimit(
                    key=k,
                    min=v.get("min", Decimal(0)),
                    max=v.get("max", Decimal("Infinity")),
                )
                for k, v in row.resources.items()
            ],
            supported_accelerators=(row.accelerators or "").split(","),
            aliases=[alias_row.alias for alias_row in row.aliases],
        )

    @classmethod
    def from_legacy_image(cls, row: Image) -> ImageNode:
        return cls(
            id=row.id,
            name=row.name,
            humanized_name=row.humanized_name,
            tag=row.tag,
            registry=row.registry,
            architecture=row.architecture,
            is_local=row.is_local,
            digest=row.digest,
            labels=row.labels,
            size_bytes=row.size_bytes,
            resource_limits=row.resource_limits,
            supported_accelerators=row.supported_accelerators,
            aliases=row.aliases,
        )

    @classmethod
    async def get_node(cls, info: graphene.ResolveInfo, id: str) -> ImageNode:
        graph_ctx: GraphQueryContext = info.context

        _, image_id = AsyncNode.resolve_global_id(info, id)
        query = (
            sa.select(ImageRow)
            .where(ImageRow.id == image_id)
            .options(selectinload(ImageRow.aliases).options(load_only(ImageAliasRow.alias)))
        )
        async with graph_ctx.db.begin_readonly_session() as db_session:
            image_row = await db_session.scalar(query)
            if image_row is None:
                raise ValueError(f"Image not found (id: {image_id})")
            return cls.from_row(image_row)


class PreloadImage(graphene.Mutation):
    allowed_roles = (UserRole.SUPERADMIN,)

    class Arguments:
        references = graphene.List(graphene.String, required=True)
        target_agents = graphene.List(graphene.String, required=True)

    ok = graphene.Boolean()
    msg = graphene.String()
    task_id = graphene.String()

    @staticmethod
    async def mutate(
        root: Any,
        info: graphene.ResolveInfo,
        references: Sequence[str],
        target_agents: Sequence[str],
    ) -> PreloadImage:
        return PreloadImage(ok=False, msg="Not implemented.", task_id=None)


class UnloadImage(graphene.Mutation):
    allowed_roles = (UserRole.SUPERADMIN,)

    class Arguments:
        references = graphene.List(graphene.String, required=True)
        target_agents = graphene.List(graphene.String, required=True)

    ok = graphene.Boolean()
    msg = graphene.String()
    task_id = graphene.String()

    @staticmethod
    async def mutate(
        root: Any,
        info: graphene.ResolveInfo,
        references: Sequence[str],
        target_agents: Sequence[str],
    ) -> UnloadImage:
        return UnloadImage(ok=False, msg="Not implemented.", task_id=None)


class RescanImages(graphene.Mutation):
    allowed_roles = (UserRole.ADMIN, UserRole.SUPERADMIN)

    class Arguments:
        registry = graphene.String()

    ok = graphene.Boolean()
    msg = graphene.String()
    task_id = graphene.UUID()

    @staticmethod
    async def mutate(
        root: Any,
        info: graphene.ResolveInfo,
        registry: str = None,
    ) -> RescanImages:
        log.info(
            "rescanning docker registry {0} by API request",
            f"({registry})" if registry else "(all)",
        )
        ctx: GraphQueryContext = info.context

        async def _rescan_task(reporter: ProgressReporter) -> None:
            await rescan_images(ctx.etcd, ctx.db, registry, reporter=reporter)

        task_id = await ctx.background_task_manager.start(_rescan_task)
        return RescanImages(ok=True, msg="", task_id=task_id)


class ForgetImageById(graphene.Mutation):
    """Added in 24.03.0."""

    allowed_roles = (
        UserRole.SUPERADMIN,
        UserRole.ADMIN,
        UserRole.USER,
    )

    class Arguments:
        image_id = graphene.String(required=True)

    ok = graphene.Boolean()
    msg = graphene.String()
    image = graphene.Field(ImageNode, description="Added since 24.03.1.")

    @staticmethod
    async def mutate(
        root: Any,
        info: graphene.ResolveInfo,
        image_id: str,
    ) -> ForgetImageById:
        _, raw_image_id = AsyncNode.resolve_global_id(info, image_id)
        if not raw_image_id:
            raw_image_id = image_id

        try:
            _image_id = UUID(raw_image_id)
        except ValueError:
            raise ObjectNotFound("image")

        log.info("forget image {0} by API request", image_id)
        ctx: GraphQueryContext = info.context
        client_role = ctx.user["role"]

        async with ctx.db.begin_session() as session:
            image_row = await ImageRow.get(session, _image_id, load_aliases=True)
            if not image_row:
                raise ObjectNotFound("image")
            if client_role != UserRole.SUPERADMIN:
                customized_image_owner = (image_row.labels or {}).get(
                    "ai.backend.customized-image.owner"
                )
                if (
                    not customized_image_owner
                    or customized_image_owner != f"user:{ctx.user['uuid']}"
                ):
                    return ForgetImageById(ok=False, msg="Forbidden")
            await session.delete(image_row)
            return ForgetImageById(ok=True, msg="", image=ImageNode.from_row(image_row))


class ForgetImage(graphene.Mutation):
    allowed_roles = (
        UserRole.SUPERADMIN,
        UserRole.ADMIN,
        UserRole.USER,
    )

    class Arguments:
        reference = graphene.String(required=True)
        architecture = graphene.String(default_value=DEFAULT_IMAGE_ARCH)

    ok = graphene.Boolean()
    msg = graphene.String()
    image = graphene.Field(ImageNode, description="Added since 24.03.1.")

    @staticmethod
    async def mutate(
        root: Any,
        info: graphene.ResolveInfo,
        reference: str,
        architecture: str,
    ) -> ForgetImage:
        log.info("forget image {0} by API request", reference)
        ctx: GraphQueryContext = info.context
        client_role = ctx.user["role"]

        async with ctx.db.begin_session() as session:
            image_row = await ImageRow.resolve(
                session,
                [
                    ImageRef(reference, ["*"], architecture),
                    ImageAlias(reference),
                ],
            )
            if client_role != UserRole.SUPERADMIN:
                customized_image_owner = (image_row.labels or {}).get(
                    "ai.backend.customized-image.owner"
                )
                if (
                    not customized_image_owner
                    or customized_image_owner != f"user:{ctx.user['uuid']}"
                ):
                    return ForgetImage(ok=False, msg="Forbidden")
            await session.delete(image_row)
            return ForgetImage(ok=True, msg="", image=ImageNode.from_row(image_row))


class UntagImageFromRegistry(graphene.Mutation):
    """Added in 24.03.1"""

    allowed_roles = (
        UserRole.SUPERADMIN,
        UserRole.ADMIN,
        UserRole.USER,
    )

    class Arguments:
        image_id = graphene.String(required=True)

    ok = graphene.Boolean()
    msg = graphene.String()
    image = graphene.Field(ImageNode, description="Added since 24.03.1.")

    @staticmethod
    async def mutate(
        root: Any,
        info: graphene.ResolveInfo,
        image_id: str,
    ) -> UntagImageFromRegistry:
        from ai.backend.manager.container_registry.harbor import HarborRegistry_v2

        _, raw_image_id = AsyncNode.resolve_global_id(info, image_id)
        if not raw_image_id:
            raw_image_id = image_id

        try:
            _image_id = UUID(raw_image_id)
        except ValueError:
            raise ObjectNotFound("image")

        log.info("remove image from registry {0} by API request", str(_image_id))
        ctx: GraphQueryContext = info.context
        client_role = ctx.user["role"]

        async with ctx.db.begin_readonly_session() as session:
            image_row = await ImageRow.get(session, _image_id, load_aliases=True)
            if not image_row:
                raise ImageNotFound
            if client_role != UserRole.SUPERADMIN:
                customized_image_owner = (image_row.labels or {}).get(
                    "ai.backend.customized-image.owner"
                )
                if (
                    not customized_image_owner
                    or customized_image_owner != f"user:{ctx.user['uuid']}"
                ):
                    return UntagImageFromRegistry(ok=False, msg="Forbidden")

            registry_info = await ctx.shared_config.get_container_registry(
                image_row.image_ref.registry
            )
            if registry_info.get("type", "") != "harbor2":
                raise NotImplementedError("This feature is only supported for Harbor 2 registries")

        scanner = HarborRegistry_v2(ctx.db, image_row.image_ref.registry, registry_info)
        await scanner.untag(image_row.image_ref)

        return UntagImageFromRegistry(ok=True, msg="", image=ImageNode.from_row(image_row))


class AliasImage(graphene.Mutation):
    allowed_roles = (UserRole.SUPERADMIN,)

    class Arguments:
        alias = graphene.String(required=True)
        target = graphene.String(required=True)
        architecture = graphene.String(default_value=DEFAULT_IMAGE_ARCH)

    ok = graphene.Boolean()
    msg = graphene.String()

    @staticmethod
    async def mutate(
        root: Any,
        info: graphene.ResolveInfo,
        alias: str,
        target: str,
        architecture: str,
    ) -> AliasImage:
        image_ref = ImageRef(target, ["*"], architecture)
        log.info("alias image {0} -> {1} by API request", alias, image_ref)
        ctx: GraphQueryContext = info.context
        try:
            async with ctx.db.begin_session() as session:
                try:
                    image_row = await ImageRow.from_image_ref(session, image_ref, load_aliases=True)
                except UnknownImageReference:
                    raise ImageNotFound
                else:
                    image_row.aliases.append(ImageAliasRow(alias=alias, image_id=image_row.id))
        except ValueError as e:
            return AliasImage(ok=False, msg=str(e))
        return AliasImage(ok=True, msg="")


class DealiasImage(graphene.Mutation):
    allowed_roles = (UserRole.SUPERADMIN,)

    class Arguments:
        alias = graphene.String(required=True)

    ok = graphene.Boolean()
    msg = graphene.String()

    @staticmethod
    async def mutate(
        root: Any,
        info: graphene.ResolveInfo,
        alias: str,
    ) -> DealiasImage:
        log.info("dealias image {0} by API request", alias)
        ctx: GraphQueryContext = info.context
        try:
            async with ctx.db.begin_session() as session:
                existing_alias = await session.scalar(
                    sa.select(ImageAliasRow).where(ImageAliasRow.alias == alias),
                )
                if existing_alias is None:
                    raise DealiasImage(ok=False, msg=str("No such alias"))
                await session.delete(existing_alias)
        except ValueError as e:
            return DealiasImage(ok=False, msg=str(e))
        return DealiasImage(ok=True, msg="")


class ClearImages(graphene.Mutation):
    allowed_roles = (UserRole.SUPERADMIN,)

    class Arguments:
        registry = graphene.String()

    ok = graphene.Boolean()
    msg = graphene.String()

    @staticmethod
    async def mutate(
        root: Any,
        info: graphene.ResolveInfo,
        registry: str,
    ) -> ClearImages:
        ctx: GraphQueryContext = info.context
        try:
            async with ctx.db.begin_session() as session:
                result = await session.execute(
                    sa.select(ImageRow).where(ImageRow.registry == registry)
                )
                image_ids = [x.id for x in result.scalars().all()]

                await session.execute(
                    sa.delete(ImageAliasRow).where(ImageAliasRow.image_id.in_(image_ids))
                )
                await session.execute(sa.delete(ImageRow).where(ImageRow.registry == registry))
        except ValueError as e:
            return ClearImages(ok=False, msg=str(e))
        return ClearImages(ok=True, msg="")


class ModifyImageInput(graphene.InputObjectType):
    name = graphene.String(required=False)
    registry = graphene.String(required=False)
    image = graphene.String(required=False)
    tag = graphene.String(required=False)
    architecture = graphene.String(required=False)
    is_local = graphene.Boolean(required=False)
    size_bytes = graphene.Int(required=False)
    type = graphene.String(required=False)

    digest = graphene.String(required=False)
    labels = graphene.List(lambda: KVPairInput, required=False)
    supported_accelerators = graphene.List(graphene.String, required=False)
    resource_limits = graphene.List(lambda: ResourceLimitInput, required=False)


class ModifyImage(graphene.Mutation):
    allowed_roles = (UserRole.SUPERADMIN,)

    class Arguments:
        target = graphene.String(required=True, default_value=None)
        architecture = graphene.String(required=False, default_value=DEFAULT_IMAGE_ARCH)
        props = ModifyImageInput(required=True)

    ok = graphene.Boolean()
    msg = graphene.String()

    @staticmethod
    async def mutate(
        root: Any,
        info: graphene.ResolveInfo,
        target: str,
        architecture: str,
        props: ModifyImageInput,
    ) -> AliasImage:
        ctx: GraphQueryContext = info.context
        data: MutableMapping[str, Any] = {}
        set_if_set(props, data, "name")
        set_if_set(props, data, "registry")
        set_if_set(props, data, "image")
        set_if_set(props, data, "tag")
        set_if_set(props, data, "architecture")
        set_if_set(props, data, "is_local")
        set_if_set(props, data, "size_bytes")
        set_if_set(props, data, "type")
        set_if_set(props, data, "digest", target_key="config_digest")
        set_if_set(
            props,
            data,
            "supported_accelerators",
            clean_func=lambda v: ",".join(v),
            target_key="accelerators",
        )
        set_if_set(props, data, "labels", clean_func=lambda v: {pair.key: pair.value for pair in v})

        if props.resource_limits is not Undefined:
            resources_data = {}
            for limit_option in props.resource_limits:
                limit_data = {}
                if limit_option.min is not Undefined and len(limit_option.min) > 0:
                    limit_data["min"] = limit_option.min
                if limit_option.max is not Undefined and len(limit_option.max) > 0:
                    limit_data["max"] = limit_option.max
                resources_data[limit_option.key] = limit_data
            data["resources"] = resources_data

        try:
            async with ctx.db.begin_session() as session:
                image_ref = ImageRef(target, ["*"], architecture)
                try:
                    row = await ImageRow.from_image_ref(session, image_ref)
                except UnknownImageReference:
                    return ModifyImage(ok=False, msg="Image not found")
                for k, v in data.items():
                    setattr(row, k, v)
        except ValueError as e:
            return ModifyImage(ok=False, msg=str(e))
        return ModifyImage(ok=True, msg="")


class ImageRefType(graphene.InputObjectType):
    name = graphene.String(required=True)
    registry = graphene.String()
    architecture = graphene.String()<|MERGE_RESOLUTION|>--- conflicted
+++ resolved
@@ -712,41 +712,35 @@
     def matches_type(
         self,
         ctx: GraphQueryContext,
-        types: set[ImageLoadFilter],
+        load_filters: set[ImageLoadFilter],
     ) -> bool:
         """
-        Determine if the image is filtered according to the `types` parameter.
+        Determine if the image is filtered according to the `load_filters` parameter.
         """
         user_role = ctx.user["role"]
 
-<<<<<<< HEAD
-        if not types:
-            return True
-
-=======
->>>>>>> 65e02e4a
         # If the image filtered by any of its labels, return False early.
         # If the image is not filtered and is determiend to be valid by any of its labels, `is_valid = True`.
-        is_valid = ImageLoadFilter.GENERAL in filters
+        is_valid = ImageLoadFilter.GENERAL in load_filters
         for label in self.labels:
             match label.key:
                 case "ai.backend.features" if "operation" in label.value:
-                    if ImageLoadFilter.OPERATIONAL in types:
+                    if ImageLoadFilter.OPERATIONAL in load_filters:
                         is_valid = True
                     else:
                         return False
                 case "ai.backend.customized-image.owner":
                     if (
-                        ImageLoadFilter.CUSTOMIZED not in types
-                        and ImageLoadFilter.CUSTOMIZED_GLOBAL not in types
+                        ImageLoadFilter.CUSTOMIZED not in load_filters
+                        and ImageLoadFilter.CUSTOMIZED_GLOBAL not in load_filters
                     ):
                         return False
-                    if ImageLoadFilter.CUSTOMIZED in types:
+                    if ImageLoadFilter.CUSTOMIZED in load_filters:
                         if label.value == f"user:{ctx.user['uuid']}":
                             is_valid = True
                         else:
                             return False
-                    if ImageLoadFilter.CUSTOMIZED_GLOBAL in types:
+                    if ImageLoadFilter.CUSTOMIZED_GLOBAL in load_filters:
                         if user_role == UserRole.SUPERADMIN:
                             is_valid = True
                         else:
