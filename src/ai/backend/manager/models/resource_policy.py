from __future__ import annotations

import logging
from typing import TYPE_CHECKING, Any, Dict, Sequence

import graphene
import sqlalchemy as sa
from graphene.types.datetime import DateTime as GQLDateTime
from sqlalchemy.engine.row import Row
from sqlalchemy.ext.asyncio import AsyncSession as SASession
from sqlalchemy.orm import load_only, noload, relationship

from ai.backend.common.logging import BraceStyleAdapter
from ai.backend.common.types import AccessKey, DefaultForUnspecified, ResourceSlot

from .base import (
    Base,
    BigInt,
    EnumType,
    ResourceSlotColumn,
    VFolderHostPermissionColumn,
    batch_result,
    mapper_registry,
    set_if_set,
    simple_db_mutate,
    simple_db_mutate_returning_item,
)
from .keypair import keypairs
from .user import UserRole

if TYPE_CHECKING:
    from .gql import GraphQueryContext

log = BraceStyleAdapter(logging.getLogger("ai.backend.manager.models"))

__all__: Sequence[str] = (
    "keypair_resource_policies",
    "KeyPairResourcePolicyRow",
    "KeyPairResourcePolicy",
    "DefaultForUnspecified",
    "CreateKeyPairResourcePolicy",
    "ModifyKeyPairResourcePolicy",
    "DeleteKeyPairResourcePolicy",
)


keypair_resource_policies = sa.Table(
    "keypair_resource_policies",
    mapper_registry.metadata,
    sa.Column("name", sa.String(length=256), primary_key=True),
    sa.Column("created_at", sa.DateTime(timezone=True), server_default=sa.func.now()),
    sa.Column(
        "default_for_unspecified",
        EnumType(DefaultForUnspecified),
        default=DefaultForUnspecified.LIMITED,
        nullable=False,
    ),
    sa.Column("total_resource_slots", ResourceSlotColumn(), nullable=False),
    sa.Column("max_session_lifetime", sa.Integer(), nullable=False, server_default=sa.text("0")),
    sa.Column("max_concurrent_sessions", sa.Integer(), nullable=False),
<<<<<<< HEAD
    sa.Column("max_pending_session_count", sa.Integer(), nullable=True),
    sa.Column("max_pending_session_resource_slots", ResourceSlotColumn(), nullable=True),
=======
    sa.Column(
        "max_concurrent_sftp_sessions", sa.Integer(), nullable=False, server_default=sa.text("1")
    ),
>>>>>>> 57779d7e
    sa.Column("max_containers_per_session", sa.Integer(), nullable=False),
    sa.Column("max_vfolder_count", sa.Integer(), nullable=False),
    sa.Column("max_vfolder_size", sa.BigInteger(), nullable=False),
    sa.Column("idle_timeout", sa.BigInteger(), nullable=False),
    sa.Column(
        "allowed_vfolder_hosts",
        VFolderHostPermissionColumn(),
        nullable=False,
        default={},
    ),
    # TODO: implement with a many-to-many association table
    # sa.Column('allowed_scaling_groups', sa.Array(sa.String), nullable=False),
)


class KeyPairResourcePolicyRow(Base):
    __table__ = keypair_resource_policies
    keypairs = relationship("KeyPairRow", back_populates="resource_policy_row")

    @staticmethod
    async def get_pending_session_policy(
        db_session: SASession, access_key: AccessKey
    ) -> KeyPairResourcePolicyRow:
        from .keypair import KeyPairRow

        j = sa.join(
            KeyPairResourcePolicyRow,
            KeyPairRow,
            KeyPairResourcePolicyRow.name == KeyPairRow.resource_policy,
        )
        query = (
            sa.select(KeyPairResourcePolicyRow)
            .select_from(j)
            .where(KeyPairRow.access_key == access_key)
            .options(
                noload("*"),
                load_only(
                    KeyPairResourcePolicyRow.max_pending_session_count,
                    KeyPairResourcePolicyRow.max_pending_session_resource_slots,
                ),
            )
        )
        return (await db_session.scalars(query)).first()


class KeyPairResourcePolicy(graphene.ObjectType):
    name = graphene.String()
    created_at = GQLDateTime()
    default_for_unspecified = graphene.String()
    total_resource_slots = graphene.JSONString()
    max_session_lifetime = graphene.Int()
    max_concurrent_sessions = graphene.Int()
    max_containers_per_session = graphene.Int()
    idle_timeout = BigInt()
    max_vfolder_count = graphene.Int()
    max_vfolder_size = BigInt()
    allowed_vfolder_hosts = graphene.JSONString()

    @classmethod
    def from_row(
        cls,
        ctx: GraphQueryContext,
        row: Row | None,
    ) -> KeyPairResourcePolicy | None:
        if row is None:
            return None
        return cls(
            name=row["name"],
            created_at=row["created_at"],
            default_for_unspecified=row["default_for_unspecified"].name,
            total_resource_slots=row["total_resource_slots"].to_json(),
            max_session_lifetime=row["max_session_lifetime"],
            max_concurrent_sessions=row["max_concurrent_sessions"],
            max_containers_per_session=row["max_containers_per_session"],
            idle_timeout=row["idle_timeout"],
            max_vfolder_count=row["max_vfolder_count"],
            max_vfolder_size=row["max_vfolder_size"],
            allowed_vfolder_hosts=row["allowed_vfolder_hosts"].to_json(),
        )

    @classmethod
    async def load_all(cls, ctx: GraphQueryContext) -> Sequence[KeyPairResourcePolicy]:
        query = sa.select([keypair_resource_policies]).select_from(keypair_resource_policies)
        async with ctx.db.begin_readonly() as conn:
            return [
                obj
                async for r in (await conn.stream(query))
                if (obj := cls.from_row(ctx, r)) is not None
            ]

    @classmethod
    async def load_all_user(
        cls,
        ctx: GraphQueryContext,
        access_key: str,
    ) -> Sequence[KeyPairResourcePolicy]:
        j = sa.join(
            keypairs,
            keypair_resource_policies,
            keypairs.c.resource_policy == keypair_resource_policies.c.name,
        )
        query = (
            sa.select([keypair_resource_policies])
            .select_from(j)
            .where(
                keypairs.c.user_id
                == (
                    sa.select([keypairs.c.user_id])
                    .select_from(keypairs)
                    .where(keypairs.c.access_key == access_key)
                    .as_scalar()
                ),
            )
        )
        async with ctx.db.begin_readonly() as conn:
            return [
                obj
                async for r in (await conn.stream(query))
                if (obj := cls.from_row(ctx, r)) is not None
            ]

    @classmethod
    async def batch_load_by_name(
        cls,
        ctx: GraphQueryContext,
        names: Sequence[str],
    ) -> Sequence[KeyPairResourcePolicy | None]:
        query = (
            sa.select([keypair_resource_policies])
            .select_from(keypair_resource_policies)
            .where(keypair_resource_policies.c.name.in_(names))
            .order_by(keypair_resource_policies.c.name)
        )
        async with ctx.db.begin_readonly() as conn:
            return await batch_result(
                ctx,
                conn,
                query,
                cls,
                names,
                lambda row: row["name"],
            )

    @classmethod
    async def batch_load_by_name_user(
        cls,
        ctx: GraphQueryContext,
        names: Sequence[str],
    ) -> Sequence[KeyPairResourcePolicy | None]:
        access_key = ctx.access_key
        j = sa.join(
            keypairs,
            keypair_resource_policies,
            keypairs.c.resource_policy == keypair_resource_policies.c.name,
        )
        query = (
            sa.select([keypair_resource_policies])
            .select_from(j)
            .where(
                (keypair_resource_policies.c.name.in_(names))
                & (keypairs.c.access_key == access_key),
            )
            .order_by(keypair_resource_policies.c.name)
        )
        async with ctx.db.begin_readonly() as conn:
            return await batch_result(
                ctx,
                conn,
                query,
                cls,
                names,
                lambda row: row["name"],
            )

    @classmethod
    async def batch_load_by_ak(
        cls,
        ctx: GraphQueryContext,
        access_keys: Sequence[str],
    ) -> Sequence[KeyPairResourcePolicy]:
        j = sa.join(
            keypairs,
            keypair_resource_policies,
            keypairs.c.resource_policy == keypair_resource_policies.c.name,
        )
        query = (
            sa.select([keypair_resource_policies])
            .select_from(j)
            .where((keypairs.c.access_key.in_(access_keys)))
            .order_by(keypair_resource_policies.c.name)
        )
        async with ctx.db.begin_readonly() as conn:
            return [
                obj
                async for r in (await conn.stream(query))
                if (obj := cls.from_row(ctx, r)) is not None
            ]


class CreateKeyPairResourcePolicyInput(graphene.InputObjectType):
    default_for_unspecified = graphene.String(required=True)
    total_resource_slots = graphene.JSONString(required=True)
    max_session_lifetime = graphene.Int(required=True, default_value=0)
    max_concurrent_sessions = graphene.Int(required=True)
    max_containers_per_session = graphene.Int(required=True)
    idle_timeout = BigInt(required=True)
    max_vfolder_count = graphene.Int(required=True)
    max_vfolder_size = BigInt(required=True)
    allowed_vfolder_hosts = graphene.JSONString(required=False)


class ModifyKeyPairResourcePolicyInput(graphene.InputObjectType):
    default_for_unspecified = graphene.String(required=False)
    total_resource_slots = graphene.JSONString(required=False)
    max_session_lifetime = graphene.Int(required=False)
    max_concurrent_sessions = graphene.Int(required=False)
    max_containers_per_session = graphene.Int(required=False)
    idle_timeout = BigInt(required=False)
    max_vfolder_count = graphene.Int(required=False)
    max_vfolder_size = BigInt(required=False)
    allowed_vfolder_hosts = graphene.JSONString(required=False)


class CreateKeyPairResourcePolicy(graphene.Mutation):
    allowed_roles = (UserRole.SUPERADMIN,)

    class Arguments:
        name = graphene.String(required=True)
        props = CreateKeyPairResourcePolicyInput(required=True)

    ok = graphene.Boolean()
    msg = graphene.String()
    resource_policy = graphene.Field(lambda: KeyPairResourcePolicy, required=False)

    @classmethod
    async def mutate(
        cls,
        root,
        info: graphene.ResolveInfo,
        name: str,
        props: CreateKeyPairResourcePolicyInput,
    ) -> CreateKeyPairResourcePolicy:
        data = {
            "name": name,
            "default_for_unspecified": DefaultForUnspecified[props.default_for_unspecified],
            "total_resource_slots": ResourceSlot.from_user_input(props.total_resource_slots, None),
            "max_session_lifetime": props.max_session_lifetime,
            "max_concurrent_sessions": props.max_concurrent_sessions,
            "max_containers_per_session": props.max_containers_per_session,
            "idle_timeout": props.idle_timeout,
            "max_vfolder_count": props.max_vfolder_count,
            "max_vfolder_size": props.max_vfolder_size,
            "allowed_vfolder_hosts": props.allowed_vfolder_hosts,
        }
        insert_query = sa.insert(keypair_resource_policies).values(data)
        return await simple_db_mutate_returning_item(
            cls,
            info.context,
            insert_query,
            item_cls=KeyPairResourcePolicy,
        )


class ModifyKeyPairResourcePolicy(graphene.Mutation):
    allowed_roles = (UserRole.SUPERADMIN,)

    class Arguments:
        name = graphene.String(required=True)
        props = ModifyKeyPairResourcePolicyInput(required=True)

    ok = graphene.Boolean()
    msg = graphene.String()

    @classmethod
    async def mutate(
        cls,
        root,
        info: graphene.ResolveInfo,
        name: str,
        props: ModifyKeyPairResourcePolicyInput,
    ) -> ModifyKeyPairResourcePolicy:
        data: Dict[str, Any] = {}
        set_if_set(
            props, data, "default_for_unspecified", clean_func=lambda v: DefaultForUnspecified[v]
        )
        set_if_set(
            props,
            data,
            "total_resource_slots",
            clean_func=lambda v: ResourceSlot.from_user_input(v, None),
        )
        set_if_set(props, data, "max_session_lifetime")
        set_if_set(props, data, "max_concurrent_sessions")
        set_if_set(props, data, "max_containers_per_session")
        set_if_set(props, data, "idle_timeout")
        set_if_set(props, data, "max_vfolder_count")
        set_if_set(props, data, "max_vfolder_size")
        set_if_set(props, data, "allowed_vfolder_hosts")
        update_query = (
            sa.update(keypair_resource_policies)
            .values(data)
            .where(keypair_resource_policies.c.name == name)
        )
        return await simple_db_mutate(cls, info.context, update_query)


class DeleteKeyPairResourcePolicy(graphene.Mutation):
    allowed_roles = (UserRole.SUPERADMIN,)

    class Arguments:
        name = graphene.String(required=True)

    ok = graphene.Boolean()
    msg = graphene.String()

    @classmethod
    async def mutate(
        cls,
        root,
        info: graphene.ResolveInfo,
        name: str,
    ) -> DeleteKeyPairResourcePolicy:
        delete_query = sa.delete(keypair_resource_policies).where(
            keypair_resource_policies.c.name == name
        )
        return await simple_db_mutate(cls, info.context, delete_query)<|MERGE_RESOLUTION|>--- conflicted
+++ resolved
@@ -58,14 +58,11 @@
     sa.Column("total_resource_slots", ResourceSlotColumn(), nullable=False),
     sa.Column("max_session_lifetime", sa.Integer(), nullable=False, server_default=sa.text("0")),
     sa.Column("max_concurrent_sessions", sa.Integer(), nullable=False),
-<<<<<<< HEAD
     sa.Column("max_pending_session_count", sa.Integer(), nullable=True),
     sa.Column("max_pending_session_resource_slots", ResourceSlotColumn(), nullable=True),
-=======
     sa.Column(
         "max_concurrent_sftp_sessions", sa.Integer(), nullable=False, server_default=sa.text("1")
     ),
->>>>>>> 57779d7e
     sa.Column("max_containers_per_session", sa.Integer(), nullable=False),
     sa.Column("max_vfolder_count", sa.Integer(), nullable=False),
     sa.Column("max_vfolder_size", sa.BigInteger(), nullable=False),
