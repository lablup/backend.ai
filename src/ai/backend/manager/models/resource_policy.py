from __future__ import annotations

import logging
import uuid
from typing import TYPE_CHECKING, Any, Dict, Sequence

import graphene
import sqlalchemy as sa
from graphene.types.datetime import DateTime as GQLDateTime
from sqlalchemy.engine.row import Row
from sqlalchemy.orm import relationship, selectinload

from ai.backend.common.logging import BraceStyleAdapter
from ai.backend.common.types import DefaultForUnspecified, ResourceSlot
from ai.backend.manager.models.utils import execute_with_retry

from .base import (
    Base,
    BigInt,
    EnumType,
    ResourceSlotColumn,
    VFolderHostPermissionColumn,
    batch_result,
    mapper_registry,
    set_if_set,
    simple_db_mutate,
    simple_db_mutate_returning_item,
)
from .keypair import keypairs
from .user import UserRole

if TYPE_CHECKING:
    from .gql import GraphQueryContext

log = BraceStyleAdapter(logging.getLogger("ai.backend.manager.models"))

__all__: Sequence[str] = (
    "keypair_resource_policies",
    "user_resource_policies",
    "project_resource_policies",
    "KeyPairResourcePolicyRow",
    "KeyPairResourcePolicy",
    "DefaultForUnspecified",
    "CreateKeyPairResourcePolicy",
    "ModifyKeyPairResourcePolicy",
    "DeleteKeyPairResourcePolicy",
    "UserResourcePolicyRow",
    "UserResourcePolicy",
    "CreateUserResourcePolicy",
    "ModifyUserResourcePolicy",
    "DeleteUserResourcePolicy",
    "ProjectResourcePolicyRow",
    "ProjectResourcePolicy",
    "CreateProjectResourcePolicy",
    "ModifyProjectResourcePolicy",
    "DeleteProjectResourcePolicy",
)


keypair_resource_policies = sa.Table(
    "keypair_resource_policies",
    mapper_registry.metadata,
    sa.Column("name", sa.String(length=256), primary_key=True),
    sa.Column("created_at", sa.DateTime(timezone=True), server_default=sa.func.now()),
    sa.Column(
        "default_for_unspecified",
        EnumType(DefaultForUnspecified),
        default=DefaultForUnspecified.LIMITED,
        nullable=False,
    ),
    sa.Column("total_resource_slots", ResourceSlotColumn(), nullable=False),
    sa.Column("max_session_lifetime", sa.Integer(), nullable=False, server_default=sa.text("0")),
    sa.Column("max_concurrent_sessions", sa.Integer(), nullable=False),
    sa.Column(
        "max_concurrent_sftp_sessions", sa.Integer(), nullable=False, server_default=sa.text("1")
    ),
    sa.Column("max_containers_per_session", sa.Integer(), nullable=False),
    sa.Column("idle_timeout", sa.BigInteger(), nullable=False),
    sa.Column(
        "allowed_vfolder_hosts",
        VFolderHostPermissionColumn(),
        nullable=False,
        default={},
    ),
    # TODO: implement with a many-to-many association table
    # sa.Column('allowed_scaling_groups', sa.Array(sa.String), nullable=False),
)


class KeyPairResourcePolicyRow(Base):
    __table__ = keypair_resource_policies
    keypairs = relationship("KeyPairRow", back_populates="resource_policy_row")


user_resource_policies = sa.Table(
    "user_resource_policies",
    mapper_registry.metadata,
    sa.Column("name", sa.String(length=256), primary_key=True),
    sa.Column("created_at", sa.DateTime(timezone=True), server_default=sa.func.now()),
    sa.Column("max_vfolder_count", sa.Integer(), nullable=False),
    sa.Column("max_quota_scope_size", sa.BigInteger(), nullable=False),
)


class UserResourcePolicyRow(Base):
    __table__ = user_resource_policies
    users = relationship("UserRow", back_populates="resource_policy_row")

    def __init__(self, name, max_vfolder_count, max_quota_scope_size) -> None:
        self.name = name
        self.max_vfolder_count = max_vfolder_count
        self.max_quota_scope_size = max_quota_scope_size


project_resource_policies = sa.Table(
    "project_resource_policies",
    mapper_registry.metadata,
    sa.Column("name", sa.String(length=256), primary_key=True),
    sa.Column("created_at", sa.DateTime(timezone=True), server_default=sa.func.now()),
    sa.Column("max_vfolder_count", sa.Integer(), nullable=False),
    sa.Column("max_quota_scope_size", sa.BigInteger(), nullable=False),
)


class ProjectResourcePolicyRow(Base):
    __table__ = project_resource_policies
    projects = relationship("GroupRow", back_populates="resource_policy_row")

    def __init__(self, name, max_vfolder_count, max_quota_scope_size) -> None:
        self.name = name
        self.max_vfolder_count = max_vfolder_count
        self.max_quota_scope_size = max_quota_scope_size


class KeyPairResourcePolicy(graphene.ObjectType):
    name = graphene.String()
    created_at = GQLDateTime()
    default_for_unspecified = graphene.String()
    total_resource_slots = graphene.JSONString()
    max_session_lifetime = graphene.Int()
    max_concurrent_sessions = graphene.Int()
    max_containers_per_session = graphene.Int()
    idle_timeout = BigInt()
    allowed_vfolder_hosts = graphene.JSONString()

    @classmethod
    def from_row(
        cls,
        ctx: GraphQueryContext,
        row: Row | None,
    ) -> KeyPairResourcePolicy | None:
        if row is None:
            return None
        return cls(
            name=row["name"],
            created_at=row["created_at"],
            default_for_unspecified=row["default_for_unspecified"].name,
            total_resource_slots=row["total_resource_slots"].to_json(),
            max_session_lifetime=row["max_session_lifetime"],
            max_concurrent_sessions=row["max_concurrent_sessions"],
            max_containers_per_session=row["max_containers_per_session"],
            idle_timeout=row["idle_timeout"],
            allowed_vfolder_hosts=row["allowed_vfolder_hosts"].to_json(),
        )

    @classmethod
    async def load_all(cls, ctx: GraphQueryContext) -> Sequence[KeyPairResourcePolicy]:
        query = sa.select([keypair_resource_policies]).select_from(keypair_resource_policies)
        async with ctx.db.begin_readonly() as conn:
            return [
                obj
                async for r in (await conn.stream(query))
                if (obj := cls.from_row(ctx, r)) is not None
            ]

    @classmethod
    async def load_all_user(
        cls,
        ctx: GraphQueryContext,
        access_key: str,
    ) -> Sequence[KeyPairResourcePolicy]:
        j = sa.join(
            keypairs,
            keypair_resource_policies,
            keypairs.c.resource_policy == keypair_resource_policies.c.name,
        )
        query = (
            sa.select([keypair_resource_policies])
            .select_from(j)
            .where(
                keypairs.c.user_id
                == (
                    sa.select([keypairs.c.user_id])
                    .select_from(keypairs)
                    .where(keypairs.c.access_key == access_key)
                    .as_scalar()
                ),
            )
        )
        async with ctx.db.begin_readonly() as conn:
            return [
                obj
                async for r in (await conn.stream(query))
                if (obj := cls.from_row(ctx, r)) is not None
            ]

    @classmethod
    async def batch_load_by_name(
        cls,
        ctx: GraphQueryContext,
        names: Sequence[str],
    ) -> Sequence[KeyPairResourcePolicy | None]:
        query = (
            sa.select([keypair_resource_policies])
            .select_from(keypair_resource_policies)
            .where(keypair_resource_policies.c.name.in_(names))
            .order_by(keypair_resource_policies.c.name)
        )
        async with ctx.db.begin_readonly() as conn:
            return await batch_result(
                ctx,
                conn,
                query,
                cls,
                names,
                lambda row: row["name"],
            )

    @classmethod
    async def batch_load_by_name_user(
        cls,
        ctx: GraphQueryContext,
        names: Sequence[str],
    ) -> Sequence[KeyPairResourcePolicy | None]:
        access_key = ctx.access_key
        j = sa.join(
            keypairs,
            keypair_resource_policies,
            keypairs.c.resource_policy == keypair_resource_policies.c.name,
        )
        query = (
            sa.select([keypair_resource_policies])
            .select_from(j)
            .where(
                (keypair_resource_policies.c.name.in_(names))
                & (keypairs.c.access_key == access_key),
            )
            .order_by(keypair_resource_policies.c.name)
        )
        async with ctx.db.begin_readonly() as conn:
            return await batch_result(
                ctx,
                conn,
                query,
                cls,
                names,
                lambda row: row["name"],
            )

    @classmethod
    async def batch_load_by_ak(
        cls,
        ctx: GraphQueryContext,
        access_keys: Sequence[str],
    ) -> Sequence[KeyPairResourcePolicy]:
        j = sa.join(
            keypairs,
            keypair_resource_policies,
            keypairs.c.resource_policy == keypair_resource_policies.c.name,
        )
        query = (
            sa.select([keypair_resource_policies])
            .select_from(j)
            .where((keypairs.c.access_key.in_(access_keys)))
            .order_by(keypair_resource_policies.c.name)
        )
        async with ctx.db.begin_readonly() as conn:
            return [
                obj
                async for r in (await conn.stream(query))
                if (obj := cls.from_row(ctx, r)) is not None
            ]


class CreateKeyPairResourcePolicyInput(graphene.InputObjectType):
    default_for_unspecified = graphene.String(required=True)
    total_resource_slots = graphene.JSONString(required=True)
    max_session_lifetime = graphene.Int(required=True, default_value=0)
    max_concurrent_sessions = graphene.Int(required=True)
    max_containers_per_session = graphene.Int(required=True)
    idle_timeout = BigInt(required=True)
    allowed_vfolder_hosts = graphene.JSONString(required=False)


class ModifyKeyPairResourcePolicyInput(graphene.InputObjectType):
    default_for_unspecified = graphene.String(required=False)
    total_resource_slots = graphene.JSONString(required=False)
    max_session_lifetime = graphene.Int(required=False)
    max_concurrent_sessions = graphene.Int(required=False)
    max_containers_per_session = graphene.Int(required=False)
    idle_timeout = BigInt(required=False)
    allowed_vfolder_hosts = graphene.JSONString(required=False)


class CreateKeyPairResourcePolicy(graphene.Mutation):
    allowed_roles = (UserRole.SUPERADMIN,)

    class Arguments:
        name = graphene.String(required=True)
        props = CreateKeyPairResourcePolicyInput(required=True)

    ok = graphene.Boolean()
    msg = graphene.String()
    resource_policy = graphene.Field(lambda: KeyPairResourcePolicy, required=False)

    @classmethod
    async def mutate(
        cls,
        root,
        info: graphene.ResolveInfo,
        name: str,
        props: CreateKeyPairResourcePolicyInput,
    ) -> CreateKeyPairResourcePolicy:
        data = {
            "name": name,
            "default_for_unspecified": DefaultForUnspecified[props.default_for_unspecified],
            "total_resource_slots": ResourceSlot.from_user_input(props.total_resource_slots, None),
            "max_session_lifetime": props.max_session_lifetime,
            "max_concurrent_sessions": props.max_concurrent_sessions,
            "max_containers_per_session": props.max_containers_per_session,
            "idle_timeout": props.idle_timeout,
            "allowed_vfolder_hosts": props.allowed_vfolder_hosts,
        }
        insert_query = sa.insert(keypair_resource_policies).values(data)
        return await simple_db_mutate_returning_item(
            cls,
            info.context,
            insert_query,
            item_cls=KeyPairResourcePolicy,
        )


class ModifyKeyPairResourcePolicy(graphene.Mutation):
    allowed_roles = (UserRole.SUPERADMIN,)

    class Arguments:
        name = graphene.String(required=True)
        props = ModifyKeyPairResourcePolicyInput(required=True)

    ok = graphene.Boolean()
    msg = graphene.String()

    @classmethod
    async def mutate(
        cls,
        root,
        info: graphene.ResolveInfo,
        name: str,
        props: ModifyKeyPairResourcePolicyInput,
    ) -> ModifyKeyPairResourcePolicy:
        data: Dict[str, Any] = {}
        set_if_set(
            props, data, "default_for_unspecified", clean_func=lambda v: DefaultForUnspecified[v]
        )
        set_if_set(
            props,
            data,
            "total_resource_slots",
            clean_func=lambda v: ResourceSlot.from_user_input(v, None),
        )
        set_if_set(props, data, "max_session_lifetime")
        set_if_set(props, data, "max_concurrent_sessions")
        set_if_set(props, data, "max_containers_per_session")
        set_if_set(props, data, "idle_timeout")
        set_if_set(props, data, "allowed_vfolder_hosts")
        update_query = (
            sa.update(keypair_resource_policies)
            .values(data)
            .where(keypair_resource_policies.c.name == name)
        )
        return await simple_db_mutate(cls, info.context, update_query)


class DeleteKeyPairResourcePolicy(graphene.Mutation):
    allowed_roles = (UserRole.SUPERADMIN,)

    class Arguments:
        name = graphene.String(required=True)

    ok = graphene.Boolean()
    msg = graphene.String()

    @classmethod
    async def mutate(
        cls,
        root,
        info: graphene.ResolveInfo,
        name: str,
    ) -> DeleteKeyPairResourcePolicy:
        delete_query = sa.delete(keypair_resource_policies).where(
            keypair_resource_policies.c.name == name
        )
        return await simple_db_mutate(cls, info.context, delete_query)


class UserResourcePolicy(graphene.ObjectType):
    id = graphene.ID(required=True)
    name = graphene.String(required=True)
    created_at = GQLDateTime(required=True)
<<<<<<< HEAD
    max_vfolder_count = BigInt()
    max_vfolder_size = BigInt(deprecation_reason="Deprecated since 23.09.1")  # aliased field
=======
    max_vfolder_count = graphene.Int()
    max_vfolder_size = BigInt()  # aliased field
>>>>>>> c011743b
    max_quota_scope_size = BigInt()

    @classmethod
    def from_row(
        cls,
        ctx: GraphQueryContext,
        row: UserResourcePolicyRow | None,
    ) -> UserResourcePolicy | None:
        if row is None:
            return None
        return cls(
            id=f"UserResourcePolicy:{row.name}",
            name=row.name,
            created_at=row.created_at,
            max_vfolder_count=row.max_vfolder_count,
            max_vfolder_size=row.max_quota_scope_size,  # aliased field
            max_quota_scope_size=row.max_quota_scope_size,
        )

    @classmethod
    async def load_all(cls, ctx: GraphQueryContext) -> Sequence[UserResourcePolicy]:
        query = sa.select(UserResourcePolicyRow)
        async with ctx.db.begin_readonly_session() as sess:
            return [
                obj
                async for r in (await sess.stream_scalars(query))
                if (obj := cls.from_row(ctx, r)) is not None
            ]

    @classmethod
    async def batch_load_by_name(
        cls,
        ctx: GraphQueryContext,
        names: Sequence[str],
    ) -> Sequence[UserResourcePolicy | None]:
        query = (
            sa.select(UserResourcePolicyRow)
            .where(UserResourcePolicyRow.name.in_(names))
            .order_by(UserResourcePolicyRow.name)
        )
        async with ctx.db.begin_readonly_session() as sess:
            return await batch_result(
                ctx,
                sess,
                query,
                cls,
                names,
                lambda row: row.name,
            )

    @classmethod
    async def batch_load_by_user(
        cls,
        ctx: GraphQueryContext,
        user_uuids: Sequence[uuid.UUID],
    ) -> Sequence[UserResourcePolicy]:
        from .user import UserRow

        query = (
            sa.select(UserRow)
            .where((UserRow.uuid.in_(user_uuids)))
            .options(selectinload(UserRow.resource_policy_row))
            .order_by(UserRow.resource_policy)
        )
        async with ctx.db.begin_readonly_session() as sess:
            return [
                obj
                async for r in (await sess.stream_scalars(query))
                if (obj := cls.from_row(ctx, r.resource_policy_row)) is not None
            ]


class CreateUserResourcePolicyInput(graphene.InputObjectType):
<<<<<<< HEAD
    max_vfolder_count = BigInt()
    max_quota_scope_size = BigInt()


class ModifyUserResourcePolicyInput(graphene.InputObjectType):
    max_vfolder_count = BigInt()
    max_quota_scope_size = BigInt()
=======
    max_vfolder_count = graphene.Int(required=True)
    max_quota_scope_size = BigInt(required=True)


class ModifyUserResourcePolicyInput(graphene.InputObjectType):
    max_vfolder_count = graphene.Int(required=True)
    max_quota_scope_size = BigInt(required=True)
>>>>>>> c011743b


class CreateUserResourcePolicy(graphene.Mutation):
    allowed_roles = (UserRole.SUPERADMIN,)

    class Arguments:
        name = graphene.String(required=True)
        props = CreateUserResourcePolicyInput(required=True)

    ok = graphene.Boolean()
    msg = graphene.String()
    resource_policy = graphene.Field(lambda: UserResourcePolicy, required=False)

    @classmethod
    async def mutate(
        cls,
        root,
        info: graphene.ResolveInfo,
        name: str,
        props: CreateUserResourcePolicyInput,
    ) -> CreateUserResourcePolicy:
        graph_ctx: GraphQueryContext = info.context

        async def _do_mutate() -> UserResourcePolicy:
            async with graph_ctx.db.begin_session() as sess:
                row = UserResourcePolicyRow(
                    name, props.max_vfolder_count, props.max_quota_scope_size
                )
                sess.add(row)
                await sess.flush()
                query = sa.select(UserResourcePolicyRow).where(UserResourcePolicyRow.name == name)
                return cls(
                    True,
                    "success",
                    UserResourcePolicy.from_row(graph_ctx, await sess.scalar(query)),
                )

        return await execute_with_retry(_do_mutate)


class ModifyUserResourcePolicy(graphene.Mutation):
    allowed_roles = (UserRole.SUPERADMIN,)

    class Arguments:
        name = graphene.String(required=True)
        props = ModifyUserResourcePolicyInput(required=True)

    ok = graphene.Boolean()
    msg = graphene.String()

    @classmethod
    async def mutate(
        cls,
        root,
        info: graphene.ResolveInfo,
        name: str,
        props: ModifyUserResourcePolicyInput,
    ) -> ModifyUserResourcePolicy:
        data: Dict[str, Any] = {}
        set_if_set(props, data, "max_vfolder_count")
        set_if_set(props, data, "max_quota_scope_size")
        update_query = (
            sa.update(UserResourcePolicyRow).values(data).where(UserResourcePolicyRow.name == name)
        )
        return await simple_db_mutate(cls, info.context, update_query)


class DeleteUserResourcePolicy(graphene.Mutation):
    allowed_roles = (UserRole.SUPERADMIN,)

    class Arguments:
        name = graphene.String(required=True)

    ok = graphene.Boolean()
    msg = graphene.String()

    @classmethod
    async def mutate(
        cls,
        root,
        info: graphene.ResolveInfo,
        name: str,
    ) -> DeleteUserResourcePolicy:
        delete_query = sa.delete(UserResourcePolicyRow).where(UserResourcePolicyRow.name == name)
        return await simple_db_mutate(cls, info.context, delete_query)


class ProjectResourcePolicy(graphene.ObjectType):
    allowed_roles = (
        UserRole.SUPERADMIN,
        UserRole.ADMIN,
    )

    id = graphene.ID(required=True)
    name = graphene.String(required=True)
    created_at = GQLDateTime(required=True)
<<<<<<< HEAD
    max_vfolder_count = BigInt()
    max_vfolder_size = BigInt(deprecation_reason="Deprecated since 23.09.1")  # aliased field
=======
    max_vfolder_count = graphene.Int()
    max_vfolder_size = BigInt()  # aliased field
>>>>>>> c011743b
    max_quota_scope_size = BigInt()

    @classmethod
    def from_row(
        cls,
        ctx: GraphQueryContext,
        row: ProjectResourcePolicyRow | None,
    ) -> ProjectResourcePolicy | None:
        if row is None:
            return None
        return cls(
            id=f"ProjectResourcePolicy:{row.name}",
            name=row.name,
            created_at=row.created_at,
            max_vfolder_count=row.max_vfolder_count,
            max_vfolder_size=row.max_quota_scope_size,
            max_quota_scope_size=row.max_quota_scope_size,
        )

    @classmethod
    async def load_all(cls, ctx: GraphQueryContext) -> Sequence[ProjectResourcePolicy]:
        query = sa.select(ProjectResourcePolicyRow)
        async with ctx.db.begin_readonly_session() as sess:
            return [
                obj
                async for r in (await sess.stream_scalars(query))
                if (obj := cls.from_row(ctx, r)) is not None
            ]

    @classmethod
    async def batch_load_by_name(
        cls,
        ctx: GraphQueryContext,
        names: Sequence[str],
    ) -> Sequence[ProjectResourcePolicy | None]:
        query = (
            sa.select(ProjectResourcePolicyRow)
            .where(ProjectResourcePolicyRow.name.in_(names))
            .order_by(ProjectResourcePolicyRow.name)
        )
        async with ctx.db.begin_readonly_session() as sess:
            return await batch_result(
                ctx,
                sess,
                query,
                cls,
                names,
                lambda row: row.name,
            )

    @classmethod
    async def batch_load_by_project(
        cls,
        ctx: GraphQueryContext,
        project_uuids: Sequence[uuid.UUID],
    ) -> Sequence[ProjectResourcePolicy]:
        from .group import GroupRow

        query = (
            sa.select(GroupRow)
            .where((GroupRow.id.in_(project_uuids)))
            .order_by(GroupRow.resource_policy)
            .options(selectinload(GroupRow.resource_policy_row))
        )
        async with ctx.db.begin_readonly_session() as sess:
            return [
                obj
                async for r in (await sess.stream(query))
                if (obj := cls.from_row(ctx, r.resource_policy_row)) is not None
            ]


class CreateProjectResourcePolicyInput(graphene.InputObjectType):
<<<<<<< HEAD
    max_vfolder_count = BigInt()
    max_quota_scope_size = BigInt()


class ModifyProjectResourcePolicyInput(graphene.InputObjectType):
    max_vfolder_count = BigInt()
    max_quota_scope_size = BigInt()
=======
    max_vfolder_count = graphene.Int(required=True)
    max_quota_scope_size = BigInt(required=True)


class ModifyProjectResourcePolicyInput(graphene.InputObjectType):
    max_vfolder_count = graphene.Int(required=True)
    max_quota_scope_size = BigInt(required=True)
>>>>>>> c011743b


class CreateProjectResourcePolicy(graphene.Mutation):
    allowed_roles = (UserRole.SUPERADMIN,)

    class Arguments:
        name = graphene.String(required=True)
        props = CreateProjectResourcePolicyInput(required=True)

    ok = graphene.Boolean()
    msg = graphene.String()
    resource_policy = graphene.Field(lambda: ProjectResourcePolicy, required=False)

    @classmethod
    async def mutate(
        cls,
        root,
        info: graphene.ResolveInfo,
        name: str,
        props: CreateProjectResourcePolicyInput,
    ) -> CreateProjectResourcePolicy:
        graph_ctx: GraphQueryContext = info.context

        async def _do_mutate() -> ProjectResourcePolicy:
            async with graph_ctx.db.begin_session() as sess:
                row = ProjectResourcePolicyRow(
                    name, props.max_vfolder_count, props.max_quota_scope_size
                )
                sess.add(row)
                await sess.flush()
                query = sa.select(ProjectResourcePolicyRow).where(
                    ProjectResourcePolicyRow.name == name
                )
                return cls(
                    True,
                    "success",
                    ProjectResourcePolicy.from_row(graph_ctx, await sess.scalar(query)),
                )

        return await execute_with_retry(_do_mutate)


class ModifyProjectResourcePolicy(graphene.Mutation):
    allowed_roles = (UserRole.SUPERADMIN,)

    class Arguments:
        name = graphene.String(required=True)
        props = ModifyProjectResourcePolicyInput(required=True)

    ok = graphene.Boolean()
    msg = graphene.String()

    @classmethod
    async def mutate(
        cls,
        root,
        info: graphene.ResolveInfo,
        name: str,
        props: ModifyProjectResourcePolicyInput,
    ) -> ModifyProjectResourcePolicy:
        data: Dict[str, Any] = {}
        set_if_set(props, data, "max_vfolder_count")
        set_if_set(props, data, "max_quota_scope_size")
        update_query = (
            sa.update(ProjectResourcePolicyRow)
            .values(data)
            .where(ProjectResourcePolicyRow.name == name)
        )
        return await simple_db_mutate(cls, info.context, update_query)


class DeleteProjectResourcePolicy(graphene.Mutation):
    allowed_roles = (UserRole.SUPERADMIN,)

    class Arguments:
        name = graphene.String(required=True)

    ok = graphene.Boolean()
    msg = graphene.String()

    @classmethod
    async def mutate(
        cls,
        root,
        info: graphene.ResolveInfo,
        name: str,
    ) -> DeleteProjectResourcePolicy:
        delete_query = sa.delete(ProjectResourcePolicyRow).where(
            ProjectResourcePolicyRow.name == name
        )
        return await simple_db_mutate(cls, info.context, delete_query)<|MERGE_RESOLUTION|>--- conflicted
+++ resolved
@@ -407,13 +407,8 @@
     id = graphene.ID(required=True)
     name = graphene.String(required=True)
     created_at = GQLDateTime(required=True)
-<<<<<<< HEAD
-    max_vfolder_count = BigInt()
-    max_vfolder_size = BigInt(deprecation_reason="Deprecated since 23.09.1")  # aliased field
-=======
     max_vfolder_count = graphene.Int()
-    max_vfolder_size = BigInt()  # aliased field
->>>>>>> c011743b
+    max_vfolder_size = BigInt(deprecation_reason="Deprecated since 23.09.1")
     max_quota_scope_size = BigInt()
 
     @classmethod
@@ -487,23 +482,13 @@
 
 
 class CreateUserResourcePolicyInput(graphene.InputObjectType):
-<<<<<<< HEAD
-    max_vfolder_count = BigInt()
+    max_vfolder_count = graphene.Int()
     max_quota_scope_size = BigInt()
 
 
 class ModifyUserResourcePolicyInput(graphene.InputObjectType):
-    max_vfolder_count = BigInt()
+    max_vfolder_count = graphene.Int()
     max_quota_scope_size = BigInt()
-=======
-    max_vfolder_count = graphene.Int(required=True)
-    max_quota_scope_size = BigInt(required=True)
-
-
-class ModifyUserResourcePolicyInput(graphene.InputObjectType):
-    max_vfolder_count = graphene.Int(required=True)
-    max_quota_scope_size = BigInt(required=True)
->>>>>>> c011743b
 
 
 class CreateUserResourcePolicy(graphene.Mutation):
@@ -600,13 +585,8 @@
     id = graphene.ID(required=True)
     name = graphene.String(required=True)
     created_at = GQLDateTime(required=True)
-<<<<<<< HEAD
-    max_vfolder_count = BigInt()
-    max_vfolder_size = BigInt(deprecation_reason="Deprecated since 23.09.1")  # aliased field
-=======
     max_vfolder_count = graphene.Int()
-    max_vfolder_size = BigInt()  # aliased field
->>>>>>> c011743b
+    max_vfolder_size = BigInt(deprecation_reason="Deprecated since 23.09.1")
     max_quota_scope_size = BigInt()
 
     @classmethod
@@ -680,23 +660,13 @@
 
 
 class CreateProjectResourcePolicyInput(graphene.InputObjectType):
-<<<<<<< HEAD
-    max_vfolder_count = BigInt()
+    max_vfolder_count = graphene.Int()
     max_quota_scope_size = BigInt()
 
 
 class ModifyProjectResourcePolicyInput(graphene.InputObjectType):
-    max_vfolder_count = BigInt()
+    max_vfolder_count = graphene.Int()
     max_quota_scope_size = BigInt()
-=======
-    max_vfolder_count = graphene.Int(required=True)
-    max_quota_scope_size = BigInt(required=True)
-
-
-class ModifyProjectResourcePolicyInput(graphene.InputObjectType):
-    max_vfolder_count = graphene.Int(required=True)
-    max_quota_scope_size = BigInt(required=True)
->>>>>>> c011743b
 
 
 class CreateProjectResourcePolicy(graphene.Mutation):
