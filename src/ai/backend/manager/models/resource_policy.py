--- conflicted
+++ resolved
@@ -558,9 +558,13 @@
     ) -> CreateUserResourcePolicy:
         graph_ctx: GraphQueryContext = info.context
 
-<<<<<<< HEAD
         async def _do_mutate(db_sess: SASession) -> UserResourcePolicy:
-            row = UserResourcePolicyRow(name, props.max_vfolder_count, props.max_quota_scope_size)
+            row = UserResourcePolicyRow(
+                name,
+                props.max_vfolder_count,
+                props.max_quota_scope_size,
+                props.max_session_count_per_model_session,
+            )
             db_sess.add(row)
             await db_sess.flush()
             query = sa.select(UserResourcePolicyRow).where(UserResourcePolicyRow.name == name)
@@ -569,24 +573,6 @@
                 "success",
                 UserResourcePolicy.from_row(graph_ctx, await db_sess.scalar(query)),
             )
-=======
-        async def _do_mutate() -> UserResourcePolicy:
-            async with graph_ctx.db.begin_session() as sess:
-                row = UserResourcePolicyRow(
-                    name,
-                    props.max_vfolder_count,
-                    props.max_quota_scope_size,
-                    props.max_session_count_per_model_session,
-                )
-                sess.add(row)
-                await sess.flush()
-                query = sa.select(UserResourcePolicyRow).where(UserResourcePolicyRow.name == name)
-                return cls(
-                    True,
-                    "success",
-                    UserResourcePolicy.from_row(graph_ctx, await sess.scalar(query)),
-                )
->>>>>>> 8e56de3d
 
         async with graph_ctx.db.connect() as conn:
             return await execute_with_txn_retry(_do_mutate, graph_ctx.db.begin_session, conn)
