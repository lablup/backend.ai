--- conflicted
+++ resolved
@@ -532,13 +532,10 @@
     max_session_count_per_model_session = graphene.Int(
         description="Added in 23.09.10. Maximum available number of sessions per single model service which the user is in charge of."
     )
-<<<<<<< HEAD
     max_vfolder_size = BigInt(deprecation_reason="Deprecated since 23.09.2.")
-=======
     max_customized_image_count = graphene.Int(
-        description="Added since 24.03.0. Maximum available number of customized images one can publish to."
-    )
->>>>>>> 2e8b377c
+        description="Added in 24.03.0. Maximum available number of customized images one can publish to."
+    )
 
 
 class ModifyUserResourcePolicyInput(graphene.InputObjectType):
@@ -551,13 +548,9 @@
     max_session_count_per_model_session = graphene.Int(
         description="Added in 23.09.10. Maximum available number of sessions per single model service which the user is in charge of."
     )
-<<<<<<< HEAD
-    max_vfolder_size = BigInt(deprecation_reason="Deprecated since 23.09.2.")
-=======
     max_customized_image_count = graphene.Int(
-        description="Added since 24.03.0. Maximum available number of customized images one can publish to."
-    )
->>>>>>> 2e8b377c
+        description="Added in 24.03.0. Maximum available number of customized images one can publish to."
+    )
 
 
 class CreateUserResourcePolicy(graphene.Mutation):
