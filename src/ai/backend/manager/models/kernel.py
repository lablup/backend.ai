--- conflicted
+++ resolved
@@ -58,12 +58,8 @@
 __all__ = (
     "get_user_email",
     "kernels",
-<<<<<<< HEAD
     "KernelRow",
-=======
-    "session_dependencies",
     "KERNEL_STATUS_TRANSITION_MAP",
->>>>>>> f5cb599f
     "KernelStatistics",
     "KernelStatus",
     "ComputeContainer",
