import datetime
import logging
import uuid
from enum import Enum
from typing import TYPE_CHECKING, Any, Iterable, List, Mapping, Optional, Sequence

import graphene
import jwt
import sqlalchemy as sa
import yarl
from graphene.types.datetime import DateTime as GQLDateTime
from sqlalchemy.dialects import postgresql as pgsql
from sqlalchemy.ext.asyncio import AsyncSession
from sqlalchemy.orm import relationship, selectinload
from sqlalchemy.orm.exc import NoResultFound

from ai.backend.common.docker import ImageRef
from ai.backend.common.logging_utils import BraceStyleAdapter
from ai.backend.common.types import ClusterMode, ResourceSlot
from ai.backend.manager.defs import SERVICE_MAX_RETRIES

from ..api.exceptions import EndpointNotFound, EndpointTokenNotFound, ObjectNotFound
from .base import (
    GUID,
    Base,
    EndpointIDColumn,
    EnumValueType,
    ForeignKeyIDColumn,
    IDColumn,
    InferenceSessionError,
    Item,
    PaginatedList,
    ResourceSlotColumn,
    URLColumn,
    set_if_set,
    simple_db_mutate_returning_item,
)
from .image import ImageNode, ImageRefType, ImageRow
from .routing import RouteStatus, Routing
from .user import UserRole
from .vfolder import VFolderRow, VirtualFolderNode

if TYPE_CHECKING:
    from .gql import GraphQueryContext

__all__ = (
    "EndpointRow",
    "Endpoint",
    "EndpointLifecycle",
    "EndpointList",
    "ModifyEndpoint",
    "EndpointTokenRow",
    "EndpointToken",
    "EndpointTokenList",
)


log = BraceStyleAdapter(logging.getLogger(__spec__.name))  # type: ignore


class EndpointLifecycle(Enum):
    CREATED = "created"
    DESTROYING = "destroying"
    DESTROYED = "destroyed"


class EndpointRow(Base):
    __tablename__ = "endpoints"

    id = EndpointIDColumn()
    name = sa.Column("name", sa.String(length=512), nullable=False)
    created_user = sa.Column(
        "created_user", GUID, sa.ForeignKey("users.uuid", ondelete="RESTRICT"), nullable=False
    )
    session_owner = sa.Column(
        "session_owner", GUID, sa.ForeignKey("users.uuid", ondelete="RESTRICT"), nullable=False
    )
    # minus session count means this endpoint is requested for removal
    desired_session_count = sa.Column(
        "desired_session_count", sa.Integer, nullable=False, default=0, server_default="0"
    )
    image = sa.Column(
        "image", GUID, sa.ForeignKey("images.id", ondelete="RESTRICT"), nullable=False
    )
    model = sa.Column(
        "model",
        GUID,
        sa.ForeignKey("vfolders.id", ondelete="SET NULL"),
        nullable=True,
    )
    model_mount_destination = sa.Column(
        "model_mount_destination",
        sa.String(length=1024),
        nullable=False,
        default="/models",
        server_default="/models",
    )
    domain = sa.Column(
        "domain",
        sa.String(length=64),
        sa.ForeignKey("domains.name", ondelete="RESTRICT"),
        nullable=False,
    )
    project = sa.Column(
        "project",
        GUID,
        sa.ForeignKey("groups.id", ondelete="RESTRICT"),
        nullable=False,
    )
    resource_group = sa.Column(
        "resource_group",
        sa.ForeignKey("scaling_groups.name", ondelete="RESTRICT"),
        index=True,
        nullable=False,
    )
    lifecycle_stage = sa.Column(
        "lifecycle_stage",
        EnumValueType(EndpointLifecycle),
        nullable=False,
        default=EndpointLifecycle.CREATED,
    )
    tag = sa.Column("tag", sa.String(length=64), nullable=True)
    startup_command = sa.Column("startup_command", sa.Text, nullable=True)
    bootstrap_script = sa.Column("bootstrap_script", sa.String(length=16 * 1024), nullable=True)
    callback_url = sa.Column("callback_url", URLColumn, nullable=True, default=sa.null())
    environ = sa.Column("environ", pgsql.JSONB(), nullable=True, default={})
    open_to_public = sa.Column("open_to_public", sa.Boolean, default=False)

    resource_slots = sa.Column("resource_slots", ResourceSlotColumn(), nullable=False)
    url = sa.Column("url", sa.String(length=1024))
    resource_opts = sa.Column("resource_opts", pgsql.JSONB(), nullable=True, default={})
    cluster_mode = sa.Column(
        "cluster_mode",
        sa.String(length=16),
        nullable=False,
        default=ClusterMode.SINGLE_NODE,
        server_default=ClusterMode.SINGLE_NODE.name,
    )
    cluster_size = sa.Column(
        "cluster_size", sa.Integer, nullable=False, default=1, server_default="1"
    )

    retries = sa.Column("retries", sa.Integer, nullable=False, default=0, server_default="0")
    created_at = sa.Column(
        "created_at",
        sa.DateTime(timezone=True),
        server_default=sa.text("now()"),
        nullable=True,
    )
    destroyed_at = sa.Column(
        "destroyed_at",
        sa.DateTime(timezone=True),
        nullable=True,
    )

    routings = relationship("RoutingRow", back_populates="endpoint_row")
    tokens = relationship("EndpointTokenRow", back_populates="endpoint_row")
    image_row = relationship("ImageRow", back_populates="endpoints")
    model_row = relationship("VFolderRow", back_populates="endpoints")
    created_user_row = relationship(
        "UserRow", back_populates="created_endpoints", foreign_keys="EndpointRow.created_user"
    )
    session_owner_row = relationship(
        "UserRow", back_populates="owned_endpoints", foreign_keys="EndpointRow.session_owner"
    )

    def __init__(
        self,
        name: str,
        created_user: uuid.UUID,
        session_owner: uuid.UUID,
        desired_session_count: int,
        image: ImageRow,
        model: uuid.UUID,
        domain: str,
        project: uuid.UUID,
        resource_group: str,
        resource_slots: Mapping[str, Any],
        cluster_mode: ClusterMode,
        cluster_size: int,
        model_mount_destination: Optional[str] = None,
        tag: Optional[str] = None,
        startup_command: Optional[str] = None,
        bootstrap_script: Optional[str] = None,
        callback_url: Optional[yarl.URL] = None,
        environ: Optional[Mapping[str, Any]] = None,
        resource_opts: Optional[Mapping[str, Any]] = None,
        open_to_public=False,
    ):
        self.id = uuid.uuid4()
        self.name = name
        self.created_user = created_user
        self.session_owner = session_owner
        self.desired_session_count = desired_session_count
        self.image = image.id
        self.model = model
        self.domain = domain
        self.project = project
        self.resource_group = resource_group
        self.resource_slots = resource_slots
        self.cluster_mode = cluster_mode.name
        self.cluster_size = cluster_size
        self.model_mount_destination = model_mount_destination
        self.tag = tag
        self.startup_command = startup_command
        self.bootstrap_script = bootstrap_script
        self.callback_url = callback_url
        self.environ = environ
        self.resource_opts = resource_opts
        self.open_to_public = open_to_public

    @classmethod
    async def get(
        cls,
        session: AsyncSession,
        endpoint_id: uuid.UUID,
        domain: Optional[str] = None,
        project: Optional[uuid.UUID] = None,
        user_uuid: Optional[uuid.UUID] = None,
        load_routes=False,
        load_tokens=False,
        load_image=False,
        load_created_user=False,
        load_session_owner=False,
    ) -> "EndpointRow":
        """
        :raises: sqlalchemy.orm.exc.NoResultFound
        """
        query = sa.select(EndpointRow).filter(EndpointRow.id == endpoint_id)
        if load_routes:
            query = query.options(selectinload(EndpointRow.routings))
        if load_tokens:
            query = query.options(selectinload(EndpointRow.tokens))
        if load_image:
            query = query.options(selectinload(EndpointRow.image_row))
        if load_created_user:
            query = query.options(selectinload(EndpointRow.created_user_row))
        if load_session_owner:
            query = query.options(selectinload(EndpointRow.session_owner_row))
        if project:
            query = query.filter(EndpointRow.project == project)
        if domain:
            query = query.filter(EndpointRow.domain == domain)
        if user_uuid:
            query = query.filter(EndpointRow.session_owner == user_uuid)
        result = await session.execute(query)
        row = result.scalar()
        if row is None:
            raise NoResultFound
        return row

    @classmethod
    async def list(
        cls,
        session: AsyncSession,
        domain: Optional[str] = None,
        project: Optional[uuid.UUID] = None,
        user_uuid: Optional[uuid.UUID] = None,
        load_routes=False,
        load_image=False,
        load_tokens=False,
        load_created_user=False,
        load_session_owner=False,
        status_filter=[EndpointLifecycle.CREATED],
    ) -> List["EndpointRow"]:
        query = (
            sa.select(EndpointRow)
            .order_by(sa.desc(EndpointRow.created_at))
            .filter(EndpointRow.lifecycle_stage.in_(status_filter))
        )
        if load_routes:
            query = query.options(selectinload(EndpointRow.routings))
        if load_tokens:
            query = query.options(selectinload(EndpointRow.tokens))
        if load_image:
            query = query.options(selectinload(EndpointRow.image_row))
        if load_created_user:
            query = query.options(selectinload(EndpointRow.created_user_row))
        if load_session_owner:
            query = query.options(selectinload(EndpointRow.session_owner_row))
        if project:
            query = query.filter(EndpointRow.project == project)
        if domain:
            query = query.filter(EndpointRow.domain == domain)
        if user_uuid:
            query = query.filter(EndpointRow.session_owner == user_uuid)
        result = await session.execute(query)
        return result.scalars().all()

    @classmethod
    async def list_by_model(
        cls,
        session: AsyncSession,
        model_id: uuid.UUID,
        domain: Optional[str] = None,
        project: Optional[uuid.UUID] = None,
        user_uuid: Optional[uuid.UUID] = None,
        load_routes=False,
        load_image=False,
        load_tokens=False,
        load_created_user=False,
        load_session_owner=False,
        status_filter=[EndpointLifecycle.CREATED],
    ) -> List["EndpointRow"]:
        query = (
            sa.select(EndpointRow)
            .order_by(sa.desc(EndpointRow.created_at))
            .filter(
                EndpointRow.lifecycle_stage.in_(status_filter) & (EndpointRow.model == model_id)
            )
        )
        if load_routes:
            query = query.options(selectinload(EndpointRow.routings))
        if load_tokens:
            query = query.options(selectinload(EndpointRow.tokens))
        if load_image:
            query = query.options(selectinload(EndpointRow.image_row))
        if load_created_user:
            query = query.options(selectinload(EndpointRow.created_user_row))
        if load_session_owner:
            query = query.options(selectinload(EndpointRow.session_owner_row))
        if project:
            query = query.filter(EndpointRow.project == project)
        if domain:
            query = query.filter(EndpointRow.domain == domain)
        if user_uuid:
            query = query.filter(EndpointRow.session_owner == user_uuid)
        result = await session.execute(query)
        return result.scalars().all()


class EndpointTokenRow(Base):
    __tablename__ = "endpoint_tokens"

    id = IDColumn()
    token = sa.Column("token", sa.String(), nullable=False)
    endpoint = sa.Column(
        "endpoint", GUID, sa.ForeignKey("endpoints.id", ondelete="SET NULL"), nullable=True
    )
    session_owner = ForeignKeyIDColumn("session_owner", "users.uuid")
    domain = sa.Column(
        "domain",
        sa.String(length=64),
        sa.ForeignKey("domains.name", ondelete="CASCADE"),
        nullable=False,
    )
    project = sa.Column(
        "project",
        GUID,
        sa.ForeignKey("groups.id", ondelete="CASCADE"),
        nullable=False,
    )
    created_at = sa.Column(
        "created_at", sa.DateTime(timezone=True), server_default=sa.text("now()"), nullable=True
    )

    endpoint_row = relationship("EndpointRow", back_populates="tokens")

    def __init__(
        self,
        id: uuid.UUID,
        token: str,
        endpoint: uuid.UUID,
        domain: str,
        project: uuid.UUID,
        session_owner: uuid.UUID,
    ) -> None:
        self.id = id
        self.token = token
        self.endpoint = endpoint
        self.domain = domain
        self.project = project
        self.session_owner = session_owner

    @classmethod
    async def list(
        cls,
        session: AsyncSession,
        endpoint_id: uuid.UUID,
        *,
        domain: Optional[str] = None,
        project: Optional[uuid.UUID] = None,
        user_uuid: Optional[uuid.UUID] = None,
        load_endpoint=False,
    ) -> Iterable["EndpointTokenRow"]:
        query = (
            sa.select(EndpointTokenRow)
            .filter(EndpointTokenRow.endpoint == endpoint_id)
            .order_by(sa.desc(EndpointTokenRow.created_at))
        )
        if load_endpoint:
            query = query.options(selectinload(EndpointTokenRow.tokens))
        if project:
            query = query.filter(EndpointTokenRow.project == project)
        if domain:
            query = query.filter(EndpointTokenRow.domain == domain)
        if user_uuid:
            query = query.filter(EndpointTokenRow.session_owner == user_uuid)
        result = await session.execute(query)
        return result.scalars().all()

    @classmethod
    async def get(
        cls,
        session: AsyncSession,
        token: str,
        *,
        domain: Optional[str] = None,
        project: Optional[uuid.UUID] = None,
        user_uuid: Optional[uuid.UUID] = None,
        load_endpoint=False,
    ) -> "EndpointTokenRow":
        query = sa.select(EndpointTokenRow).filter(EndpointTokenRow.token == token)
        if load_endpoint:
            query = query.options(selectinload(EndpointTokenRow.tokens))
        if project:
            query = query.filter(EndpointTokenRow.project == project)
        if domain:
            query = query.filter(EndpointTokenRow.domain == domain)
        if user_uuid:
            query = query.filter(EndpointTokenRow.session_owner == user_uuid)
        result = await session.execute(query)
        row = result.scalar()
        if not row:
            raise NoResultFound
        return row


class Endpoint(graphene.ObjectType):
    class Meta:
        interfaces = (Item,)

    endpoint_id = graphene.UUID()
    image = graphene.String(deprecation_reason="Deprecated since 23.09.9. use `image_object`")
    image_object = graphene.Field(ImageNode, description="Added in 23.09.9.")
    domain = graphene.String()
    project = graphene.String()
    resource_group = graphene.String()
    resource_slots = graphene.JSONString()
    url = graphene.String()
    model = graphene.UUID()
<<<<<<< HEAD
    model_vfolder = VirtualFolderNode()
=======
>>>>>>> d9b2840a
    model_mount_destiation = graphene.String(
        deprecation_reason="Deprecated since 24.03.4; use `model_mount_destination` instead"
    )
    model_mount_destination = graphene.String(description="Added at 24.03.4")
    created_user = graphene.UUID(
        deprecation_reason="Deprecated since 23.09.8. use `created_user_id`"
    )
    created_user_email = graphene.String(description="Added in 23.09.8.")
    created_user_id = graphene.UUID(description="Added in 23.09.8.")
    session_owner = graphene.UUID(
        deprecation_reason="Deprecated since 23.09.8. use `session_owner_id`"
    )
    session_owner_email = graphene.String(description="Added in 23.09.8.")
    session_owner_id = graphene.UUID(description="Added in 23.09.8.")
    tag = graphene.String()
    startup_command = graphene.String()
    bootstrap_script = graphene.String()
    callback_url = graphene.String()
    environ = graphene.JSONString()
    name = graphene.String()
    resource_opts = graphene.JSONString()
    desired_session_count = graphene.Int()
    cluster_mode = graphene.String()
    cluster_size = graphene.Int()
    open_to_public = graphene.Boolean()

    created_at = GQLDateTime(required=True)
    destroyed_at = GQLDateTime()

    routings = graphene.List(Routing)
    retries = graphene.Int()
    status = graphene.String()

    lifecycle_stage = graphene.String()

    errors = graphene.List(graphene.NonNull(InferenceSessionError), required=True)

    @classmethod
    async def from_row(
        cls,
        ctx,  # ctx: GraphQueryContext,
        row: EndpointRow,
    ) -> "Endpoint":
        return cls(
            endpoint_id=row.id,
            # image="", # deprecated, row.image_object.name,
            image_object=ImageNode.from_row(row.image_row),
            domain=row.domain,
            project=row.project,
            resource_group=row.resource_group,
            resource_slots=row.resource_slots.to_json(),
            url=row.url,
            model=row.model,
            model_mount_destiation=row.model_mount_destination,
            model_mount_destination=row.model_mount_destination,
            created_user=row.created_user,
            created_user_id=row.created_user,
            created_user_email=row.created_user_row.email,
            session_owner=row.session_owner,
            session_owner_id=row.session_owner,
            session_owner_email=row.session_owner_row.email,
            tag=row.tag,
            startup_command=row.startup_command,
            bootstrap_script=row.bootstrap_script,
            callback_url=row.callback_url,
            environ=row.environ,
            name=row.name,
            resource_opts=row.resource_opts,
            desired_session_count=row.desired_session_count,
            cluster_mode=row.cluster_mode,
            cluster_size=row.cluster_size,
            open_to_public=row.open_to_public,
            created_at=row.created_at,
            destroyed_at=row.destroyed_at,
            retries=row.retries,
            routings=[await Routing.from_row(None, r, endpoint=row) for r in row.routings],
            lifecycle_stage=row.lifecycle_stage.name,
        )

    @classmethod
    async def load_count(
        cls,
        ctx,  # ctx: GraphQueryContext,
        *,
        project: uuid.UUID | None = None,
        domain_name: Optional[str] = None,
        user_uuid: Optional[uuid.UUID] = None,
    ) -> int:
        query = (
            sa.select([sa.func.count()])
            .select_from(EndpointRow)
            .filter(
                EndpointRow.lifecycle_stage.in_([
                    EndpointLifecycle.CREATED,
                    EndpointLifecycle.DESTROYING,
                ])
            )
        )
        if project is not None:
            query = query.where(EndpointRow.project == project)
        if domain_name is not None:
            query = query.where(EndpointRow.domain == domain_name)
        if user_uuid is not None:
            query = query.where(EndpointRow.session_owner == user_uuid)
        async with ctx.db.begin_readonly() as conn:
            result = await conn.execute(query)
            return result.scalar()

    @classmethod
    async def load_slice(
        cls,
        ctx,  # ctx: GraphQueryContext,
        limit: int,
        offset: int,
        *,
        domain_name: Optional[str] = None,
        user_uuid: Optional[uuid.UUID] = None,
        project: Optional[uuid.UUID] = None,
        filter: Optional[str] = None,
        order: Optional[str] = None,
    ) -> Sequence["Endpoint"]:
        query = (
            sa.select(EndpointRow)
            .limit(limit)
            .offset(offset)
            .options(selectinload(EndpointRow.image_row))
            .options(selectinload(EndpointRow.routings))
            .options(selectinload(EndpointRow.created_user_row))
            .options(selectinload(EndpointRow.session_owner_row))
            .order_by(sa.desc(EndpointRow.created_at))
            .filter(
                EndpointRow.lifecycle_stage.in_([
                    EndpointLifecycle.CREATED,
                    EndpointLifecycle.DESTROYING,
                ])
            )
        )
        if project is not None:
            query = query.where(EndpointRow.project == project)
        if domain_name is not None:
            query = query.where(EndpointRow.domain == domain_name)
        if user_uuid is not None:
            query = query.where(EndpointRow.session_owner == user_uuid)
        """
        if filter is not None:
            parser = QueryFilterParser(cls._queryfilter_fieldspec)
            query = parser.append_filter(query, filter)
        if order is not None:
            parser = QueryOrderParser(cls._queryorder_colmap)
            query = parser.append_ordering(query, order)
        """
        async with ctx.db.begin_readonly_session() as session:
            result = await session.execute(query)
            return [await cls.from_row(ctx, row) for row in result.scalars().all()]

    @classmethod
    async def load_all(
        cls,
        ctx,  # ctx: GraphQueryContext,
        *,
        domain_name: Optional[str] = None,
        user_uuid: Optional[uuid.UUID] = None,
        project: Optional[uuid.UUID] = None,
    ) -> Sequence["Endpoint"]:
        async with ctx.db.begin_readonly_session() as session:
            rows = await EndpointRow.list(
                session,
                project=project,
                domain=domain_name,
                user_uuid=user_uuid,
                load_image=True,
                load_created_user=True,
                load_session_owner=True,
            )
            return [await Endpoint.from_row(ctx, row) for row in rows]

    @classmethod
    async def load_item(
        cls,
        ctx,  # ctx: GraphQueryContext,
        *,
        endpoint_id: uuid.UUID,
        domain_name: Optional[str] = None,
        user_uuid: Optional[uuid.UUID] = None,
        project: uuid.UUID | None = None,
    ) -> "Endpoint":
        """
        :raises: ai.backend.manager.api.exceptions.EndpointNotFound
        """
        try:
            async with ctx.db.begin_readonly_session() as session:
                row = await EndpointRow.get(
                    session,
                    endpoint_id=endpoint_id,
                    domain=domain_name,
                    user_uuid=user_uuid,
                    project=project,
                    load_image=True,
                    load_routes=True,
                    load_created_user=True,
                    load_session_owner=True,
                )
                return await Endpoint.from_row(ctx, row)
        except NoResultFound:
            raise EndpointNotFound

    async def resolve_status(self, info: graphene.ResolveInfo) -> str:
        if self.retries > SERVICE_MAX_RETRIES:
            return "UNHEALTHY"
        if self.lifecycle_stage == EndpointLifecycle.DESTROYING:
            return "DESTROYING"
        if len(self.routings) == 0:
            return "READY"
        if (spawned_service_count := len([r for r in self.routings])) > 0:
            healthy_service_count = len([
                r for r in self.routings if r.status == RouteStatus.HEALTHY.name
            ])
            if healthy_service_count == spawned_service_count:
                return "HEALTHY"
            unhealthy_service_count = len([
                r for r in self.routings if r.status == RouteStatus.UNHEALTHY.name
            ])
            if unhealthy_service_count > 0:
                return "DEGRADED"
        return "PROVISIONING"

    async def resolve_model_vfolder(self, info: graphene.ResolveInfo) -> VirtualFolderNode:
        if not self.model:
            raise ObjectNotFound(object_name="VFolder")

        ctx: GraphQueryContext = info.context

        async with ctx.db.begin_readonly_session() as sess:
            vfolder_row = await VFolderRow.get(
                sess, uuid.UUID(self.model), load_user=True, load_group=True
            )
            return VirtualFolderNode.from_row(info, vfolder_row)

    async def resolve_errors(self, info: graphene.ResolveInfo) -> Any:
        error_routes = [r for r in self.routings if r.status == RouteStatus.FAILED_TO_START.name]
        errors = []
        for route in error_routes:
            match route.error_data["type"]:
                case "session_cancelled":
                    session_id = route.error_data["session_id"]
                case _:
                    session_id = None
            errors.append(
                InferenceSessionError(
                    session_id=session_id,
                    errors=[
                        InferenceSessionError.InferenceSessionErrorInfo(
                            src=e["src"], name=e["name"], repr=e["repr"]
                        )
                        for e in route.error_data["errors"]
                    ],
                )
            )

        return errors


class EndpointList(graphene.ObjectType):
    class Meta:
        interfaces = (PaginatedList,)

    items = graphene.List(Endpoint, required=True)


class ModifyEndpointInput(graphene.InputObjectType):
    resource_slots = graphene.JSONString()
    resource_opts = graphene.JSONString()
    cluster_mode = graphene.String()
    cluster_size = graphene.Int()
    desired_session_count = graphene.Int()
    image = ImageRefType()
    name = graphene.String()
    resource_group = graphene.String()
    open_to_public = graphene.Boolean()


class ModifyEndpoint(graphene.Mutation):
    class Arguments:
        endpoint_id = graphene.UUID(required=True)
        props = ModifyEndpointInput(required=True)

    ok = graphene.Boolean()
    msg = graphene.String()
    endpoint = graphene.Field(lambda: Endpoint, required=False, description="Added in 23.09.8.")

    @classmethod
    async def mutate(
        cls,
        root,
        info: graphene.ResolveInfo,
        endpoint_id: uuid.UUID,
        props: ModifyEndpointInput,
    ) -> "ModifyEndpoint":
        graph_ctx: GraphQueryContext = info.context
        data: dict[str, Any] = {}
        set_if_set(
            props,
            data,
            "resource_slots",
            clean_func=lambda v: ResourceSlot.from_user_input(v, None),
        )
        set_if_set(props, data, "resource_opts")
        set_if_set(props, data, "cluster_mode")
        set_if_set(props, data, "cluster_size")
        set_if_set(props, data, "desired_session_count")
        set_if_set(props, data, "image")
        set_if_set(props, data, "resource_group")
        image = data.pop("image", None)

        async with graph_ctx.db.begin_readonly_session() as db_session:
            match graph_ctx.user["role"]:
                case UserRole.SUPERADMIN:
                    pass
                case UserRole.ADMIN:
                    domain_name = graph_ctx.user["domain_name"]
                    stmt = (
                        sa.select(EndpointRow)
                        .where(EndpointRow.id == endpoint_id)
                        .where(EndpointRow.domain == domain_name)
                    )
                    endpoint_row = (await db_session.scalars(stmt)).first()
                    if endpoint_row is None:
                        raise EndpointNotFound
                case _:
                    user_id = graph_ctx.user["uuid"]
                    stmt = (
                        sa.select(EndpointRow)
                        .where(EndpointRow.id == endpoint_id)
                        .where(
                            (EndpointRow.session_owner == user_id)
                            | (EndpointRow.created_user == user_id)
                        )
                    )
                    endpoint_row = (await db_session.scalars(stmt)).first()
                    if endpoint_row is None:
                        raise EndpointNotFound

            if image is not None:
                image_name = image["name"]
                registry = image.get("registry") or ["*"]
                arch = image.get("architecture")
                if arch is not None:
                    image_ref = ImageRef(image_name, registry, arch)
                else:
                    image_ref = ImageRef(
                        image_name,
                        registry,
                    )
                image_object = await ImageRow.resolve(db_session, [image_ref])
                data["image"] = image_object.id

        update_query = sa.update(EndpointRow).values(**data).where(EndpointRow.id == endpoint_id)

        async def _post(conn, result) -> EndpointRow:
            endpoint = result.first()
            try:
                async with AsyncSession(conn) as session:
                    row = await EndpointRow.get(
                        session,
                        endpoint_id=endpoint.id,
                        domain=endpoint.domain,
                        user_uuid=endpoint.created_user,
                        project=endpoint.project,
                        load_image=True,
                        load_routes=True,
                        load_created_user=True,
                        load_session_owner=True,
                    )
                return row
            except NoResultFound:
                raise EndpointNotFound

        return await simple_db_mutate_returning_item(
            cls, graph_ctx, update_query, item_cls=Endpoint, post_func=_post
        )


class EndpointToken(graphene.ObjectType):
    class Meta:
        interfaces = (Item,)

    token = graphene.String(required=True)
    endpoint_id = graphene.UUID(required=True)
    domain = graphene.String(required=True)
    project = graphene.String(required=True)
    session_owner = graphene.UUID(required=True)

    created_at = GQLDateTime(required=True)
    valid_until = GQLDateTime()

    @classmethod
    async def from_row(
        cls,
        ctx,  # ctx: GraphQueryContext,
        row: EndpointTokenRow,
    ) -> "EndpointToken":
        return cls(
            token=row.token,
            endpoint_id=row.endpoint,
            domain=row.domain,
            project=row.project,
            session_owner=row.session_owner,
            created_at=row.created_at,
        )

    @classmethod
    async def load_count(
        cls,
        ctx,  # ctx: GraphQueryContext,
        *,
        endpoint_id: Optional[uuid.UUID] = None,
        project: Optional[uuid.UUID] = None,
        domain_name: Optional[str] = None,
        user_uuid: Optional[uuid.UUID] = None,
    ) -> int:
        query = sa.select([sa.func.count()]).select_from(EndpointTokenRow)
        if endpoint_id is not None:
            query = query.where(EndpointTokenRow.endpoint == endpoint_id)
        if project:
            query = query.filter(EndpointTokenRow.project == project)
        if domain_name:
            query = query.filter(EndpointTokenRow.domain == domain_name)
        if user_uuid:
            query = query.filter(EndpointTokenRow.session_owner == user_uuid)
        async with ctx.db.begin_readonly() as conn:
            result = await conn.execute(query)
            return result.scalar()

    @classmethod
    async def load_slice(
        cls,
        ctx,  # ctx: GraphQueryContext,
        limit: int,
        offset: int,
        *,
        endpoint_id: Optional[uuid.UUID] = None,
        filter: str | None = None,
        order: str | None = None,
        project: Optional[uuid.UUID] = None,
        domain_name: Optional[str] = None,
        user_uuid: Optional[uuid.UUID] = None,
    ) -> Sequence["EndpointToken"]:
        query = (
            sa.select(EndpointTokenRow)
            .limit(limit)
            .offset(offset)
            .order_by(sa.desc(EndpointTokenRow.created_at))
        )
        if endpoint_id is not None:
            query = query.where(EndpointTokenRow.endpoint == endpoint_id)
        if project:
            query = query.filter(EndpointTokenRow.project == project)
        if domain_name:
            query = query.filter(EndpointTokenRow.domain == domain_name)
        if user_uuid:
            query = query.filter(EndpointTokenRow.session_owner == user_uuid)
        """
        if filter is not None:
            parser = QueryFilterParser(cls._queryfilter_fieldspec)
            query = parser.append_filter(query, filter)
        if order is not None:
            parser = QueryOrderParser(cls._queryorder_colmap)
            query = parser.append_ordering(query, order)
        """
        async with ctx.db.begin_readonly_session() as session:
            result = await session.execute(query)
            return [await cls.from_row(ctx, row) for row in result.scalars().all()]

    @classmethod
    async def load_all(
        cls,
        ctx,  # ctx: GraphQueryContext
        endpoint_id: uuid.UUID,
        *,
        project: Optional[uuid.UUID] = None,
        domain_name: Optional[str] = None,
        user_uuid: Optional[uuid.UUID] = None,
    ) -> Sequence["EndpointToken"]:
        async with ctx.db.begin_readonly_session() as session:
            rows = await EndpointTokenRow.list(
                session,
                endpoint_id,
                project=project,
                domain=domain_name,
                user_uuid=user_uuid,
            )
        return [await EndpointToken.from_row(ctx, row) for row in rows]

    @classmethod
    async def load_item(
        cls,
        ctx,  # ctx: GraphQueryContext,
        token: str,
        *,
        project: Optional[uuid.UUID] = None,
        domain_name: Optional[str] = None,
        user_uuid: Optional[uuid.UUID] = None,
    ) -> "EndpointToken":
        try:
            async with ctx.db.begin_readonly_session() as session:
                row = await EndpointTokenRow.get(
                    session, token, project=project, domain=domain_name, user_uuid=user_uuid
                )
        except NoResultFound:
            raise EndpointTokenNotFound
        return await EndpointToken.from_row(ctx, row)

    async def resolve_valid_until(
        self,
        info: graphene.ResolveInfo,
    ) -> datetime.datetime | None:
        try:
            decoded = jwt.decode(
                self.token,
                algorithms=["HS256"],
                options={"verify_signature": False, "verify_exp": False},
            )
        except jwt.DecodeError:
            return None
        if "exp" not in decoded:
            return None
        return datetime.datetime.fromtimestamp(decoded["exp"])


class EndpointTokenList(graphene.ObjectType):
    class Meta:
        interfaces = (PaginatedList,)

    items = graphene.List(EndpointToken, required=True)<|MERGE_RESOLUTION|>--- conflicted
+++ resolved
@@ -439,10 +439,7 @@
     resource_slots = graphene.JSONString()
     url = graphene.String()
     model = graphene.UUID()
-<<<<<<< HEAD
     model_vfolder = VirtualFolderNode()
-=======
->>>>>>> d9b2840a
     model_mount_destiation = graphene.String(
         deprecation_reason="Deprecated since 24.03.4; use `model_mount_destination` instead"
     )
