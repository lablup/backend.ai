import datetime
import logging
import uuid
from enum import Enum
from typing import TYPE_CHECKING, Any, Iterable, List, Mapping, Optional, Sequence

import graphene
import jwt
import sqlalchemy as sa
import trafaret as t
import yaml
import yarl
from graphene.types.datetime import DateTime as GQLDateTime
from sqlalchemy.dialects import postgresql as pgsql
from sqlalchemy.ext.asyncio import AsyncConnection, AsyncSession
from sqlalchemy.orm import relationship, selectinload
from sqlalchemy.orm.exc import NoResultFound

from ai.backend.common.config import model_definition_iv
from ai.backend.common.docker import ImageRef
from ai.backend.common.logging_utils import BraceStyleAdapter
<<<<<<< HEAD
from ai.backend.common.types import AccessKey, ClusterMode, ResourceSlot, SessionTypes, VFolderID
from ai.backend.manager.defs import DEFAULT_CHUNK_SIZE, SERVICE_MAX_RETRIES
from ai.backend.manager.models.storage import StorageSessionManager

from ..api.exceptions import (
    EndpointNotFound,
    EndpointTokenNotFound,
    InvalidAPIParameters,
    ObjectNotFound,
    ServiceUnavailable,
)
=======
from ai.backend.common.types import ClusterMode, ResourceSlot
from ai.backend.manager.defs import SERVICE_MAX_RETRIES

from ..api.exceptions import EndpointNotFound, EndpointTokenNotFound, ObjectNotFound
>>>>>>> 0dcbeef8
from .base import (
    GUID,
    Base,
    EndpointIDColumn,
    EnumValueType,
    ForeignKeyIDColumn,
    IDColumn,
    InferenceSessionError,
    Item,
    PaginatedList,
    ResourceSlotColumn,
    URLColumn,
    set_if_set,
    simple_db_mutate_returning_item,
)
from .image import ImageNode, ImageRefType, ImageRow
from .routing import RouteStatus, Routing
from .scaling_group import scaling_groups
from .user import UserRole
from .vfolder import VFolderRow, VirtualFolderNode

if TYPE_CHECKING:
    from .gql import GraphQueryContext

__all__ = (
    "EndpointRow",
    "Endpoint",
    "EndpointLifecycle",
    "EndpointList",
    "ModelServicePredicateChecker",
    "ModifyEndpoint",
    "EndpointTokenRow",
    "EndpointToken",
    "EndpointTokenList",
)


log = BraceStyleAdapter(logging.getLogger(__spec__.name))  # type: ignore


class EndpointLifecycle(Enum):
    CREATED = "created"
    DESTROYING = "destroying"
    DESTROYED = "destroyed"


class EndpointRow(Base):
    __tablename__ = "endpoints"

    id = EndpointIDColumn()
    name = sa.Column("name", sa.String(length=512), nullable=False)
    created_user = sa.Column(
        "created_user", GUID, sa.ForeignKey("users.uuid", ondelete="RESTRICT"), nullable=False
    )
    session_owner = sa.Column(
        "session_owner", GUID, sa.ForeignKey("users.uuid", ondelete="RESTRICT"), nullable=False
    )
    # minus session count means this endpoint is requested for removal
    desired_session_count = sa.Column(
        "desired_session_count", sa.Integer, nullable=False, default=0, server_default="0"
    )
    image = sa.Column(
        "image", GUID, sa.ForeignKey("images.id", ondelete="RESTRICT"), nullable=False
    )
    model = sa.Column(
        "model",
        GUID,
        sa.ForeignKey("vfolders.id", ondelete="SET NULL"),
        nullable=True,
    )
    model_mount_destination = sa.Column(
        "model_mount_destination",
        sa.String(length=1024),
        nullable=False,
        default="/models",
        server_default="/models",
    )
    domain = sa.Column(
        "domain",
        sa.String(length=64),
        sa.ForeignKey("domains.name", ondelete="RESTRICT"),
        nullable=False,
    )
    project = sa.Column(
        "project",
        GUID,
        sa.ForeignKey("groups.id", ondelete="RESTRICT"),
        nullable=False,
    )
    resource_group = sa.Column(
        "resource_group",
        sa.ForeignKey("scaling_groups.name", ondelete="RESTRICT"),
        index=True,
        nullable=False,
    )
    lifecycle_stage = sa.Column(
        "lifecycle_stage",
        EnumValueType(EndpointLifecycle),
        nullable=False,
        default=EndpointLifecycle.CREATED,
    )
    tag = sa.Column("tag", sa.String(length=64), nullable=True)
    startup_command = sa.Column("startup_command", sa.Text, nullable=True)
    bootstrap_script = sa.Column("bootstrap_script", sa.String(length=16 * 1024), nullable=True)
    callback_url = sa.Column("callback_url", URLColumn, nullable=True, default=sa.null())
    environ = sa.Column("environ", pgsql.JSONB(), nullable=True, default={})
    open_to_public = sa.Column("open_to_public", sa.Boolean, default=False)

    resource_slots = sa.Column("resource_slots", ResourceSlotColumn(), nullable=False)
    url = sa.Column("url", sa.String(length=1024))
    resource_opts = sa.Column("resource_opts", pgsql.JSONB(), nullable=True, default={})
    cluster_mode = sa.Column(
        "cluster_mode",
        sa.String(length=16),
        nullable=False,
        default=ClusterMode.SINGLE_NODE,
        server_default=ClusterMode.SINGLE_NODE.name,
    )
    cluster_size = sa.Column(
        "cluster_size", sa.Integer, nullable=False, default=1, server_default="1"
    )

    retries = sa.Column("retries", sa.Integer, nullable=False, default=0, server_default="0")
    created_at = sa.Column(
        "created_at",
        sa.DateTime(timezone=True),
        server_default=sa.text("now()"),
        nullable=True,
    )
    destroyed_at = sa.Column(
        "destroyed_at",
        sa.DateTime(timezone=True),
        nullable=True,
    )

    routings = relationship("RoutingRow", back_populates="endpoint_row")
    tokens = relationship("EndpointTokenRow", back_populates="endpoint_row")
    image_row = relationship("ImageRow", back_populates="endpoints")
    model_row = relationship("VFolderRow", back_populates="endpoints")
    created_user_row = relationship(
        "UserRow", back_populates="created_endpoints", foreign_keys="EndpointRow.created_user"
    )
    session_owner_row = relationship(
        "UserRow", back_populates="owned_endpoints", foreign_keys="EndpointRow.session_owner"
    )

    def __init__(
        self,
        name: str,
        created_user: uuid.UUID,
        session_owner: uuid.UUID,
        desired_session_count: int,
        image: ImageRow,
        model: uuid.UUID,
        domain: str,
        project: uuid.UUID,
        resource_group: str,
        resource_slots: Mapping[str, Any],
        cluster_mode: ClusterMode,
        cluster_size: int,
        model_mount_destination: Optional[str] = None,
        tag: Optional[str] = None,
        startup_command: Optional[str] = None,
        bootstrap_script: Optional[str] = None,
        callback_url: Optional[yarl.URL] = None,
        environ: Optional[Mapping[str, Any]] = None,
        resource_opts: Optional[Mapping[str, Any]] = None,
        open_to_public=False,
    ):
        self.id = uuid.uuid4()
        self.name = name
        self.created_user = created_user
        self.session_owner = session_owner
        self.desired_session_count = desired_session_count
        self.image = image.id
        self.model = model
        self.domain = domain
        self.project = project
        self.resource_group = resource_group
        self.resource_slots = resource_slots
        self.cluster_mode = cluster_mode.name
        self.cluster_size = cluster_size
        self.model_mount_destination = model_mount_destination
        self.tag = tag
        self.startup_command = startup_command
        self.bootstrap_script = bootstrap_script
        self.callback_url = callback_url
        self.environ = environ
        self.resource_opts = resource_opts
        self.open_to_public = open_to_public

    @classmethod
    async def get(
        cls,
        session: AsyncSession,
        endpoint_id: uuid.UUID,
        domain: Optional[str] = None,
        project: Optional[uuid.UUID] = None,
        user_uuid: Optional[uuid.UUID] = None,
        load_routes=False,
        load_tokens=False,
        load_image=False,
        load_created_user=False,
        load_session_owner=False,
    ) -> "EndpointRow":
        """
        :raises: sqlalchemy.orm.exc.NoResultFound
        """
        query = sa.select(EndpointRow).filter(EndpointRow.id == endpoint_id)
        if load_routes:
            query = query.options(selectinload(EndpointRow.routings))
        if load_tokens:
            query = query.options(selectinload(EndpointRow.tokens))
        if load_image:
            query = query.options(selectinload(EndpointRow.image_row))
        if load_created_user:
            query = query.options(selectinload(EndpointRow.created_user_row))
        if load_session_owner:
            query = query.options(selectinload(EndpointRow.session_owner_row))
        if project:
            query = query.filter(EndpointRow.project == project)
        if domain:
            query = query.filter(EndpointRow.domain == domain)
        if user_uuid:
            query = query.filter(EndpointRow.session_owner == user_uuid)
        result = await session.execute(query)
        row = result.scalar()
        if row is None:
            raise NoResultFound
        return row

    @classmethod
    async def list(
        cls,
        session: AsyncSession,
        domain: Optional[str] = None,
        project: Optional[uuid.UUID] = None,
        user_uuid: Optional[uuid.UUID] = None,
        load_routes=False,
        load_image=False,
        load_tokens=False,
        load_created_user=False,
        load_session_owner=False,
        status_filter=[EndpointLifecycle.CREATED],
    ) -> List["EndpointRow"]:
        query = (
            sa.select(EndpointRow)
            .order_by(sa.desc(EndpointRow.created_at))
            .filter(EndpointRow.lifecycle_stage.in_(status_filter))
        )
        if load_routes:
            query = query.options(selectinload(EndpointRow.routings))
        if load_tokens:
            query = query.options(selectinload(EndpointRow.tokens))
        if load_image:
            query = query.options(selectinload(EndpointRow.image_row))
        if load_created_user:
            query = query.options(selectinload(EndpointRow.created_user_row))
        if load_session_owner:
            query = query.options(selectinload(EndpointRow.session_owner_row))
        if project:
            query = query.filter(EndpointRow.project == project)
        if domain:
            query = query.filter(EndpointRow.domain == domain)
        if user_uuid:
            query = query.filter(EndpointRow.session_owner == user_uuid)
        result = await session.execute(query)
        return result.scalars().all()

    @classmethod
    async def list_by_model(
        cls,
        session: AsyncSession,
        model_id: uuid.UUID,
        domain: Optional[str] = None,
        project: Optional[uuid.UUID] = None,
        user_uuid: Optional[uuid.UUID] = None,
        load_routes=False,
        load_image=False,
        load_tokens=False,
        load_created_user=False,
        load_session_owner=False,
        status_filter=[EndpointLifecycle.CREATED],
    ) -> List["EndpointRow"]:
        query = (
            sa.select(EndpointRow)
            .order_by(sa.desc(EndpointRow.created_at))
            .filter(
                EndpointRow.lifecycle_stage.in_(status_filter) & (EndpointRow.model == model_id)
            )
        )
        if load_routes:
            query = query.options(selectinload(EndpointRow.routings))
        if load_tokens:
            query = query.options(selectinload(EndpointRow.tokens))
        if load_image:
            query = query.options(selectinload(EndpointRow.image_row))
        if load_created_user:
            query = query.options(selectinload(EndpointRow.created_user_row))
        if load_session_owner:
            query = query.options(selectinload(EndpointRow.session_owner_row))
        if project:
            query = query.filter(EndpointRow.project == project)
        if domain:
            query = query.filter(EndpointRow.domain == domain)
        if user_uuid:
            query = query.filter(EndpointRow.session_owner == user_uuid)
        result = await session.execute(query)
        return result.scalars().all()


class EndpointTokenRow(Base):
    __tablename__ = "endpoint_tokens"

    id = IDColumn()
    token = sa.Column("token", sa.String(), nullable=False)
    endpoint = sa.Column(
        "endpoint", GUID, sa.ForeignKey("endpoints.id", ondelete="SET NULL"), nullable=True
    )
    session_owner = ForeignKeyIDColumn("session_owner", "users.uuid")
    domain = sa.Column(
        "domain",
        sa.String(length=64),
        sa.ForeignKey("domains.name", ondelete="CASCADE"),
        nullable=False,
    )
    project = sa.Column(
        "project",
        GUID,
        sa.ForeignKey("groups.id", ondelete="CASCADE"),
        nullable=False,
    )
    created_at = sa.Column(
        "created_at", sa.DateTime(timezone=True), server_default=sa.text("now()"), nullable=True
    )

    endpoint_row = relationship("EndpointRow", back_populates="tokens")

    def __init__(
        self,
        id: uuid.UUID,
        token: str,
        endpoint: uuid.UUID,
        domain: str,
        project: uuid.UUID,
        session_owner: uuid.UUID,
    ) -> None:
        self.id = id
        self.token = token
        self.endpoint = endpoint
        self.domain = domain
        self.project = project
        self.session_owner = session_owner

    @classmethod
    async def list(
        cls,
        session: AsyncSession,
        endpoint_id: uuid.UUID,
        *,
        domain: Optional[str] = None,
        project: Optional[uuid.UUID] = None,
        user_uuid: Optional[uuid.UUID] = None,
        load_endpoint=False,
    ) -> Iterable["EndpointTokenRow"]:
        query = (
            sa.select(EndpointTokenRow)
            .filter(EndpointTokenRow.endpoint == endpoint_id)
            .order_by(sa.desc(EndpointTokenRow.created_at))
        )
        if load_endpoint:
            query = query.options(selectinload(EndpointTokenRow.tokens))
        if project:
            query = query.filter(EndpointTokenRow.project == project)
        if domain:
            query = query.filter(EndpointTokenRow.domain == domain)
        if user_uuid:
            query = query.filter(EndpointTokenRow.session_owner == user_uuid)
        result = await session.execute(query)
        return result.scalars().all()

    @classmethod
    async def get(
        cls,
        session: AsyncSession,
        token: str,
        *,
        domain: Optional[str] = None,
        project: Optional[uuid.UUID] = None,
        user_uuid: Optional[uuid.UUID] = None,
        load_endpoint=False,
    ) -> "EndpointTokenRow":
        query = sa.select(EndpointTokenRow).filter(EndpointTokenRow.token == token)
        if load_endpoint:
            query = query.options(selectinload(EndpointTokenRow.tokens))
        if project:
            query = query.filter(EndpointTokenRow.project == project)
        if domain:
            query = query.filter(EndpointTokenRow.domain == domain)
        if user_uuid:
            query = query.filter(EndpointTokenRow.session_owner == user_uuid)
        result = await session.execute(query)
        row = result.scalar()
        if not row:
            raise NoResultFound
        return row


class ModelServicePredicateChecker:
    @staticmethod
    async def check_scaling_group(
        conn: AsyncConnection,
        scaling_group: str,
        owner_access_key: AccessKey,
        target_domain: str,
        target_project: str | uuid.UUID,
    ) -> str:
        """
        Wrapper of `registry.check_scaling_group()` with additional guards flavored for
        model service included
        """
        from ai.backend.manager.registry import check_scaling_group

        checked_scaling_group = await check_scaling_group(
            conn,
            scaling_group,
            SessionTypes.INFERENCE,
            owner_access_key,
            target_domain,
            target_project,
        )

        query = (
            sa.select([scaling_groups.c.wsproxy_addr, scaling_groups.c.wsproxy_api_token])
            .select_from(scaling_groups)
            .where((scaling_groups.c.name == checked_scaling_group))
        )

        result = await conn.execute(query)
        sgroup = result.first()
        wsproxy_addr = sgroup["wsproxy_addr"]
        if not wsproxy_addr:
            raise ServiceUnavailable("No coordinator configured for this resource group")

        if not sgroup["wsproxy_api_token"]:
            raise ServiceUnavailable("Scaling group not ready to start model service")

        return checked_scaling_group

    @staticmethod
    async def validate_model_definition(
        storage_manager: StorageSessionManager,
        model_vfolder_row: VFolderRow | Mapping[str, Any],
    ) -> None:
        """
        Checks if model definition YAML exists and is syntactically perfect.
        """
        match model_vfolder_row:
            case VFolderRow():
                folder_name = model_vfolder_row.name
                vfid = model_vfolder_row.vfid
                folder_host = model_vfolder_row.host
            case _:
                folder_name = model_vfolder_row["name"]
                vfid = VFolderID(model_vfolder_row["quota_scope_id"], model_vfolder_row["id"])
                folder_host = model_vfolder_row["host"]

        proxy_name, volume_name = storage_manager.split_host(folder_host)

        async with storage_manager.request(
            proxy_name,
            "POST",
            "folder/file/list",
            json={
                "volume": volume_name,
                "vfid": str(vfid),
                "relpath": ".",
            },
        ) as (client_api_url, storage_resp):
            storage_reply = await storage_resp.json()

        for item in storage_reply["items"]:
            if item["name"] == "model-definition.yml" or item["name"] == "model-definition.yaml":
                yaml_name = item["name"]
                break
        else:
            raise InvalidAPIParameters(
                "Model definition YAML file not found inside the model storage"
            )

        chunks = bytes()
        async with storage_manager.request(
            proxy_name,
            "POST",
            "folder/file/fetch",
            json={
                "volume": volume_name,
                "vfid": str(vfid),
                "relpath": f"./{yaml_name}",
            },
        ) as (client_api_url, storage_resp):
            while True:
                chunk = await storage_resp.content.read(DEFAULT_CHUNK_SIZE)
                if not chunk:
                    break
                chunks += chunk
        model_definition_yaml = chunks.decode("utf-8")
        model_definition_dict = yaml.load(model_definition_yaml, Loader=yaml.FullLoader)
        try:
            model_definition = model_definition_iv.check(model_definition_dict)
            assert model_definition is not None
        except t.DataError as e:
            raise InvalidAPIParameters(
                f"Failed to validate model definition from vFolder {folder_name} (ID"
                f" {vfid.folder_id}): {e}",
            ) from e
        except yaml.error.YAMLError as e:
            raise InvalidAPIParameters(f"Invalid YAML syntax: {e}") from e


class Endpoint(graphene.ObjectType):
    class Meta:
        interfaces = (Item,)

    endpoint_id = graphene.UUID()
    image = graphene.String(deprecation_reason="Deprecated since 23.09.9. use `image_object`")
    image_object = graphene.Field(ImageNode, description="Added in 23.09.9.")
    domain = graphene.String()
    project = graphene.String()
    resource_group = graphene.String()
    resource_slots = graphene.JSONString()
    url = graphene.String()
    model = graphene.UUID()
    model_vfolder = VirtualFolderNode()
    model_mount_destiation = graphene.String(
        deprecation_reason="Deprecated since 24.03.4; use `model_mount_destination` instead"
    )
    model_mount_destination = graphene.String(description="Added at 24.03.4")
    created_user = graphene.UUID(
        deprecation_reason="Deprecated since 23.09.8. use `created_user_id`"
    )
    created_user_email = graphene.String(description="Added in 23.09.8.")
    created_user_id = graphene.UUID(description="Added in 23.09.8.")
    session_owner = graphene.UUID(
        deprecation_reason="Deprecated since 23.09.8. use `session_owner_id`"
    )
    session_owner_email = graphene.String(description="Added in 23.09.8.")
    session_owner_id = graphene.UUID(description="Added in 23.09.8.")
    tag = graphene.String()
    startup_command = graphene.String()
    bootstrap_script = graphene.String()
    callback_url = graphene.String()
    environ = graphene.JSONString()
    name = graphene.String()
    resource_opts = graphene.JSONString()
    desired_session_count = graphene.Int()
    cluster_mode = graphene.String()
    cluster_size = graphene.Int()
    open_to_public = graphene.Boolean()

    created_at = GQLDateTime(required=True)
    destroyed_at = GQLDateTime()

    routings = graphene.List(Routing)
    retries = graphene.Int()
    status = graphene.String()

    lifecycle_stage = graphene.String()

    errors = graphene.List(graphene.NonNull(InferenceSessionError), required=True)

    @classmethod
    async def from_row(
        cls,
        ctx,  # ctx: GraphQueryContext,
        row: EndpointRow,
    ) -> "Endpoint":
        return cls(
            endpoint_id=row.id,
            # image="", # deprecated, row.image_object.name,
            image_object=ImageNode.from_row(row.image_row),
            domain=row.domain,
            project=row.project,
            resource_group=row.resource_group,
            resource_slots=row.resource_slots.to_json(),
            url=row.url,
            model=row.model,
            model_mount_destiation=row.model_mount_destination,
            model_mount_destination=row.model_mount_destination,
            created_user=row.created_user,
            created_user_id=row.created_user,
            created_user_email=row.created_user_row.email,
            session_owner=row.session_owner,
            session_owner_id=row.session_owner,
            session_owner_email=row.session_owner_row.email,
            tag=row.tag,
            startup_command=row.startup_command,
            bootstrap_script=row.bootstrap_script,
            callback_url=row.callback_url,
            environ=row.environ,
            name=row.name,
            resource_opts=row.resource_opts,
            desired_session_count=row.desired_session_count,
            cluster_mode=row.cluster_mode,
            cluster_size=row.cluster_size,
            open_to_public=row.open_to_public,
            created_at=row.created_at,
            destroyed_at=row.destroyed_at,
            retries=row.retries,
            routings=[await Routing.from_row(None, r, endpoint=row) for r in row.routings],
            lifecycle_stage=row.lifecycle_stage.name,
        )

    @classmethod
    async def load_count(
        cls,
        ctx,  # ctx: GraphQueryContext,
        *,
        project: uuid.UUID | None = None,
        domain_name: Optional[str] = None,
        user_uuid: Optional[uuid.UUID] = None,
    ) -> int:
        query = (
            sa.select([sa.func.count()])
            .select_from(EndpointRow)
            .filter(
                EndpointRow.lifecycle_stage.in_([
                    EndpointLifecycle.CREATED,
                    EndpointLifecycle.DESTROYING,
                ])
            )
        )
        if project is not None:
            query = query.where(EndpointRow.project == project)
        if domain_name is not None:
            query = query.where(EndpointRow.domain == domain_name)
        if user_uuid is not None:
            query = query.where(EndpointRow.session_owner == user_uuid)
        async with ctx.db.begin_readonly() as conn:
            result = await conn.execute(query)
            return result.scalar()

    @classmethod
    async def load_slice(
        cls,
        ctx,  # ctx: GraphQueryContext,
        limit: int,
        offset: int,
        *,
        domain_name: Optional[str] = None,
        user_uuid: Optional[uuid.UUID] = None,
        project: Optional[uuid.UUID] = None,
        filter: Optional[str] = None,
        order: Optional[str] = None,
    ) -> Sequence["Endpoint"]:
        query = (
            sa.select(EndpointRow)
            .limit(limit)
            .offset(offset)
            .options(selectinload(EndpointRow.image_row))
            .options(selectinload(EndpointRow.routings))
            .options(selectinload(EndpointRow.created_user_row))
            .options(selectinload(EndpointRow.session_owner_row))
            .order_by(sa.desc(EndpointRow.created_at))
            .filter(
                EndpointRow.lifecycle_stage.in_([
                    EndpointLifecycle.CREATED,
                    EndpointLifecycle.DESTROYING,
                ])
            )
        )
        if project is not None:
            query = query.where(EndpointRow.project == project)
        if domain_name is not None:
            query = query.where(EndpointRow.domain == domain_name)
        if user_uuid is not None:
            query = query.where(EndpointRow.session_owner == user_uuid)
        """
        if filter is not None:
            parser = QueryFilterParser(cls._queryfilter_fieldspec)
            query = parser.append_filter(query, filter)
        if order is not None:
            parser = QueryOrderParser(cls._queryorder_colmap)
            query = parser.append_ordering(query, order)
        """
        async with ctx.db.begin_readonly_session() as session:
            result = await session.execute(query)
            return [await cls.from_row(ctx, row) for row in result.scalars().all()]

    @classmethod
    async def load_all(
        cls,
        ctx,  # ctx: GraphQueryContext,
        *,
        domain_name: Optional[str] = None,
        user_uuid: Optional[uuid.UUID] = None,
        project: Optional[uuid.UUID] = None,
    ) -> Sequence["Endpoint"]:
        async with ctx.db.begin_readonly_session() as session:
            rows = await EndpointRow.list(
                session,
                project=project,
                domain=domain_name,
                user_uuid=user_uuid,
                load_image=True,
                load_created_user=True,
                load_session_owner=True,
            )
            return [await Endpoint.from_row(ctx, row) for row in rows]

    @classmethod
    async def load_item(
        cls,
        ctx,  # ctx: GraphQueryContext,
        *,
        endpoint_id: uuid.UUID,
        domain_name: Optional[str] = None,
        user_uuid: Optional[uuid.UUID] = None,
        project: uuid.UUID | None = None,
    ) -> "Endpoint":
        """
        :raises: ai.backend.manager.api.exceptions.EndpointNotFound
        """
        try:
            async with ctx.db.begin_readonly_session() as session:
                row = await EndpointRow.get(
                    session,
                    endpoint_id=endpoint_id,
                    domain=domain_name,
                    user_uuid=user_uuid,
                    project=project,
                    load_image=True,
                    load_routes=True,
                    load_created_user=True,
                    load_session_owner=True,
                )
                return await Endpoint.from_row(ctx, row)
        except NoResultFound:
            raise EndpointNotFound

    async def resolve_status(self, info: graphene.ResolveInfo) -> str:
        if self.retries > SERVICE_MAX_RETRIES:
            return "UNHEALTHY"
        if self.lifecycle_stage == EndpointLifecycle.DESTROYING:
            return "DESTROYING"
        if len(self.routings) == 0:
            return "READY"
        if (spawned_service_count := len([r for r in self.routings])) > 0:
            healthy_service_count = len([
                r for r in self.routings if r.status == RouteStatus.HEALTHY.name
            ])
            if healthy_service_count == spawned_service_count:
                return "HEALTHY"
            unhealthy_service_count = len([
                r for r in self.routings if r.status == RouteStatus.UNHEALTHY.name
            ])
            if unhealthy_service_count > 0:
                return "DEGRADED"
        return "PROVISIONING"

    async def resolve_model_vfolder(self, info: graphene.ResolveInfo) -> VirtualFolderNode:
        if not self.model:
            raise ObjectNotFound(object_name="VFolder")

        ctx: GraphQueryContext = info.context

        async with ctx.db.begin_readonly_session() as sess:
            vfolder_row = await VFolderRow.get(
                sess, uuid.UUID(self.model), load_user=True, load_group=True
            )
            return VirtualFolderNode.from_row(info, vfolder_row)

    async def resolve_errors(self, info: graphene.ResolveInfo) -> Any:
        error_routes = [r for r in self.routings if r.status == RouteStatus.FAILED_TO_START.name]
        errors = []
        for route in error_routes:
            match route.error_data["type"]:
                case "session_cancelled":
                    session_id = route.error_data["session_id"]
                case _:
                    session_id = None
            errors.append(
                InferenceSessionError(
                    session_id=session_id,
                    errors=[
                        InferenceSessionError.InferenceSessionErrorInfo(
                            src=e["src"], name=e["name"], repr=e["repr"]
                        )
                        for e in route.error_data["errors"]
                    ],
                )
            )

        return errors


class EndpointList(graphene.ObjectType):
    class Meta:
        interfaces = (PaginatedList,)

    items = graphene.List(Endpoint, required=True)


class ModifyEndpointInput(graphene.InputObjectType):
    resource_slots = graphene.JSONString()
    resource_opts = graphene.JSONString()
    cluster_mode = graphene.String()
    cluster_size = graphene.Int()
    desired_session_count = graphene.Int()
    image = ImageRefType()
    name = graphene.String()
    resource_group = graphene.String()
    open_to_public = graphene.Boolean()


class ModifyEndpoint(graphene.Mutation):
    class Arguments:
        endpoint_id = graphene.UUID(required=True)
        props = ModifyEndpointInput(required=True)

    ok = graphene.Boolean()
    msg = graphene.String()
    endpoint = graphene.Field(lambda: Endpoint, required=False, description="Added in 23.09.8.")

    @classmethod
    async def mutate(
        cls,
        root,
        info: graphene.ResolveInfo,
        endpoint_id: uuid.UUID,
        props: ModifyEndpointInput,
    ) -> "ModifyEndpoint":
        graph_ctx: GraphQueryContext = info.context
        data: dict[str, Any] = {}
        set_if_set(
            props,
            data,
            "resource_slots",
            clean_func=lambda v: ResourceSlot.from_user_input(v, None),
        )
        set_if_set(props, data, "resource_opts")
        set_if_set(props, data, "cluster_mode")
        set_if_set(props, data, "cluster_size")
        set_if_set(props, data, "desired_session_count")
        set_if_set(props, data, "image")
        set_if_set(props, data, "resource_group")
        image = data.pop("image", None)

        async with graph_ctx.db.begin_readonly_session() as db_session:
            match graph_ctx.user["role"]:
                case UserRole.SUPERADMIN:
                    pass
                case UserRole.ADMIN:
                    domain_name = graph_ctx.user["domain_name"]
                    stmt = (
                        sa.select(EndpointRow)
                        .where(EndpointRow.id == endpoint_id)
                        .where(EndpointRow.domain == domain_name)
                    )
                    endpoint_row = (await db_session.scalars(stmt)).first()
                    if endpoint_row is None:
                        raise EndpointNotFound
                case _:
                    user_id = graph_ctx.user["uuid"]
                    stmt = (
                        sa.select(EndpointRow)
                        .where(EndpointRow.id == endpoint_id)
                        .where(
                            (EndpointRow.session_owner == user_id)
                            | (EndpointRow.created_user == user_id)
                        )
                    )
                    endpoint_row = (await db_session.scalars(stmt)).first()
                    if endpoint_row is None:
                        raise EndpointNotFound

            if image is not None:
                image_name = image["name"]
                registry = image.get("registry") or ["*"]
                arch = image.get("architecture")
                if arch is not None:
                    image_ref = ImageRef(image_name, registry, arch)
                else:
                    image_ref = ImageRef(
                        image_name,
                        registry,
                    )
                image_object = await ImageRow.resolve(db_session, [image_ref])
                data["image"] = image_object.id

        update_query = sa.update(EndpointRow).values(**data).where(EndpointRow.id == endpoint_id)

        async def _post(conn, result) -> EndpointRow:
            endpoint = result.first()
            try:
                async with AsyncSession(conn) as session:
                    row = await EndpointRow.get(
                        session,
                        endpoint_id=endpoint.id,
                        domain=endpoint.domain,
                        user_uuid=endpoint.created_user,
                        project=endpoint.project,
                        load_image=True,
                        load_routes=True,
                        load_created_user=True,
                        load_session_owner=True,
                    )
                return row
            except NoResultFound:
                raise EndpointNotFound

        return await simple_db_mutate_returning_item(
            cls, graph_ctx, update_query, item_cls=Endpoint, post_func=_post
        )


class EndpointToken(graphene.ObjectType):
    class Meta:
        interfaces = (Item,)

    token = graphene.String(required=True)
    endpoint_id = graphene.UUID(required=True)
    domain = graphene.String(required=True)
    project = graphene.String(required=True)
    session_owner = graphene.UUID(required=True)

    created_at = GQLDateTime(required=True)
    valid_until = GQLDateTime()

    @classmethod
    async def from_row(
        cls,
        ctx,  # ctx: GraphQueryContext,
        row: EndpointTokenRow,
    ) -> "EndpointToken":
        return cls(
            token=row.token,
            endpoint_id=row.endpoint,
            domain=row.domain,
            project=row.project,
            session_owner=row.session_owner,
            created_at=row.created_at,
        )

    @classmethod
    async def load_count(
        cls,
        ctx,  # ctx: GraphQueryContext,
        *,
        endpoint_id: Optional[uuid.UUID] = None,
        project: Optional[uuid.UUID] = None,
        domain_name: Optional[str] = None,
        user_uuid: Optional[uuid.UUID] = None,
    ) -> int:
        query = sa.select([sa.func.count()]).select_from(EndpointTokenRow)
        if endpoint_id is not None:
            query = query.where(EndpointTokenRow.endpoint == endpoint_id)
        if project:
            query = query.filter(EndpointTokenRow.project == project)
        if domain_name:
            query = query.filter(EndpointTokenRow.domain == domain_name)
        if user_uuid:
            query = query.filter(EndpointTokenRow.session_owner == user_uuid)
        async with ctx.db.begin_readonly() as conn:
            result = await conn.execute(query)
            return result.scalar()

    @classmethod
    async def load_slice(
        cls,
        ctx,  # ctx: GraphQueryContext,
        limit: int,
        offset: int,
        *,
        endpoint_id: Optional[uuid.UUID] = None,
        filter: str | None = None,
        order: str | None = None,
        project: Optional[uuid.UUID] = None,
        domain_name: Optional[str] = None,
        user_uuid: Optional[uuid.UUID] = None,
    ) -> Sequence["EndpointToken"]:
        query = (
            sa.select(EndpointTokenRow)
            .limit(limit)
            .offset(offset)
            .order_by(sa.desc(EndpointTokenRow.created_at))
        )
        if endpoint_id is not None:
            query = query.where(EndpointTokenRow.endpoint == endpoint_id)
        if project:
            query = query.filter(EndpointTokenRow.project == project)
        if domain_name:
            query = query.filter(EndpointTokenRow.domain == domain_name)
        if user_uuid:
            query = query.filter(EndpointTokenRow.session_owner == user_uuid)
        """
        if filter is not None:
            parser = QueryFilterParser(cls._queryfilter_fieldspec)
            query = parser.append_filter(query, filter)
        if order is not None:
            parser = QueryOrderParser(cls._queryorder_colmap)
            query = parser.append_ordering(query, order)
        """
        async with ctx.db.begin_readonly_session() as session:
            result = await session.execute(query)
            return [await cls.from_row(ctx, row) for row in result.scalars().all()]

    @classmethod
    async def load_all(
        cls,
        ctx,  # ctx: GraphQueryContext
        endpoint_id: uuid.UUID,
        *,
        project: Optional[uuid.UUID] = None,
        domain_name: Optional[str] = None,
        user_uuid: Optional[uuid.UUID] = None,
    ) -> Sequence["EndpointToken"]:
        async with ctx.db.begin_readonly_session() as session:
            rows = await EndpointTokenRow.list(
                session,
                endpoint_id,
                project=project,
                domain=domain_name,
                user_uuid=user_uuid,
            )
        return [await EndpointToken.from_row(ctx, row) for row in rows]

    @classmethod
    async def load_item(
        cls,
        ctx,  # ctx: GraphQueryContext,
        token: str,
        *,
        project: Optional[uuid.UUID] = None,
        domain_name: Optional[str] = None,
        user_uuid: Optional[uuid.UUID] = None,
    ) -> "EndpointToken":
        try:
            async with ctx.db.begin_readonly_session() as session:
                row = await EndpointTokenRow.get(
                    session, token, project=project, domain=domain_name, user_uuid=user_uuid
                )
        except NoResultFound:
            raise EndpointTokenNotFound
        return await EndpointToken.from_row(ctx, row)

    async def resolve_valid_until(
        self,
        info: graphene.ResolveInfo,
    ) -> datetime.datetime | None:
        try:
            decoded = jwt.decode(
                self.token,
                algorithms=["HS256"],
                options={"verify_signature": False, "verify_exp": False},
            )
        except jwt.DecodeError:
            return None
        if "exp" not in decoded:
            return None
        return datetime.datetime.fromtimestamp(decoded["exp"])


class EndpointTokenList(graphene.ObjectType):
    class Meta:
        interfaces = (PaginatedList,)

    items = graphene.List(EndpointToken, required=True)<|MERGE_RESOLUTION|>--- conflicted
+++ resolved
@@ -19,7 +19,6 @@
 from ai.backend.common.config import model_definition_iv
 from ai.backend.common.docker import ImageRef
 from ai.backend.common.logging_utils import BraceStyleAdapter
-<<<<<<< HEAD
 from ai.backend.common.types import AccessKey, ClusterMode, ResourceSlot, SessionTypes, VFolderID
 from ai.backend.manager.defs import DEFAULT_CHUNK_SIZE, SERVICE_MAX_RETRIES
 from ai.backend.manager.models.storage import StorageSessionManager
@@ -31,12 +30,6 @@
     ObjectNotFound,
     ServiceUnavailable,
 )
-=======
-from ai.backend.common.types import ClusterMode, ResourceSlot
-from ai.backend.manager.defs import SERVICE_MAX_RETRIES
-
-from ..api.exceptions import EndpointNotFound, EndpointTokenNotFound, ObjectNotFound
->>>>>>> 0dcbeef8
 from .base import (
     GUID,
     Base,
