import datetime
import logging
import uuid
from enum import Enum
from typing import TYPE_CHECKING, Any, Iterable, List, Mapping, Optional, Sequence

import graphene
import jwt
import sqlalchemy as sa
import trafaret as t
import yaml
import yarl
from graphene.types.datetime import DateTime as GQLDateTime
from graphql import Undefined
from sqlalchemy.dialects import postgresql as pgsql
from sqlalchemy.ext.asyncio import AsyncConnection, AsyncSession
from sqlalchemy.orm import relationship, selectinload
from sqlalchemy.orm.exc import NoResultFound

from ai.backend.common.config import model_definition_iv
from ai.backend.common.docker import ImageRef
from ai.backend.common.logging_utils import BraceStyleAdapter
from ai.backend.common.types import AccessKey, ClusterMode, ResourceSlot, SessionTypes, VFolderID
from ai.backend.manager.defs import DEFAULT_CHUNK_SIZE, SERVICE_MAX_RETRIES
from ai.backend.manager.models.storage import StorageSessionManager
<<<<<<< HEAD
from ai.backend.manager.types import UserScope
=======
>>>>>>> 9bfe317a

from ..api.exceptions import (
    EndpointNotFound,
    EndpointTokenNotFound,
    InvalidAPIParameters,
    ObjectNotFound,
    ServiceUnavailable,
)
from .base import (
    GUID,
    Base,
    EndpointIDColumn,
    EnumValueType,
    ForeignKeyIDColumn,
    IDColumn,
    InferenceSessionError,
    Item,
    PaginatedList,
    ResourceSlotColumn,
    URLColumn,
    gql_mutation_wrapper,
)
from .image import ImageNode, ImageRefType, ImageRow
from .resource_policy import keypair_resource_policies
from .routing import RouteStatus, Routing
from .scaling_group import scaling_groups
<<<<<<< HEAD
from .user import UserRole, UserRow
=======
from .user import UserRole
>>>>>>> 9bfe317a
from .vfolder import VFolderRow, VirtualFolderNode

if TYPE_CHECKING:
    from .gql import GraphQueryContext

__all__ = (
    "EndpointRow",
    "Endpoint",
    "EndpointLifecycle",
    "EndpointList",
    "ModelServicePredicateChecker",
    "ModifyEndpoint",
    "EndpointTokenRow",
    "EndpointToken",
    "EndpointTokenList",
)


log = BraceStyleAdapter(logging.getLogger(__spec__.name))  # type: ignore


class EndpointLifecycle(Enum):
    CREATED = "created"
    DESTROYING = "destroying"
    DESTROYED = "destroyed"


class EndpointRow(Base):
    __tablename__ = "endpoints"

    id = EndpointIDColumn()
    name = sa.Column("name", sa.String(length=512), nullable=False)
    created_user = sa.Column(
        "created_user", GUID, sa.ForeignKey("users.uuid", ondelete="RESTRICT"), nullable=False
    )
    session_owner = sa.Column(
        "session_owner", GUID, sa.ForeignKey("users.uuid", ondelete="RESTRICT"), nullable=False
    )
    # minus session count means this endpoint is requested for removal
    desired_session_count = sa.Column(
        "desired_session_count", sa.Integer, nullable=False, default=0, server_default="0"
    )
    image = sa.Column(
        "image", GUID, sa.ForeignKey("images.id", ondelete="RESTRICT"), nullable=False
    )
    model = sa.Column(
        "model",
        GUID,
        sa.ForeignKey("vfolders.id", ondelete="SET NULL"),
        nullable=True,
    )
    model_mount_destination = sa.Column(
        "model_mount_destination",
        sa.String(length=1024),
        nullable=False,
        default="/models",
        server_default="/models",
    )
    domain = sa.Column(
        "domain",
        sa.String(length=64),
        sa.ForeignKey("domains.name", ondelete="RESTRICT"),
        nullable=False,
    )
    project = sa.Column(
        "project",
        GUID,
        sa.ForeignKey("groups.id", ondelete="RESTRICT"),
        nullable=False,
    )
    resource_group = sa.Column(
        "resource_group",
        sa.ForeignKey("scaling_groups.name", ondelete="RESTRICT"),
        index=True,
        nullable=False,
    )
    lifecycle_stage = sa.Column(
        "lifecycle_stage",
        EnumValueType(EndpointLifecycle),
        nullable=False,
        default=EndpointLifecycle.CREATED,
    )
    tag = sa.Column("tag", sa.String(length=64), nullable=True)
    startup_command = sa.Column("startup_command", sa.Text, nullable=True)
    bootstrap_script = sa.Column("bootstrap_script", sa.String(length=16 * 1024), nullable=True)
    callback_url = sa.Column("callback_url", URLColumn, nullable=True, default=sa.null())
    environ = sa.Column("environ", pgsql.JSONB(), nullable=True, default={})
    open_to_public = sa.Column("open_to_public", sa.Boolean, default=False)

    resource_slots = sa.Column("resource_slots", ResourceSlotColumn(), nullable=False)
    url = sa.Column("url", sa.String(length=1024))
    resource_opts = sa.Column("resource_opts", pgsql.JSONB(), nullable=True, default={})
    cluster_mode = sa.Column(
        "cluster_mode",
        sa.String(length=16),
        nullable=False,
        default=ClusterMode.SINGLE_NODE,
        server_default=ClusterMode.SINGLE_NODE.name,
    )
    cluster_size = sa.Column(
        "cluster_size", sa.Integer, nullable=False, default=1, server_default="1"
    )

    retries = sa.Column("retries", sa.Integer, nullable=False, default=0, server_default="0")
    created_at = sa.Column(
        "created_at",
        sa.DateTime(timezone=True),
        server_default=sa.text("now()"),
        nullable=True,
    )
    destroyed_at = sa.Column(
        "destroyed_at",
        sa.DateTime(timezone=True),
        nullable=True,
    )

    routings = relationship("RoutingRow", back_populates="endpoint_row")
    tokens = relationship("EndpointTokenRow", back_populates="endpoint_row")
    image_row = relationship("ImageRow", back_populates="endpoints")
    model_row = relationship("VFolderRow", back_populates="endpoints")
    created_user_row = relationship(
        "UserRow", back_populates="created_endpoints", foreign_keys="EndpointRow.created_user"
    )
    session_owner_row = relationship(
        "UserRow", back_populates="owned_endpoints", foreign_keys="EndpointRow.session_owner"
    )

    def __init__(
        self,
        name: str,
        created_user: uuid.UUID,
        session_owner: uuid.UUID,
        desired_session_count: int,
        image: ImageRow,
        model: uuid.UUID,
        domain: str,
        project: uuid.UUID,
        resource_group: str,
        resource_slots: Mapping[str, Any],
        cluster_mode: ClusterMode,
        cluster_size: int,
        model_mount_destination: Optional[str] = None,
        tag: Optional[str] = None,
        startup_command: Optional[str] = None,
        bootstrap_script: Optional[str] = None,
        callback_url: Optional[yarl.URL] = None,
        environ: Optional[Mapping[str, Any]] = None,
        resource_opts: Optional[Mapping[str, Any]] = None,
        open_to_public=False,
    ):
        self.id = uuid.uuid4()
        self.name = name
        self.created_user = created_user
        self.session_owner = session_owner
        self.desired_session_count = desired_session_count
        self.image = image.id
        self.model = model
        self.domain = domain
        self.project = project
        self.resource_group = resource_group
        self.resource_slots = resource_slots
        self.cluster_mode = cluster_mode.name
        self.cluster_size = cluster_size
        self.model_mount_destination = model_mount_destination
        self.tag = tag
        self.startup_command = startup_command
        self.bootstrap_script = bootstrap_script
        self.callback_url = callback_url
        self.environ = environ
        self.resource_opts = resource_opts
        self.open_to_public = open_to_public

    @classmethod
    async def get(
        cls,
        session: AsyncSession,
        endpoint_id: uuid.UUID,
        domain: Optional[str] = None,
        project: Optional[uuid.UUID] = None,
        user_uuid: Optional[uuid.UUID] = None,
        load_routes=False,
        load_tokens=False,
        load_image=False,
        load_created_user=False,
        load_session_owner=False,
        load_model=False,
    ) -> "EndpointRow":
        """
        :raises: sqlalchemy.orm.exc.NoResultFound
        """
        query = sa.select(EndpointRow).filter(EndpointRow.id == endpoint_id)
        if load_routes:
            query = query.options(selectinload(EndpointRow.routings))
        if load_tokens:
            query = query.options(selectinload(EndpointRow.tokens))
        if load_image:
            query = query.options(selectinload(EndpointRow.image_row))
        if load_created_user:
            query = query.options(selectinload(EndpointRow.created_user_row))
        if load_session_owner:
            query = query.options(selectinload(EndpointRow.session_owner_row))
        if load_model:
            query = query.options(selectinload(EndpointRow.model_row))
        if project:
            query = query.filter(EndpointRow.project == project)
        if domain:
            query = query.filter(EndpointRow.domain == domain)
        if user_uuid:
            query = query.filter(EndpointRow.session_owner == user_uuid)
        result = await session.execute(query)
        row = result.scalar()
        if row is None:
            raise NoResultFound
        return row

    @classmethod
    async def list(
        cls,
        session: AsyncSession,
        domain: Optional[str] = None,
        project: Optional[uuid.UUID] = None,
        user_uuid: Optional[uuid.UUID] = None,
        load_routes=False,
        load_image=False,
        load_tokens=False,
        load_created_user=False,
        load_session_owner=False,
        status_filter=[EndpointLifecycle.CREATED],
    ) -> List["EndpointRow"]:
        query = (
            sa.select(EndpointRow)
            .order_by(sa.desc(EndpointRow.created_at))
            .filter(EndpointRow.lifecycle_stage.in_(status_filter))
        )
        if load_routes:
            query = query.options(selectinload(EndpointRow.routings))
        if load_tokens:
            query = query.options(selectinload(EndpointRow.tokens))
        if load_image:
            query = query.options(selectinload(EndpointRow.image_row))
        if load_created_user:
            query = query.options(selectinload(EndpointRow.created_user_row))
        if load_session_owner:
            query = query.options(selectinload(EndpointRow.session_owner_row))
        if project:
            query = query.filter(EndpointRow.project == project)
        if domain:
            query = query.filter(EndpointRow.domain == domain)
        if user_uuid:
            query = query.filter(EndpointRow.session_owner == user_uuid)
        result = await session.execute(query)
        return result.scalars().all()

    @classmethod
    async def list_by_model(
        cls,
        session: AsyncSession,
        model_id: uuid.UUID,
        domain: Optional[str] = None,
        project: Optional[uuid.UUID] = None,
        user_uuid: Optional[uuid.UUID] = None,
        load_routes=False,
        load_image=False,
        load_tokens=False,
        load_created_user=False,
        load_session_owner=False,
        status_filter=[EndpointLifecycle.CREATED],
    ) -> List["EndpointRow"]:
        query = (
            sa.select(EndpointRow)
            .order_by(sa.desc(EndpointRow.created_at))
            .filter(
                EndpointRow.lifecycle_stage.in_(status_filter) & (EndpointRow.model == model_id)
            )
        )
        if load_routes:
            query = query.options(selectinload(EndpointRow.routings))
        if load_tokens:
            query = query.options(selectinload(EndpointRow.tokens))
        if load_image:
            query = query.options(selectinload(EndpointRow.image_row))
        if load_created_user:
            query = query.options(selectinload(EndpointRow.created_user_row))
        if load_session_owner:
            query = query.options(selectinload(EndpointRow.session_owner_row))
        if project:
            query = query.filter(EndpointRow.project == project)
        if domain:
            query = query.filter(EndpointRow.domain == domain)
        if user_uuid:
            query = query.filter(EndpointRow.session_owner == user_uuid)
        result = await session.execute(query)
        return result.scalars().all()


class EndpointTokenRow(Base):
    __tablename__ = "endpoint_tokens"

    id = IDColumn()
    token = sa.Column("token", sa.String(), nullable=False)
    endpoint = sa.Column(
        "endpoint", GUID, sa.ForeignKey("endpoints.id", ondelete="SET NULL"), nullable=True
    )
    session_owner = ForeignKeyIDColumn("session_owner", "users.uuid")
    domain = sa.Column(
        "domain",
        sa.String(length=64),
        sa.ForeignKey("domains.name", ondelete="CASCADE"),
        nullable=False,
    )
    project = sa.Column(
        "project",
        GUID,
        sa.ForeignKey("groups.id", ondelete="CASCADE"),
        nullable=False,
    )
    created_at = sa.Column(
        "created_at", sa.DateTime(timezone=True), server_default=sa.text("now()"), nullable=True
    )

    endpoint_row = relationship("EndpointRow", back_populates="tokens")

    def __init__(
        self,
        id: uuid.UUID,
        token: str,
        endpoint: uuid.UUID,
        domain: str,
        project: uuid.UUID,
        session_owner: uuid.UUID,
    ) -> None:
        self.id = id
        self.token = token
        self.endpoint = endpoint
        self.domain = domain
        self.project = project
        self.session_owner = session_owner

    @classmethod
    async def list(
        cls,
        session: AsyncSession,
        endpoint_id: uuid.UUID,
        *,
        domain: Optional[str] = None,
        project: Optional[uuid.UUID] = None,
        user_uuid: Optional[uuid.UUID] = None,
        load_endpoint=False,
    ) -> Iterable["EndpointTokenRow"]:
        query = (
            sa.select(EndpointTokenRow)
            .filter(EndpointTokenRow.endpoint == endpoint_id)
            .order_by(sa.desc(EndpointTokenRow.created_at))
        )
        if load_endpoint:
            query = query.options(selectinload(EndpointTokenRow.tokens))
        if project:
            query = query.filter(EndpointTokenRow.project == project)
        if domain:
            query = query.filter(EndpointTokenRow.domain == domain)
        if user_uuid:
            query = query.filter(EndpointTokenRow.session_owner == user_uuid)
        result = await session.execute(query)
        return result.scalars().all()

    @classmethod
    async def get(
        cls,
        session: AsyncSession,
        token: str,
        *,
        domain: Optional[str] = None,
        project: Optional[uuid.UUID] = None,
        user_uuid: Optional[uuid.UUID] = None,
        load_endpoint=False,
    ) -> "EndpointTokenRow":
        query = sa.select(EndpointTokenRow).filter(EndpointTokenRow.token == token)
        if load_endpoint:
            query = query.options(selectinload(EndpointTokenRow.tokens))
        if project:
            query = query.filter(EndpointTokenRow.project == project)
        if domain:
            query = query.filter(EndpointTokenRow.domain == domain)
        if user_uuid:
            query = query.filter(EndpointTokenRow.session_owner == user_uuid)
        result = await session.execute(query)
        row = result.scalar()
        if not row:
            raise NoResultFound
        return row


class ModelServicePredicateChecker:
    @staticmethod
    async def check_scaling_group(
        conn: AsyncConnection,
        scaling_group: str,
        owner_access_key: AccessKey,
        target_domain: str,
        target_project: str | uuid.UUID,
    ) -> str:
        """
        Wrapper of `registry.check_scaling_group()` with additional guards flavored for
        model service included
        """
        from ai.backend.manager.registry import check_scaling_group

        checked_scaling_group = await check_scaling_group(
            conn,
            scaling_group,
            SessionTypes.INFERENCE,
            owner_access_key,
            target_domain,
            target_project,
        )

        query = (
            sa.select([scaling_groups.c.wsproxy_addr, scaling_groups.c.wsproxy_api_token])
            .select_from(scaling_groups)
            .where((scaling_groups.c.name == checked_scaling_group))
        )

        result = await conn.execute(query)
        sgroup = result.first()
        wsproxy_addr = sgroup["wsproxy_addr"]
        if not wsproxy_addr:
            raise ServiceUnavailable("No coordinator configured for this resource group")

        if not sgroup["wsproxy_api_token"]:
            raise ServiceUnavailable("Scaling group not ready to start model service")

        return checked_scaling_group

    @staticmethod
    async def validate_model_definition(
        storage_manager: StorageSessionManager,
        model_vfolder_row: VFolderRow | Mapping[str, Any],
    ) -> None:
        """
        Checks if model definition YAML exists and is syntactically perfect.
        """
        match model_vfolder_row:
            case VFolderRow():
                folder_name = model_vfolder_row.name
                vfid = model_vfolder_row.vfid
                folder_host = model_vfolder_row.host
            case _:
                folder_name = model_vfolder_row["name"]
                vfid = VFolderID(model_vfolder_row["quota_scope_id"], model_vfolder_row["id"])
                folder_host = model_vfolder_row["host"]

        proxy_name, volume_name = storage_manager.split_host(folder_host)

        async with storage_manager.request(
            proxy_name,
            "POST",
            "folder/file/list",
            json={
                "volume": volume_name,
                "vfid": str(vfid),
                "relpath": ".",
            },
        ) as (client_api_url, storage_resp):
            storage_reply = await storage_resp.json()

        for item in storage_reply["items"]:
            if item["name"] == "model-definition.yml" or item["name"] == "model-definition.yaml":
                yaml_name = item["name"]
                break
        else:
            raise InvalidAPIParameters(
                "Model definition YAML file not found inside the model storage"
            )

        chunks = bytes()
        async with storage_manager.request(
            proxy_name,
            "POST",
            "folder/file/fetch",
            json={
                "volume": volume_name,
                "vfid": str(vfid),
                "relpath": f"./{yaml_name}",
            },
        ) as (client_api_url, storage_resp):
            while True:
                chunk = await storage_resp.content.read(DEFAULT_CHUNK_SIZE)
                if not chunk:
                    break
                chunks += chunk
        model_definition_yaml = chunks.decode("utf-8")
        model_definition_dict = yaml.load(model_definition_yaml, Loader=yaml.FullLoader)
        try:
            model_definition = model_definition_iv.check(model_definition_dict)
            assert model_definition is not None
        except t.DataError as e:
            raise InvalidAPIParameters(
                f"Failed to validate model definition from vFolder {folder_name} (ID"
                f" {vfid.folder_id}): {e}",
            ) from e
        except yaml.error.YAMLError as e:
            raise InvalidAPIParameters(f"Invalid YAML syntax: {e}") from e


class Endpoint(graphene.ObjectType):
    class Meta:
        interfaces = (Item,)

    endpoint_id = graphene.UUID()
    image = graphene.String(deprecation_reason="Deprecated since 23.09.9. use `image_object`")
    image_object = graphene.Field(ImageNode, description="Added in 23.09.9.")
    domain = graphene.String()
    project = graphene.String()
    resource_group = graphene.String()
    resource_slots = graphene.JSONString()
    url = graphene.String()
    model = graphene.UUID()
    model_vfolder = VirtualFolderNode()
    model_mount_destiation = graphene.String(
        deprecation_reason="Deprecated since 24.03.4; use `model_mount_destination` instead"
    )
    model_mount_destination = graphene.String(description="Added at 24.03.4")
    created_user = graphene.UUID(
        deprecation_reason="Deprecated since 23.09.8. use `created_user_id`"
    )
    created_user_email = graphene.String(description="Added in 23.09.8.")
    created_user_id = graphene.UUID(description="Added in 23.09.8.")
    session_owner = graphene.UUID(
        deprecation_reason="Deprecated since 23.09.8. use `session_owner_id`"
    )
    session_owner_email = graphene.String(description="Added in 23.09.8.")
    session_owner_id = graphene.UUID(description="Added in 23.09.8.")
    tag = graphene.String()
    startup_command = graphene.String()
    bootstrap_script = graphene.String()
    callback_url = graphene.String()
    environ = graphene.JSONString()
    name = graphene.String()
    resource_opts = graphene.JSONString()
    desired_session_count = graphene.Int()
    cluster_mode = graphene.String()
    cluster_size = graphene.Int()
    open_to_public = graphene.Boolean()

    created_at = GQLDateTime(required=True)
    destroyed_at = GQLDateTime()

    routings = graphene.List(Routing)
    retries = graphene.Int()
    status = graphene.String()

    lifecycle_stage = graphene.String()

    errors = graphene.List(graphene.NonNull(InferenceSessionError), required=True)

    @classmethod
    async def from_row(
        cls,
        ctx,  # ctx: GraphQueryContext,
        row: EndpointRow,
    ) -> "Endpoint":
        return cls(
            endpoint_id=row.id,
            # image="", # deprecated, row.image_object.name,
            image_object=ImageNode.from_row(row.image_row),
            domain=row.domain,
            project=row.project,
            resource_group=row.resource_group,
            resource_slots=row.resource_slots.to_json(),
            url=row.url,
            model=row.model,
            model_mount_destiation=row.model_mount_destination,
            model_mount_destination=row.model_mount_destination,
            created_user=row.created_user,
            created_user_id=row.created_user,
            created_user_email=row.created_user_row.email,
            session_owner=row.session_owner,
            session_owner_id=row.session_owner,
            session_owner_email=row.session_owner_row.email,
            tag=row.tag,
            startup_command=row.startup_command,
            bootstrap_script=row.bootstrap_script,
            callback_url=row.callback_url,
            environ=row.environ,
            name=row.name,
            resource_opts=row.resource_opts,
            desired_session_count=row.desired_session_count,
            cluster_mode=row.cluster_mode,
            cluster_size=row.cluster_size,
            open_to_public=row.open_to_public,
            created_at=row.created_at,
            destroyed_at=row.destroyed_at,
            retries=row.retries,
            routings=[await Routing.from_row(None, r, endpoint=row) for r in row.routings],
            lifecycle_stage=row.lifecycle_stage.name,
        )

    @classmethod
    async def load_count(
        cls,
        ctx,  # ctx: GraphQueryContext,
        *,
        project: uuid.UUID | None = None,
        domain_name: Optional[str] = None,
        user_uuid: Optional[uuid.UUID] = None,
    ) -> int:
        query = (
            sa.select([sa.func.count()])
            .select_from(EndpointRow)
            .filter(
                EndpointRow.lifecycle_stage.in_([
                    EndpointLifecycle.CREATED,
                    EndpointLifecycle.DESTROYING,
                ])
            )
        )
        if project is not None:
            query = query.where(EndpointRow.project == project)
        if domain_name is not None:
            query = query.where(EndpointRow.domain == domain_name)
        if user_uuid is not None:
            query = query.where(EndpointRow.session_owner == user_uuid)
        async with ctx.db.begin_readonly() as conn:
            result = await conn.execute(query)
            return result.scalar()

    @classmethod
    async def load_slice(
        cls,
        ctx,  # ctx: GraphQueryContext,
        limit: int,
        offset: int,
        *,
        domain_name: Optional[str] = None,
        user_uuid: Optional[uuid.UUID] = None,
        project: Optional[uuid.UUID] = None,
        filter: Optional[str] = None,
        order: Optional[str] = None,
    ) -> Sequence["Endpoint"]:
        query = (
            sa.select(EndpointRow)
            .limit(limit)
            .offset(offset)
            .options(selectinload(EndpointRow.image_row))
            .options(selectinload(EndpointRow.routings))
            .options(selectinload(EndpointRow.created_user_row))
            .options(selectinload(EndpointRow.session_owner_row))
            .order_by(sa.desc(EndpointRow.created_at))
            .filter(
                EndpointRow.lifecycle_stage.in_([
                    EndpointLifecycle.CREATED,
                    EndpointLifecycle.DESTROYING,
                ])
            )
        )
        if project is not None:
            query = query.where(EndpointRow.project == project)
        if domain_name is not None:
            query = query.where(EndpointRow.domain == domain_name)
        if user_uuid is not None:
            query = query.where(EndpointRow.session_owner == user_uuid)
        """
        if filter is not None:
            parser = QueryFilterParser(cls._queryfilter_fieldspec)
            query = parser.append_filter(query, filter)
        if order is not None:
            parser = QueryOrderParser(cls._queryorder_colmap)
            query = parser.append_ordering(query, order)
        """
        async with ctx.db.begin_readonly_session() as session:
            result = await session.execute(query)
            return [await cls.from_row(ctx, row) for row in result.scalars().all()]

    @classmethod
    async def load_all(
        cls,
        ctx,  # ctx: GraphQueryContext,
        *,
        domain_name: Optional[str] = None,
        user_uuid: Optional[uuid.UUID] = None,
        project: Optional[uuid.UUID] = None,
    ) -> Sequence["Endpoint"]:
        async with ctx.db.begin_readonly_session() as session:
            rows = await EndpointRow.list(
                session,
                project=project,
                domain=domain_name,
                user_uuid=user_uuid,
                load_image=True,
                load_created_user=True,
                load_session_owner=True,
            )
            return [await Endpoint.from_row(ctx, row) for row in rows]

    @classmethod
    async def load_item(
        cls,
        ctx,  # ctx: GraphQueryContext,
        *,
        endpoint_id: uuid.UUID,
        domain_name: Optional[str] = None,
        user_uuid: Optional[uuid.UUID] = None,
        project: uuid.UUID | None = None,
    ) -> "Endpoint":
        """
        :raises: ai.backend.manager.api.exceptions.EndpointNotFound
        """
        try:
            async with ctx.db.begin_readonly_session() as session:
                row = await EndpointRow.get(
                    session,
                    endpoint_id=endpoint_id,
                    domain=domain_name,
                    user_uuid=user_uuid,
                    project=project,
                    load_image=True,
                    load_routes=True,
                    load_created_user=True,
                    load_session_owner=True,
                )
                return await Endpoint.from_row(ctx, row)
        except NoResultFound:
            raise EndpointNotFound

    async def resolve_status(self, info: graphene.ResolveInfo) -> str:
        if self.retries > SERVICE_MAX_RETRIES:
            return "UNHEALTHY"
        if self.lifecycle_stage == EndpointLifecycle.DESTROYING:
            return "DESTROYING"
        if len(self.routings) == 0:
            return "READY"
        if (spawned_service_count := len([r for r in self.routings])) > 0:
            healthy_service_count = len([
                r for r in self.routings if r.status == RouteStatus.HEALTHY.name
            ])
            if healthy_service_count == spawned_service_count:
                return "HEALTHY"
            unhealthy_service_count = len([
                r for r in self.routings if r.status == RouteStatus.UNHEALTHY.name
            ])
            if unhealthy_service_count > 0:
                return "DEGRADED"
        return "PROVISIONING"

    async def resolve_model_vfolder(self, info: graphene.ResolveInfo) -> VirtualFolderNode:
        if not self.model:
            raise ObjectNotFound(object_name="VFolder")

        ctx: GraphQueryContext = info.context

        async with ctx.db.begin_readonly_session() as sess:
            vfolder_row = await VFolderRow.get(
                sess, uuid.UUID(self.model), load_user=True, load_group=True
            )
            return VirtualFolderNode.from_row(info, vfolder_row)

    async def resolve_errors(self, info: graphene.ResolveInfo) -> Any:
        error_routes = [r for r in self.routings if r.status == RouteStatus.FAILED_TO_START.name]
        errors = []
        for route in error_routes:
            match route.error_data["type"]:
                case "session_cancelled":
                    session_id = route.error_data["session_id"]
                case _:
                    session_id = None
            errors.append(
                InferenceSessionError(
                    session_id=session_id,
                    errors=[
                        InferenceSessionError.InferenceSessionErrorInfo(
                            src=e["src"], name=e["name"], repr=e["repr"]
                        )
                        for e in route.error_data["errors"]
                    ],
                )
            )

        return errors


class EndpointList(graphene.ObjectType):
    class Meta:
        interfaces = (PaginatedList,)

    items = graphene.List(Endpoint, required=True)


class ModifyEndpointInput(graphene.InputObjectType):
    resource_slots = graphene.JSONString()
    resource_opts = graphene.JSONString()
    cluster_mode = graphene.String()
    cluster_size = graphene.Int()
    desired_session_count = graphene.Int()
    image = ImageRefType()
    name = graphene.String()
    resource_group = graphene.String()
    open_to_public = graphene.Boolean()


class ModifyEndpoint(graphene.Mutation):
    class Arguments:
        endpoint_id = graphene.UUID(required=True)
        props = ModifyEndpointInput(required=True)

    ok = graphene.Boolean()
    msg = graphene.String()
    endpoint = graphene.Field(lambda: Endpoint, required=False, description="Added in 23.09.8.")

    @classmethod
    async def mutate(
        cls,
        root,
        info: graphene.ResolveInfo,
        endpoint_id: uuid.UUID,
        props: ModifyEndpointInput,
    ) -> "ModifyEndpoint":
        graph_ctx: GraphQueryContext = info.context

        async def _do_mutate() -> ModifyEndpoint:
            async with graph_ctx.db.begin_session() as db_session:
                try:
                    endpoint_row = await EndpointRow.get(
                        db_session,
                        endpoint_id,
                        load_session_owner=True,
                        load_model=True,
                        load_routes=True,
                    )
                    match graph_ctx.user["role"]:
                        case UserRole.SUPERADMIN:
                            pass
                        case UserRole.ADMIN:
                            domain_name = graph_ctx.user["domain_name"]
                            if endpoint_row.domain != domain_name:
                                raise EndpointNotFound
                        case _:
                            user_id = graph_ctx.user["uuid"]
                            if endpoint_row.session_owner != user_id:
                                raise EndpointNotFound
                except NoResultFound:
                    raise EndpointNotFound

                if (_newval := props.resource_slots) and _newval is not Undefined:
                    endpoint_row.resource_slots = ResourceSlot.from_user_input(_newval, None)

                if (_newval := props.resource_opts) and _newval is not Undefined:
                    endpoint_row.resource_opts = _newval

                if (_newval := props.cluster_mode) and _newval is not Undefined:
                    endpoint_row.cluster_mode = _newval

                if (_newval := props.cluster_size) and _newval is not Undefined:
                    endpoint_row.cluster_size = _newval

                if (
                    _newval := props.desired_session_count
                ) is not None and _newval is not Undefined:
                    endpoint_row.desired_session_count = _newval

                if (_newval := props.resource_group) and _newval is not Undefined:
                    endpoint_row.resource_group = _newval

                if (image := props.image) and image is not Undefined:
                    image_name = image["name"]
                    registry = image.get("registry") or ["*"]
                    arch = image.get("architecture")
                    if arch is not None:
                        image_ref = ImageRef(image_name, registry, arch)
                    else:
                        image_ref = ImageRef(
                            image_name,
                            registry,
                        )
                    image_object = await ImageRow.resolve(db_session, [image_ref])
                    endpoint_row.image = image_object.id

                session_owner: UserRow = endpoint_row.session_owner_row

                conn = await db_session.connection()
                assert conn

                await ModelServicePredicateChecker.check_scaling_group(
                    conn,
                    endpoint_row.resource_group,
                    session_owner.main_access_key,
                    endpoint_row.domain,
                    endpoint_row.project,
                )

                user_scope = UserScope(
                    domain_name=endpoint_row.domain,
                    group_id=endpoint_row.project,
                    user_uuid=session_owner.uuid,
                    user_role=session_owner.role,
                )

                query = (
                    sa.select([keypair_resource_policies])
                    .select_from(keypair_resource_policies)
                    .where(keypair_resource_policies.c.name == session_owner.resource_policy)
                )
                result = await conn.execute(query)

                resource_policy = result.first()

                await ModelServicePredicateChecker.validate_model_definition(
                    graph_ctx.storage_manager,
                    endpoint_row.model_row,
                )

                # from AgentRegistry.handle_route_creation()
                await graph_ctx.registry.create_session(
                    "",
                    endpoint_row.image_row.name,
                    endpoint_row.image_row.architecture,
                    user_scope,
                    session_owner.main_access_key,
                    resource_policy,
                    SessionTypes.INFERENCE,
                    {
                        "mounts": [
                            endpoint_row.model,
                            *[m.vfid.folder_id for m in endpoint_row.extra_mounts],
                        ],
                        "mount_map": {
                            endpoint_row.model: endpoint_row.model_mount_destination,
                            **{
                                m.vfid.folder_id: m.kernel_path.as_posix()
                                for m in endpoint_row.extra_mounts
                            },
                        },
                        "mount_options": {
                            m.vfid.folder_id: {"permission": m.mount_perm}
                            for m in endpoint_row.extra_mounts
                        },
                        "environ": endpoint_row.environ,
                        "scaling_group": endpoint_row.resource_group,
                        "resources": endpoint_row.resource_slots,
                        "resource_opts": endpoint_row.resource_opts,
                        "preopen_ports": None,
                        "agent_list": None,
                    },
                    ClusterMode[endpoint_row.cluster_mode],
                    endpoint_row.cluster_size,
                    bootstrap_script=endpoint_row.bootstrap_script,
                    startup_command=endpoint_row.startup_command,
                    tag=endpoint_row.tag,
                    callback_url=endpoint_row.callback_url,
                    sudo_session_enabled=session_owner.sudo_session_enabled,
                    dry_run=True,
                )

                await db_session.commit()

                return ModifyEndpoint(
                    True, "success", await Endpoint.from_row(graph_ctx, endpoint_row)
                )

        return await gql_mutation_wrapper(
            cls,
            _do_mutate,
        )


class EndpointToken(graphene.ObjectType):
    class Meta:
        interfaces = (Item,)

    token = graphene.String(required=True)
    endpoint_id = graphene.UUID(required=True)
    domain = graphene.String(required=True)
    project = graphene.String(required=True)
    session_owner = graphene.UUID(required=True)

    created_at = GQLDateTime(required=True)
    valid_until = GQLDateTime()

    @classmethod
    async def from_row(
        cls,
        ctx,  # ctx: GraphQueryContext,
        row: EndpointTokenRow,
    ) -> "EndpointToken":
        return cls(
            token=row.token,
            endpoint_id=row.endpoint,
            domain=row.domain,
            project=row.project,
            session_owner=row.session_owner,
            created_at=row.created_at,
        )

    @classmethod
    async def load_count(
        cls,
        ctx,  # ctx: GraphQueryContext,
        *,
        endpoint_id: Optional[uuid.UUID] = None,
        project: Optional[uuid.UUID] = None,
        domain_name: Optional[str] = None,
        user_uuid: Optional[uuid.UUID] = None,
    ) -> int:
        query = sa.select([sa.func.count()]).select_from(EndpointTokenRow)
        if endpoint_id is not None:
            query = query.where(EndpointTokenRow.endpoint == endpoint_id)
        if project:
            query = query.filter(EndpointTokenRow.project == project)
        if domain_name:
            query = query.filter(EndpointTokenRow.domain == domain_name)
        if user_uuid:
            query = query.filter(EndpointTokenRow.session_owner == user_uuid)
        async with ctx.db.begin_readonly() as conn:
            result = await conn.execute(query)
            return result.scalar()

    @classmethod
    async def load_slice(
        cls,
        ctx,  # ctx: GraphQueryContext,
        limit: int,
        offset: int,
        *,
        endpoint_id: Optional[uuid.UUID] = None,
        filter: str | None = None,
        order: str | None = None,
        project: Optional[uuid.UUID] = None,
        domain_name: Optional[str] = None,
        user_uuid: Optional[uuid.UUID] = None,
    ) -> Sequence["EndpointToken"]:
        query = (
            sa.select(EndpointTokenRow)
            .limit(limit)
            .offset(offset)
            .order_by(sa.desc(EndpointTokenRow.created_at))
        )
        if endpoint_id is not None:
            query = query.where(EndpointTokenRow.endpoint == endpoint_id)
        if project:
            query = query.filter(EndpointTokenRow.project == project)
        if domain_name:
            query = query.filter(EndpointTokenRow.domain == domain_name)
        if user_uuid:
            query = query.filter(EndpointTokenRow.session_owner == user_uuid)
        """
        if filter is not None:
            parser = QueryFilterParser(cls._queryfilter_fieldspec)
            query = parser.append_filter(query, filter)
        if order is not None:
            parser = QueryOrderParser(cls._queryorder_colmap)
            query = parser.append_ordering(query, order)
        """
        async with ctx.db.begin_readonly_session() as session:
            result = await session.execute(query)
            return [await cls.from_row(ctx, row) for row in result.scalars().all()]

    @classmethod
    async def load_all(
        cls,
        ctx,  # ctx: GraphQueryContext
        endpoint_id: uuid.UUID,
        *,
        project: Optional[uuid.UUID] = None,
        domain_name: Optional[str] = None,
        user_uuid: Optional[uuid.UUID] = None,
    ) -> Sequence["EndpointToken"]:
        async with ctx.db.begin_readonly_session() as session:
            rows = await EndpointTokenRow.list(
                session,
                endpoint_id,
                project=project,
                domain=domain_name,
                user_uuid=user_uuid,
            )
        return [await EndpointToken.from_row(ctx, row) for row in rows]

    @classmethod
    async def load_item(
        cls,
        ctx,  # ctx: GraphQueryContext,
        token: str,
        *,
        project: Optional[uuid.UUID] = None,
        domain_name: Optional[str] = None,
        user_uuid: Optional[uuid.UUID] = None,
    ) -> "EndpointToken":
        try:
            async with ctx.db.begin_readonly_session() as session:
                row = await EndpointTokenRow.get(
                    session, token, project=project, domain=domain_name, user_uuid=user_uuid
                )
        except NoResultFound:
            raise EndpointTokenNotFound
        return await EndpointToken.from_row(ctx, row)

    async def resolve_valid_until(
        self,
        info: graphene.ResolveInfo,
    ) -> datetime.datetime | None:
        try:
            decoded = jwt.decode(
                self.token,
                algorithms=["HS256"],
                options={"verify_signature": False, "verify_exp": False},
            )
        except jwt.DecodeError:
            return None
        if "exp" not in decoded:
            return None
        return datetime.datetime.fromtimestamp(decoded["exp"])


class EndpointTokenList(graphene.ObjectType):
    class Meta:
        interfaces = (PaginatedList,)

    items = graphene.List(EndpointToken, required=True)<|MERGE_RESOLUTION|>--- conflicted
+++ resolved
@@ -23,10 +23,7 @@
 from ai.backend.common.types import AccessKey, ClusterMode, ResourceSlot, SessionTypes, VFolderID
 from ai.backend.manager.defs import DEFAULT_CHUNK_SIZE, SERVICE_MAX_RETRIES
 from ai.backend.manager.models.storage import StorageSessionManager
-<<<<<<< HEAD
 from ai.backend.manager.types import UserScope
-=======
->>>>>>> 9bfe317a
 
 from ..api.exceptions import (
     EndpointNotFound,
@@ -53,11 +50,7 @@
 from .resource_policy import keypair_resource_policies
 from .routing import RouteStatus, Routing
 from .scaling_group import scaling_groups
-<<<<<<< HEAD
 from .user import UserRole, UserRow
-=======
-from .user import UserRole
->>>>>>> 9bfe317a
 from .vfolder import VFolderRow, VirtualFolderNode
 
 if TYPE_CHECKING:
