import datetime
import logging
import uuid
from enum import Enum
from typing import TYPE_CHECKING, Any, Iterable, List, Mapping, Optional, Sequence

import graphene
import jwt
import sqlalchemy as sa
import trafaret as t
import yaml
import yarl
from graphene.types.datetime import DateTime as GQLDateTime
from graphql import Undefined
from sqlalchemy.dialects import postgresql as pgsql
from sqlalchemy.ext.asyncio import AsyncConnection, AsyncSession
from sqlalchemy.orm import relationship, selectinload
from sqlalchemy.orm.exc import NoResultFound

from ai.backend.common.config import model_definition_iv
from ai.backend.common.docker import ImageRef
from ai.backend.common.logging_utils import BraceStyleAdapter
from ai.backend.common.types import (
    AccessKey,
    ClusterMode,
    MountPermission,
    MountTypes,
    ResourceSlot,
    SessionTypes,
    VFolderID,
    VFolderMount,
)
from ai.backend.manager.defs import DEFAULT_CHUNK_SIZE, SERVICE_MAX_RETRIES
from ai.backend.manager.models.gql_relay import AsyncNode
from ai.backend.manager.models.storage import StorageSessionManager
from ai.backend.manager.types import MountOptionModel, UserScope

from ..api.exceptions import (
    EndpointNotFound,
    EndpointTokenNotFound,
    InvalidAPIParameters,
    ObjectNotFound,
    ServiceUnavailable,
)
from .base import (
    GUID,
    Base,
    EndpointIDColumn,
    EnumValueType,
    ForeignKeyIDColumn,
    IDColumn,
    InferenceSessionError,
    Item,
    PaginatedList,
    ResourceSlotColumn,
    StructuredJSONObjectListColumn,
    URLColumn,
    gql_mutation_wrapper,
)
from .image import ImageNode, ImageRefType, ImageRow
from .resource_policy import keypair_resource_policies
from .routing import RouteStatus, Routing
from .scaling_group import scaling_groups
from .user import UserRole, UserRow
from .vfolder import VFolderRow, VirtualFolderNode, prepare_vfolder_mounts

if TYPE_CHECKING:
    from ai.backend.manager.config import SharedConfig

    from .gql import GraphQueryContext

__all__ = (
    "EndpointRow",
    "Endpoint",
    "EndpointLifecycle",
    "EndpointList",
    "ModelServicePredicateChecker",
    "ModifyEndpoint",
    "EndpointTokenRow",
    "EndpointToken",
    "EndpointTokenList",
)


log = BraceStyleAdapter(logging.getLogger(__spec__.name))  # type: ignore


class EndpointLifecycle(Enum):
    CREATED = "created"
    DESTROYING = "destroying"
    DESTROYED = "destroyed"


class EndpointRow(Base):
    __tablename__ = "endpoints"

    id = EndpointIDColumn()
    name = sa.Column("name", sa.String(length=512), nullable=False)
    created_user = sa.Column(
        "created_user", GUID, sa.ForeignKey("users.uuid", ondelete="RESTRICT"), nullable=False
    )
    session_owner = sa.Column(
        "session_owner", GUID, sa.ForeignKey("users.uuid", ondelete="RESTRICT"), nullable=False
    )
    # minus session count means this endpoint is requested for removal
    desired_session_count = sa.Column(
        "desired_session_count", sa.Integer, nullable=False, default=0, server_default="0"
    )
    image = sa.Column(
        "image", GUID, sa.ForeignKey("images.id", ondelete="RESTRICT"), nullable=False
    )
    model = sa.Column(
        "model",
        GUID,
        sa.ForeignKey("vfolders.id", ondelete="SET NULL"),
        nullable=True,
    )
    model_mount_destination = sa.Column(
        "model_mount_destination",
        sa.String(length=1024),
        nullable=False,
        default="/models",
        server_default="/models",
    )
    domain = sa.Column(
        "domain",
        sa.String(length=64),
        sa.ForeignKey("domains.name", ondelete="RESTRICT"),
        nullable=False,
    )
    project = sa.Column(
        "project",
        GUID,
        sa.ForeignKey("groups.id", ondelete="RESTRICT"),
        nullable=False,
    )
    resource_group = sa.Column(
        "resource_group",
        sa.ForeignKey("scaling_groups.name", ondelete="RESTRICT"),
        index=True,
        nullable=False,
    )
    lifecycle_stage = sa.Column(
        "lifecycle_stage",
        EnumValueType(EndpointLifecycle),
        nullable=False,
        default=EndpointLifecycle.CREATED,
    )
    tag = sa.Column("tag", sa.String(length=64), nullable=True)
    startup_command = sa.Column("startup_command", sa.Text, nullable=True)
    bootstrap_script = sa.Column("bootstrap_script", sa.String(length=16 * 1024), nullable=True)
    callback_url = sa.Column("callback_url", URLColumn, nullable=True, default=sa.null())
    environ = sa.Column("environ", pgsql.JSONB(), nullable=True, default={})
    open_to_public = sa.Column("open_to_public", sa.Boolean, default=False)

    resource_slots = sa.Column("resource_slots", ResourceSlotColumn(), nullable=False)
    url = sa.Column("url", sa.String(length=1024))
    resource_opts = sa.Column("resource_opts", pgsql.JSONB(), nullable=True, default={})
    cluster_mode = sa.Column(
        "cluster_mode",
        sa.String(length=16),
        nullable=False,
        default=ClusterMode.SINGLE_NODE,
        server_default=ClusterMode.SINGLE_NODE.name,
    )
    cluster_size = sa.Column(
        "cluster_size", sa.Integer, nullable=False, default=1, server_default="1"
    )

    extra_mounts = sa.Column(
        "extra_mounts",
        StructuredJSONObjectListColumn(VFolderMount),
        nullable=False,
        default=[],
        server_default="[]",
    )

    retries = sa.Column("retries", sa.Integer, nullable=False, default=0, server_default="0")
    created_at = sa.Column(
        "created_at",
        sa.DateTime(timezone=True),
        server_default=sa.text("now()"),
        nullable=True,
    )
    destroyed_at = sa.Column(
        "destroyed_at",
        sa.DateTime(timezone=True),
        nullable=True,
    )

    routings = relationship("RoutingRow", back_populates="endpoint_row")
    tokens = relationship("EndpointTokenRow", back_populates="endpoint_row")
    image_row = relationship("ImageRow", back_populates="endpoints")
    model_row = relationship("VFolderRow", back_populates="endpoints")
    created_user_row = relationship(
        "UserRow", back_populates="created_endpoints", foreign_keys="EndpointRow.created_user"
    )
    session_owner_row = relationship(
        "UserRow", back_populates="owned_endpoints", foreign_keys="EndpointRow.session_owner"
    )

    def __init__(
        self,
        name: str,
        created_user: uuid.UUID,
        session_owner: uuid.UUID,
        desired_session_count: int,
        image: ImageRow,
        model: uuid.UUID,
        domain: str,
        project: uuid.UUID,
        resource_group: str,
        resource_slots: Mapping[str, Any],
        cluster_mode: ClusterMode,
        cluster_size: int,
        extra_mounts: Sequence[VFolderMount],
        *,
        model_mount_destination: Optional[str] = None,
        tag: Optional[str] = None,
        startup_command: Optional[str] = None,
        bootstrap_script: Optional[str] = None,
        callback_url: Optional[yarl.URL] = None,
        environ: Optional[Mapping[str, Any]] = None,
        resource_opts: Optional[Mapping[str, Any]] = None,
        open_to_public=False,
    ):
        self.id = uuid.uuid4()
        self.name = name
        self.created_user = created_user
        self.session_owner = session_owner
        self.desired_session_count = desired_session_count
        self.image = image.id
        self.model = model
        self.domain = domain
        self.project = project
        self.resource_group = resource_group
        self.resource_slots = resource_slots
        self.cluster_mode = cluster_mode.name
        self.cluster_size = cluster_size
        self.extra_mounts = extra_mounts
        self.model_mount_destination = model_mount_destination or "/models"
        self.tag = tag
        self.startup_command = startup_command
        self.bootstrap_script = bootstrap_script
        self.callback_url = callback_url
        self.environ = environ
        self.resource_opts = resource_opts
        self.open_to_public = open_to_public

    @classmethod
    async def get(
        cls,
        session: AsyncSession,
        endpoint_id: uuid.UUID,
        domain: Optional[str] = None,
        project: Optional[uuid.UUID] = None,
        user_uuid: Optional[uuid.UUID] = None,
        load_routes=False,
        load_tokens=False,
        load_image=False,
        load_created_user=False,
        load_session_owner=False,
        load_model=False,
    ) -> "EndpointRow":
        """
        :raises: sqlalchemy.orm.exc.NoResultFound
        """
        query = sa.select(EndpointRow).filter(EndpointRow.id == endpoint_id)
        if load_routes:
            query = query.options(selectinload(EndpointRow.routings))
        if load_tokens:
            query = query.options(selectinload(EndpointRow.tokens))
        if load_image:
            query = query.options(selectinload(EndpointRow.image_row))
        if load_created_user:
            query = query.options(selectinload(EndpointRow.created_user_row))
        if load_session_owner:
            query = query.options(selectinload(EndpointRow.session_owner_row))
        if load_model:
            query = query.options(selectinload(EndpointRow.model_row))
        if project:
            query = query.filter(EndpointRow.project == project)
        if domain:
            query = query.filter(EndpointRow.domain == domain)
        if user_uuid:
            query = query.filter(EndpointRow.session_owner == user_uuid)
        result = await session.execute(query)
        row = result.scalar()
        if row is None:
            raise NoResultFound
        return row

    @classmethod
    async def list(
        cls,
        session: AsyncSession,
        domain: Optional[str] = None,
        project: Optional[uuid.UUID] = None,
        user_uuid: Optional[uuid.UUID] = None,
        load_routes=False,
        load_image=False,
        load_tokens=False,
        load_created_user=False,
        load_session_owner=False,
        status_filter=[EndpointLifecycle.CREATED],
    ) -> List["EndpointRow"]:
        query = (
            sa.select(EndpointRow)
            .order_by(sa.desc(EndpointRow.created_at))
            .filter(EndpointRow.lifecycle_stage.in_(status_filter))
        )
        if load_routes:
            query = query.options(selectinload(EndpointRow.routings))
        if load_tokens:
            query = query.options(selectinload(EndpointRow.tokens))
        if load_image:
            query = query.options(selectinload(EndpointRow.image_row))
        if load_created_user:
            query = query.options(selectinload(EndpointRow.created_user_row))
        if load_session_owner:
            query = query.options(selectinload(EndpointRow.session_owner_row))
        if project:
            query = query.filter(EndpointRow.project == project)
        if domain:
            query = query.filter(EndpointRow.domain == domain)
        if user_uuid:
            query = query.filter(EndpointRow.session_owner == user_uuid)
        result = await session.execute(query)
        return result.scalars().all()

    @classmethod
    async def list_by_model(
        cls,
        session: AsyncSession,
        model_id: uuid.UUID,
        domain: Optional[str] = None,
        project: Optional[uuid.UUID] = None,
        user_uuid: Optional[uuid.UUID] = None,
        load_routes=False,
        load_image=False,
        load_tokens=False,
        load_created_user=False,
        load_session_owner=False,
        status_filter=[EndpointLifecycle.CREATED],
    ) -> List["EndpointRow"]:
        query = (
            sa.select(EndpointRow)
            .order_by(sa.desc(EndpointRow.created_at))
            .filter(
                EndpointRow.lifecycle_stage.in_(status_filter) & (EndpointRow.model == model_id)
            )
        )
        if load_routes:
            query = query.options(selectinload(EndpointRow.routings))
        if load_tokens:
            query = query.options(selectinload(EndpointRow.tokens))
        if load_image:
            query = query.options(selectinload(EndpointRow.image_row))
        if load_created_user:
            query = query.options(selectinload(EndpointRow.created_user_row))
        if load_session_owner:
            query = query.options(selectinload(EndpointRow.session_owner_row))
        if project:
            query = query.filter(EndpointRow.project == project)
        if domain:
            query = query.filter(EndpointRow.domain == domain)
        if user_uuid:
            query = query.filter(EndpointRow.session_owner == user_uuid)
        result = await session.execute(query)
        return result.scalars().all()


class EndpointTokenRow(Base):
    __tablename__ = "endpoint_tokens"

    id = IDColumn()
    token = sa.Column("token", sa.String(), nullable=False)
    endpoint = sa.Column(
        "endpoint", GUID, sa.ForeignKey("endpoints.id", ondelete="SET NULL"), nullable=True
    )
    session_owner = ForeignKeyIDColumn("session_owner", "users.uuid")
    domain = sa.Column(
        "domain",
        sa.String(length=64),
        sa.ForeignKey("domains.name", ondelete="CASCADE"),
        nullable=False,
    )
    project = sa.Column(
        "project",
        GUID,
        sa.ForeignKey("groups.id", ondelete="CASCADE"),
        nullable=False,
    )
    created_at = sa.Column(
        "created_at", sa.DateTime(timezone=True), server_default=sa.text("now()"), nullable=True
    )

    endpoint_row = relationship("EndpointRow", back_populates="tokens")

    def __init__(
        self,
        id: uuid.UUID,
        token: str,
        endpoint: uuid.UUID,
        domain: str,
        project: uuid.UUID,
        session_owner: uuid.UUID,
    ) -> None:
        self.id = id
        self.token = token
        self.endpoint = endpoint
        self.domain = domain
        self.project = project
        self.session_owner = session_owner

    @classmethod
    async def list(
        cls,
        session: AsyncSession,
        endpoint_id: uuid.UUID,
        *,
        domain: Optional[str] = None,
        project: Optional[uuid.UUID] = None,
        user_uuid: Optional[uuid.UUID] = None,
        load_endpoint=False,
    ) -> Iterable["EndpointTokenRow"]:
        query = (
            sa.select(EndpointTokenRow)
            .filter(EndpointTokenRow.endpoint == endpoint_id)
            .order_by(sa.desc(EndpointTokenRow.created_at))
        )
        if load_endpoint:
            query = query.options(selectinload(EndpointTokenRow.tokens))
        if project:
            query = query.filter(EndpointTokenRow.project == project)
        if domain:
            query = query.filter(EndpointTokenRow.domain == domain)
        if user_uuid:
            query = query.filter(EndpointTokenRow.session_owner == user_uuid)
        result = await session.execute(query)
        return result.scalars().all()

    @classmethod
    async def get(
        cls,
        session: AsyncSession,
        token: str,
        *,
        domain: Optional[str] = None,
        project: Optional[uuid.UUID] = None,
        user_uuid: Optional[uuid.UUID] = None,
        load_endpoint=False,
    ) -> "EndpointTokenRow":
        query = sa.select(EndpointTokenRow).filter(EndpointTokenRow.token == token)
        if load_endpoint:
            query = query.options(selectinload(EndpointTokenRow.tokens))
        if project:
            query = query.filter(EndpointTokenRow.project == project)
        if domain:
            query = query.filter(EndpointTokenRow.domain == domain)
        if user_uuid:
            query = query.filter(EndpointTokenRow.session_owner == user_uuid)
        result = await session.execute(query)
        row = result.scalar()
        if not row:
            raise NoResultFound
        return row


class ModelServicePredicateChecker:
    @staticmethod
    async def check_scaling_group(
        conn: AsyncConnection,
        scaling_group: str,
        owner_access_key: AccessKey,
        target_domain: str,
        target_project: str | uuid.UUID,
    ) -> str:
        """
        Wrapper of `registry.check_scaling_group()` with additional guards flavored for
        model service included
        """
        from ai.backend.manager.registry import check_scaling_group

        checked_scaling_group = await check_scaling_group(
            conn,
            scaling_group,
            SessionTypes.INFERENCE,
            owner_access_key,
            target_domain,
            target_project,
        )

        query = (
            sa.select([scaling_groups.c.wsproxy_addr, scaling_groups.c.wsproxy_api_token])
            .select_from(scaling_groups)
            .where((scaling_groups.c.name == checked_scaling_group))
        )

        result = await conn.execute(query)
        sgroup = result.first()
        wsproxy_addr = sgroup["wsproxy_addr"]
        if not wsproxy_addr:
            raise ServiceUnavailable("No coordinator configured for this resource group")

        if not sgroup["wsproxy_api_token"]:
            raise ServiceUnavailable("Scaling group not ready to start model service")

        return checked_scaling_group

    @staticmethod
    async def check_extra_mounts(
        conn: AsyncConnection,
        shared_config: "SharedConfig",
        storage_manager: StorageSessionManager,
        model_id: uuid.UUID,
        model_mount_destination: str,
        extra_mounts: dict[uuid.UUID, MountOptionModel],
        user_scope: UserScope,
        resource_policy: dict[str, Any],
    ) -> Sequence[VFolderMount]:
        """
        check if user is allowed to access every folders eagering to mount (other than model VFolder)
        on general session creation lifecycle this check will be completed by `enqueue_session()` function,
        which is not covered by the validation procedure (`create_session(dry_run=True)` call at the bottom part of `create()` API)
        so we have to manually cover this part here.
        """

        if model_id in extra_mounts:
            raise InvalidAPIParameters(
                "Same VFolder appears on both model specification and VFolder mount"
            )

        requested_mounts = [*extra_mounts.keys()]
        requested_mount_map: dict[str | uuid.UUID, str] = {
            folder_id: options.mount_destination
            for folder_id, options in extra_mounts.items()
            if options.mount_destination
        }
        requested_mount_options: dict[str | uuid.UUID, Any] = {
            folder_id: {
                "type": options.type,
                "permission": options.permission,
            }
            for folder_id, options in extra_mounts.items()
        }
        log.debug(
            "requested mounts: {}, mount_map: {}, mount_options: {}",
            requested_mounts,
            requested_mount_map,
            requested_mount_options,
        )
        allowed_vfolder_types = await shared_config.get_vfolder_types()
        vfolder_mounts = await prepare_vfolder_mounts(
            conn,
            storage_manager,
            allowed_vfolder_types,
            user_scope,
            resource_policy,
            requested_mounts,
            requested_mount_map,
            requested_mount_options,
        )

        for vfolder in vfolder_mounts:
            if vfolder.kernel_path == model_mount_destination:
                raise InvalidAPIParameters(
                    "extra_mounts.mount_destination conflicts with model_mount_destination config. Make sure not to shadow value defined at model_mount_destination as a mount destination of extra VFolders."
                )

        return vfolder_mounts

    @staticmethod
    async def validate_model_definition(
        storage_manager: StorageSessionManager,
        model_vfolder_row: VFolderRow | Mapping[str, Any],
    ) -> None:
        """
        Checks if model definition YAML exists and is syntactically perfect.
        """
        match model_vfolder_row:
            case VFolderRow():
                folder_name = model_vfolder_row.name
                vfid = model_vfolder_row.vfid
                folder_host = model_vfolder_row.host
            case _:
                folder_name = model_vfolder_row["name"]
                vfid = VFolderID(model_vfolder_row["quota_scope_id"], model_vfolder_row["id"])
                folder_host = model_vfolder_row["host"]

        proxy_name, volume_name = storage_manager.split_host(folder_host)

        async with storage_manager.request(
            proxy_name,
            "POST",
            "folder/file/list",
            json={
                "volume": volume_name,
                "vfid": str(vfid),
                "relpath": ".",
            },
        ) as (client_api_url, storage_resp):
            storage_reply = await storage_resp.json()

        for item in storage_reply["items"]:
            if item["name"] == "model-definition.yml" or item["name"] == "model-definition.yaml":
                yaml_name = item["name"]
                break
        else:
            raise InvalidAPIParameters(
                "Model definition YAML file not found inside the model storage"
            )

        chunks = bytes()
        async with storage_manager.request(
            proxy_name,
            "POST",
            "folder/file/fetch",
            json={
                "volume": volume_name,
                "vfid": str(vfid),
                "relpath": f"./{yaml_name}",
            },
        ) as (client_api_url, storage_resp):
            while True:
                chunk = await storage_resp.content.read(DEFAULT_CHUNK_SIZE)
                if not chunk:
                    break
                chunks += chunk
        model_definition_yaml = chunks.decode("utf-8")
        model_definition_dict = yaml.load(model_definition_yaml, Loader=yaml.FullLoader)
        try:
            model_definition = model_definition_iv.check(model_definition_dict)
            assert model_definition is not None
        except t.DataError as e:
            raise InvalidAPIParameters(
                f"Failed to validate model definition from vFolder {folder_name} (ID"
                f" {vfid.folder_id}): {e}",
            ) from e
        except yaml.error.YAMLError as e:
            raise InvalidAPIParameters(f"Invalid YAML syntax: {e}") from e


class Endpoint(graphene.ObjectType):
    class Meta:
        interfaces = (Item,)

    endpoint_id = graphene.UUID()
    image = graphene.String(deprecation_reason="Deprecated since 23.09.9. use `image_object`")
    image_object = graphene.Field(ImageNode, description="Added in 23.09.9.")
    domain = graphene.String()
    project = graphene.String()
    resource_group = graphene.String()
    resource_slots = graphene.JSONString()
    url = graphene.String()
    model = graphene.UUID()
    model_vfolder = VirtualFolderNode()
    model_mount_destiation = graphene.String(
        deprecation_reason="Deprecated since 24.03.4; use `model_mount_destination` instead"
    )
    model_mount_destination = graphene.String(description="Added in 24.03.4.")
    extra_mounts = graphene.List(lambda: VirtualFolderNode, description="Added in 24.03.4.")
    created_user = graphene.UUID(
        deprecation_reason="Deprecated since 23.09.8. use `created_user_id`"
    )
    created_user_email = graphene.String(description="Added in 23.09.8.")
    created_user_id = graphene.UUID(description="Added in 23.09.8.")
    session_owner = graphene.UUID(
        deprecation_reason="Deprecated since 23.09.8. use `session_owner_id`"
    )
    session_owner_email = graphene.String(description="Added in 23.09.8.")
    session_owner_id = graphene.UUID(description="Added in 23.09.8.")
    tag = graphene.String()
    startup_command = graphene.String()
    bootstrap_script = graphene.String()
    callback_url = graphene.String()
    environ = graphene.JSONString()
    name = graphene.String()
    resource_opts = graphene.JSONString()
    desired_session_count = graphene.Int()
    cluster_mode = graphene.String()
    cluster_size = graphene.Int()
    open_to_public = graphene.Boolean()

    created_at = GQLDateTime(required=True)
    destroyed_at = GQLDateTime()

    routings = graphene.List(Routing)
    retries = graphene.Int()
    status = graphene.String()

    lifecycle_stage = graphene.String()

    errors = graphene.List(graphene.NonNull(InferenceSessionError), required=True)

    @classmethod
    async def from_row(
        cls,
        ctx,  # ctx: GraphQueryContext,
        row: EndpointRow,
    ) -> "Endpoint":
        return cls(
            endpoint_id=row.id,
            # image="", # deprecated, row.image_object.name,
            image_object=ImageNode.from_row(row.image_row),
            domain=row.domain,
            project=row.project,
            resource_group=row.resource_group,
            resource_slots=row.resource_slots.to_json(),
            url=row.url,
            model=row.model,
            model_mount_destiation=row.model_mount_destination,
            model_mount_destination=row.model_mount_destination,
            created_user=row.created_user,
            created_user_id=row.created_user,
            created_user_email=row.created_user_row.email,
            session_owner=row.session_owner,
            session_owner_id=row.session_owner,
            session_owner_email=row.session_owner_row.email,
            tag=row.tag,
            startup_command=row.startup_command,
            bootstrap_script=row.bootstrap_script,
            callback_url=row.callback_url,
            environ=row.environ,
            name=row.name,
            resource_opts=row.resource_opts,
            desired_session_count=row.desired_session_count,
            cluster_mode=row.cluster_mode,
            cluster_size=row.cluster_size,
            open_to_public=row.open_to_public,
            created_at=row.created_at,
            destroyed_at=row.destroyed_at,
            retries=row.retries,
            routings=[await Routing.from_row(None, r, endpoint=row) for r in row.routings],
            lifecycle_stage=row.lifecycle_stage.name,
        )

    @classmethod
    async def load_count(
        cls,
        ctx,  # ctx: GraphQueryContext,
        *,
        project: uuid.UUID | None = None,
        domain_name: Optional[str] = None,
        user_uuid: Optional[uuid.UUID] = None,
    ) -> int:
        query = (
            sa.select([sa.func.count()])
            .select_from(EndpointRow)
            .filter(
                EndpointRow.lifecycle_stage.in_([
                    EndpointLifecycle.CREATED,
                    EndpointLifecycle.DESTROYING,
                ])
            )
        )
        if project is not None:
            query = query.where(EndpointRow.project == project)
        if domain_name is not None:
            query = query.where(EndpointRow.domain == domain_name)
        if user_uuid is not None:
            query = query.where(EndpointRow.session_owner == user_uuid)
        async with ctx.db.begin_readonly() as conn:
            result = await conn.execute(query)
            return result.scalar()

    @classmethod
    async def load_slice(
        cls,
        ctx,  # ctx: GraphQueryContext,
        limit: int,
        offset: int,
        *,
        domain_name: Optional[str] = None,
        user_uuid: Optional[uuid.UUID] = None,
        project: Optional[uuid.UUID] = None,
        filter: Optional[str] = None,
        order: Optional[str] = None,
    ) -> Sequence["Endpoint"]:
        query = (
            sa.select(EndpointRow)
            .limit(limit)
            .offset(offset)
            .options(selectinload(EndpointRow.image_row))
            .options(selectinload(EndpointRow.routings))
            .options(selectinload(EndpointRow.created_user_row))
            .options(selectinload(EndpointRow.session_owner_row))
            .order_by(sa.desc(EndpointRow.created_at))
            .filter(
                EndpointRow.lifecycle_stage.in_([
                    EndpointLifecycle.CREATED,
                    EndpointLifecycle.DESTROYING,
                ])
            )
        )
        if project is not None:
            query = query.where(EndpointRow.project == project)
        if domain_name is not None:
            query = query.where(EndpointRow.domain == domain_name)
        if user_uuid is not None:
            query = query.where(EndpointRow.session_owner == user_uuid)
        """
        if filter is not None:
            parser = QueryFilterParser(cls._queryfilter_fieldspec)
            query = parser.append_filter(query, filter)
        if order is not None:
            parser = QueryOrderParser(cls._queryorder_colmap)
            query = parser.append_ordering(query, order)
        """
        async with ctx.db.begin_readonly_session() as session:
            result = await session.execute(query)
            return [await cls.from_row(ctx, row) for row in result.scalars().all()]

    @classmethod
    async def load_all(
        cls,
        ctx,  # ctx: GraphQueryContext,
        *,
        domain_name: Optional[str] = None,
        user_uuid: Optional[uuid.UUID] = None,
        project: Optional[uuid.UUID] = None,
    ) -> Sequence["Endpoint"]:
        async with ctx.db.begin_readonly_session() as session:
            rows = await EndpointRow.list(
                session,
                project=project,
                domain=domain_name,
                user_uuid=user_uuid,
                load_image=True,
                load_created_user=True,
                load_session_owner=True,
            )
            return [await Endpoint.from_row(ctx, row) for row in rows]

    @classmethod
    async def load_item(
        cls,
        ctx,  # ctx: GraphQueryContext,
        *,
        endpoint_id: uuid.UUID,
        domain_name: Optional[str] = None,
        user_uuid: Optional[uuid.UUID] = None,
        project: uuid.UUID | None = None,
    ) -> "Endpoint":
        """
        :raises: ai.backend.manager.api.exceptions.EndpointNotFound
        """
        try:
            async with ctx.db.begin_readonly_session() as session:
                row = await EndpointRow.get(
                    session,
                    endpoint_id=endpoint_id,
                    domain=domain_name,
                    user_uuid=user_uuid,
                    project=project,
                    load_image=True,
                    load_routes=True,
                    load_created_user=True,
                    load_session_owner=True,
                )
                return await Endpoint.from_row(ctx, row)
        except NoResultFound:
            raise EndpointNotFound

    async def resolve_status(self, info: graphene.ResolveInfo) -> str:
        if self.retries > SERVICE_MAX_RETRIES:
            return "UNHEALTHY"
        if self.lifecycle_stage == EndpointLifecycle.DESTROYING:
            return "DESTROYING"
        if len(self.routings) == 0:
            return "READY"
        if (spawned_service_count := len([r for r in self.routings])) > 0:
            healthy_service_count = len([
                r for r in self.routings if r.status == RouteStatus.HEALTHY.name
            ])
            if healthy_service_count == spawned_service_count:
                return "HEALTHY"
            unhealthy_service_count = len([
                r for r in self.routings if r.status == RouteStatus.UNHEALTHY.name
            ])
            if unhealthy_service_count > 0:
                return "DEGRADED"
        return "PROVISIONING"

    async def resolve_model_vfolder(self, info: graphene.ResolveInfo) -> VirtualFolderNode:
        if not self.model:
            raise ObjectNotFound(object_name="VFolder")

        ctx: GraphQueryContext = info.context

        async with ctx.db.begin_readonly_session() as sess:
<<<<<<< HEAD
            vfolder_row = await VFolderRow.get(sess, self.model, load_user=True, load_group=True)
=======
            vfolder_row = await VFolderRow.get(
                sess, uuid.UUID(self.model), load_user=True, load_group=True
            )
>>>>>>> 13156db3
            return VirtualFolderNode.from_row(info, vfolder_row)

    async def resolve_extra_mounts(self, info: graphene.ResolveInfo) -> Sequence[VirtualFolderNode]:
        if not self.endpoint_id:
            raise ObjectNotFound(object_name="Endpoint")

        ctx: GraphQueryContext = info.context

        async with ctx.db.begin_readonly_session() as sess:
<<<<<<< HEAD
            endpoint_row = await EndpointRow.get(sess, self.endpoint_id)
=======
            endpoint_row = await EndpointRow.get(sess, uuid.UUID(self.endpoint_id))
>>>>>>> 13156db3
            extra_mount_folder_ids = [m.vfid.folder_id for m in endpoint_row.extra_mounts]
            query = (
                sa.select(VFolderRow)
                .where(VFolderRow.id.in_(extra_mount_folder_ids))
                .options(selectinload(VFolderRow.user_row))
                .options(selectinload(VFolderRow.group_row))
            )
            return [VirtualFolderNode.from_row(info, r) for r in (await sess.scalars(query))]

    async def resolve_errors(self, info: graphene.ResolveInfo) -> Any:
        error_routes = [r for r in self.routings if r.status == RouteStatus.FAILED_TO_START.name]
        errors = []
        for route in error_routes:
            match route.error_data["type"]:
                case "session_cancelled":
                    session_id = route.error_data["session_id"]
                case _:
                    session_id = None
            errors.append(
                InferenceSessionError(
                    session_id=session_id,
                    errors=[
                        InferenceSessionError.InferenceSessionErrorInfo(
                            src=e["src"], name=e["name"], repr=e["repr"]
                        )
                        for e in route.error_data["errors"]
                    ],
                )
            )

        return errors


class EndpointList(graphene.ObjectType):
    class Meta:
        interfaces = (PaginatedList,)

    items = graphene.List(Endpoint, required=True)


class ExtraMountInput(graphene.InputObjectType):
    """Added in 24.03.4."""

    vfolder_id = graphene.String()
    mount_destination = graphene.String()
    type = graphene.Enum.from_enum(MountTypes)
    permission = graphene.Enum.from_enum(MountPermission)


class ModifyEndpointInput(graphene.InputObjectType):
    resource_slots = graphene.JSONString()
    resource_opts = graphene.JSONString()
    cluster_mode = graphene.String()
    cluster_size = graphene.Int()
    desired_session_count = graphene.Int()
    image = ImageRefType()
    name = graphene.String()
    resource_group = graphene.String()
    open_to_public = graphene.Boolean()
    extra_mounts = graphene.List(ExtraMountInput, description="Added in 24.03.4.")


class ModifyEndpoint(graphene.Mutation):
    class Arguments:
        endpoint_id = graphene.UUID(required=True)
        props = ModifyEndpointInput(required=True)

    ok = graphene.Boolean()
    msg = graphene.String()
    endpoint = graphene.Field(lambda: Endpoint, required=False, description="Added in 23.09.8.")

    @classmethod
    async def mutate(
        cls,
        root,
        info: graphene.ResolveInfo,
        endpoint_id: uuid.UUID,
        props: ModifyEndpointInput,
    ) -> "ModifyEndpoint":
        graph_ctx: GraphQueryContext = info.context

        async def _do_mutate() -> ModifyEndpoint:
            async with graph_ctx.db.begin_session() as db_session:
                try:
                    endpoint_row = await EndpointRow.get(
                        db_session,
                        endpoint_id,
                        load_session_owner=True,
                        load_model=True,
                        load_routes=True,
                    )
                    match graph_ctx.user["role"]:
                        case UserRole.SUPERADMIN:
                            pass
                        case UserRole.ADMIN:
                            domain_name = graph_ctx.user["domain_name"]
                            if endpoint_row.domain != domain_name:
                                raise EndpointNotFound
                        case _:
                            user_id = graph_ctx.user["uuid"]
                            if endpoint_row.session_owner != user_id:
                                raise EndpointNotFound
                except NoResultFound:
                    raise EndpointNotFound

                if (_newval := props.resource_slots) and _newval is not Undefined:
                    endpoint_row.resource_slots = ResourceSlot.from_user_input(_newval, None)

                if (_newval := props.resource_opts) and _newval is not Undefined:
                    endpoint_row.resource_opts = _newval

                if (_newval := props.cluster_mode) and _newval is not Undefined:
                    endpoint_row.cluster_mode = _newval

                if (_newval := props.cluster_size) and _newval is not Undefined:
                    endpoint_row.cluster_size = _newval

                if (
                    _newval := props.desired_session_count
                ) is not None and _newval is not Undefined:
                    endpoint_row.desired_session_count = _newval

                if (_newval := props.resource_group) and _newval is not Undefined:
                    endpoint_row.resource_group = _newval

                if (image := props.image) and image is not Undefined:
                    image_name = image["name"]
                    registry = image.get("registry") or ["*"]
                    arch = image.get("architecture")
                    if arch is not None:
                        image_ref = ImageRef(image_name, registry, arch)
                    else:
                        image_ref = ImageRef(
                            image_name,
                            registry,
                        )
                    image_object = await ImageRow.resolve(db_session, [image_ref])
                    endpoint_row.image = image_object.id

                session_owner: UserRow = endpoint_row.session_owner_row

                conn = await db_session.connection()
                assert conn

                await ModelServicePredicateChecker.check_scaling_group(
                    conn,
                    endpoint_row.resource_group,
                    session_owner.main_access_key,
                    endpoint_row.domain,
                    endpoint_row.project,
                )

                def _get_vfolder_id(id_input: str) -> uuid.UUID:
                    _, raw_vfolder_id = AsyncNode.resolve_global_id(info, id_input)
                    if not raw_vfolder_id:
                        raw_vfolder_id = id_input
                    return uuid.UUID(raw_vfolder_id)

                user_scope = UserScope(
                    domain_name=endpoint_row.domain,
                    group_id=endpoint_row.project,
                    user_uuid=session_owner.uuid,
                    user_role=session_owner.role,
                )

                query = (
                    sa.select([keypair_resource_policies])
                    .select_from(keypair_resource_policies)
                    .where(keypair_resource_policies.c.name == session_owner.resource_policy)
                )
                result = await conn.execute(query)

                resource_policy = result.first()
                if (
                    extra_mounts_input := props.extra_mounts
                ) and extra_mounts_input is not Undefined:
                    extra_mounts = {
                        _get_vfolder_id(m.id): MountOptionModel(
                            mount_destination=m.mount_destination,
                            type=m.type,
                            permission=m.permission,
                        )
                        for m in extra_mounts_input
                    }
                    vfolder_mounts = await ModelServicePredicateChecker.check_extra_mounts(
                        conn,
                        graph_ctx.shared_config,
                        graph_ctx.storage_manager,
                        endpoint_row.model,
                        endpoint_row.model_mount_destination,
                        extra_mounts,
                        user_scope,
                        resource_policy,
                    )
                    endpoint_row.extra_mounts = vfolder_mounts

                await ModelServicePredicateChecker.validate_model_definition(
                    graph_ctx.storage_manager,
                    endpoint_row.model_row,
                )

                # from AgentRegistry.handle_route_creation()
                await graph_ctx.registry.create_session(
                    "",
                    endpoint_row.image_row.name,
                    endpoint_row.image_row.architecture,
                    user_scope,
                    session_owner.main_access_key,
                    resource_policy,
                    SessionTypes.INFERENCE,
                    {
                        "mounts": [
                            endpoint_row.model,
                            *[m.vfid.folder_id for m in endpoint_row.extra_mounts],
                        ],
                        "mount_map": {
                            endpoint_row.model: endpoint_row.model_mount_destination,
                            **{
                                m.vfid.folder_id: m.kernel_path.as_posix()
                                for m in endpoint_row.extra_mounts
                            },
                        },
                        "mount_options": {
                            m.vfid.folder_id: {"permission": m.mount_perm}
                            for m in endpoint_row.extra_mounts
                        },
                        "environ": endpoint_row.environ,
                        "scaling_group": endpoint_row.resource_group,
                        "resources": endpoint_row.resource_slots,
                        "resource_opts": endpoint_row.resource_opts,
                        "preopen_ports": None,
                        "agent_list": None,
                    },
                    ClusterMode[endpoint_row.cluster_mode],
                    endpoint_row.cluster_size,
                    bootstrap_script=endpoint_row.bootstrap_script,
                    startup_command=endpoint_row.startup_command,
                    tag=endpoint_row.tag,
                    callback_url=endpoint_row.callback_url,
                    sudo_session_enabled=session_owner.sudo_session_enabled,
                    dry_run=True,
                )

                await db_session.commit()

                return ModifyEndpoint(
                    True, "success", await Endpoint.from_row(graph_ctx, endpoint_row)
                )

        return await gql_mutation_wrapper(
            cls,
            _do_mutate,
        )


class EndpointToken(graphene.ObjectType):
    class Meta:
        interfaces = (Item,)

    token = graphene.String(required=True)
    endpoint_id = graphene.UUID(required=True)
    domain = graphene.String(required=True)
    project = graphene.String(required=True)
    session_owner = graphene.UUID(required=True)

    created_at = GQLDateTime(required=True)
    valid_until = GQLDateTime()

    @classmethod
    async def from_row(
        cls,
        ctx,  # ctx: GraphQueryContext,
        row: EndpointTokenRow,
    ) -> "EndpointToken":
        return cls(
            token=row.token,
            endpoint_id=row.endpoint,
            domain=row.domain,
            project=row.project,
            session_owner=row.session_owner,
            created_at=row.created_at,
        )

    @classmethod
    async def load_count(
        cls,
        ctx,  # ctx: GraphQueryContext,
        *,
        endpoint_id: Optional[uuid.UUID] = None,
        project: Optional[uuid.UUID] = None,
        domain_name: Optional[str] = None,
        user_uuid: Optional[uuid.UUID] = None,
    ) -> int:
        query = sa.select([sa.func.count()]).select_from(EndpointTokenRow)
        if endpoint_id is not None:
            query = query.where(EndpointTokenRow.endpoint == endpoint_id)
        if project:
            query = query.filter(EndpointTokenRow.project == project)
        if domain_name:
            query = query.filter(EndpointTokenRow.domain == domain_name)
        if user_uuid:
            query = query.filter(EndpointTokenRow.session_owner == user_uuid)
        async with ctx.db.begin_readonly() as conn:
            result = await conn.execute(query)
            return result.scalar()

    @classmethod
    async def load_slice(
        cls,
        ctx,  # ctx: GraphQueryContext,
        limit: int,
        offset: int,
        *,
        endpoint_id: Optional[uuid.UUID] = None,
        filter: str | None = None,
        order: str | None = None,
        project: Optional[uuid.UUID] = None,
        domain_name: Optional[str] = None,
        user_uuid: Optional[uuid.UUID] = None,
    ) -> Sequence["EndpointToken"]:
        query = (
            sa.select(EndpointTokenRow)
            .limit(limit)
            .offset(offset)
            .order_by(sa.desc(EndpointTokenRow.created_at))
        )
        if endpoint_id is not None:
            query = query.where(EndpointTokenRow.endpoint == endpoint_id)
        if project:
            query = query.filter(EndpointTokenRow.project == project)
        if domain_name:
            query = query.filter(EndpointTokenRow.domain == domain_name)
        if user_uuid:
            query = query.filter(EndpointTokenRow.session_owner == user_uuid)
        """
        if filter is not None:
            parser = QueryFilterParser(cls._queryfilter_fieldspec)
            query = parser.append_filter(query, filter)
        if order is not None:
            parser = QueryOrderParser(cls._queryorder_colmap)
            query = parser.append_ordering(query, order)
        """
        async with ctx.db.begin_readonly_session() as session:
            result = await session.execute(query)
            return [await cls.from_row(ctx, row) for row in result.scalars().all()]

    @classmethod
    async def load_all(
        cls,
        ctx,  # ctx: GraphQueryContext
        endpoint_id: uuid.UUID,
        *,
        project: Optional[uuid.UUID] = None,
        domain_name: Optional[str] = None,
        user_uuid: Optional[uuid.UUID] = None,
    ) -> Sequence["EndpointToken"]:
        async with ctx.db.begin_readonly_session() as session:
            rows = await EndpointTokenRow.list(
                session,
                endpoint_id,
                project=project,
                domain=domain_name,
                user_uuid=user_uuid,
            )
        return [await EndpointToken.from_row(ctx, row) for row in rows]

    @classmethod
    async def load_item(
        cls,
        ctx,  # ctx: GraphQueryContext,
        token: str,
        *,
        project: Optional[uuid.UUID] = None,
        domain_name: Optional[str] = None,
        user_uuid: Optional[uuid.UUID] = None,
    ) -> "EndpointToken":
        try:
            async with ctx.db.begin_readonly_session() as session:
                row = await EndpointTokenRow.get(
                    session, token, project=project, domain=domain_name, user_uuid=user_uuid
                )
        except NoResultFound:
            raise EndpointTokenNotFound
        return await EndpointToken.from_row(ctx, row)

    async def resolve_valid_until(
        self,
        info: graphene.ResolveInfo,
    ) -> datetime.datetime | None:
        try:
            decoded = jwt.decode(
                self.token,
                algorithms=["HS256"],
                options={"verify_signature": False, "verify_exp": False},
            )
        except jwt.DecodeError:
            return None
        if "exp" not in decoded:
            return None
        return datetime.datetime.fromtimestamp(decoded["exp"])


class EndpointTokenList(graphene.ObjectType):
    class Meta:
        interfaces = (PaginatedList,)

    items = graphene.List(EndpointToken, required=True)<|MERGE_RESOLUTION|>--- conflicted
+++ resolved
@@ -889,13 +889,7 @@
         ctx: GraphQueryContext = info.context
 
         async with ctx.db.begin_readonly_session() as sess:
-<<<<<<< HEAD
             vfolder_row = await VFolderRow.get(sess, self.model, load_user=True, load_group=True)
-=======
-            vfolder_row = await VFolderRow.get(
-                sess, uuid.UUID(self.model), load_user=True, load_group=True
-            )
->>>>>>> 13156db3
             return VirtualFolderNode.from_row(info, vfolder_row)
 
     async def resolve_extra_mounts(self, info: graphene.ResolveInfo) -> Sequence[VirtualFolderNode]:
@@ -905,11 +899,7 @@
         ctx: GraphQueryContext = info.context
 
         async with ctx.db.begin_readonly_session() as sess:
-<<<<<<< HEAD
             endpoint_row = await EndpointRow.get(sess, self.endpoint_id)
-=======
-            endpoint_row = await EndpointRow.get(sess, uuid.UUID(self.endpoint_id))
->>>>>>> 13156db3
             extra_mount_folder_ids = [m.vfid.folder_id for m in endpoint_row.extra_mounts]
             query = (
                 sa.select(VFolderRow)
