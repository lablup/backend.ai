<<<<<<< HEAD
from typing import Any, Callable, NamedTuple, Optional, Tuple


class JSONFieldItem(NamedTuple):
    column_name: str
    key_name: str


FieldSpecItem = Tuple[str | JSONFieldItem, Optional[Callable[[str], Any]]]
=======
>>>>>>> 8a5b2745
<|MERGE_RESOLUTION|>--- conflicted
+++ resolved
@@ -1,5 +1,6 @@
-<<<<<<< HEAD
-from typing import Any, Callable, NamedTuple, Optional, Tuple
+from typing import Any, Callable, NamedTuple
+
+import sqlalchemy as sa
 
 
 class JSONFieldItem(NamedTuple):
@@ -7,6 +8,5 @@
     key_name: str
 
 
-FieldSpecItem = Tuple[str | JSONFieldItem, Optional[Callable[[str], Any]]]
-=======
->>>>>>> 8a5b2745
+FieldSpecItem = tuple[str | JSONFieldItem, Callable[[str], Any] | None]
+OrderSpecItem = tuple[str | JSONFieldItem, Callable[[sa.Column], Any] | None]