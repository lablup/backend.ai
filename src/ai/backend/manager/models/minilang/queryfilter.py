--- conflicted
+++ resolved
@@ -1,25 +1,15 @@
-<<<<<<< HEAD
-from typing import Any, Mapping, TypeAlias, Union
-
-import sqlalchemy as sa
-from lark import Lark, LarkError, Transformer, Tree
-
-from . import FieldSpecItem, JSONFieldItem
-=======
-from typing import Any, Callable, Mapping, Optional, Tuple, Type, Union
+from typing import Any, Mapping, Type, TypeAlias, Union
 
 import sqlalchemy as sa
 from lark import Lark, LarkError, Transformer, Tree
 from lark.lexer import Token
->>>>>>> 8a5b2745
+
+from . import FieldSpecItem, JSONFieldItem
 
 __all__ = (
     "FilterableSQLQuery",
     "QueryFilterParser",
-    "FieldSpecItem",
 )
-
-FieldSpecItem = Tuple[str, Optional[Callable[[str], Any]]]
 
 FilterableSQLQuery = Union[sa.sql.Select, sa.sql.Update, sa.sql.Delete]
 
@@ -61,9 +51,7 @@
 
 
 class QueryFilterTransformer(Transformer):
-    def __init__(
-        self, sa_table: sa.Table, fieldspec: Optional[Mapping[str, FieldSpecItem]] = None
-    ) -> None:
+    def __init__(self, sa_table: sa.Table, fieldspec: FieldSpecType = None) -> None:
         super().__init__()
         self._sa_table = sa_table
         self._fieldspec = fieldspec
@@ -182,7 +170,7 @@
 
 
 class QueryFilterParser:
-    def __init__(self, fieldspec: Optional[Mapping[str, FieldSpecItem]] = None) -> None:
+    def __init__(self, fieldspec: FieldSpecType = None) -> None:
         self._fieldspec = fieldspec
         self._parser = _parser
 
