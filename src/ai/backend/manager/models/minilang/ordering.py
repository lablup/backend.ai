--- conflicted
+++ resolved
@@ -1,25 +1,12 @@
-<<<<<<< HEAD
 from typing import Mapping, TypeAlias
-=======
-from typing import Any, Callable, Mapping, Optional
->>>>>>> 8a5b2745
 
 import sqlalchemy as sa
 from lark import Lark, LarkError, Transformer
 from lark.lexer import Token
 
-<<<<<<< HEAD
-from . import JSONFieldItem
+from . import JSONFieldItem, OrderSpecItem
 
 __all__ = ("QueryOrderParser",)
-=======
-__all__ = (
-    "QueryOrderParser",
-    "OrderSpecItem",
-)
-
-OrderSpecItem = tuple[str, Optional[Callable[[sa.Column], Any]]]
->>>>>>> 8a5b2745
 
 _grammar = r"""
     ?start: expr
@@ -36,17 +23,11 @@
     maybe_placeholders=False,
 )
 
-ColumnMapType: TypeAlias = Mapping[str, str | JSONFieldItem] | None
+ColumnMapType: TypeAlias = Mapping[str, OrderSpecItem] | None
 
 
 class QueryOrderTransformer(Transformer):
-<<<<<<< HEAD
     def __init__(self, sa_table: sa.Table, column_map: ColumnMapType = None) -> None:
-=======
-    def __init__(
-        self, sa_table: sa.Table, column_map: Optional[Mapping[str, OrderSpecItem]] = None
-    ) -> None:
->>>>>>> 8a5b2745
         super().__init__()
         self._sa_table = sa_table
         self._column_map = column_map
@@ -54,21 +35,15 @@
     def _get_col(self, col_name: str) -> sa.Column:
         try:
             if self._column_map:
-<<<<<<< HEAD
-                match self._column_map[col_name]:
+                col_value, func = self._column_map[col_name]
+                match col_value:
                     case str(column):
-                        col = self._sa_table.c[column]
+                        matched_col = self._sa_table.c[column]
                     case JSONFieldItem(_col, _key):
-                        col = self._sa_table.c[_col].op("->>")(_key)
+                        matched_col = self._sa_table.c[_col].op("->>")(_key)
                     case _:
                         raise ValueError("Invalid type of field name", col_name)
-=======
-                col_value, func = self._column_map[col_name]
-                if func is not None:
-                    col = func(self._sa_table.c[col_value])
-                else:
-                    col = self._sa_table.c[col_value]
->>>>>>> 8a5b2745
+                col = func(matched_col) if func is not None else matched_col
             else:
                 col = self._sa_table.c[col_name]
             return col
@@ -92,11 +67,7 @@
 
 
 class QueryOrderParser:
-<<<<<<< HEAD
     def __init__(self, column_map: ColumnMapType = None) -> None:
-=======
-    def __init__(self, column_map: Optional[Mapping[str, OrderSpecItem]] = None) -> None:
->>>>>>> 8a5b2745
         self._column_map = column_map
         self._parser = _parser
 
