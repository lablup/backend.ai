--- conflicted
+++ resolved
@@ -431,13 +431,9 @@
     type = graphene.String(
         required=False,
         default_value="GENERAL",
-<<<<<<< HEAD
         description=(
             f"Added in 24.03.0. Available values: {', '.join([p.name for p in ProjectType])}"
         ),
-=======
-        description=("Added in 24.03.0."),
->>>>>>> cb2775af
     )
     description = graphene.String(required=False, default_value="")
     is_active = graphene.Boolean(required=False, default_value=True)
@@ -447,11 +443,7 @@
     integration_id = graphene.String(required=False, default_value="")
     resource_policy = graphene.String(required=False, default_value="default")
     container_registry = graphene.JSONString(
-<<<<<<< HEAD
-        required=False, default_value={}, description="Added in 24.03.0."
-=======
         required=False, default_value={}, description="Added in 24.03.0"
->>>>>>> cb2775af
     )
 
 
@@ -467,11 +459,7 @@
     integration_id = graphene.String(required=False)
     resource_policy = graphene.String(required=False)
     container_registry = graphene.JSONString(
-<<<<<<< HEAD
-        required=False, default_value={}, description="Added in 24.03.0."
-=======
         required=False, default_value={}, description="Added in 24.03.0"
->>>>>>> cb2775af
     )
 
 
