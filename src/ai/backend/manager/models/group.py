--- conflicted
+++ resolved
@@ -484,15 +484,9 @@
         set_if_set(props, data, "integration_id")
         set_if_set(props, data, "resource_policy")
 
-<<<<<<< HEAD
         # if "name" in data and _rx_slug.search(data["name"]) is None:
         #     raise ValueError("invalid name format. slug format required.")
-        if props.user_update_mode not in (None, "add", "remove"):
-=======
-        if "name" in data and _rx_slug.search(data["name"]) is None:
-            raise ValueError("invalid name format. slug format required.")
         if props.user_update_mode not in (None, Undefined, "add", "remove"):
->>>>>>> 6924fcac
             raise ValueError("invalid user_update_mode")
         if not props.user_uuids:
             props.user_update_mode = None
