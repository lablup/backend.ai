from __future__ import annotations

import logging
from collections.abc import MutableMapping, Sequence
from decimal import Decimal
from typing import (
    TYPE_CHECKING,
    Any,
    AsyncIterator,
    Iterable,
    List,
    Optional,
    Self,
    overload,
)
from uuid import UUID

import graphene
import graphql
import sqlalchemy as sa
from dateutil.parser import parse as dtparse
from graphql import Undefined
from redis.asyncio import Redis
from redis.asyncio.client import Pipeline
from sqlalchemy.orm import selectinload

from ai.backend.common import redis_helper
from ai.backend.common.container_registry import ContainerRegistryType
from ai.backend.common.docker import ImageRef
from ai.backend.common.exception import UnknownImageReference
from ai.backend.common.types import (
    ImageAlias,
)
from ai.backend.logging import BraceStyleAdapter
from ai.backend.manager.models.container_registry import ContainerRegistryRow
from ai.backend.manager.models.minilang.ordering import ColumnMapType, QueryOrderParser
from ai.backend.manager.models.minilang.queryfilter import (
    FieldSpecType,
    QueryFilterParser,
    enum_field_getter,
)
from ai.backend.manager.models.rbac.context import ClientContext
from ai.backend.manager.models.rbac.permission_defs import ImagePermission

from ...api.exceptions import ImageNotFound, ObjectNotFound
from ...defs import DEFAULT_IMAGE_ARCH
<<<<<<< HEAD
from ..base import batch_multiresult_in_scalar_stream, set_if_set
from ..gql_relay import AsyncNode, Connection
=======
from ..base import (
    FilterExprArg,
    OrderExprArg,
    batch_multiresult_in_scalar_stream,
    generate_sql_info_for_gql_connection,
    set_if_set,
)
from ..gql_relay import AsyncNode, Connection, ConnectionResolverResult, ResolvedGlobalID
>>>>>>> 48a96c86
from ..image import (
    ImageAliasRow,
    ImageIdentifier,
    ImageLoadFilter,
    ImageRow,
    ImageType,
    get_permission_ctx,
    rescan_images,
)
from ..rbac import ScopeType
from ..user import UserRole
from .base import (
    BigInt,
    KVPair,
    KVPairInput,
    ResourceLimit,
    ResourceLimitInput,
)

if TYPE_CHECKING:
    from ai.backend.common.bgtask import ProgressReporter

    from ..gql import GraphQueryContext

log = BraceStyleAdapter(logging.getLogger(__spec__.name))

__all__ = (
    "Image",
    "ImageNode",
    "PreloadImage",
    "RescanImages",
    "ForgetImage",
    "ForgetImageById",
    "UntagImageFromRegistry",
    "ModifyImage",
    "AliasImage",
    "DealiasImage",
    "ClearImages",
)

_queryfilter_fieldspec: FieldSpecType = {
    "id": ("id", None),
    "name": ("name", None),
    "project": ("project", None),
    "image": ("image", None),
    "created_at": ("created_at", dtparse),
    "registry": ("registry", None),
    "registry_id": ("registry_id", None),
    "architecture": ("architecture", None),
    "is_local": ("is_local", None),
    "type": ("session_type", enum_field_getter(ImageType)),
    "accelerators": ("accelerators", None),
}

_queryorder_colmap: ColumnMapType = {
    "id": ("id", None),
    "name": ("name", None),
    "project": ("project", None),
    "image": ("image", None),
    "created_at": ("created_at", None),
    "registry": ("registry", None),
    "registry_id": ("registry_id", None),
    "architecture": ("architecture", None),
    "is_local": ("is_local", None),
    "type": ("session_type", None),
    "accelerators": ("accelerators", None),
}


class Image(graphene.ObjectType):
    id = graphene.UUID()
    name = graphene.String(deprecation_reason="Deprecated since 24.12.0. use `namespace` instead")
    namespace = graphene.String(description="Added in 24.12.0.")
    base_image_name = graphene.String(description="Added in 24.12.0.")
    project = graphene.String(description="Added in 24.03.10.")
    humanized_name = graphene.String()
    tag = graphene.String()
    tags = graphene.List(KVPair, description="Added in 24.12.0.")
    version = graphene.String(description="Added in 24.12.0.")
    registry = graphene.String()
    architecture = graphene.String()
    is_local = graphene.Boolean()
    digest = graphene.String()
    labels = graphene.List(KVPair)
    aliases = graphene.List(graphene.String)
    size_bytes = BigInt()
    resource_limits = graphene.List(ResourceLimit)
    supported_accelerators = graphene.List(graphene.String)
    installed = graphene.Boolean()
    installed_agents = graphene.List(graphene.String)
    # legacy field
    hash = graphene.String()

    # internal attributes
    raw_labels: dict[str, Any]

    @classmethod
    def populate_row(
        cls,
        ctx: GraphQueryContext,
        row: ImageRow,
        installed_agents: List[str],
    ) -> Image:
        is_superadmin = ctx.user["role"] == UserRole.SUPERADMIN
        hide_agents = False if is_superadmin else ctx.local_config["manager"]["hide-agents"]
        image_ref = row.image_ref
        version, ptag_set = image_ref.tag_set
        ret = cls(
            id=row.id,
            name=row.image,
            namespace=row.image,
            base_image_name=image_ref.name,
            project=row.project,
            humanized_name=row.image,
            tag=row.tag,
            tags=[KVPair(key=k, value=v) for k, v in ptag_set.items()],
            version=version,
            registry=row.registry,
            architecture=row.architecture,
            is_local=row.is_local,
            digest=row.trimmed_digest or None,
            labels=[KVPair(key=k, value=v) for k, v in row.labels.items()],
            aliases=[alias_row.alias for alias_row in row.aliases],
            size_bytes=row.size_bytes,
            resource_limits=[
                ResourceLimit(
                    key=k,
                    min=v.get("min", Decimal(0)),
                    max=v.get("max", Decimal("Infinity")),
                )
                for k, v in row.resources.items()
            ],
            supported_accelerators=(row.accelerators or "").split(","),
            installed=len(installed_agents) > 0,
            installed_agents=installed_agents if not hide_agents else None,
            # legacy
            hash=row.trimmed_digest or None,
        )
        ret.raw_labels = row.labels
        return ret

    @classmethod
    async def from_row(
        cls,
        ctx: GraphQueryContext,
        row: ImageRow,
    ) -> Image:
        # TODO: add architecture
        _installed_agents = await redis_helper.execute(
            ctx.redis_image,
            lambda r: r.smembers(row.name),
        )
        installed_agents: List[str] = []
        for agent_id in _installed_agents:
            if isinstance(agent_id, bytes):
                installed_agents.append(agent_id.decode())
            else:
                installed_agents.append(agent_id)
        return cls.populate_row(ctx, row, installed_agents)

    @classmethod
    async def bulk_load(
        cls,
        ctx: GraphQueryContext,
        rows: List[ImageRow],
    ) -> AsyncIterator[Image]:
        async def _pipe(r: Redis) -> Pipeline:
            pipe = r.pipeline()
            for row in rows:
                await pipe.smembers(row.name)
            return pipe

        results = await redis_helper.execute(ctx.redis_image, _pipe)
        for idx, row in enumerate(rows):
            installed_agents: List[str] = []
            _installed_agents = results[idx]
            for agent_id in _installed_agents:
                if isinstance(agent_id, bytes):
                    installed_agents.append(agent_id.decode())
                else:
                    installed_agents.append(agent_id)
            yield cls.populate_row(ctx, row, installed_agents)

    @classmethod
    async def batch_load_by_canonical(
        cls,
        graph_ctx: GraphQueryContext,
        image_names: Sequence[str],
    ) -> Sequence[Optional[Image]]:
        query = (
            sa.select(ImageRow)
            .where(ImageRow.name.in_(image_names))
            .options(selectinload(ImageRow.aliases))
        )
        async with graph_ctx.db.begin_readonly_session() as session:
            result = await session.execute(query)
            return [await Image.from_row(graph_ctx, row) for row in result.scalars().all()]

    @classmethod
    async def batch_load_by_image_ref(
        cls,
        graph_ctx: GraphQueryContext,
        image_refs: Sequence[ImageRef],
    ) -> Sequence[Optional[Image]]:
        image_names = [x.canonical for x in image_refs]
        return await cls.batch_load_by_canonical(graph_ctx, image_names)

    @classmethod
    async def load_item_by_id(
        cls,
        ctx: GraphQueryContext,
        id: UUID,
    ) -> Image:
        async with ctx.db.begin_readonly_session() as session:
            row = await ImageRow.get(session, id, load_aliases=True)
            if not row:
                raise ImageNotFound

            return await cls.from_row(ctx, row)

    @classmethod
    async def load_item(
        cls,
        ctx: GraphQueryContext,
        reference: str,
        architecture: str,
    ) -> Image:
        try:
            async with ctx.db.begin_readonly_session() as session:
                image_row = await ImageRow.resolve(
                    session,
                    [
                        ImageIdentifier(reference, architecture),
                        ImageAlias(reference),
                    ],
                )
        except UnknownImageReference:
            raise ImageNotFound
        return await cls.from_row(ctx, image_row)

    @classmethod
    async def load_all(
        cls,
        ctx: GraphQueryContext,
        *,
        types: set[ImageLoadFilter] = set(),
    ) -> Sequence[Image]:
        async with ctx.db.begin_readonly_session() as session:
            rows = await ImageRow.list(session, load_aliases=True)
        items: list[Image] = [
            item async for item in cls.bulk_load(ctx, rows) if item.matches_filter(ctx, types)
        ]

        return items

    @staticmethod
    async def filter_allowed(
        ctx: GraphQueryContext,
        items: Sequence[Image],
        domain_name: str,
    ) -> Sequence[Image]:
        from ..domain import domains

        async with ctx.db.begin() as conn:
            query = (
                sa.select([domains.c.allowed_docker_registries])
                .select_from(domains)
                .where(domains.c.name == domain_name)
            )
            result = await conn.execute(query)
            allowed_docker_registries = result.scalar()

        filtered_items: list[Image] = [
            item for item in items if item.registry in allowed_docker_registries
        ]

        return filtered_items

    def matches_filter(
        self,
        ctx: GraphQueryContext,
        load_filters: set[ImageLoadFilter],
    ) -> bool:
        """
        Determine if the image is filtered according to the `load_filters` parameter.
        """
        user_role = ctx.user["role"]

        # If the image filtered by any of its labels, return False early.
        # If the image is not filtered and is determiend to be valid by any of its labels, `is_valid = True`.
        is_valid = ImageLoadFilter.GENERAL in load_filters
        for label in self.labels:
            match label.key:
                case "ai.backend.features" if "operation" in label.value:
                    if ImageLoadFilter.OPERATIONAL in load_filters:
                        is_valid = True
                    else:
                        return False
                case "ai.backend.customized-image.owner":
                    if (
                        ImageLoadFilter.CUSTOMIZED not in load_filters
                        and ImageLoadFilter.CUSTOMIZED_GLOBAL not in load_filters
                    ):
                        return False
                    if ImageLoadFilter.CUSTOMIZED in load_filters:
                        if label.value == f"user:{ctx.user['uuid']}":
                            is_valid = True
                        else:
                            return False
                    if ImageLoadFilter.CUSTOMIZED_GLOBAL in load_filters:
                        if user_role == UserRole.SUPERADMIN:
                            is_valid = True
                        else:
                            return False
        return is_valid


class ImagePermissionValueField(graphene.Scalar):
    class Meta:
        description = f"Added in 25.3.0. One of {[val.value for val in ImagePermission]}."

    @staticmethod
    def serialize(val: ImagePermission) -> str:
        return val.value

    @staticmethod
    def parse_literal(node: Any, _variables=None):
        if isinstance(node, graphql.language.ast.StringValueNode):
            return ImagePermission(node.value)

    @staticmethod
    def parse_value(value: str) -> ImagePermission:
        return ImagePermission(value)


class ImageNode(graphene.ObjectType):
    class Meta:
        interfaces = (AsyncNode,)

    row_id = graphene.UUID(description="Added in 24.03.4. The undecoded id value stored in DB.")
    name = graphene.String(deprecation_reason="Deprecated since 24.12.0. use `namespace` instead")
    namespace = graphene.String(description="Added in 24.12.0.")
    base_image_name = graphene.String(description="Added in 24.12.0.")
    project = graphene.String(description="Added in 24.03.10.")
    humanized_name = graphene.String()
    tag = graphene.String()
    tags = graphene.List(KVPair, description="Added in 24.12.0.")
    version = graphene.String(description="Added in 24.12.0.")
    registry = graphene.String()
    architecture = graphene.String()
    is_local = graphene.Boolean()
    digest = graphene.String()
    labels = graphene.List(KVPair)
    size_bytes = BigInt()
    resource_limits = graphene.List(ResourceLimit)
    supported_accelerators = graphene.List(graphene.String)
    aliases = graphene.List(
        graphene.String, description="Added in 24.03.4. The array of image aliases."
    )

    permissions = graphene.List(
        ImagePermissionValueField,
        description=f"Added in 25.3.0. One of {[val.value for val in ImagePermission]}.",
    )

    @classmethod
    async def batch_load_by_name_and_arch(
        cls,
        graph_ctx: GraphQueryContext,
        name_and_arch: Sequence[tuple[str, str]],
    ) -> Sequence[Sequence[ImageNode]]:
        query = (
            sa.select(ImageRow)
            .where(sa.tuple_(ImageRow.name, ImageRow.architecture).in_(name_and_arch))
            .options(selectinload(ImageRow.aliases))
        )
        async with graph_ctx.db.begin_readonly_session() as db_session:
            return await batch_multiresult_in_scalar_stream(
                graph_ctx,
                db_session,
                query,
                cls,
                name_and_arch,
                lambda row: (row.name, row.architecture),
            )

    @classmethod
    async def batch_load_by_image_identifier(
        cls,
        graph_ctx: GraphQueryContext,
        image_ids: Sequence[ImageIdentifier],
    ) -> Sequence[Sequence[ImageNode]]:
        name_and_arch_tuples = [(img.canonical, img.architecture) for img in image_ids]
        return await cls.batch_load_by_name_and_arch(graph_ctx, name_and_arch_tuples)

    @overload
    @classmethod
    def from_row(cls, graph_ctx: GraphQueryContext, row: ImageRow) -> Self: ...

    @overload
    @classmethod
<<<<<<< HEAD
    def from_row(cls, graph_ctx: GraphQueryContext, row: None) -> None: ...

    @classmethod
    def from_row(cls, graph_ctx: GraphQueryContext, row: ImageRow | None) -> Self | None:
=======
    def from_row(
        cls, row: ImageRow, *, permissions: Optional[Iterable[ImagePermission]] = None
    ) -> ImageNode: ...

    @overload
    @classmethod
    def from_row(
        cls, row: None, *, permissions: Optional[Iterable[ImagePermission]] = None
    ) -> None: ...

    @classmethod
    def from_row(
        cls, row: ImageRow | None, *, permissions: Optional[Iterable[ImagePermission]] = None
    ) -> ImageNode | None:
>>>>>>> 48a96c86
        if row is None:
            return None
        image_ref = row.image_ref
        version, ptag_set = image_ref.tag_set

        result = cls(
            id=row.id,
            row_id=row.id,
            name=row.image,
            namespace=row.image,
            base_image_name=image_ref.name,
            project=row.project,
            humanized_name=row.image,
            tag=row.tag,
            tags=[KVPair(key=k, value=v) for k, v in ptag_set.items()],
            version=version,
            registry=row.registry,
            architecture=row.architecture,
            is_local=row.is_local,
            digest=row.trimmed_digest or None,
            labels=[KVPair(key=k, value=v) for k, v in row.labels.items()],
            size_bytes=row.size_bytes,
            resource_limits=[
                ResourceLimit(
                    key=k,
                    min=v.get("min", Decimal(0)),
                    max=v.get("max", Decimal("Infinity")),
                )
                for k, v in row.resources.items()
            ],
            supported_accelerators=(row.accelerators or "").split(","),
            aliases=[alias_row.alias for alias_row in row.aliases],
            permissions=[] if permissions is None else permissions,
        )

        return result

    @classmethod
    def from_legacy_image(
        cls, row: Image, *, permissions: Optional[Iterable[ImagePermission]] = None
    ) -> ImageNode:
        result = cls(
            id=row.id,
            row_id=row.id,
            name=row.name,
            namespace=row.namespace,
            base_image_name=row.base_image_name,
            humanized_name=row.humanized_name,
            tag=row.tag,
            tags=row.tags,
            version=row.version,
            project=row.project,
            registry=row.registry,
            architecture=row.architecture,
            is_local=row.is_local,
            digest=row.digest,
            labels=row.labels,
            size_bytes=row.size_bytes,
            resource_limits=row.resource_limits,
            supported_accelerators=row.supported_accelerators,
            aliases=row.aliases,
            permissions=[] if permissions is None else permissions,
        )
        return result

    @classmethod
    async def get_node(
        cls,
        info: graphene.ResolveInfo,
        id: ResolvedGlobalID,
        scope_id: ScopeType,
        permission: ImagePermission = ImagePermission.READ_ATTRIBUTE,
    ) -> Optional[Self]:
        graph_ctx: GraphQueryContext = info.context

        _, image_id = id
        async with graph_ctx.db.connect() as db_conn:
            user = graph_ctx.user
            client_ctx = ClientContext(
                graph_ctx.db, user["domain_name"], user["uuid"], user["role"]
            )
            permission_ctx = await get_permission_ctx(db_conn, client_ctx, scope_id, permission)
            cond = permission_ctx.query_condition
            if cond is None:
                return None

            query = (
                sa.select(ImageRow)
                .where(cond & (ImageRow.id == UUID(image_id)))
                .options(selectinload(ImageRow.aliases))
            )

            async with graph_ctx.db.begin_readonly_session() as db_session:
                image_row = await db_session.scalar(query)
                if image_row is None:
                    return None

                return cls.from_row(
                    image_row,
                    permissions=await permission_ctx.calculate_final_permission(image_row),
                )

    @classmethod
    async def get_connection(
        cls,
        info: graphene.ResolveInfo,
        scope_id: ScopeType,
        permission: ImagePermission,
        filter_expr: Optional[str] = None,
        order_expr: Optional[str] = None,
        offset: Optional[int] = None,
        after: Optional[str] = None,
        first: Optional[int] = None,
        before: Optional[str] = None,
        last: Optional[int] = None,
    ) -> ConnectionResolverResult[Self]:
        graph_ctx: GraphQueryContext = info.context
        _filter_arg = (
            FilterExprArg(filter_expr, QueryFilterParser(_queryfilter_fieldspec))
            if filter_expr is not None
            else None
        )
<<<<<<< HEAD
        async with graph_ctx.db.begin_readonly_session() as db_session:
            image_row = await db_session.scalar(query)
            if image_row is None:
                raise ValueError(f"Image not found (id: {image_id})")
            return cls.from_row(graph_ctx, image_row)
=======
        _order_expr = (
            OrderExprArg(order_expr, QueryOrderParser(_queryorder_colmap))
            if order_expr is not None
            else None
        )
        (
            query,
            cnt_query,
            _,
            cursor,
            pagination_order,
            page_size,
        ) = generate_sql_info_for_gql_connection(
            info,
            ImageRow,
            ImageRow.id,
            _filter_arg,
            _order_expr,
            offset,
            after=after,
            first=first,
            before=before,
            last=last,
        )
        async with graph_ctx.db.connect() as db_conn:
            user = graph_ctx.user
            client_ctx = ClientContext(
                graph_ctx.db, user["domain_name"], user["uuid"], user["role"]
            )
            permission_ctx = await get_permission_ctx(db_conn, client_ctx, scope_id, permission)
            cond = permission_ctx.query_condition
            if cond is None:
                return ConnectionResolverResult([], cursor, pagination_order, page_size, 0)
            query = query.where(cond).options(selectinload(ImageRow.aliases))
            cnt_query = cnt_query.where(cond)
            async with graph_ctx.db.begin_readonly_session(db_conn) as db_session:
                image_rows = (await db_session.scalars(query)).all()
                total_cnt = await db_session.scalar(cnt_query)
                result: list[Self] = [
                    cls.from_row(
                        row,
                        permissions=await permission_ctx.calculate_final_permission(row),
                    )
                    for row in image_rows
                ]
        return ConnectionResolverResult(result, cursor, pagination_order, page_size, total_cnt)
>>>>>>> 48a96c86


class ImageConnection(Connection):
    class Meta:
        node = ImageNode
<<<<<<< HEAD
        description = "Added in 25.2.0."
=======
        description = "Added in 25.3.0."
>>>>>>> 48a96c86


class ForgetImageById(graphene.Mutation):
    """Added in 24.03.0."""

    allowed_roles = (
        UserRole.SUPERADMIN,
        UserRole.ADMIN,
        UserRole.USER,
    )

    class Arguments:
        image_id = graphene.String(required=True)

    ok = graphene.Boolean()
    msg = graphene.String()
    image = graphene.Field(ImageNode, description="Added since 24.03.1.")

    @staticmethod
    async def mutate(
        root: Any,
        info: graphene.ResolveInfo,
        image_id: str,
    ) -> ForgetImageById:
        _, raw_image_id = AsyncNode.resolve_global_id(info, image_id)
        if not raw_image_id:
            raw_image_id = image_id

        try:
            _image_id = UUID(raw_image_id)
        except ValueError:
            raise ObjectNotFound("image")

        log.info("forget image {0} by API request", image_id)
        ctx: GraphQueryContext = info.context
        client_role = ctx.user["role"]

        async with ctx.db.begin_session() as session:
            image_row = await ImageRow.get(session, _image_id, load_aliases=True)
            if not image_row:
                raise ObjectNotFound("image")
            if client_role != UserRole.SUPERADMIN:
                customized_image_owner = (image_row.labels or {}).get(
                    "ai.backend.customized-image.owner"
                )
                if (
                    not customized_image_owner
                    or customized_image_owner != f"user:{ctx.user['uuid']}"
                ):
                    return ForgetImageById(ok=False, msg="Forbidden")
            await session.delete(image_row)
            return ForgetImageById(ok=True, msg="", image=ImageNode.from_row(ctx, image_row))


class ForgetImage(graphene.Mutation):
    allowed_roles = (
        UserRole.SUPERADMIN,
        UserRole.ADMIN,
        UserRole.USER,
    )

    class Arguments:
        reference = graphene.String(required=True)
        architecture = graphene.String(default_value=DEFAULT_IMAGE_ARCH)

    ok = graphene.Boolean()
    msg = graphene.String()
    image = graphene.Field(ImageNode, description="Added since 24.03.1.")

    @staticmethod
    async def mutate(
        root: Any,
        info: graphene.ResolveInfo,
        reference: str,
        architecture: str,
    ) -> ForgetImage:
        log.info("forget image {0} by API request", reference)
        ctx: GraphQueryContext = info.context
        client_role = ctx.user["role"]

        async with ctx.db.begin_session() as session:
            image_row = await ImageRow.resolve(
                session,
                [
                    ImageIdentifier(reference, architecture),
                    ImageAlias(reference),
                ],
            )
            if client_role != UserRole.SUPERADMIN:
                customized_image_owner = (image_row.labels or {}).get(
                    "ai.backend.customized-image.owner"
                )
                if (
                    not customized_image_owner
                    or customized_image_owner != f"user:{ctx.user['uuid']}"
                ):
                    return ForgetImage(ok=False, msg="Forbidden")
            await session.delete(image_row)
            return ForgetImage(ok=True, msg="", image=ImageNode.from_row(ctx, image_row))


class UntagImageFromRegistry(graphene.Mutation):
    """Added in 24.03.1"""

    allowed_roles = (
        UserRole.SUPERADMIN,
        UserRole.ADMIN,
        UserRole.USER,
    )

    class Arguments:
        image_id = graphene.String(required=True)

    ok = graphene.Boolean()
    msg = graphene.String()
    image = graphene.Field(ImageNode, description="Added since 24.03.1.")

    @staticmethod
    async def mutate(
        root: Any,
        info: graphene.ResolveInfo,
        image_id: str,
    ) -> UntagImageFromRegistry:
        from ai.backend.manager.container_registry.harbor import HarborRegistry_v2

        _, raw_image_id = AsyncNode.resolve_global_id(info, image_id)
        if not raw_image_id:
            raw_image_id = image_id

        try:
            _image_id = UUID(raw_image_id)
        except ValueError:
            raise ObjectNotFound("image")

        log.info("remove image from registry {0} by API request", str(_image_id))
        ctx: GraphQueryContext = info.context
        client_role = ctx.user["role"]

        async with ctx.db.begin_readonly_session() as session:
            image_row = await ImageRow.get(session, _image_id, load_aliases=True)
            if not image_row:
                raise ImageNotFound
            if client_role != UserRole.SUPERADMIN:
                customized_image_owner = (image_row.labels or {}).get(
                    "ai.backend.customized-image.owner"
                )
                if (
                    not customized_image_owner
                    or customized_image_owner != f"user:{ctx.user['uuid']}"
                ):
                    return UntagImageFromRegistry(ok=False, msg="Forbidden")

            query = sa.select(ContainerRegistryRow).where(
                ContainerRegistryRow.registry_name == image_row.image_ref.registry
            )

            registry_info = (await session.execute(query)).scalar()

            if registry_info.type != ContainerRegistryType.HARBOR2:
                raise NotImplementedError("This feature is only supported for Harbor 2 registries")

        scanner = HarborRegistry_v2(ctx.db, image_row.image_ref.registry, registry_info)
        await scanner.untag(image_row.image_ref)

        return UntagImageFromRegistry(ok=True, msg="", image=ImageNode.from_row(ctx, image_row))


class PreloadImage(graphene.Mutation):
    allowed_roles = (UserRole.SUPERADMIN,)

    class Arguments:
        references = graphene.List(graphene.String, required=True)
        target_agents = graphene.List(graphene.String, required=True)

    ok = graphene.Boolean()
    msg = graphene.String()
    task_id = graphene.String()

    @staticmethod
    async def mutate(
        root: Any,
        info: graphene.ResolveInfo,
        references: Sequence[str],
        target_agents: Sequence[str],
    ) -> PreloadImage:
        return PreloadImage(ok=False, msg="Not implemented.", task_id=None)


class UnloadImage(graphene.Mutation):
    allowed_roles = (UserRole.SUPERADMIN,)

    class Arguments:
        references = graphene.List(graphene.String, required=True)
        target_agents = graphene.List(graphene.String, required=True)

    ok = graphene.Boolean()
    msg = graphene.String()
    task_id = graphene.String()

    @staticmethod
    async def mutate(
        root: Any,
        info: graphene.ResolveInfo,
        references: Sequence[str],
        target_agents: Sequence[str],
    ) -> UnloadImage:
        return UnloadImage(ok=False, msg="Not implemented.", task_id=None)


class RescanImages(graphene.Mutation):
    allowed_roles = (UserRole.ADMIN, UserRole.SUPERADMIN)

    class Arguments:
        registry = graphene.String()
        project = graphene.String(description="Added in 25.1.0.")

    ok = graphene.Boolean()
    msg = graphene.String()
    task_id = graphene.UUID()

    @staticmethod
    async def mutate(
        root: Any,
        info: graphene.ResolveInfo,
        registry: Optional[str] = None,
        project: Optional[str] = None,
    ) -> RescanImages:
        log.info(
            "rescanning docker registry {0} by API request",
            f"(registry: {registry or 'all'}, project: {project or 'all'})",
        )
        ctx: GraphQueryContext = info.context

        async def _rescan_task(reporter: ProgressReporter) -> None:
            await rescan_images(ctx.db, registry, project, reporter=reporter)

        task_id = await ctx.background_task_manager.start(_rescan_task)
        return RescanImages(ok=True, msg="", task_id=task_id)


class AliasImage(graphene.Mutation):
    allowed_roles = (UserRole.SUPERADMIN,)

    class Arguments:
        alias = graphene.String(required=True)
        target = graphene.String(required=True)
        architecture = graphene.String(default_value=DEFAULT_IMAGE_ARCH)

    ok = graphene.Boolean()
    msg = graphene.String()

    @staticmethod
    async def mutate(
        root: Any,
        info: graphene.ResolveInfo,
        alias: str,
        target: str,
        architecture: str,
    ) -> AliasImage:
        log.info("alias image {0} -> {1} by API request", alias, target)
        ctx: GraphQueryContext = info.context
        try:
            async with ctx.db.begin_session() as session:
                try:
                    image_row = await ImageRow.resolve(
                        session, [ImageIdentifier(target, architecture)]
                    )
                except UnknownImageReference:
                    raise ImageNotFound
                else:
                    image_row.aliases.append(ImageAliasRow(alias=alias, image_id=image_row.id))
        except ValueError as e:
            return AliasImage(ok=False, msg=str(e))
        return AliasImage(ok=True, msg="")


class DealiasImage(graphene.Mutation):
    allowed_roles = (UserRole.SUPERADMIN,)

    class Arguments:
        alias = graphene.String(required=True)

    ok = graphene.Boolean()
    msg = graphene.String()

    @staticmethod
    async def mutate(
        root: Any,
        info: graphene.ResolveInfo,
        alias: str,
    ) -> DealiasImage:
        log.info("dealias image {0} by API request", alias)
        ctx: GraphQueryContext = info.context
        try:
            async with ctx.db.begin_session() as session:
                existing_alias = await session.scalar(
                    sa.select(ImageAliasRow).where(ImageAliasRow.alias == alias),
                )
                if existing_alias is None:
                    raise DealiasImage(ok=False, msg=str("No such alias"))
                await session.delete(existing_alias)
        except ValueError as e:
            return DealiasImage(ok=False, msg=str(e))
        return DealiasImage(ok=True, msg="")


class ClearImages(graphene.Mutation):
    allowed_roles = (UserRole.SUPERADMIN,)

    class Arguments:
        registry = graphene.String()

    ok = graphene.Boolean()
    msg = graphene.String()

    @staticmethod
    async def mutate(
        root: Any,
        info: graphene.ResolveInfo,
        registry: str,
    ) -> ClearImages:
        ctx: GraphQueryContext = info.context
        try:
            async with ctx.db.begin_session() as session:
                result = await session.execute(
                    sa.select(ImageRow).where(ImageRow.registry == registry)
                )
                image_ids = [x.id for x in result.scalars().all()]

                await session.execute(
                    sa.delete(ImageAliasRow).where(ImageAliasRow.image_id.in_(image_ids))
                )
                await session.execute(sa.delete(ImageRow).where(ImageRow.registry == registry))
        except ValueError as e:
            return ClearImages(ok=False, msg=str(e))
        return ClearImages(ok=True, msg="")


class ModifyImageInput(graphene.InputObjectType):
    name = graphene.String(required=False)
    registry = graphene.String(required=False)
    image = graphene.String(required=False)
    tag = graphene.String(required=False)
    architecture = graphene.String(required=False)
    is_local = graphene.Boolean(required=False)
    size_bytes = graphene.Int(required=False)
    type = graphene.String(required=False)

    digest = graphene.String(required=False)
    labels = graphene.List(lambda: KVPairInput, required=False)
    supported_accelerators = graphene.List(graphene.String, required=False)
    resource_limits = graphene.List(lambda: ResourceLimitInput, required=False)


class ModifyImage(graphene.Mutation):
    allowed_roles = (UserRole.SUPERADMIN,)

    class Arguments:
        target = graphene.String(required=True, default_value=None)
        architecture = graphene.String(required=False, default_value=DEFAULT_IMAGE_ARCH)
        props = ModifyImageInput(required=True)

    ok = graphene.Boolean()
    msg = graphene.String()

    @staticmethod
    async def mutate(
        root: Any,
        info: graphene.ResolveInfo,
        target: str,
        architecture: str,
        props: ModifyImageInput,
    ) -> AliasImage:
        ctx: GraphQueryContext = info.context
        data: MutableMapping[str, Any] = {}
        set_if_set(props, data, "name")
        set_if_set(props, data, "registry")
        set_if_set(props, data, "image")
        set_if_set(props, data, "tag")
        set_if_set(props, data, "architecture")
        set_if_set(props, data, "is_local")
        set_if_set(props, data, "size_bytes")
        set_if_set(props, data, "type")
        set_if_set(props, data, "digest", target_key="config_digest")
        set_if_set(
            props,
            data,
            "supported_accelerators",
            clean_func=lambda v: ",".join(v),
            target_key="accelerators",
        )
        set_if_set(props, data, "labels", clean_func=lambda v: {pair.key: pair.value for pair in v})

        if props.resource_limits is not Undefined:
            resources_data = {}
            for limit_option in props.resource_limits:
                limit_data = {}
                if limit_option.min is not Undefined and len(limit_option.min) > 0:
                    limit_data["min"] = limit_option.min
                if limit_option.max is not Undefined and len(limit_option.max) > 0:
                    limit_data["max"] = limit_option.max
                resources_data[limit_option.key] = limit_data
            data["resources"] = resources_data

        try:
            async with ctx.db.begin_session() as session:
                try:
                    image_row = await ImageRow.resolve(
                        session,
                        [
                            ImageIdentifier(target, architecture),
                            ImageAlias(target),
                        ],
                    )
                except UnknownImageReference:
                    return ModifyImage(ok=False, msg="Image not found")
                for k, v in data.items():
                    setattr(image_row, k, v)
        except ValueError as e:
            return ModifyImage(ok=False, msg=str(e))
        return ModifyImage(ok=True, msg="")<|MERGE_RESOLUTION|>--- conflicted
+++ resolved
@@ -44,10 +44,6 @@
 
 from ...api.exceptions import ImageNotFound, ObjectNotFound
 from ...defs import DEFAULT_IMAGE_ARCH
-<<<<<<< HEAD
-from ..base import batch_multiresult_in_scalar_stream, set_if_set
-from ..gql_relay import AsyncNode, Connection
-=======
 from ..base import (
     FilterExprArg,
     OrderExprArg,
@@ -56,7 +52,6 @@
     set_if_set,
 )
 from ..gql_relay import AsyncNode, Connection, ConnectionResolverResult, ResolvedGlobalID
->>>>>>> 48a96c86
 from ..image import (
     ImageAliasRow,
     ImageIdentifier,
@@ -458,27 +453,24 @@
 
     @overload
     @classmethod
-<<<<<<< HEAD
-    def from_row(cls, graph_ctx: GraphQueryContext, row: None) -> None: ...
-
-    @classmethod
-    def from_row(cls, graph_ctx: GraphQueryContext, row: ImageRow | None) -> Self | None:
-=======
     def from_row(
-        cls, row: ImageRow, *, permissions: Optional[Iterable[ImagePermission]] = None
+        cls, graph_ctx, row: ImageRow, *, permissions: Optional[Iterable[ImagePermission]] = None
     ) -> ImageNode: ...
 
     @overload
     @classmethod
     def from_row(
-        cls, row: None, *, permissions: Optional[Iterable[ImagePermission]] = None
+        cls, graph_ctx, row: None, *, permissions: Optional[Iterable[ImagePermission]] = None
     ) -> None: ...
 
     @classmethod
     def from_row(
-        cls, row: ImageRow | None, *, permissions: Optional[Iterable[ImagePermission]] = None
+        cls,
+        graph_ctx,
+        row: Optional[ImageRow],
+        *,
+        permissions: Optional[Iterable[ImagePermission]] = None,
     ) -> ImageNode | None:
->>>>>>> 48a96c86
         if row is None:
             return None
         image_ref = row.image_ref
@@ -601,13 +593,6 @@
             if filter_expr is not None
             else None
         )
-<<<<<<< HEAD
-        async with graph_ctx.db.begin_readonly_session() as db_session:
-            image_row = await db_session.scalar(query)
-            if image_row is None:
-                raise ValueError(f"Image not found (id: {image_id})")
-            return cls.from_row(graph_ctx, image_row)
-=======
         _order_expr = (
             OrderExprArg(order_expr, QueryOrderParser(_queryorder_colmap))
             if order_expr is not None
@@ -654,17 +639,12 @@
                     for row in image_rows
                 ]
         return ConnectionResolverResult(result, cursor, pagination_order, page_size, total_cnt)
->>>>>>> 48a96c86
 
 
 class ImageConnection(Connection):
     class Meta:
         node = ImageNode
-<<<<<<< HEAD
-        description = "Added in 25.2.0."
-=======
         description = "Added in 25.3.0."
->>>>>>> 48a96c86
 
 
 class ForgetImageById(graphene.Mutation):
