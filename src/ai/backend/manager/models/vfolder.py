from __future__ import annotations

import enum
import logging
import os.path
import uuid
from datetime import datetime
from pathlib import PurePosixPath
from typing import TYPE_CHECKING, Any, List, Mapping, NamedTuple, Optional, Sequence

import aiohttp
import aiotools
import graphene
import sqlalchemy as sa
import trafaret as t
from dateutil.parser import parse as dtparse
from dateutil.tz import tzutc
from graphene.types.datetime import DateTime as GQLDateTime
from sqlalchemy.dialects import postgresql as pgsql
from sqlalchemy.engine.row import Row
from sqlalchemy.ext.asyncio import AsyncConnection as SAConnection
from sqlalchemy.ext.asyncio import AsyncSession as SASession
from sqlalchemy.orm import selectinload

from ai.backend.common.bgtask import ProgressReporter
from ai.backend.common.logging import BraceStyleAdapter
from ai.backend.common.types import (
    QuotaScopeID,
    QuotaScopeType,
    VFolderHostPermission,
    VFolderHostPermissionMap,
    VFolderID,
    VFolderMount,
    VFolderUsageMode,
)

from ..api.exceptions import InvalidAPIParameters, VFolderNotFound, VFolderOperationFailed
from ..defs import RESERVED_VFOLDER_PATTERNS, RESERVED_VFOLDERS, VFOLDER_DSTPATHS_MAP
from ..types import UserScope
from .base import (
    GUID,
    Base,
    BigInt,
    EnumValueType,
    IDColumn,
    Item,
    PaginatedList,
    QuotaScopeIDType,
    batch_multiresult,
    metadata,
)
from .minilang.ordering import OrderSpecItem, QueryOrderParser
from .minilang.queryfilter import FieldSpecItem, QueryFilterParser, enum_field_getter
from .user import UserRole
from .utils import ExtendedAsyncSAEngine, execute_with_retry, sql_json_merge

if TYPE_CHECKING:
    from ..api.context import BackgroundTaskManager
    from .gql import GraphQueryContext
    from .storage import StorageSessionManager

__all__: Sequence[str] = (
    "vfolders",
    "vfolder_invitations",
    "vfolder_permissions",
    "VirtualFolder",
    "VFolderOwnershipType",
    "VFolderInvitationState",
    "VFolderPermission",
    "VFolderPermissionValidator",
    "VFolderOperationStatus",
    "VFolderAccessStatus",
    "DEAD_VFOLDER_STATUSES",
    "VFolderCloneInfo",
    "VFolderDeletionInfo",
    "VFolderRow",
    "QuotaScope",
    "SetQuotaScope",
    "UnsetQuotaScope",
    "query_accessible_vfolders",
    "initiate_vfolder_clone",
    "initiate_vfolder_purge",
    "get_allowed_vfolder_hosts_by_group",
    "get_allowed_vfolder_hosts_by_user",
    "verify_vfolder_name",
    "prepare_vfolder_mounts",
    "update_vfolder_status",
    "filter_host_allowed_permission",
    "ensure_host_permission_allowed",
)


log = BraceStyleAdapter(logging.getLogger(__spec__.name))  # type: ignore[name-defined]


class VFolderOwnershipType(str, enum.Enum):
    """
    Ownership type of virtual folder.
    """

    USER = "user"
    GROUP = "group"


class VFolderPermission(str, enum.Enum):
    """
    Permissions for a virtual folder given to a specific access key.
    RW_DELETE includes READ_WRITE and READ_WRITE includes READ_ONLY.
    """

    READ_ONLY = "ro"
    READ_WRITE = "rw"
    RW_DELETE = "wd"
    OWNER_PERM = "wd"  # resolved as RW_DELETE


class VFolderPermissionValidator(t.Trafaret):
    def check_and_return(self, value: Any) -> VFolderPermission:
        if value not in ["ro", "rw", "wd"]:
            self._failure('one of "ro", "rw", or "wd" required', value=value)
        return VFolderPermission(value)


class VFolderInvitationState(str, enum.Enum):
    """
    Virtual Folder invitation state.
    """

    PENDING = "pending"
    CANCELED = "canceled"  # canceled by inviter
    ACCEPTED = "accepted"
    REJECTED = "rejected"  # rejected by invitee


class VFolderOperationStatus(str, enum.Enum):
    """
    Introduce virtual folder current status for storage-proxy operations.
    """

    READY = "ready"
    PERFORMING = "performing"
    CLONING = "cloning"
    MOUNTED = "mounted"
    ERROR = "error"
    DELETE_ONGOING = "delete-ongoing"  # vfolder is being deleted
    DELETE_COMPLETE = "deleted-complete"  # vfolder is deleted
    PURGE_ONGOING = "purge-ongoing"  # vfolder is being removed permanently
    # PURGE_COMPLETE = "purged-complete"  # vfolder is removed permanently


class VFolderAccessStatus(str, enum.Enum):
    """
    Introduce virtual folder desired status for storage-proxy operations.
    Not added to db scheme  and determined only by current vfolder status.
    """

    READABLE = "readable"
    UPDATABLE = "updatable"
    RECOVERABLE = "recoverable"
    DELETABLE = "deletable"
    PURGABLE = "purgable"


DEAD_VFOLDER_STATUSES = (
    VFolderOperationStatus.DELETE_ONGOING,
    VFolderOperationStatus.DELETE_COMPLETE,
    VFolderOperationStatus.PURGE_ONGOING,
)


class VFolderDeletionInfo(NamedTuple):
    vfolder_id: VFolderID
    host: str


class VFolderCloneInfo(NamedTuple):
    source_vfolder_id: VFolderID
    source_host: str

    # Target Vfolder infos
    target_quota_scope_id: str
    target_vfolder_name: str
    target_host: str
    usage_mode: VFolderUsageMode
    permission: VFolderPermission
    email: str
    user_id: uuid.UUID
    cloneable: bool


vfolders = sa.Table(
    "vfolders",
    metadata,
    IDColumn("id"),
    # host will be '' if vFolder is unmanaged
    sa.Column("host", sa.String(length=128), nullable=False),
    sa.Column("quota_scope_id", QuotaScopeIDType, nullable=False),
    sa.Column("name", sa.String(length=64), nullable=False, index=True),
    sa.Column(
        "usage_mode",
        EnumValueType(VFolderUsageMode),
        default=VFolderUsageMode.GENERAL,
        nullable=False,
    ),
    sa.Column("permission", EnumValueType(VFolderPermission), default=VFolderPermission.READ_WRITE),
    sa.Column("max_files", sa.Integer(), default=1000),
    sa.Column("max_size", sa.Integer(), default=None),  # in MBytes
    sa.Column("num_files", sa.Integer(), default=0),
    sa.Column("cur_size", sa.Integer(), default=0),  # in KBytes
    sa.Column("created_at", sa.DateTime(timezone=True), server_default=sa.func.now()),
    sa.Column("last_used", sa.DateTime(timezone=True), nullable=True),
    # creator is always set to the user who created vfolder (regardless user/project types)
    sa.Column("creator", sa.String(length=128), nullable=True),
    # unmanaged vfolder represents the host-side absolute path instead of storage-based path.
    sa.Column("unmanaged_path", sa.String(length=512), nullable=True),
    sa.Column(
        "ownership_type",
        EnumValueType(VFolderOwnershipType),
        default=VFolderOwnershipType.USER,
        nullable=False,
    ),
    sa.Column("user", GUID, sa.ForeignKey("users.uuid"), nullable=True),  # owner if user vfolder
    sa.Column("group", GUID, sa.ForeignKey("groups.id"), nullable=True),  # owner if project vfolder
    sa.Column("cloneable", sa.Boolean, default=False, nullable=False),
    sa.Column(
        "status",
        EnumValueType(VFolderOperationStatus),
        default=VFolderOperationStatus.READY,
        server_default=VFolderOperationStatus.READY.value,
        nullable=False,
    ),
    # status_history records the most recent status changes for each status
    # e.g)
    # {
    #   "ready": "2022-10-22T10:22:30",
    #   "delete-pending": "2022-10-22T11:40:30",
    #   "delete-ongoing": "2022-10-25T10:22:30"
    # }
    sa.Column("status_history", pgsql.JSONB(), nullable=True, default=sa.null()),
    sa.CheckConstraint(
        "(ownership_type = 'user' AND \"user\" IS NOT NULL) OR "
        "(ownership_type = 'group' AND \"group\" IS NOT NULL)",
        name="ownership_type_match_with_user_or_group",
    ),
    sa.CheckConstraint(
        '("user" IS NULL AND "group" IS NOT NULL) OR ("user" IS NOT NULL AND "group" IS NULL)',
        name="either_one_of_user_or_group",
    ),
)


vfolder_attachment = sa.Table(
    "vfolder_attachment",
    metadata,
    sa.Column(
        "vfolder",
        GUID,
        sa.ForeignKey("vfolders.id", onupdate="CASCADE", ondelete="CASCADE"),
        nullable=False,
    ),
    sa.Column(
        "kernel",
        GUID,
        sa.ForeignKey("kernels.id", onupdate="CASCADE", ondelete="CASCADE"),
        nullable=False,
    ),
    sa.PrimaryKeyConstraint("vfolder", "kernel"),
)


vfolder_invitations = sa.Table(
    "vfolder_invitations",
    metadata,
    IDColumn("id"),
    sa.Column("permission", EnumValueType(VFolderPermission), default=VFolderPermission.READ_WRITE),
    sa.Column("inviter", sa.String(length=256)),  # email
    sa.Column("invitee", sa.String(length=256), nullable=False),  # email
    sa.Column(
        "state", EnumValueType(VFolderInvitationState), default=VFolderInvitationState.PENDING
    ),
    sa.Column("created_at", sa.DateTime(timezone=True), server_default=sa.func.now()),
    sa.Column(
        "modified_at",
        sa.DateTime(timezone=True),
        nullable=True,
        onupdate=sa.func.current_timestamp(),
    ),
    sa.Column(
        "vfolder",
        GUID,
        sa.ForeignKey("vfolders.id", onupdate="CASCADE", ondelete="CASCADE"),
        nullable=False,
    ),
)


vfolder_permissions = sa.Table(
    "vfolder_permissions",
    metadata,
    sa.Column("permission", EnumValueType(VFolderPermission), default=VFolderPermission.READ_WRITE),
    sa.Column(
        "vfolder",
        GUID,
        sa.ForeignKey("vfolders.id", onupdate="CASCADE", ondelete="CASCADE"),
        nullable=False,
    ),
    sa.Column("user", GUID, sa.ForeignKey("users.uuid"), nullable=False),
)


class VFolderRow(Base):
    __table__ = vfolders


def verify_vfolder_name(folder: str) -> bool:
    if folder in RESERVED_VFOLDERS:
        return False
    for pattern in RESERVED_VFOLDER_PATTERNS:
        if pattern.match(folder):
            return False
    return True


async def query_accessible_vfolders(
    conn: SAConnection,
    user_uuid: uuid.UUID,
    *,
    # when enabled, skip vfolder ownership check if user role is admin or superadmin
    allow_privileged_access=False,
    user_role=None,
    domain_name=None,
    allowed_vfolder_types=None,
    extra_vf_conds=None,
    extra_invited_vf_conds=None,
    extra_vf_user_conds=None,
    extra_vf_group_conds=None,
) -> Sequence[Mapping[str, Any]]:
    from ai.backend.manager.models import association_groups_users as agus
    from ai.backend.manager.models import groups, users

    if allowed_vfolder_types is None:
        allowed_vfolder_types = ["user"]  # legacy default

    vfolders_selectors = [
        vfolders.c.name,
        vfolders.c.id,
        vfolders.c.host,
        vfolders.c.quota_scope_id,
        vfolders.c.usage_mode,
        vfolders.c.created_at,
        vfolders.c.last_used,
        vfolders.c.max_files,
        vfolders.c.max_size,
        vfolders.c.ownership_type,
        vfolders.c.user,
        vfolders.c.group,
        vfolders.c.creator,
        vfolders.c.unmanaged_path,
        vfolders.c.cloneable,
        vfolders.c.status,
        vfolders.c.cur_size,
        # vfolders.c.permission,
        # users.c.email,
    ]

    async def _append_entries(_query, _is_owner=True):
        if extra_vf_conds is not None:
            _query = _query.where(extra_vf_conds)
        if extra_vf_user_conds is not None:
            _query = _query.where(extra_vf_user_conds)
        result = await conn.execute(_query)
        for row in result:
            row_keys = row.keys()
            _perm = (
                row.vfolder_permissions_permission
                if "vfolder_permissions_permission" in row_keys
                else row.vfolders_permission
            )
            entries.append(
                {
                    "name": row.vfolders_name,
                    "id": row.vfolders_id,
                    "host": row.vfolders_host,
                    "quota_scope_id": row.vfolders_quota_scope_id,
                    "usage_mode": row.vfolders_usage_mode,
                    "created_at": row.vfolders_created_at,
                    "last_used": row.vfolders_last_used,
                    "max_size": row.vfolders_max_size,
                    "max_files": row.vfolders_max_files,
                    "ownership_type": row.vfolders_ownership_type,
                    "user": str(row.vfolders_user) if row.vfolders_user else None,
                    "group": str(row.vfolders_group) if row.vfolders_group else None,
                    "creator": row.vfolders_creator,
                    "user_email": row.users_email if "users_email" in row_keys else None,
                    "group_name": row.groups_name if "groups_name" in row_keys else None,
                    "is_owner": _is_owner,
                    "permission": _perm,
                    "unmanaged_path": row.vfolders_unmanaged_path,
                    "cloneable": row.vfolders_cloneable,
                    "status": row.vfolders_status,
                    "cur_size": row.vfolders_cur_size,
                }
            )

    entries: List[dict] = []
    # User vfolders.
    if "user" in allowed_vfolder_types:
        # Scan my owned vfolders.
        j = vfolders.join(users, vfolders.c.user == users.c.uuid)
        query = sa.select(
            vfolders_selectors + [vfolders.c.permission, users.c.email], use_labels=True
        ).select_from(j)
        if not allow_privileged_access or (
            user_role != UserRole.ADMIN and user_role != UserRole.SUPERADMIN
        ):
            query = query.where(vfolders.c.user == user_uuid)
        await _append_entries(query)

        # Scan vfolders shared with me.
        j = vfolders.join(
            vfolder_permissions,
            vfolders.c.id == vfolder_permissions.c.vfolder,
            isouter=True,
        ).join(
            users,
            vfolders.c.user == users.c.uuid,
            isouter=True,
        )
        query = (
            sa.select(
                vfolders_selectors + [vfolder_permissions.c.permission, users.c.email],
                use_labels=True,
            )
            .select_from(j)
            .where(
                (vfolder_permissions.c.user == user_uuid)
                & (vfolders.c.ownership_type == VFolderOwnershipType.USER),
            )
        )
        if extra_invited_vf_conds is not None:
            query = query.where(extra_invited_vf_conds)
        await _append_entries(query, _is_owner=False)

    if "group" in allowed_vfolder_types:
        # Scan group vfolders.
        if user_role == UserRole.ADMIN or user_role == "admin":
            query = (
                sa.select([groups.c.id])
                .select_from(groups)
                .where(groups.c.domain_name == domain_name)
            )
            result = await conn.execute(query)
            grps = result.fetchall()
            group_ids = [g.id for g in grps]
        else:
            j = sa.join(agus, users, agus.c.user_id == users.c.uuid)
            query = sa.select([agus.c.group_id]).select_from(j).where(agus.c.user_id == user_uuid)
            result = await conn.execute(query)
            grps = result.fetchall()
            group_ids = [g.group_id for g in grps]
        j = vfolders.join(groups, vfolders.c.group == groups.c.id)
        query = sa.select(
            vfolders_selectors + [vfolders.c.permission, groups.c.name], use_labels=True
        ).select_from(j)
        if user_role != UserRole.SUPERADMIN and user_role != "superadmin":
            query = query.where(vfolders.c.group.in_(group_ids))
        if extra_vf_group_conds is not None:
            query = query.where(extra_vf_group_conds)
        is_owner = (user_role == UserRole.ADMIN or user_role == "admin") or (
            user_role == UserRole.SUPERADMIN or user_role == "superadmin"
        )
        await _append_entries(query, is_owner)

        # Override permissions, if exists, for group vfolders.
        j = sa.join(
            vfolders,
            vfolder_permissions,
            vfolders.c.id == vfolder_permissions.c.vfolder,
        )
        query = (
            sa.select(vfolder_permissions.c.permission, vfolder_permissions.c.vfolder)
            .select_from(j)
            .where(
                (vfolders.c.group.in_(group_ids)) & (vfolder_permissions.c.user == user_uuid),
            )
        )
        if extra_vf_conds is not None:
            query = query.where(extra_vf_conds)
        if extra_vf_user_conds is not None:
            query = query.where(extra_vf_user_conds)
        result = await conn.execute(query)
        overriding_permissions: dict = {row.vfolder: row.permission for row in result}
        for entry in entries:
            if (
                entry["id"] in overriding_permissions
                and entry["ownership_type"] == VFolderOwnershipType.GROUP
            ):
                entry["permission"] = overriding_permissions[entry["id"]]

    return entries


async def get_allowed_vfolder_hosts_by_group(
    conn: SAConnection,
    resource_policy,
    domain_name: str,
    group_id: Optional[uuid.UUID] = None,
    domain_admin: bool = False,
) -> VFolderHostPermissionMap:
    """
    Union `allowed_vfolder_hosts` from domain, group, and keypair_resource_policy.

    If `group_id` is not None, `allowed_vfolder_hosts` from the group is also merged.
    If the requester is a domain admin, gather all `allowed_vfolder_hosts` of the domain groups.
    """
    from . import domains, groups

    # Domain's allowed_vfolder_hosts.
    allowed_hosts = VFolderHostPermissionMap()
    query = sa.select([domains.c.allowed_vfolder_hosts]).where(
        (domains.c.name == domain_name) & (domains.c.is_active),
    )
    if values := await conn.scalar(query):
        allowed_hosts = allowed_hosts | values
    # Group's allowed_vfolder_hosts.
    if group_id is not None:
        query = sa.select([groups.c.allowed_vfolder_hosts]).where(
            (groups.c.domain_name == domain_name)
            & (groups.c.id == group_id)
            & (groups.c.is_active),
        )
        if values := await conn.scalar(query):
            allowed_hosts = allowed_hosts | values
    elif domain_admin:
        query = sa.select([groups.c.allowed_vfolder_hosts]).where(
            (groups.c.domain_name == domain_name) & (groups.c.is_active),
        )
        if rows := (await conn.execute(query)).fetchall():
            for row in rows:
                allowed_hosts = allowed_hosts | row.allowed_vfolder_hosts
    # Keypair Resource Policy's allowed_vfolder_hosts
    allowed_hosts = allowed_hosts | resource_policy["allowed_vfolder_hosts"]
    return allowed_hosts


async def get_allowed_vfolder_hosts_by_user(
    conn: SAConnection,
    resource_policy: Mapping[str, Any],
    domain_name: str,
    user_uuid: uuid.UUID,
    group_id: Optional[uuid.UUID] = None,
) -> VFolderHostPermissionMap:
    """
    Union `allowed_vfolder_hosts` from domain, groups, and keypair_resource_policy.

    All available `allowed_vfolder_hosts` of groups which requester associated will be merged.
    """
    from . import association_groups_users, domains, groups

    # Domain's allowed_vfolder_hosts.
    allowed_hosts = VFolderHostPermissionMap()
    query = sa.select([domains.c.allowed_vfolder_hosts]).where(
        (domains.c.name == domain_name) & (domains.c.is_active),
    )
    if values := await conn.scalar(query):
        allowed_hosts = allowed_hosts | values
    # User's Groups' allowed_vfolder_hosts.
    if group_id is not None:
        j = groups.join(
            association_groups_users,
            (
                (groups.c.id == association_groups_users.c.group_id)
                & (groups.c.id == group_id)
                & (association_groups_users.c.user_id == user_uuid)
            ),
        )
    else:
        j = groups.join(
            association_groups_users,
            (
                (groups.c.id == association_groups_users.c.group_id)
                & (association_groups_users.c.user_id == user_uuid)
            ),
        )
    query = (
        sa.select([groups.c.allowed_vfolder_hosts])
        .select_from(j)
        .where(
            (groups.c.domain_name == domain_name) & (groups.c.is_active),
        )
    )
    if rows := (await conn.execute(query)).fetchall():
        for row in rows:
            allowed_hosts = allowed_hosts | row.allowed_vfolder_hosts
    # Keypair Resource Policy's allowed_vfolder_hosts
    allowed_hosts = allowed_hosts | resource_policy["allowed_vfolder_hosts"]
    return allowed_hosts


async def prepare_vfolder_mounts(
    conn: SAConnection,
    storage_manager: StorageSessionManager,
    allowed_vfolder_types: Sequence[str],
    user_scope: UserScope,
    resource_policy: Mapping[str, Any],
    requested_mount_references: Sequence[str | uuid.UUID],
    requested_mount_reference_map: Mapping[str | uuid.UUID, str],
) -> Sequence[VFolderMount]:
    """
    Determine the actual mount information from the requested vfolder lists,
    vfolder configurations, and the given user scope.
    """
    requested_mounts: list[str] = [
        name for name in requested_mount_references if isinstance(name, str)
    ]
    requested_mount_map: dict[str, str] = {
        name: path for name, path in requested_mount_reference_map.items() if isinstance(name, str)
    }

    vfolder_ids_to_resolve = [
        vfid for vfid in requested_mount_references if isinstance(vfid, uuid.UUID)
    ]
    query = (
        sa.select([vfolders.c.id, vfolders.c.name])
        .select_from(vfolders)
        .where(vfolders.c.id.in_(vfolder_ids_to_resolve))
    )
    result = await conn.execute(query)

    for vfid, name in result.fetchall():
        requested_mounts.append(name)
        if path := requested_mount_reference_map.get(vfid):
            requested_mount_map[name] = path

    requested_vfolder_names: dict[str, str] = {}
    requested_vfolder_subpaths: dict[str, str] = {}
    requested_vfolder_dstpaths: dict[str, str] = {}
    matched_vfolder_mounts: list[VFolderMount] = []

    # Split the vfolder name and subpaths
    for key in requested_mounts:
        name, _, subpath = key.partition("/")
        if not PurePosixPath(os.path.normpath(key)).is_relative_to(name):
            raise InvalidAPIParameters(
                f"The subpath '{subpath}' should designate a subdirectory of the vfolder '{name}'.",
            )
        requested_vfolder_names[key] = name
        requested_vfolder_subpaths[key] = os.path.normpath(subpath)
    for key, value in requested_mount_map.items():
        requested_vfolder_dstpaths[key] = value

    # Check if there are overlapping mount sources
    for p1 in requested_mounts:
        for p2 in requested_mounts:
            if p1 == p2:
                continue
            if PurePosixPath(p1).is_relative_to(PurePosixPath(p2)):
                raise InvalidAPIParameters(
                    f"VFolder source path '{p1}' overlaps with '{p2}'",
                )

    # Query the accessible vfolders that satisfy either:
    # - the name matches with the requested vfolder name, or
    # - the name starts with a dot (dot-prefixed vfolder) for automatic mounting.
    if requested_vfolder_names:
        extra_vf_conds = vfolders.c.name.in_(
            requested_vfolder_names.values()
        ) | vfolders.c.name.startswith(".")
    else:
        extra_vf_conds = vfolders.c.name.startswith(".")
    accessible_vfolders = await query_accessible_vfolders(
        conn,
        user_scope.user_uuid,
        user_role=user_scope.user_role,
        domain_name=user_scope.domain_name,
        allowed_vfolder_types=allowed_vfolder_types,
        extra_vf_conds=extra_vf_conds,
    )

    # Fast-path for empty requested mounts
    if not accessible_vfolders:
        if requested_vfolder_names:
            raise VFolderNotFound("There is no accessible vfolders at all.")
        else:
            return []
    accessible_vfolders_map = {vfolder["name"]: vfolder for vfolder in accessible_vfolders}

    # add automount folder list into requested_vfolder_names
    # and requested_vfolder_subpath
    for _vfolder in accessible_vfolders:
        if _vfolder["name"].startswith("."):
            requested_vfolder_names.setdefault(_vfolder["name"], _vfolder["name"])
            requested_vfolder_subpaths.setdefault(_vfolder["name"], ".")

    # for vfolder in accessible_vfolders:
    for key, vfolder_name in requested_vfolder_names.items():
        if not (vfolder := accessible_vfolders_map.get(vfolder_name)):
            raise VFolderNotFound(f"VFolder {vfolder_name} is not found or accessible.")
        await ensure_host_permission_allowed(
            conn,
            vfolder["host"],
            allowed_vfolder_types=allowed_vfolder_types,
            user_uuid=user_scope.user_uuid,
            resource_policy=resource_policy,
            domain_name=user_scope.domain_name,
            group_id=user_scope.group_id,
            permission=VFolderHostPermission.MOUNT_IN_SESSION,
        )
        if vfolder["group"] is not None and vfolder["group"] != str(user_scope.group_id):
            # User's accessible group vfolders should not be mounted
            # if they do not belong to the execution kernel.
            continue
        try:
            mount_base_path = PurePosixPath(
                await storage_manager.get_mount_path(
                    vfolder["host"],
                    VFolderID(vfolder["quota_scope_id"], vfolder["id"]),
                    PurePosixPath(requested_vfolder_subpaths[key]),
                ),
            )
        except VFolderOperationFailed as e:
            raise InvalidAPIParameters(e.extra_msg, e.extra_data) from None
        if (_vfname := vfolder["name"]) in VFOLDER_DSTPATHS_MAP:
            requested_vfolder_dstpaths[_vfname] = VFOLDER_DSTPATHS_MAP[_vfname]
        if vfolder["name"] == ".local" and vfolder["group"] is not None:
            # Auto-create per-user subdirectory inside the group-owned ".local" vfolder.
            async with storage_manager.request(
                vfolder["host"],
                "POST",
                "folder/file/mkdir",
                params={
                    "volume": storage_manager.split_host(vfolder["host"])[1],
                    "vfid": str(VFolderID(vfolder["quota_scope_id"], vfolder["id"])),
                    "relpath": str(user_scope.user_uuid.hex),
                    "exist_ok": True,
                },
            ):
                pass
            # Mount the per-user subdirectory as the ".local" vfolder.
            matched_vfolder_mounts.append(
                VFolderMount(
                    name=vfolder["name"],
                    vfid=VFolderID(vfolder["quota_scope_id"], vfolder["id"]),
                    vfsubpath=PurePosixPath(user_scope.user_uuid.hex),
                    host_path=mount_base_path / user_scope.user_uuid.hex,
                    kernel_path=PurePosixPath("/home/work/.local"),
                    mount_perm=vfolder["permission"],
                    usage_mode=vfolder["usage_mode"],
                )
            )
        else:
            # Normal vfolders
            kernel_path_raw = requested_vfolder_dstpaths.get(key)
            if kernel_path_raw is None:
                kernel_path = PurePosixPath(f"/home/work/{vfolder['name']}")
            else:
                kernel_path = PurePosixPath(kernel_path_raw)
                if not kernel_path.is_absolute():
                    kernel_path = PurePosixPath("/home/work", kernel_path_raw)
            matched_vfolder_mounts.append(
                VFolderMount(
                    name=vfolder["name"],
                    vfid=VFolderID(vfolder["quota_scope_id"], vfolder["id"]),
                    vfsubpath=PurePosixPath(requested_vfolder_subpaths[key]),
                    host_path=mount_base_path / requested_vfolder_subpaths[key],
                    kernel_path=kernel_path,
                    mount_perm=vfolder["permission"],
                    usage_mode=vfolder["usage_mode"],
                )
            )

    # Check if there are overlapping mount targets
    for vf1 in matched_vfolder_mounts:
        for vf2 in matched_vfolder_mounts:
            if vf1.name == vf2.name:
                continue
            if vf1.kernel_path.is_relative_to(vf2.kernel_path):
                raise InvalidAPIParameters(
                    f"VFolder mount path {vf1.kernel_path} overlaps with {vf2.kernel_path}",
                )

    return matched_vfolder_mounts


async def update_vfolder_status(
    engine: ExtendedAsyncSAEngine,
    vfolder_ids: Sequence[uuid.UUID],
    update_status: VFolderOperationStatus,
    do_log: bool = True,
) -> None:
    vfolder_info_len = len(vfolder_ids)
    cond = vfolders.c.id.in_(vfolder_ids)
    if vfolder_info_len == 0:
        return None
    elif vfolder_info_len == 1:
        cond = vfolders.c.id == vfolder_ids[0]

    async def _update() -> None:
        async with engine.begin_session() as db_session:
            query = (
                sa.update(vfolders)
                .values(
                    status=update_status,
                    status_history=sql_json_merge(
                        vfolders.c.status_history,
                        (),
                        {
                            update_status.name: datetime.now(tzutc()).isoformat(),
                        },
                    ),
                )
                .where(cond)
            )
            await db_session.execute(query)

    await execute_with_retry(_update)
    if do_log:
        log.debug(
            "Successfully update status of vFolders {} to {}",
            [str(x) for x in vfolder_ids],
            update_status.name,
        )


async def ensure_host_permission_allowed(
    db_conn,
    folder_host: str,
    *,
    permission: VFolderHostPermission,
    allowed_vfolder_types: Sequence[str],
    user_uuid: uuid.UUID,
    resource_policy: Mapping[str, Any],
    domain_name: str,
    group_id: Optional[uuid.UUID] = None,
) -> None:
    allowed_hosts = await filter_host_allowed_permission(
        db_conn,
        allowed_vfolder_types=allowed_vfolder_types,
        user_uuid=user_uuid,
        resource_policy=resource_policy,
        domain_name=domain_name,
        group_id=group_id,
    )
    if folder_host not in allowed_hosts or permission not in allowed_hosts[folder_host]:
        raise InvalidAPIParameters(f"`{permission}` Not allowed in vfolder host(`{folder_host}`)")


async def filter_host_allowed_permission(
    db_conn,
    *,
    allowed_vfolder_types: Sequence[str],
    user_uuid: uuid.UUID,
    resource_policy: Mapping[str, Any],
    domain_name: str,
    group_id: Optional[uuid.UUID] = None,
) -> VFolderHostPermissionMap:
    allowed_hosts = VFolderHostPermissionMap()
    if "user" in allowed_vfolder_types:
        allowed_hosts_by_user = await get_allowed_vfolder_hosts_by_user(
            db_conn, resource_policy, domain_name, user_uuid
        )
        allowed_hosts = allowed_hosts | allowed_hosts_by_user
    if "group" in allowed_vfolder_types and group_id is not None:
        allowed_hosts_by_group = await get_allowed_vfolder_hosts_by_group(
            db_conn, resource_policy, domain_name, group_id
        )
        allowed_hosts = allowed_hosts | allowed_hosts_by_group
    return allowed_hosts


async def initiate_vfolder_clone(
    db_engine: ExtendedAsyncSAEngine,
    vfolder_info: VFolderCloneInfo,
    storage_manager: StorageSessionManager,
    background_task_manager: BackgroundTaskManager,
) -> tuple[uuid.UUID, uuid.UUID]:
    source_vf_cond = vfolders.c.id == vfolder_info.source_vfolder_id.folder_id

    async def _update_status() -> None:
        async with db_engine.begin_session() as db_session:
            query = (
                sa.update(vfolders)
                .values(status=VFolderOperationStatus.CLONING)
                .where(source_vf_cond)
            )
            await db_session.execute(query)

    await execute_with_retry(_update_status)

    target_proxy, target_volume = storage_manager.split_host(vfolder_info.target_host)
    source_proxy, source_volume = storage_manager.split_host(vfolder_info.source_host)

    # Generate the ID of the destination vfolder.
    # TODO: If we refactor to use ORM, the folder ID will be created from the database by inserting
    #       the actual object (with RETURNING clause).  In that case, we need to temporarily
    #       mark the object to be "unusable-yet" until the storage proxy craetes the destination
    #       vfolder.  After done, we need to make another transaction to clear the unusable state.
    target_folder_id = VFolderID(vfolder_info.source_vfolder_id.quota_scope_id, uuid.uuid4())

    async def _clone(reporter: ProgressReporter) -> None:
        async def _insert_vfolder() -> None:
            async with db_engine.begin_session() as db_session:
                insert_values = {
                    "id": target_folder_id.folder_id,
                    "name": vfolder_info.target_vfolder_name,
                    "usage_mode": vfolder_info.usage_mode,
                    "permission": vfolder_info.permission,
                    "last_used": None,
                    "host": vfolder_info.target_host,
                    # TODO: add quota_scope_id
                    "creator": vfolder_info.email,
                    "ownership_type": VFolderOwnershipType("user"),
                    "user": vfolder_info.user_id,
                    "group": None,
                    "unmanaged_path": "",
                    "cloneable": vfolder_info.cloneable,
                    "quota_scope_id": vfolder_info.source_vfolder_id.quota_scope_id,
                }
                insert_query = sa.insert(vfolders, insert_values)
                try:
                    await db_session.execute(insert_query)
                except sa.exc.DataError:
                    # TODO: pass exception info
                    raise InvalidAPIParameters

        await execute_with_retry(_insert_vfolder)

        try:
            async with storage_manager.request(
                source_proxy,
                "POST",
                "folder/clone",
                json={
                    "src_volume": source_volume,
                    "src_vfid": str(vfolder_info.source_vfolder_id),
                    "dst_volume": target_volume,
                    "dst_vfid": str(target_folder_id),
                },
            ):
                pass
        except aiohttp.ClientResponseError:
            raise VFolderOperationFailed(extra_msg=str(vfolder_info.source_vfolder_id))

        async def _update_source_vfolder() -> None:
            async with db_engine.begin_session() as db_session:
                query = (
                    sa.update(vfolders)
                    .values(status=VFolderOperationStatus.READY)
                    .where(source_vf_cond)
                )
                await db_session.execute(query)

        await execute_with_retry(_update_source_vfolder)

    task_id = await background_task_manager.start(_clone)
    return task_id, target_folder_id.folder_id


async def initiate_vfolder_purge(
    db_engine: ExtendedAsyncSAEngine,
    requested_vfolder: VFolderDeletionInfo,
    storage_manager: StorageSessionManager,
    storage_ptask_group: aiotools.PersistentTaskGroup,
) -> None:
    folder_id = requested_vfolder.vfolder_id

    await update_vfolder_status(
        db_engine, [folder_id.folder_id], VFolderOperationStatus.PURGE_ONGOING, do_log=False
    )
    proxy_name, volume_name = storage_manager.split_host(requested_vfolder.host)
    try:
        async with storage_manager.request(
            proxy_name,
            "POST",
            "folder/delete",
            json={
                "volume": volume_name,
                "vfid": str(folder_id),
            },
        ):
            pass
    except aiohttp.ClientResponseError:
        raise VFolderOperationFailed(extra_msg=str(folder_id))

    successful_deletion: list[VFolderDeletionInfo] = []
    failed_deletion: list[VFolderDeletionInfo] = []

    async def _delete():
<<<<<<< HEAD
=======
        for vfolder_info in requested_vfolders:
            folder_id, host_name = vfolder_info
            proxy_name, volume_name = storage_manager.split_host(host_name)
            try:
                async with storage_manager.request(
                    proxy_name,
                    "POST",
                    "folder/delete",
                    json={
                        "volume": volume_name,
                        "vfid": str(folder_id),
                    },
                ):
                    pass
            except aiohttp.ClientResponseError:
                failed_deletion.append(vfolder_info)
            else:
                successful_deletion.append(vfolder_info)
        vfolder_ids = tuple(vf_id.folder_id for vf_id, _ in successful_deletion)
        cond = vfolders.c.id.in_(vfolder_ids)

>>>>>>> f45fd598
        async def _delete_row() -> None:
            async with db_engine.begin_session() as db_session:
                await db_session.execute(sa.delete(vfolders).where(vfolders.c.id == folder_id))

        await execute_with_retry(_delete_row)
<<<<<<< HEAD
        log.debug(f"Successfully purged vFolder (id: {folder_id})")

    storage_ptask_group.create_task(_delete())
    log.debug(f"Started purging vFolders  (id: {folder_id})")
=======
        if failed_deletion:
            folder_ids = [str(vid) for vid in vfolder_ids]
            raise VFolderOperationFailed(extra_data={"folder_ids": folder_ids})
        else:
            log.debug("Successfully removed vFolders {}", [str(x) for x in vfolder_ids])

    storage_ptask_group.create_task(_delete(), name="delete_vfolders")
    log.debug("Started removing vFolders {}", [str(x) for x in vfolder_ids])

    return vfolder_info_len
>>>>>>> f45fd598


async def ensure_quota_scope_accessible_by_user(
    conn: SASession,
    quota_scope: QuotaScopeID,
    user: Mapping[str, Any],
) -> None:
    from ai.backend.manager.models import GroupRow, UserRow
    from ai.backend.manager.models import association_groups_users as agus

    # Lookup user table to match if quota is scoped to the user
    query = sa.select(UserRow).where(UserRow.uuid == quota_scope.scope_id)
    quota_scope_user = await conn.scalar(query)
    if quota_scope_user:
        match user["role"]:
            case UserRole.SUPERADMIN:
                return
            case UserRole.ADMIN:
                if quota_scope_user.domain == user["domain"]:
                    return
            case _:
                if quota_scope_user.uuid == user["uuid"]:
                    return
        raise InvalidAPIParameters

    # Lookup group table to match if quota is scoped to the group
    query = sa.select(GroupRow).where(GroupRow.id == quota_scope.scope_id)
    quota_scope_group = await conn.scalar(query)
    if quota_scope_group:
        match user["role"]:
            case UserRole.SUPERADMIN:
                return
            case UserRole.ADMIN:
                if quota_scope_group.domain == user["domain"]:
                    return
            case _:
                query = (
                    sa.select([agus.c.group_id])
                    .select_from(agus)
                    .where(
                        (agus.c.group_id == quota_scope.scope_id) & (agus.c.user_id == user["uuid"])
                    )
                )
                matched_group_id = await conn.scalar(query)
                if matched_group_id:
                    return

    raise InvalidAPIParameters


class VirtualFolder(graphene.ObjectType):
    class Meta:
        interfaces = (Item,)

    host = graphene.String()
    quota_scope_id = graphene.String()
    name = graphene.String()
    user = graphene.UUID()  # User.id (current owner, null in project vfolders)
    user_email = graphene.String()  # User.email (current owner, null in project vfolders)
    group = graphene.UUID()  # Group.id (current owner, null in user vfolders)
    group_name = graphene.String()  # Group.name (current owenr, null in user vfolders)
    creator = graphene.String()  # User.email (always set)
    unmanaged_path = graphene.String()
    usage_mode = graphene.String()
    permission = graphene.String()
    ownership_type = graphene.String()
    max_files = graphene.Int()
    max_size = BigInt()  # in MiB
    created_at = GQLDateTime()
    last_used = GQLDateTime()

    num_files = graphene.Int()
    cur_size = BigInt()
    # num_attached = graphene.Int()
    cloneable = graphene.Boolean()
    status = graphene.String()

    @classmethod
    def from_row(cls, ctx: GraphQueryContext, row: Row) -> Optional[VirtualFolder]:
        if row is None:
            return None

        return cls(
            id=row["id"],
            host=row["host"],
            quota_scope_id=row["quota_scope_id"],
            name=row["name"],
            user=row["user"],
            user_email=row["users_email"] if "users_email" in row else None,
            group=row["group"],
            group_name=row["groups_name"] if "groups_name" in row else None,
            creator=row["creator"],
            unmanaged_path=row["unmanaged_path"],
            usage_mode=row["usage_mode"],
            permission=row["permission"],
            ownership_type=row["ownership_type"],
            max_files=row["max_files"],
            max_size=row["max_size"],  # in MiB
            created_at=row["created_at"],
            last_used=row["last_used"],
            # num_attached=row['num_attached'],
            cloneable=row["cloneable"],
            status=row["status"],
            cur_size=row["cur_size"],
        )

    async def resolve_num_files(self, info: graphene.ResolveInfo) -> int:
        # TODO: measure on-the-fly
        return 0

    _queryfilter_fieldspec: Mapping[str, FieldSpecItem] = {
        "id": ("vfolders_id", uuid.UUID),
        "host": ("vfolders_host", None),
        "quota_scope_id": ("vfolders_quota_scope_id", None),
        "name": ("vfolders_name", None),
        "group": ("vfolders_group", uuid.UUID),
        "group_name": ("groups_name", None),
        "user": ("vfolders_user", uuid.UUID),
        "user_email": ("users_email", None),
        "creator": ("vfolders_creator", None),
        "unmanaged_path": ("vfolders_unmanaged_path", None),
        "usage_mode": (
            "vfolders_usage_mode",
            enum_field_getter(VFolderUsageMode),
        ),
        "permission": (
            "vfolders_permission",
            enum_field_getter(VFolderPermission),
        ),
        "ownership_type": (
            "vfolders_ownership_type",
            enum_field_getter(VFolderOwnershipType),
        ),
        "max_files": ("vfolders_max_files", None),
        "max_size": ("vfolders_max_size", None),
        "created_at": ("vfolders_created_at", dtparse),
        "last_used": ("vfolders_last_used", dtparse),
        "cloneable": ("vfolders_cloneable", None),
        "status": (
            "vfolders_status",
            enum_field_getter(VFolderOperationStatus),
        ),
    }

    _queryorder_colmap: Mapping[str, OrderSpecItem] = {
        "id": ("vfolders_id", None),
        "host": ("vfolders_host", None),
        "quota_scope_id": ("vfolders_quota_scope_id", None),
        "name": ("vfolders_name", None),
        "group": ("vfolders_group", None),
        "group_name": ("groups_name", None),
        "user": ("vfolders_user", None),
        "user_email": ("users_email", None),
        "creator": ("vfolders_creator", None),
        "usage_mode": ("vfolders_usage_mode", None),
        "permission": ("vfolders_permission", None),
        "ownership_type": ("vfolders_ownership_type", None),
        "max_files": ("vfolders_max_files", None),
        "max_size": ("vfolders_max_size", None),
        "created_at": ("vfolders_created_at", None),
        "last_used": ("vfolders_last_used", None),
        "cloneable": ("vfolders_cloneable", None),
        "status": ("vfolders_status", None),
        "cur_size": ("vfolders_cur_size", None),
    }

    @classmethod
    async def load_count(
        cls,
        graph_ctx: GraphQueryContext,
        *,
        domain_name: str = None,
        group_id: uuid.UUID = None,
        user_id: uuid.UUID = None,
        filter: str = None,
    ) -> int:
        from .user import users

        j = vfolders.join(users, vfolders.c.user == users.c.uuid, isouter=True)
        query = sa.select([sa.func.count()]).select_from(j)
        if domain_name is not None:
            query = query.where(users.c.domain_name == domain_name)
        if group_id is not None:
            query = query.where(vfolders.c.group == group_id)
        if user_id is not None:
            query = query.where(vfolders.c.user == user_id)
        if filter is not None:
            qfparser = QueryFilterParser(cls._queryfilter_fieldspec)
            query = qfparser.append_filter(query, filter)
        async with graph_ctx.db.begin_readonly() as conn:
            result = await conn.execute(query)
            return result.scalar()

    @classmethod
    async def load_slice(
        cls,
        graph_ctx: GraphQueryContext,
        limit: int,
        offset: int,
        *,
        domain_name: str = None,
        group_id: uuid.UUID = None,
        user_id: uuid.UUID = None,
        filter: str = None,
        order: str = None,
    ) -> Sequence[VirtualFolder]:
        from .group import groups
        from .user import users

        j = vfolders.join(users, vfolders.c.user == users.c.uuid, isouter=True).join(
            groups, vfolders.c.group == groups.c.id, isouter=True
        )
        query = (
            sa.select([vfolders, users.c.email, groups.c.name.label("groups_name")])
            .select_from(j)
            .limit(limit)
            .offset(offset)
        )
        if domain_name is not None:
            query = query.where(users.c.domain_name == domain_name)
        if group_id is not None:
            query = query.where(vfolders.c.group == group_id)
        if user_id is not None:
            query = query.where(vfolders.c.user == user_id)
        if filter is not None:
            qfparser = QueryFilterParser(cls._queryfilter_fieldspec)
            query = qfparser.append_filter(query, filter)
        if order is not None:
            qoparser = QueryOrderParser(cls._queryorder_colmap)
            query = qoparser.append_ordering(query, order)
        else:
            query = query.order_by(vfolders.c.created_at.desc())
        async with graph_ctx.db.begin_readonly() as conn:
            return [
                obj
                async for r in (await conn.stream(query))
                if (obj := cls.from_row(graph_ctx, r)) is not None
            ]

    @classmethod
    async def batch_load_by_user(
        cls,
        graph_ctx: GraphQueryContext,
        user_uuids: Sequence[uuid.UUID],
        *,
        domain_name: str = None,
        group_id: uuid.UUID = None,
    ) -> Sequence[Sequence[VirtualFolder]]:
        from .user import users

        # TODO: num_attached count group-by
        j = sa.join(vfolders, users, vfolders.c.user == users.c.uuid)
        query = (
            sa.select([vfolders])
            .select_from(j)
            .where(vfolders.c.user.in_(user_uuids))
            .order_by(sa.desc(vfolders.c.created_at))
        )
        if domain_name is not None:
            query = query.where(users.c.domain_name == domain_name)
        if group_id is not None:
            query = query.where(vfolders.c.group == group_id)
        async with graph_ctx.db.begin_readonly() as conn:
            return await batch_multiresult(
                graph_ctx,
                conn,
                query,
                cls,
                user_uuids,
                lambda row: row["user"],
            )

    @classmethod
    async def load_count_invited(
        cls,
        graph_ctx: GraphQueryContext,
        *,
        domain_name: str = None,
        group_id: uuid.UUID = None,
        user_id: uuid.UUID = None,
        filter: str = None,
    ) -> int:
        from .user import users

        j = vfolders.join(
            vfolder_permissions,
            vfolders.c.id == vfolder_permissions.c.vfolder,
        ).join(
            users,
            vfolder_permissions.c.user == users.c.uuid,
        )
        query = (
            sa.select([sa.func.count()])
            .select_from(j)
            .where(
                (vfolder_permissions.c.user == user_id)
                & (vfolders.c.ownership_type == VFolderOwnershipType.USER),
            )
        )
        if domain_name is not None:
            query = query.where(users.c.domain_name == domain_name)
        if filter is not None:
            qfparser = QueryFilterParser(cls._queryfilter_fieldspec)
            query = qfparser.append_filter(query, filter)
        async with graph_ctx.db.begin_readonly() as conn:
            result = await conn.execute(query)
            return result.scalar()

    @classmethod
    async def load_slice_invited(
        cls,
        graph_ctx: GraphQueryContext,
        limit: int,
        offset: int,
        *,
        domain_name: str = None,
        group_id: uuid.UUID = None,
        user_id: uuid.UUID = None,
        filter: str = None,
        order: str = None,
    ) -> list[VirtualFolder]:
        from .user import users

        j = vfolders.join(
            vfolder_permissions,
            vfolders.c.id == vfolder_permissions.c.vfolder,
        ).join(
            users,
            vfolder_permissions.c.user == users.c.uuid,
        )
        query = (
            sa.select([vfolders, users.c.email])
            .select_from(j)
            .where(
                (vfolder_permissions.c.user == user_id)
                & (vfolders.c.ownership_type == VFolderOwnershipType.USER),
            )
            .limit(limit)
            .offset(offset)
        )
        if domain_name is not None:
            query = query.where(users.c.domain_name == domain_name)
        if filter is not None:
            qfparser = QueryFilterParser(cls._queryfilter_fieldspec)
            query = qfparser.append_filter(query, filter)
        if order is not None:
            qoparser = QueryOrderParser(cls._queryorder_colmap)
            query = qoparser.append_ordering(query, order)
        else:
            query = query.order_by(vfolders.c.created_at.desc())
        async with graph_ctx.db.begin_readonly() as conn:
            return [
                obj
                async for r in (await conn.stream(query))
                if (obj := cls.from_row(graph_ctx, r)) is not None
            ]

    @classmethod
    async def load_count_project(
        cls,
        graph_ctx: GraphQueryContext,
        *,
        domain_name: str = None,
        group_id: uuid.UUID = None,
        user_id: uuid.UUID = None,
        filter: str = None,
    ) -> int:
        from ai.backend.manager.models import association_groups_users as agus

        from .group import groups

        query = sa.select([agus.c.group_id]).select_from(agus).where(agus.c.user_id == user_id)

        async with graph_ctx.db.begin_readonly() as conn:
            result = await conn.execute(query)

        grps = result.fetchall()
        group_ids = [g.group_id for g in grps]
        j = sa.join(vfolders, groups, vfolders.c.group == groups.c.id)
        query = sa.select([sa.func.count()]).select_from(j).where(vfolders.c.group.in_(group_ids))

        if domain_name is not None:
            query = query.where(groups.c.domain_name == domain_name)
        if filter is not None:
            qfparser = QueryFilterParser(cls._queryfilter_fieldspec)
            query = qfparser.append_filter(query, filter)
        async with graph_ctx.db.begin_readonly() as conn:
            result = await conn.execute(query)
            return result.scalar()

    @classmethod
    async def load_slice_project(
        cls,
        graph_ctx: GraphQueryContext,
        limit: int,
        offset: int,
        *,
        domain_name: str = None,
        group_id: uuid.UUID = None,
        user_id: uuid.UUID = None,
        filter: str = None,
        order: str = None,
    ) -> list[VirtualFolder]:
        from ai.backend.manager.models import association_groups_users as agus

        from .group import groups

        query = sa.select([agus.c.group_id]).select_from(agus).where(agus.c.user_id == user_id)
        async with graph_ctx.db.begin_readonly() as conn:
            result = await conn.execute(query)
        grps = result.fetchall()
        group_ids = [g.group_id for g in grps]
        j = vfolders.join(groups, vfolders.c.group == groups.c.id)
        query = (
            sa.select(
                [
                    vfolders,
                    groups.c.name.label("groups_name"),
                ]
            )
            .select_from(j)
            .where(vfolders.c.group.in_(group_ids))
            .limit(limit)
            .offset(offset)
        )
        if domain_name is not None:
            query = query.where(groups.c.domain_name == domain_name)
        if filter is not None:
            qfparser = QueryFilterParser(cls._queryfilter_fieldspec)
            query = qfparser.append_filter(query, filter)
        if order is not None:
            qoparser = QueryOrderParser(cls._queryorder_colmap)
            query = qoparser.append_ordering(query, order)
        else:
            query = query.order_by(vfolders.c.created_at.desc())
        async with graph_ctx.db.begin_readonly() as conn:
            return [
                obj
                async for r in (await conn.stream(query))
                if (obj := cls.from_row(graph_ctx, r)) is not None
            ]


class VirtualFolderList(graphene.ObjectType):
    class Meta:
        interfaces = (PaginatedList,)

    items = graphene.List(VirtualFolder, required=True)


class VirtualFolderPermission(graphene.ObjectType):
    class Meta:
        interfaces = (Item,)

    permission = graphene.String()
    vfolder = graphene.UUID()
    vfolder_name = graphene.String()
    user = graphene.UUID()
    user_email = graphene.String()

    @classmethod
    def from_row(cls, ctx: GraphQueryContext, row: Row) -> Optional[VirtualFolderPermission]:
        if row is None:
            return None
        return cls(
            permission=row["permission"],
            vfolder=row["vfolder"],
            vfolder_name=row["name"],
            user=row["user"],
            user_email=row["email"],
        )

    _queryfilter_fieldspec: Mapping[str, FieldSpecItem] = {
        "permission": ("vfolder_permissions_permission", enum_field_getter(VFolderPermission)),
        "vfolder": ("vfolder_permissions_vfolder", None),
        "vfolder_name": ("vfolders_name", None),
        "user": ("vfolder_permissions_user", None),
        "user_email": ("users_email", None),
    }

    _queryorder_colmap: Mapping[str, OrderSpecItem] = {
        "permission": ("vfolder_permissions_permission", None),
        "vfolder": ("vfolder_permissions_vfolder", None),
        "vfolder_name": ("vfolders_name", None),
        "user": ("vfolder_permissions_user", None),
        "user_email": ("users_email", None),
    }

    @classmethod
    async def load_count(
        cls,
        graph_ctx: GraphQueryContext,
        *,
        user_id: uuid.UUID = None,
        filter: str = None,
    ) -> int:
        from .user import users

        j = vfolder_permissions.join(vfolders, vfolders.c.id == vfolder_permissions.c.vfolder).join(
            users, users.c.uuid == vfolder_permissions.c.user
        )
        query = sa.select([sa.func.count()]).select_from(j)
        if user_id is not None:
            query = query.where(vfolders.c.user == user_id)
        if filter is not None:
            qfparser = QueryFilterParser(cls._queryfilter_fieldspec)
            query = qfparser.append_filter(query, filter)
        async with graph_ctx.db.begin_readonly() as conn:
            result = await conn.execute(query)
            return result.scalar()

    @classmethod
    async def load_slice(
        cls,
        graph_ctx: GraphQueryContext,
        limit: int,
        offset: int,
        *,
        user_id: uuid.UUID = None,
        filter: str = None,
        order: str = None,
    ) -> list[VirtualFolderPermission]:
        from .user import users

        j = vfolder_permissions.join(vfolders, vfolders.c.id == vfolder_permissions.c.vfolder).join(
            users, users.c.uuid == vfolder_permissions.c.user
        )
        query = (
            sa.select([vfolder_permissions, vfolders.c.name, users.c.email])
            .select_from(j)
            .limit(limit)
            .offset(offset)
        )
        if user_id is not None:
            query = query.where(vfolders.c.user == user_id)
        if filter is not None:
            qfparser = QueryFilterParser(cls._queryfilter_fieldspec)
            query = qfparser.append_filter(query, filter)
        if order is not None:
            qoparser = QueryOrderParser(cls._queryorder_colmap)
            query = qoparser.append_ordering(query, order)
        else:
            query = query.order_by(vfolders.c.created_at.desc())
        async with graph_ctx.db.begin_readonly() as conn:
            return [
                obj
                async for r in (await conn.stream(query))
                if (obj := cls.from_row(graph_ctx, r)) is not None
            ]


class VirtualFolderPermissionList(graphene.ObjectType):
    class Meta:
        interfaces = (PaginatedList,)

    items = graphene.List(VirtualFolderPermission, required=True)


class QuotaDetails(graphene.ObjectType):
    usage_bytes = BigInt(required=False)
    usage_count = BigInt(required=False)
    hard_limit_bytes = BigInt(required=False)


class QuotaScope(graphene.ObjectType):
    class Meta:
        interfaces = (Item,)

    id = graphene.ID(required=True)
    quota_scope_id = graphene.String(required=True)
    storage_host_name = graphene.String(required=True)
    details = graphene.NonNull(QuotaDetails)

    @classmethod
    def from_vfolder_row(cls, ctx: GraphQueryContext, row: VFolderRow) -> QuotaScope:
        return QuotaScope(
            quota_scope_id=str(row.quota_scope_id),
            storage_host_name=row.host,
        )

    def resolve_id(self, info: graphene.ResolveInfo) -> str:
        return f"QuotaScope:{self.storage_host_name}/{self.quota_scope_id}"

    async def resolve_details(self, info: graphene.ResolveInfo) -> Optional[int]:
        from ai.backend.manager.models import GroupRow, UserRow

        graph_ctx: GraphQueryContext = info.context
        proxy_name, volume_name = graph_ctx.storage_manager.split_host(self.storage_host_name)
        try:
            async with graph_ctx.storage_manager.request(
                proxy_name,
                "GET",
                "quota-scope",
                json={"volume": volume_name, "qsid": self.quota_scope_id},
                raise_for_status=True,
            ) as (_, storage_resp):
                quota_config = await storage_resp.json()
                usage_bytes = quota_config["used_bytes"]
                if usage_bytes is not None and usage_bytes < 0:
                    usage_bytes = None
                return QuotaDetails(
                    # FIXME: limit scaning this only for fast scan capable volumes
                    usage_bytes=usage_bytes,
                    hard_limit_bytes=quota_config["limit_bytes"] or None,
                    usage_count=None,  # TODO: Implement
                )
        except aiohttp.ClientResponseError:
            qsid = QuotaScopeID.parse(self.quota_scope_id)
            async with graph_ctx.db.begin_readonly_session() as sess:
                await ensure_quota_scope_accessible_by_user(sess, qsid, graph_ctx.user)
                if qsid.scope_type == QuotaScopeType.USER:
                    query = (
                        sa.select(UserRow)
                        .where(UserRow.uuid == qsid.scope_id)
                        .options(selectinload(UserRow.resource_policy_row))
                    )
                else:
                    query = (
                        sa.select(GroupRow)
                        .where(GroupRow.id == qsid.scope_id)
                        .options(selectinload(GroupRow.resource_policy_row))
                    )
                result = await sess.scalar(query)
                resource_policy_constraint = result.resource_policy_row.max_vfolder_size
                if resource_policy_constraint is not None and resource_policy_constraint < 0:
                    resource_policy_constraint = None

            return QuotaDetails(
                usage_bytes=None,
                hard_limit_bytes=resource_policy_constraint,
                usage_count=None,  # TODO: Implement
            )


class QuotaScopeInput(graphene.InputObjectType):
    hard_limit_bytes = BigInt(required=False)


class SetQuotaScope(graphene.Mutation):
    allowed_roles = (
        UserRole.SUPERADMIN,
        UserRole.ADMIN,
    )

    class Arguments:
        quota_scope_id = graphene.String(required=True)
        storage_host_name = graphene.String(required=True)
        props = QuotaScopeInput(required=True)

    quota_scope = graphene.Field(lambda: QuotaScope)

    @classmethod
    async def mutate(
        cls,
        root,
        info: graphene.ResolveInfo,
        quota_scope_id: str,
        storage_host_name: str,
        props: QuotaScopeInput,
    ) -> SetQuotaScope:
        qsid = QuotaScopeID.parse(quota_scope_id)
        graph_ctx: GraphQueryContext = info.context
        async with graph_ctx.db.begin_readonly_session() as sess:
            await ensure_quota_scope_accessible_by_user(sess, qsid, graph_ctx.user)

        max_vfolder_size = props.hard_limit_bytes
        proxy_name, volume_name = graph_ctx.storage_manager.split_host(storage_host_name)
        request_body = {
            "volume": volume_name,
            "qsid": str(qsid),
            "options": {"limit_bytes": max_vfolder_size},
        }
        async with graph_ctx.storage_manager.request(
            proxy_name,
            "PATCH",
            "quota-scope",
            json=request_body,
            raise_for_status=True,
        ):
            pass
        return cls(
            QuotaScope(
                quota_scope_id=quota_scope_id,
                storage_host_name=storage_host_name,
            )
        )


class UnsetQuotaScope(graphene.Mutation):
    allowed_roles = (
        UserRole.SUPERADMIN,
        UserRole.ADMIN,
    )

    class Arguments:
        quota_scope_id = graphene.String(required=True)
        storage_host_name = graphene.String(required=True)

    quota_scope = graphene.Field(lambda: QuotaScope)

    @classmethod
    async def mutate(
        cls,
        root,
        info: graphene.ResolveInfo,
        quota_scope_id: str,
        storage_host_name: str,
    ) -> SetQuotaScope:
        qsid = QuotaScopeID.parse(quota_scope_id)
        graph_ctx: GraphQueryContext = info.context
        proxy_name, volume_name = graph_ctx.storage_manager.split_host(storage_host_name)
        request_body: dict[str, Any] = {
            "volume": volume_name,
            "qsid": str(qsid),
        }
        async with graph_ctx.db.begin_readonly_session() as sess:
            await ensure_quota_scope_accessible_by_user(sess, qsid, graph_ctx.user)
        async with graph_ctx.storage_manager.request(
            proxy_name,
            "DELETE",
            "quota-scope/quota",
            json=request_body,
            raise_for_status=True,
        ):
            pass

        return cls(
            QuotaScope(
                quota_scope_id=quota_scope_id,
                storage_host_name=storage_host_name,
            )
        )<|MERGE_RESOLUTION|>--- conflicted
+++ resolved
@@ -958,36 +958,25 @@
 
 async def initiate_vfolder_purge(
     db_engine: ExtendedAsyncSAEngine,
-    requested_vfolder: VFolderDeletionInfo,
+    requested_vfolders: Sequence[VFolderDeletionInfo],
     storage_manager: StorageSessionManager,
     storage_ptask_group: aiotools.PersistentTaskGroup,
 ) -> None:
-    folder_id = requested_vfolder.vfolder_id
-
+    vfolder_info_len = len(requested_vfolders)
+    vfolder_ids = tuple(vf_id.folder_id for vf_id, _ in requested_vfolders)
+    cond = vfolders.c.id.in_(vfolder_ids)
+    if vfolder_info_len == 0:
+        return 0
+    elif vfolder_info_len == 1:
+        cond = vfolders.c.id == vfolder_ids[0]
     await update_vfolder_status(
-        db_engine, [folder_id.folder_id], VFolderOperationStatus.PURGE_ONGOING, do_log=False
+        db_engine, vfolder_ids, VFolderOperationStatus.PURGE_ONGOING, do_log=False
     )
-    proxy_name, volume_name = storage_manager.split_host(requested_vfolder.host)
-    try:
-        async with storage_manager.request(
-            proxy_name,
-            "POST",
-            "folder/delete",
-            json={
-                "volume": volume_name,
-                "vfid": str(folder_id),
-            },
-        ):
-            pass
-    except aiohttp.ClientResponseError:
-        raise VFolderOperationFailed(extra_msg=str(folder_id))
 
     successful_deletion: list[VFolderDeletionInfo] = []
     failed_deletion: list[VFolderDeletionInfo] = []
 
     async def _delete():
-<<<<<<< HEAD
-=======
         for vfolder_info in requested_vfolders:
             folder_id, host_name = vfolder_info
             proxy_name, volume_name = storage_manager.split_host(host_name)
@@ -1007,31 +996,22 @@
             else:
                 successful_deletion.append(vfolder_info)
         vfolder_ids = tuple(vf_id.folder_id for vf_id, _ in successful_deletion)
-        cond = vfolders.c.id.in_(vfolder_ids)
-
->>>>>>> f45fd598
+
         async def _delete_row() -> None:
             async with db_engine.begin_session() as db_session:
-                await db_session.execute(sa.delete(vfolders).where(vfolders.c.id == folder_id))
+                await db_session.execute(sa.delete(vfolders).where(cond))
 
         await execute_with_retry(_delete_row)
-<<<<<<< HEAD
-        log.debug(f"Successfully purged vFolder (id: {folder_id})")
-
-    storage_ptask_group.create_task(_delete())
-    log.debug(f"Started purging vFolders  (id: {folder_id})")
-=======
         if failed_deletion:
             folder_ids = [str(vid) for vid in vfolder_ids]
             raise VFolderOperationFailed(extra_data={"folder_ids": folder_ids})
         else:
-            log.debug("Successfully removed vFolders {}", [str(x) for x in vfolder_ids])
+            log.debug("Successfully removed vfolders {}", [str(x) for x in vfolder_ids])
 
     storage_ptask_group.create_task(_delete(), name="delete_vfolders")
-    log.debug("Started removing vFolders {}", [str(x) for x in vfolder_ids])
+    log.debug("Started purging vfolders {}", [str(x) for x in vfolder_ids])
 
     return vfolder_info_len
->>>>>>> f45fd598
 
 
 async def ensure_quota_scope_accessible_by_user(
