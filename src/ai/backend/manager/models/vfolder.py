--- conflicted
+++ resolved
@@ -64,10 +64,7 @@
     Connection,
     ConnectionResolverResult,
 )
-<<<<<<< HEAD
-=======
 from .group import GroupRow, ProjectType
->>>>>>> 35a97848
 from .minilang.ordering import OrderSpecItem, QueryOrderParser
 from .minilang.queryfilter import FieldSpecItem, QueryFilterParser, enum_field_getter
 from .user import UserRole
@@ -1834,10 +1831,7 @@
         interfaces = (AsyncNode,)
 
     name = graphene.String()
-<<<<<<< HEAD
-=======
     vfolder = graphene.Field(VirtualFolder)
->>>>>>> 35a97848
     author = graphene.String()
     title = graphene.String(description="Human readable name of the model.")
     version = graphene.String()
@@ -1851,16 +1845,12 @@
     label = graphene.List(lambda: graphene.String)
     license = graphene.String()
     min_resource = graphene.JSONString()
-<<<<<<< HEAD
-    # readme
-=======
     readme = graphene.String()
     readme_filetype = graphene.String(
         description=(
             "Type (mostly extension of the filename) of the README file. e.g. md, rst, txt, ..."
         )
     )
->>>>>>> 35a97848
 
     def resolve_created_at(
         self,
@@ -1882,9 +1872,6 @@
 
     @classmethod
     def parse_model(
-<<<<<<< HEAD
-        cls, vfolder_row: VFolderRow, model_def: dict[str, Any] | None = None
-=======
         cls,
         resolve_info: graphene.ResolveInfo,
         vfolder_row: VFolderRow,
@@ -1892,29 +1879,20 @@
         model_def: dict[str, Any] | None = None,
         readme: str | None = None,
         readme_filetype: str | None = None,
->>>>>>> 35a97848
     ) -> ModelInfo:
         if model_def is not None:
             models = model_def["models"]
         else:
             models = []
         try:
-<<<<<<< HEAD
             metadata = models[0]["metadata"]
             name = models[0]["name"]
         except (IndexError, KeyError):
             metadata = {}
-=======
-            info = models[0]["info"]
-            name = models[0]["name"]
-        except (IndexError, KeyError):
-            info = {}
->>>>>>> 35a97848
             name = vfolder_row.name
         return cls(
             id=vfolder_row.id,
             name=name,
-<<<<<<< HEAD
             author=metadata.get("author") or vfolder_row.creator or "",
             title=metadata.get("title") or vfolder_row.name,
             version=metadata.get("version") or "",
@@ -1928,30 +1906,12 @@
             category=metadata.get("category") or "",
             license=metadata.get("license") or "",
             min_resource=metadata.get("min_resource") or {},
-=======
-            vfolder=VirtualFolder.from_row(resolve_info.context, vfolder_row),
-            author=info.get("author") or vfolder_row.creator or "",
-            title=info.get("title") or vfolder_row.name,
-            version=info.get("version") or "",
-            created_at=info.get("created") or vfolder_row.created_at,
-            modified_at=info.get("last_modified") or vfolder_row.created_at,
-            description=info.get("description") or "",
-            task=info.get("task") or "",
-            architecture=info.get("architecture") or "",
-            framework=info.get("framework") or [],
-            label=info.get("label") or [],
-            category=info.get("category") or "",
-            license=info.get("license") or "",
-            min_resource=info.get("min_resource") or {},
             readme=readme,
             readme_filetype=readme_filetype,
->>>>>>> 35a97848
         )
 
     @classmethod
     async def from_row(cls, info: graphene.ResolveInfo, vfolder_row: VFolderRow) -> ModelInfo:
-<<<<<<< HEAD
-=======
         async def _fetch_file(
             filename: str,
         ) -> bytes:  # FIXME: We should avoid fetching files from disk
@@ -1973,7 +1933,6 @@
                     chunks += chunk
             return chunks
 
->>>>>>> 35a97848
         graph_ctx: GraphQueryContext = info.context
 
         vfolder_row_id = vfolder_row.id
@@ -1992,50 +1951,6 @@
                 "relpath": ".",
             },
         ) as (_, storage_resp):
-<<<<<<< HEAD
-            result = await storage_resp.json()
-
-        for item in result["items"]:
-            if item["name"] in ("model-definition.yml", "model-definition.yaml"):
-                yaml_name = item["name"]
-                break
-        else:
-            return cls.parse_model(vfolder_row)
-
-        chunks = bytes()
-        async with graph_ctx.storage_manager.request(
-            proxy_name,
-            "POST",
-            "folder/file/fetch",
-            json={
-                "volume": volume_name,
-                "vfid": str(vfolder_id),
-                "relpath": f"./{yaml_name}",
-            },
-        ) as (_, storage_resp):
-            while True:
-                chunk = await storage_resp.content.read(DEFAULT_CHUNK_SIZE)
-                if not chunk:
-                    break
-                chunks += chunk
-        model_definition_yaml = chunks.decode("utf-8")
-        model_definition_dict = yaml.load(model_definition_yaml, Loader=yaml.FullLoader)
-        try:
-            model_definition = model_definition_iv.check(model_definition_dict)
-            assert model_definition is not None
-        except t.DataError as e:
-            raise InvalidAPIParameters(
-                f"Failed to validate model definition from vFolder {folder_name} (ID"
-                f" {vfolder_row_id}): {e}",
-            ) from e
-        except yaml.error.YAMLError as e:
-            raise InvalidAPIParameters(f"Invalid YAML syntax: {e}") from e
-        model_definition["id"] = vfolder_row_id
-        return cls.parse_model(vfolder_row, model_definition)
-
-    @classmethod
-    async def get_node(cls, info: graphene.ResolveInfo, id) -> ModelInfo:
-=======
             vfolder_files = (await storage_resp.json())["items"]
 
         model_definition_filename: str | None = None
@@ -2086,7 +2001,6 @@
 
     @classmethod
     async def get_node(cls, info: graphene.ResolveInfo, id: str) -> ModelInfo:
->>>>>>> 35a97848
         graph_ctx: GraphQueryContext = info.context
 
         _, vfolder_row_id = AsyncNode.resolve_global_id(info, id)
@@ -2134,10 +2048,6 @@
         cnt_query = sa.select(sa.func.count()).select_from(VFolderRow)
         for cond in conditions:
             cnt_query = cnt_query.where(cond)
-<<<<<<< HEAD
-        additional_cond = (VFolderRow.usage_mode == VFolderUsageMode.MODEL) & (
-            VFolderRow.status.not_in(DEAD_VFOLDER_STATUSES)
-=======
         async with graph_ctx.db.begin_readonly_session() as db_session:
             model_store_project_gids = (
                 (
@@ -2153,7 +2063,6 @@
             )
         additional_cond = (VFolderRow.status.not_in(DEAD_VFOLDER_STATUSES)) & (
             VFolderRow.group.in_(model_store_project_gids)
->>>>>>> 35a97848
         )
         query = query.where(additional_cond)
         cnt_query = cnt_query.where(additional_cond)
