--- conflicted
+++ resolved
@@ -1102,14 +1102,9 @@
     db_engine: ExtendedAsyncSAEngine,
     requested_vfolders: Sequence[VFolderDeletionInfo],
     storage_manager: StorageSessionManager,
-<<<<<<< HEAD
     background_task_manager: BackgroundTaskManager,
 ) -> uuid.UUID | None:
-=======
-    storage_ptask_group: aiotools.PersistentTaskGroup,
-) -> int:
     """Purges VFolder content from storage host."""
->>>>>>> e77c4a3c
     vfolder_info_len = len(requested_vfolders)
     vfolder_ids = tuple(vf_id.folder_id for vf_id, _ in requested_vfolders)
     vfolders.c.id.in_(vfolder_ids)
