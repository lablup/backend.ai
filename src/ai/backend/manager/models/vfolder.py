from __future__ import annotations

import enum
import logging
import os.path
import uuid
from datetime import datetime
from pathlib import PurePosixPath
from typing import TYPE_CHECKING, Any, List, Mapping, NamedTuple, Optional, Sequence

import aiohttp
import aiotools
import graphene
import sqlalchemy as sa
import trafaret as t
from dateutil.parser import parse as dtparse
from dateutil.tz import tzutc
from graphene.types.datetime import DateTime as GQLDateTime
from sqlalchemy.dialects import postgresql as pgsql
from sqlalchemy.engine.row import Row
from sqlalchemy.ext.asyncio import AsyncConnection as SAConnection
from sqlalchemy.ext.asyncio import AsyncSession as SASession
from sqlalchemy.orm import selectinload

from ai.backend.common.bgtask import ProgressReporter
from ai.backend.common.logging import BraceStyleAdapter
from ai.backend.common.types import (
    QuotaScopeID,
    QuotaScopeType,
    VFolderHostPermission,
    VFolderHostPermissionMap,
    VFolderID,
    VFolderMount,
    VFolderUsageMode,
)

from ..api.exceptions import InvalidAPIParameters, VFolderNotFound, VFolderOperationFailed
from ..defs import RESERVED_VFOLDER_PATTERNS, RESERVED_VFOLDERS, VFOLDER_DSTPATHS_MAP
from ..types import UserScope
from .base import (
    GUID,
    Base,
    BigInt,
    EnumValueType,
    IDColumn,
    Item,
    PaginatedList,
    QuotaScopeIDType,
    batch_multiresult,
    metadata,
)
from .minilang.ordering import OrderSpecItem, QueryOrderParser
from .minilang.queryfilter import FieldSpecItem, QueryFilterParser, enum_field_getter
from .user import UserRole
from .utils import ExtendedAsyncSAEngine, execute_with_retry, sql_json_merge

if TYPE_CHECKING:
    from ..api.context import BackgroundTaskManager
    from .gql import GraphQueryContext
    from .storage import StorageSessionManager

__all__: Sequence[str] = (
    "vfolders",
    "vfolder_invitations",
    "vfolder_permissions",
    "VirtualFolder",
    "VFolderOwnershipType",
    "VFolderInvitationState",
    "VFolderPermission",
    "VFolderPermissionValidator",
    "VFolderOperationStatus",
    "VFolderAccessStatus",
    "DEAD_VFOLDER_STATUSES",
    "VFolderCloneInfo",
    "VFolderDeletionInfo",
    "VFolderRow",
    "QuotaScope",
    "SetQuotaScope",
    "UnsetQuotaScope",
    "query_accessible_vfolders",
    "initiate_vfolder_clone",
    "initiate_vfolder_purge",
    "get_allowed_vfolder_hosts_by_group",
    "get_allowed_vfolder_hosts_by_user",
    "verify_vfolder_name",
    "prepare_vfolder_mounts",
    "update_vfolder_status",
    "filter_host_allowed_permission",
    "ensure_host_permission_allowed",
)


log = BraceStyleAdapter(logging.getLogger(__spec__.name))  # type: ignore[name-defined]


class VFolderOwnershipType(str, enum.Enum):
    """
    Ownership type of virtual folder.
    """

    USER = "user"
    GROUP = "group"


class VFolderPermission(str, enum.Enum):
    """
    Permissions for a virtual folder given to a specific access key.
    RW_DELETE includes READ_WRITE and READ_WRITE includes READ_ONLY.
    """

    READ_ONLY = "ro"
    READ_WRITE = "rw"
    RW_DELETE = "wd"
    OWNER_PERM = "wd"  # resolved as RW_DELETE


class VFolderPermissionValidator(t.Trafaret):
    def check_and_return(self, value: Any) -> VFolderPermission:
        if value not in ["ro", "rw", "wd"]:
            self._failure('one of "ro", "rw", or "wd" required', value=value)
        return VFolderPermission(value)


class VFolderInvitationState(str, enum.Enum):
    """
    Virtual Folder invitation state.
    """

    PENDING = "pending"
    CANCELED = "canceled"  # canceled by inviter
    ACCEPTED = "accepted"
    REJECTED = "rejected"  # rejected by invitee


class VFolderOperationStatus(str, enum.Enum):
    """
    Introduce virtual folder current status for storage-proxy operations.
    """

    READY = "ready"
    PERFORMING = "performing"
    CLONING = "cloning"
    MOUNTED = "mounted"
    ERROR = "error"
    DELETE_ONGOING = "delete-ongoing"  # vfolder is being deleted
    DELETE_COMPLETE = "deleted-complete"  # vfolder is deleted
    PURGE_ONGOING = "purge-ongoing"  # vfolder is being removed permanently
    # PURGE_COMPLETE = "purged-complete"  # vfolder is removed permanently


class VFolderAccessStatus(str, enum.Enum):
    """
    Introduce virtual folder desired status for storage-proxy operations.
    Not added to db scheme  and determined only by current vfolder status.
    """

    READABLE = "readable"
    UPDATABLE = "updatable"
    RECOVERABLE = "recoverable"
    DELETABLE = "deletable"
    PURGABLE = "purgable"


DEAD_VFOLDER_STATUSES = (
    VFolderOperationStatus.DELETE_ONGOING,
    VFolderOperationStatus.DELETE_COMPLETE,
    VFolderOperationStatus.PURGE_ONGOING,
)


class VFolderDeletionInfo(NamedTuple):
    vfolder_id: VFolderID
    host: str


class VFolderCloneInfo(NamedTuple):
    source_vfolder_id: VFolderID
    source_host: str

    # Target Vfolder infos
    target_quota_scope_id: str
    target_vfolder_name: str
    target_host: str
    usage_mode: VFolderUsageMode
    permission: VFolderPermission
    email: str
    user_id: uuid.UUID
    cloneable: bool


vfolders = sa.Table(
    "vfolders",
    metadata,
    IDColumn("id"),
    # host will be '' if vFolder is unmanaged
    sa.Column("host", sa.String(length=128), nullable=False),
    sa.Column("quota_scope_id", QuotaScopeIDType, nullable=False),
    sa.Column("name", sa.String(length=64), nullable=False, index=True),
    sa.Column(
        "usage_mode",
        EnumValueType(VFolderUsageMode),
        default=VFolderUsageMode.GENERAL,
        nullable=False,
    ),
    sa.Column("permission", EnumValueType(VFolderPermission), default=VFolderPermission.READ_WRITE),
    sa.Column("max_files", sa.Integer(), default=1000),
    sa.Column("max_size", sa.Integer(), default=None),  # in MBytes
    sa.Column("num_files", sa.Integer(), default=0),
    sa.Column("cur_size", sa.Integer(), default=0),  # in KBytes
    sa.Column("created_at", sa.DateTime(timezone=True), server_default=sa.func.now()),
    sa.Column("last_used", sa.DateTime(timezone=True), nullable=True),
    # creator is always set to the user who created vfolder (regardless user/project types)
    sa.Column("creator", sa.String(length=128), nullable=True),
    # unmanaged vfolder represents the host-side absolute path instead of storage-based path.
    sa.Column("unmanaged_path", sa.String(length=512), nullable=True),
    sa.Column(
        "ownership_type",
        EnumValueType(VFolderOwnershipType),
        default=VFolderOwnershipType.USER,
        nullable=False,
    ),
    sa.Column("user", GUID, sa.ForeignKey("users.uuid"), nullable=True),  # owner if user vfolder
    sa.Column("group", GUID, sa.ForeignKey("groups.id"), nullable=True),  # owner if project vfolder
    sa.Column("cloneable", sa.Boolean, default=False, nullable=False),
    sa.Column(
        "status",
        EnumValueType(VFolderOperationStatus),
        default=VFolderOperationStatus.READY,
        server_default=VFolderOperationStatus.READY.value,
        nullable=False,
    ),
    # status_history records the most recent status changes for each status
    # e.g)
    # {
    #   "ready": "2022-10-22T10:22:30",
    #   "delete-pending": "2022-10-22T11:40:30",
    #   "delete-ongoing": "2022-10-25T10:22:30"
    # }
    sa.Column("status_history", pgsql.JSONB(), nullable=True, default=sa.null()),
    sa.CheckConstraint(
        "(ownership_type = 'user' AND \"user\" IS NOT NULL) OR "
        "(ownership_type = 'group' AND \"group\" IS NOT NULL)",
        name="ownership_type_match_with_user_or_group",
    ),
    sa.CheckConstraint(
        '("user" IS NULL AND "group" IS NOT NULL) OR ("user" IS NOT NULL AND "group" IS NULL)',
        name="either_one_of_user_or_group",
    ),
)


vfolder_attachment = sa.Table(
    "vfolder_attachment",
    metadata,
    sa.Column(
        "vfolder",
        GUID,
        sa.ForeignKey("vfolders.id", onupdate="CASCADE", ondelete="CASCADE"),
        nullable=False,
    ),
    sa.Column(
        "kernel",
        GUID,
        sa.ForeignKey("kernels.id", onupdate="CASCADE", ondelete="CASCADE"),
        nullable=False,
    ),
    sa.PrimaryKeyConstraint("vfolder", "kernel"),
)


vfolder_invitations = sa.Table(
    "vfolder_invitations",
    metadata,
    IDColumn("id"),
    sa.Column("permission", EnumValueType(VFolderPermission), default=VFolderPermission.READ_WRITE),
    sa.Column("inviter", sa.String(length=256)),  # email
    sa.Column("invitee", sa.String(length=256), nullable=False),  # email
    sa.Column(
        "state", EnumValueType(VFolderInvitationState), default=VFolderInvitationState.PENDING
    ),
    sa.Column("created_at", sa.DateTime(timezone=True), server_default=sa.func.now()),
    sa.Column(
        "modified_at",
        sa.DateTime(timezone=True),
        nullable=True,
        onupdate=sa.func.current_timestamp(),
    ),
    sa.Column(
        "vfolder",
        GUID,
        sa.ForeignKey("vfolders.id", onupdate="CASCADE", ondelete="CASCADE"),
        nullable=False,
    ),
)


vfolder_permissions = sa.Table(
    "vfolder_permissions",
    metadata,
    sa.Column("permission", EnumValueType(VFolderPermission), default=VFolderPermission.READ_WRITE),
    sa.Column(
        "vfolder",
        GUID,
        sa.ForeignKey("vfolders.id", onupdate="CASCADE", ondelete="CASCADE"),
        nullable=False,
    ),
    sa.Column("user", GUID, sa.ForeignKey("users.uuid"), nullable=False),
)


class VFolderRow(Base):
    __table__ = vfolders


def verify_vfolder_name(folder: str) -> bool:
    if folder in RESERVED_VFOLDERS:
        return False
    for pattern in RESERVED_VFOLDER_PATTERNS:
        if pattern.match(folder):
            return False
    return True


async def query_accessible_vfolders(
    conn: SAConnection,
    user_uuid: uuid.UUID,
    *,
    # when enabled, skip vfolder ownership check if user role is admin or superadmin
    allow_privileged_access=False,
    user_role=None,
    domain_name=None,
    allowed_vfolder_types=None,
    extra_vf_conds=None,
    extra_invited_vf_conds=None,
    extra_vf_user_conds=None,
    extra_vf_group_conds=None,
) -> Sequence[Mapping[str, Any]]:
    from ai.backend.manager.models import association_groups_users as agus
    from ai.backend.manager.models import groups, users

    if allowed_vfolder_types is None:
        allowed_vfolder_types = ["user"]  # legacy default

    vfolders_selectors = [
        vfolders.c.name,
        vfolders.c.id,
        vfolders.c.host,
        vfolders.c.quota_scope_id,
        vfolders.c.usage_mode,
        vfolders.c.created_at,
        vfolders.c.last_used,
        vfolders.c.max_files,
        vfolders.c.max_size,
        vfolders.c.ownership_type,
        vfolders.c.user,
        vfolders.c.group,
        vfolders.c.creator,
        vfolders.c.unmanaged_path,
        vfolders.c.cloneable,
        vfolders.c.status,
        vfolders.c.cur_size,
        # vfolders.c.permission,
        # users.c.email,
    ]

    async def _append_entries(_query, _is_owner=True):
        if extra_vf_conds is not None:
            _query = _query.where(extra_vf_conds)
        if extra_vf_user_conds is not None:
            _query = _query.where(extra_vf_user_conds)
        result = await conn.execute(_query)
        for row in result:
            row_keys = row.keys()
            _perm = (
                row.vfolder_permissions_permission
                if "vfolder_permissions_permission" in row_keys
                else row.vfolders_permission
            )
            entries.append(
                {
                    "name": row.vfolders_name,
                    "id": row.vfolders_id,
                    "host": row.vfolders_host,
                    "quota_scope_id": row.vfolders_quota_scope_id,
                    "usage_mode": row.vfolders_usage_mode,
                    "created_at": row.vfolders_created_at,
                    "last_used": row.vfolders_last_used,
                    "max_size": row.vfolders_max_size,
                    "max_files": row.vfolders_max_files,
                    "ownership_type": row.vfolders_ownership_type,
                    "user": str(row.vfolders_user) if row.vfolders_user else None,
                    "group": str(row.vfolders_group) if row.vfolders_group else None,
                    "creator": row.vfolders_creator,
                    "user_email": row.users_email if "users_email" in row_keys else None,
                    "group_name": row.groups_name if "groups_name" in row_keys else None,
                    "is_owner": _is_owner,
                    "permission": _perm,
                    "unmanaged_path": row.vfolders_unmanaged_path,
                    "cloneable": row.vfolders_cloneable,
                    "status": row.vfolders_status,
                    "cur_size": row.vfolders_cur_size,
                }
            )

    entries: List[dict] = []
    # User vfolders.
    if "user" in allowed_vfolder_types:
        # Scan my owned vfolders.
        j = vfolders.join(users, vfolders.c.user == users.c.uuid)
        query = sa.select(
            vfolders_selectors + [vfolders.c.permission, users.c.email], use_labels=True
        ).select_from(j)
        if not allow_privileged_access or (
            user_role != UserRole.ADMIN and user_role != UserRole.SUPERADMIN
        ):
            query = query.where(vfolders.c.user == user_uuid)
        await _append_entries(query)

        # Scan vfolders shared with me.
        j = vfolders.join(
            vfolder_permissions,
            vfolders.c.id == vfolder_permissions.c.vfolder,
            isouter=True,
        ).join(
            users,
            vfolders.c.user == users.c.uuid,
            isouter=True,
        )
        query = (
            sa.select(
                vfolders_selectors + [vfolder_permissions.c.permission, users.c.email],
                use_labels=True,
            )
            .select_from(j)
            .where(
                (vfolder_permissions.c.user == user_uuid)
                & (vfolders.c.ownership_type == VFolderOwnershipType.USER),
            )
        )
        if extra_invited_vf_conds is not None:
            query = query.where(extra_invited_vf_conds)
        await _append_entries(query, _is_owner=False)

    if "group" in allowed_vfolder_types:
        # Scan group vfolders.
        if user_role == UserRole.ADMIN or user_role == "admin":
            query = (
                sa.select([groups.c.id])
                .select_from(groups)
                .where(groups.c.domain_name == domain_name)
            )
            result = await conn.execute(query)
            grps = result.fetchall()
            group_ids = [g.id for g in grps]
        else:
            j = sa.join(agus, users, agus.c.user_id == users.c.uuid)
            query = sa.select([agus.c.group_id]).select_from(j).where(agus.c.user_id == user_uuid)
            result = await conn.execute(query)
            grps = result.fetchall()
            group_ids = [g.group_id for g in grps]
        j = vfolders.join(groups, vfolders.c.group == groups.c.id)
        query = sa.select(
            vfolders_selectors + [vfolders.c.permission, groups.c.name], use_labels=True
        ).select_from(j)
        if user_role != UserRole.SUPERADMIN and user_role != "superadmin":
            query = query.where(vfolders.c.group.in_(group_ids))
        if extra_vf_group_conds is not None:
            query = query.where(extra_vf_group_conds)
        is_owner = (user_role == UserRole.ADMIN or user_role == "admin") or (
            user_role == UserRole.SUPERADMIN or user_role == "superadmin"
        )
        await _append_entries(query, is_owner)

        # Override permissions, if exists, for group vfolders.
        j = sa.join(
            vfolders,
            vfolder_permissions,
            vfolders.c.id == vfolder_permissions.c.vfolder,
        )
        query = (
            sa.select(vfolder_permissions.c.permission, vfolder_permissions.c.vfolder)
            .select_from(j)
            .where(
                (vfolders.c.group.in_(group_ids)) & (vfolder_permissions.c.user == user_uuid),
            )
        )
        if extra_vf_conds is not None:
            query = query.where(extra_vf_conds)
        if extra_vf_user_conds is not None:
            query = query.where(extra_vf_user_conds)
        result = await conn.execute(query)
        overriding_permissions: dict = {row.vfolder: row.permission for row in result}
        for entry in entries:
            if (
                entry["id"] in overriding_permissions
                and entry["ownership_type"] == VFolderOwnershipType.GROUP
            ):
                entry["permission"] = overriding_permissions[entry["id"]]

    return entries


async def get_allowed_vfolder_hosts_by_group(
    conn: SAConnection,
    resource_policy,
    domain_name: str,
    group_id: Optional[uuid.UUID] = None,
    domain_admin: bool = False,
) -> VFolderHostPermissionMap:
    """
    Union `allowed_vfolder_hosts` from domain, group, and keypair_resource_policy.

    If `group_id` is not None, `allowed_vfolder_hosts` from the group is also merged.
    If the requester is a domain admin, gather all `allowed_vfolder_hosts` of the domain groups.
    """
    from . import domains, groups

    # Domain's allowed_vfolder_hosts.
    allowed_hosts = VFolderHostPermissionMap()
    query = sa.select([domains.c.allowed_vfolder_hosts]).where(
        (domains.c.name == domain_name) & (domains.c.is_active),
    )
    if values := await conn.scalar(query):
        allowed_hosts = allowed_hosts | values
    # Group's allowed_vfolder_hosts.
    if group_id is not None:
        query = sa.select([groups.c.allowed_vfolder_hosts]).where(
            (groups.c.domain_name == domain_name)
            & (groups.c.id == group_id)
            & (groups.c.is_active),
        )
        if values := await conn.scalar(query):
            allowed_hosts = allowed_hosts | values
    elif domain_admin:
        query = sa.select([groups.c.allowed_vfolder_hosts]).where(
            (groups.c.domain_name == domain_name) & (groups.c.is_active),
        )
        if rows := (await conn.execute(query)).fetchall():
            for row in rows:
                allowed_hosts = allowed_hosts | row.allowed_vfolder_hosts
    # Keypair Resource Policy's allowed_vfolder_hosts
    allowed_hosts = allowed_hosts | resource_policy["allowed_vfolder_hosts"]
    return allowed_hosts


async def get_allowed_vfolder_hosts_by_user(
    conn: SAConnection,
    resource_policy: Mapping[str, Any],
    domain_name: str,
    user_uuid: uuid.UUID,
    group_id: Optional[uuid.UUID] = None,
) -> VFolderHostPermissionMap:
    """
    Union `allowed_vfolder_hosts` from domain, groups, and keypair_resource_policy.

    All available `allowed_vfolder_hosts` of groups which requester associated will be merged.
    """
    from . import association_groups_users, domains, groups

    # Domain's allowed_vfolder_hosts.
    allowed_hosts = VFolderHostPermissionMap()
    query = sa.select([domains.c.allowed_vfolder_hosts]).where(
        (domains.c.name == domain_name) & (domains.c.is_active),
    )
    if values := await conn.scalar(query):
        allowed_hosts = allowed_hosts | values
    # User's Groups' allowed_vfolder_hosts.
    if group_id is not None:
        j = groups.join(
            association_groups_users,
            (
                (groups.c.id == association_groups_users.c.group_id)
                & (groups.c.id == group_id)
                & (association_groups_users.c.user_id == user_uuid)
            ),
        )
    else:
        j = groups.join(
            association_groups_users,
            (
                (groups.c.id == association_groups_users.c.group_id)
                & (association_groups_users.c.user_id == user_uuid)
            ),
        )
    query = (
        sa.select([groups.c.allowed_vfolder_hosts])
        .select_from(j)
        .where(
            (groups.c.domain_name == domain_name) & (groups.c.is_active),
        )
    )
    if rows := (await conn.execute(query)).fetchall():
        for row in rows:
            allowed_hosts = allowed_hosts | row.allowed_vfolder_hosts
    # Keypair Resource Policy's allowed_vfolder_hosts
    allowed_hosts = allowed_hosts | resource_policy["allowed_vfolder_hosts"]
    return allowed_hosts


async def prepare_vfolder_mounts(
    conn: SAConnection,
    storage_manager: StorageSessionManager,
    allowed_vfolder_types: Sequence[str],
    user_scope: UserScope,
    resource_policy: Mapping[str, Any],
    requested_mount_references: Sequence[str | uuid.UUID],
    requested_mount_reference_map: Mapping[str | uuid.UUID, str],
) -> Sequence[VFolderMount]:
    """
    Determine the actual mount information from the requested vfolder lists,
    vfolder configurations, and the given user scope.
    """
    requested_mounts: list[str] = [
        name for name in requested_mount_references if isinstance(name, str)
    ]
    requested_mount_map: dict[str, str] = {
        name: path for name, path in requested_mount_reference_map.items() if isinstance(name, str)
    }

    vfolder_ids_to_resolve = [
        vfid for vfid in requested_mount_references if isinstance(vfid, uuid.UUID)
    ]
    query = (
        sa.select([vfolders.c.id, vfolders.c.name])
        .select_from(vfolders)
        .where(vfolders.c.id.in_(vfolder_ids_to_resolve))
    )
    result = await conn.execute(query)

    for vfid, name in result.fetchall():
        requested_mounts.append(name)
        if path := requested_mount_reference_map.get(vfid):
            requested_mount_map[name] = path

    requested_vfolder_names: dict[str, str] = {}
    requested_vfolder_subpaths: dict[str, str] = {}
    requested_vfolder_dstpaths: dict[str, str] = {}
    matched_vfolder_mounts: list[VFolderMount] = []

    # Split the vfolder name and subpaths
    for key in requested_mounts:
        name, _, subpath = key.partition("/")
        if not PurePosixPath(os.path.normpath(key)).is_relative_to(name):
            raise InvalidAPIParameters(
                f"The subpath '{subpath}' should designate a subdirectory of the vfolder '{name}'.",
            )
        requested_vfolder_names[key] = name
        requested_vfolder_subpaths[key] = os.path.normpath(subpath)
    for key, value in requested_mount_map.items():
        requested_vfolder_dstpaths[key] = value

    # Check if there are overlapping mount sources
    for p1 in requested_mounts:
        for p2 in requested_mounts:
            if p1 == p2:
                continue
            if PurePosixPath(p1).is_relative_to(PurePosixPath(p2)):
                raise InvalidAPIParameters(
                    f"VFolder source path '{p1}' overlaps with '{p2}'",
                )

    # Query the accessible vfolders that satisfy either:
    # - the name matches with the requested vfolder name, or
    # - the name starts with a dot (dot-prefixed vfolder) for automatic mounting.
    if requested_vfolder_names:
        extra_vf_conds = vfolders.c.name.in_(
            requested_vfolder_names.values()
        ) | vfolders.c.name.startswith(".")
    else:
        extra_vf_conds = vfolders.c.name.startswith(".")
    accessible_vfolders = await query_accessible_vfolders(
        conn,
        user_scope.user_uuid,
        user_role=user_scope.user_role,
        domain_name=user_scope.domain_name,
        allowed_vfolder_types=allowed_vfolder_types,
        extra_vf_conds=extra_vf_conds,
    )

    # Fast-path for empty requested mounts
    if not accessible_vfolders:
        if requested_vfolder_names:
            raise VFolderNotFound("There is no accessible vfolders at all.")
        else:
            return []
    accessible_vfolders_map = {vfolder["name"]: vfolder for vfolder in accessible_vfolders}

    # add automount folder list into requested_vfolder_names
    # and requested_vfolder_subpath
    for _vfolder in accessible_vfolders:
        if _vfolder["name"].startswith("."):
            requested_vfolder_names.setdefault(_vfolder["name"], _vfolder["name"])
            requested_vfolder_subpaths.setdefault(_vfolder["name"], ".")

    # for vfolder in accessible_vfolders:
    for key, vfolder_name in requested_vfolder_names.items():
        if not (vfolder := accessible_vfolders_map.get(vfolder_name)):
            raise VFolderNotFound(f"VFolder {vfolder_name} is not found or accessible.")
        await ensure_host_permission_allowed(
            conn,
            vfolder["host"],
            allowed_vfolder_types=allowed_vfolder_types,
            user_uuid=user_scope.user_uuid,
            resource_policy=resource_policy,
            domain_name=user_scope.domain_name,
            group_id=user_scope.group_id,
            permission=VFolderHostPermission.MOUNT_IN_SESSION,
        )
        if vfolder["group"] is not None and vfolder["group"] != str(user_scope.group_id):
            # User's accessible group vfolders should not be mounted
            # if they do not belong to the execution kernel.
            continue
        try:
            mount_base_path = PurePosixPath(
                await storage_manager.get_mount_path(
                    vfolder["host"],
                    VFolderID(vfolder["quota_scope_id"], vfolder["id"]),
                    PurePosixPath(requested_vfolder_subpaths[key]),
                ),
            )
        except VFolderOperationFailed as e:
            raise InvalidAPIParameters(e.extra_msg, e.extra_data) from None
        if (_vfname := vfolder["name"]) in VFOLDER_DSTPATHS_MAP:
            requested_vfolder_dstpaths[_vfname] = VFOLDER_DSTPATHS_MAP[_vfname]
        if vfolder["name"] == ".local" and vfolder["group"] is not None:
            # Auto-create per-user subdirectory inside the group-owned ".local" vfolder.
            async with storage_manager.request(
                vfolder["host"],
                "POST",
                "folder/file/mkdir",
                params={
                    "volume": storage_manager.split_host(vfolder["host"])[1],
                    "vfid": str(VFolderID(vfolder["quota_scope_id"], vfolder["id"])),
                    "relpath": str(user_scope.user_uuid.hex),
                    "exist_ok": True,
                },
            ):
                pass
            # Mount the per-user subdirectory as the ".local" vfolder.
            matched_vfolder_mounts.append(
                VFolderMount(
                    name=vfolder["name"],
                    vfid=VFolderID(vfolder["quota_scope_id"], vfolder["id"]),
                    vfsubpath=PurePosixPath(user_scope.user_uuid.hex),
                    host_path=mount_base_path / user_scope.user_uuid.hex,
                    kernel_path=PurePosixPath("/home/work/.local"),
                    mount_perm=vfolder["permission"],
                    usage_mode=vfolder["usage_mode"],
                )
            )
        else:
            # Normal vfolders
            kernel_path_raw = requested_vfolder_dstpaths.get(key)
            if kernel_path_raw is None:
                kernel_path = PurePosixPath(f"/home/work/{vfolder['name']}")
            else:
                kernel_path = PurePosixPath(kernel_path_raw)
                if not kernel_path.is_absolute():
                    kernel_path = PurePosixPath("/home/work", kernel_path_raw)
            matched_vfolder_mounts.append(
                VFolderMount(
                    name=vfolder["name"],
                    vfid=VFolderID(vfolder["quota_scope_id"], vfolder["id"]),
                    vfsubpath=PurePosixPath(requested_vfolder_subpaths[key]),
                    host_path=mount_base_path / requested_vfolder_subpaths[key],
                    kernel_path=kernel_path,
                    mount_perm=vfolder["permission"],
                    usage_mode=vfolder["usage_mode"],
                )
            )

    # Check if there are overlapping mount targets
    for vf1 in matched_vfolder_mounts:
        for vf2 in matched_vfolder_mounts:
            if vf1.name == vf2.name:
                continue
            if vf1.kernel_path.is_relative_to(vf2.kernel_path):
                raise InvalidAPIParameters(
                    f"VFolder mount path {vf1.kernel_path} overlaps with {vf2.kernel_path}",
                )

    return matched_vfolder_mounts


async def update_vfolder_status(
    engine: ExtendedAsyncSAEngine,
    vfolder_ids: Sequence[uuid.UUID],
    update_status: VFolderOperationStatus,
    do_log: bool = True,
) -> None:
    vfolder_info_len = len(vfolder_ids)
    cond = vfolders.c.id.in_(vfolder_ids)
    if vfolder_info_len == 0:
        return None
    elif vfolder_info_len == 1:
        cond = vfolders.c.id == vfolder_ids[0]

    async def _update() -> None:
        async with engine.begin_session() as db_session:
            query = (
                sa.update(vfolders)
                .values(
                    status=update_status,
                    status_history=sql_json_merge(
                        vfolders.c.status_history,
                        (),
                        {
                            update_status.name: datetime.now(tzutc()).isoformat(),
                        },
                    ),
                )
                .where(cond)
            )
            await db_session.execute(query)

    await execute_with_retry(_update)
    if do_log:
        log.debug(
            "Successfully update status of vFolders {} to {}",
            [str(x) for x in vfolder_ids],
            update_status.name,
        )


async def ensure_host_permission_allowed(
    db_conn,
    folder_host: str,
    *,
    permission: VFolderHostPermission,
    allowed_vfolder_types: Sequence[str],
    user_uuid: uuid.UUID,
    resource_policy: Mapping[str, Any],
    domain_name: str,
    group_id: Optional[uuid.UUID] = None,
) -> None:
    allowed_hosts = await filter_host_allowed_permission(
        db_conn,
        allowed_vfolder_types=allowed_vfolder_types,
        user_uuid=user_uuid,
        resource_policy=resource_policy,
        domain_name=domain_name,
        group_id=group_id,
    )
    if folder_host not in allowed_hosts or permission not in allowed_hosts[folder_host]:
        raise InvalidAPIParameters(f"`{permission}` Not allowed in vfolder host(`{folder_host}`)")


async def filter_host_allowed_permission(
    db_conn,
    *,
    allowed_vfolder_types: Sequence[str],
    user_uuid: uuid.UUID,
    resource_policy: Mapping[str, Any],
    domain_name: str,
    group_id: Optional[uuid.UUID] = None,
) -> VFolderHostPermissionMap:
    allowed_hosts = VFolderHostPermissionMap()
    if "user" in allowed_vfolder_types:
        allowed_hosts_by_user = await get_allowed_vfolder_hosts_by_user(
            db_conn, resource_policy, domain_name, user_uuid
        )
        allowed_hosts = allowed_hosts | allowed_hosts_by_user
    if "group" in allowed_vfolder_types and group_id is not None:
        allowed_hosts_by_group = await get_allowed_vfolder_hosts_by_group(
            db_conn, resource_policy, domain_name, group_id
        )
        allowed_hosts = allowed_hosts | allowed_hosts_by_group
    return allowed_hosts


async def initiate_vfolder_clone(
    db_engine: ExtendedAsyncSAEngine,
    vfolder_info: VFolderCloneInfo,
    storage_manager: StorageSessionManager,
    background_task_manager: BackgroundTaskManager,
) -> tuple[uuid.UUID, uuid.UUID]:
    source_vf_cond = vfolders.c.id == vfolder_info.source_vfolder_id.folder_id

    async def _update_status() -> None:
        async with db_engine.begin_session() as db_session:
            query = (
                sa.update(vfolders)
                .values(status=VFolderOperationStatus.CLONING)
                .where(source_vf_cond)
            )
            await db_session.execute(query)

    await execute_with_retry(_update_status)

    target_proxy, target_volume = storage_manager.split_host(vfolder_info.target_host)
    source_proxy, source_volume = storage_manager.split_host(vfolder_info.source_host)

    # Generate the ID of the destination vfolder.
    # TODO: If we refactor to use ORM, the folder ID will be created from the database by inserting
    #       the actual object (with RETURNING clause).  In that case, we need to temporarily
    #       mark the object to be "unusable-yet" until the storage proxy craetes the destination
    #       vfolder.  After done, we need to make another transaction to clear the unusable state.
    target_folder_id = VFolderID(vfolder_info.source_vfolder_id.quota_scope_id, uuid.uuid4())

    async def _clone(reporter: ProgressReporter) -> None:
        async def _insert_vfolder() -> None:
            async with db_engine.begin_session() as db_session:
                insert_values = {
                    "id": target_folder_id.folder_id,
                    "name": vfolder_info.target_vfolder_name,
                    "usage_mode": vfolder_info.usage_mode,
                    "permission": vfolder_info.permission,
                    "last_used": None,
                    "host": vfolder_info.target_host,
                    # TODO: add quota_scope_id
                    "creator": vfolder_info.email,
                    "ownership_type": VFolderOwnershipType("user"),
                    "user": vfolder_info.user_id,
                    "group": None,
                    "unmanaged_path": "",
                    "cloneable": vfolder_info.cloneable,
                    "quota_scope_id": vfolder_info.source_vfolder_id.quota_scope_id,
                }
                insert_query = sa.insert(vfolders, insert_values)
                try:
                    await db_session.execute(insert_query)
                except sa.exc.DataError:
                    # TODO: pass exception info
                    raise InvalidAPIParameters

        await execute_with_retry(_insert_vfolder)

        try:
            async with storage_manager.request(
                source_proxy,
                "POST",
                "folder/clone",
                json={
                    "src_volume": source_volume,
                    "src_vfid": str(vfolder_info.source_vfolder_id),
                    "dst_volume": target_volume,
                    "dst_vfid": str(target_folder_id),
                },
            ):
                pass
        except aiohttp.ClientResponseError:
            raise VFolderOperationFailed(extra_msg=str(vfolder_info.source_vfolder_id))

        async def _update_source_vfolder() -> None:
            async with db_engine.begin_session() as db_session:
                query = (
                    sa.update(vfolders)
                    .values(status=VFolderOperationStatus.READY)
                    .where(source_vf_cond)
                )
                await db_session.execute(query)

        await execute_with_retry(_update_source_vfolder)

    task_id = await background_task_manager.start(_clone)
    return task_id, target_folder_id.folder_id


async def initiate_vfolder_purge(
    db_engine: ExtendedAsyncSAEngine,
    requested_vfolders: Sequence[VFolderDeletionInfo],
    storage_manager: StorageSessionManager,
    storage_ptask_group: aiotools.PersistentTaskGroup,
) -> int:
    vfolder_info_len = len(requested_vfolders)
    vfolder_ids = tuple(vf_id.folder_id for vf_id, _ in requested_vfolders)
    cond = vfolders.c.id.in_(vfolder_ids)
    if vfolder_info_len == 0:
        return 0
    elif vfolder_info_len == 1:
        cond = vfolders.c.id == vfolder_ids[0]
    await update_vfolder_status(
        db_engine, vfolder_ids, VFolderOperationStatus.PURGE_ONGOING, do_log=False
    )

    row_deletion_infos: list[VFolderDeletionInfo] = []
    failed_deletion: list[tuple[VFolderDeletionInfo, str]] = []

    async def _delete():
        for vfolder_info in requested_vfolders:
            folder_id, host_name = vfolder_info
            proxy_name, volume_name = storage_manager.split_host(host_name)
            try:
                async with storage_manager.request(
                    proxy_name,
                    "POST",
                    "folder/delete",
                    json={
                        "volume": volume_name,
                        "vfid": str(folder_id),
                    },
                ) as (_, resp):
                    pass
            except (VFolderOperationFailed, InvalidAPIParameters) as e:
                if e.status == 404:
                    row_deletion_infos.append(vfolder_info)
                else:
                    failed_deletion.append((vfolder_info, repr(e)))
            except Exception as e:
                failed_deletion.append((vfolder_info, repr(e)))
            else:
<<<<<<< HEAD
                successful_deletion.append(vfolder_info)
        vfolder_ids = tuple(vf_id.folder_id for vf_id, _ in successful_deletion)

        async def _delete_row() -> None:
            async with db_engine.begin_session() as db_session:
                await db_session.execute(sa.delete(vfolders).where(cond))
=======
                row_deletion_infos.append(vfolder_info)
        if row_deletion_infos:
            vfolder_ids = tuple(vf_id.folder_id for vf_id, _ in row_deletion_infos)

            async def _delete_row() -> None:
                async with db_engine.begin_session() as db_session:
                    await db_session.execute(
                        sa.delete(vfolders).where(vfolders.c.id.in_(vfolder_ids))
                    )
>>>>>>> eb55869f

            await execute_with_retry(_delete_row)
            log.debug("Successfully removed vfolders {}", [str(x) for x in vfolder_ids])
        if failed_deletion:
<<<<<<< HEAD
            folder_ids = [str(vid) for vid in vfolder_ids]
            raise VFolderOperationFailed(extra_data={"folder_ids": folder_ids})
        else:
            log.debug("Successfully removed vfolders {}", [str(x) for x in vfolder_ids])
=======
            extra_data = {str(vfid.vfolder_id): err_msg for vfid, err_msg in failed_deletion}
            raise VFolderOperationFailed(extra_data=extra_data)
>>>>>>> eb55869f

    storage_ptask_group.create_task(_delete(), name="delete_vfolders")
    log.debug("Started purging vfolders {}", [str(x) for x in vfolder_ids])

    return vfolder_info_len


async def ensure_quota_scope_accessible_by_user(
    conn: SASession,
    quota_scope: QuotaScopeID,
    user: Mapping[str, Any],
) -> None:
    from ai.backend.manager.models import GroupRow, UserRow
    from ai.backend.manager.models import association_groups_users as agus

    # Lookup user table to match if quota is scoped to the user
    query = sa.select(UserRow).where(UserRow.uuid == quota_scope.scope_id)
    quota_scope_user = await conn.scalar(query)
    if quota_scope_user:
        match user["role"]:
            case UserRole.SUPERADMIN:
                return
            case UserRole.ADMIN:
                if quota_scope_user.domain == user["domain"]:
                    return
            case _:
                if quota_scope_user.uuid == user["uuid"]:
                    return
        raise InvalidAPIParameters

    # Lookup group table to match if quota is scoped to the group
    query = sa.select(GroupRow).where(GroupRow.id == quota_scope.scope_id)
    quota_scope_group = await conn.scalar(query)
    if quota_scope_group:
        match user["role"]:
            case UserRole.SUPERADMIN:
                return
            case UserRole.ADMIN:
                if quota_scope_group.domain == user["domain"]:
                    return
            case _:
                query = (
                    sa.select([agus.c.group_id])
                    .select_from(agus)
                    .where(
                        (agus.c.group_id == quota_scope.scope_id) & (agus.c.user_id == user["uuid"])
                    )
                )
                matched_group_id = await conn.scalar(query)
                if matched_group_id:
                    return

    raise InvalidAPIParameters


class VirtualFolder(graphene.ObjectType):
    class Meta:
        interfaces = (Item,)

    host = graphene.String()
    quota_scope_id = graphene.String()
    name = graphene.String()
    user = graphene.UUID()  # User.id (current owner, null in project vfolders)
    user_email = graphene.String()  # User.email (current owner, null in project vfolders)
    group = graphene.UUID()  # Group.id (current owner, null in user vfolders)
    group_name = graphene.String()  # Group.name (current owenr, null in user vfolders)
    creator = graphene.String()  # User.email (always set)
    unmanaged_path = graphene.String()
    usage_mode = graphene.String()
    permission = graphene.String()
    ownership_type = graphene.String()
    max_files = graphene.Int()
    max_size = BigInt()  # in MiB
    created_at = GQLDateTime()
    last_used = GQLDateTime()

    num_files = graphene.Int()
    cur_size = BigInt()
    # num_attached = graphene.Int()
    cloneable = graphene.Boolean()
    status = graphene.String()

    @classmethod
    def from_row(cls, ctx: GraphQueryContext, row: Row) -> Optional[VirtualFolder]:
        if row is None:
            return None

        return cls(
            id=row["id"],
            host=row["host"],
            quota_scope_id=row["quota_scope_id"],
            name=row["name"],
            user=row["user"],
            user_email=row["users_email"] if "users_email" in row else None,
            group=row["group"],
            group_name=row["groups_name"] if "groups_name" in row else None,
            creator=row["creator"],
            unmanaged_path=row["unmanaged_path"],
            usage_mode=row["usage_mode"],
            permission=row["permission"],
            ownership_type=row["ownership_type"],
            max_files=row["max_files"],
            max_size=row["max_size"],  # in MiB
            created_at=row["created_at"],
            last_used=row["last_used"],
            # num_attached=row['num_attached'],
            cloneable=row["cloneable"],
            status=row["status"],
            cur_size=row["cur_size"],
        )

    async def resolve_num_files(self, info: graphene.ResolveInfo) -> int:
        # TODO: measure on-the-fly
        return 0

    _queryfilter_fieldspec: Mapping[str, FieldSpecItem] = {
        "id": ("vfolders_id", uuid.UUID),
        "host": ("vfolders_host", None),
        "quota_scope_id": ("vfolders_quota_scope_id", None),
        "name": ("vfolders_name", None),
        "group": ("vfolders_group", uuid.UUID),
        "group_name": ("groups_name", None),
        "user": ("vfolders_user", uuid.UUID),
        "user_email": ("users_email", None),
        "creator": ("vfolders_creator", None),
        "unmanaged_path": ("vfolders_unmanaged_path", None),
        "usage_mode": (
            "vfolders_usage_mode",
            enum_field_getter(VFolderUsageMode),
        ),
        "permission": (
            "vfolders_permission",
            enum_field_getter(VFolderPermission),
        ),
        "ownership_type": (
            "vfolders_ownership_type",
            enum_field_getter(VFolderOwnershipType),
        ),
        "max_files": ("vfolders_max_files", None),
        "max_size": ("vfolders_max_size", None),
        "created_at": ("vfolders_created_at", dtparse),
        "last_used": ("vfolders_last_used", dtparse),
        "cloneable": ("vfolders_cloneable", None),
        "status": (
            "vfolders_status",
            enum_field_getter(VFolderOperationStatus),
        ),
    }

    _queryorder_colmap: Mapping[str, OrderSpecItem] = {
        "id": ("vfolders_id", None),
        "host": ("vfolders_host", None),
        "quota_scope_id": ("vfolders_quota_scope_id", None),
        "name": ("vfolders_name", None),
        "group": ("vfolders_group", None),
        "group_name": ("groups_name", None),
        "user": ("vfolders_user", None),
        "user_email": ("users_email", None),
        "creator": ("vfolders_creator", None),
        "usage_mode": ("vfolders_usage_mode", None),
        "permission": ("vfolders_permission", None),
        "ownership_type": ("vfolders_ownership_type", None),
        "max_files": ("vfolders_max_files", None),
        "max_size": ("vfolders_max_size", None),
        "created_at": ("vfolders_created_at", None),
        "last_used": ("vfolders_last_used", None),
        "cloneable": ("vfolders_cloneable", None),
        "status": ("vfolders_status", None),
        "cur_size": ("vfolders_cur_size", None),
    }

    @classmethod
    async def load_count(
        cls,
        graph_ctx: GraphQueryContext,
        *,
        domain_name: str = None,
        group_id: uuid.UUID = None,
        user_id: uuid.UUID = None,
        filter: str = None,
    ) -> int:
        from .user import users

        j = vfolders.join(users, vfolders.c.user == users.c.uuid, isouter=True)
        query = sa.select([sa.func.count()]).select_from(j)
        if domain_name is not None:
            query = query.where(users.c.domain_name == domain_name)
        if group_id is not None:
            query = query.where(vfolders.c.group == group_id)
        if user_id is not None:
            query = query.where(vfolders.c.user == user_id)
        if filter is not None:
            qfparser = QueryFilterParser(cls._queryfilter_fieldspec)
            query = qfparser.append_filter(query, filter)
        async with graph_ctx.db.begin_readonly() as conn:
            result = await conn.execute(query)
            return result.scalar()

    @classmethod
    async def load_slice(
        cls,
        graph_ctx: GraphQueryContext,
        limit: int,
        offset: int,
        *,
        domain_name: str = None,
        group_id: uuid.UUID = None,
        user_id: uuid.UUID = None,
        filter: str = None,
        order: str = None,
    ) -> Sequence[VirtualFolder]:
        from .group import groups
        from .user import users

        j = vfolders.join(users, vfolders.c.user == users.c.uuid, isouter=True).join(
            groups, vfolders.c.group == groups.c.id, isouter=True
        )
        query = (
            sa.select([vfolders, users.c.email, groups.c.name.label("groups_name")])
            .select_from(j)
            .limit(limit)
            .offset(offset)
        )
        if domain_name is not None:
            query = query.where(users.c.domain_name == domain_name)
        if group_id is not None:
            query = query.where(vfolders.c.group == group_id)
        if user_id is not None:
            query = query.where(vfolders.c.user == user_id)
        if filter is not None:
            qfparser = QueryFilterParser(cls._queryfilter_fieldspec)
            query = qfparser.append_filter(query, filter)
        if order is not None:
            qoparser = QueryOrderParser(cls._queryorder_colmap)
            query = qoparser.append_ordering(query, order)
        else:
            query = query.order_by(vfolders.c.created_at.desc())
        async with graph_ctx.db.begin_readonly() as conn:
            return [
                obj
                async for r in (await conn.stream(query))
                if (obj := cls.from_row(graph_ctx, r)) is not None
            ]

    @classmethod
    async def batch_load_by_id(
        cls,
        graph_ctx: GraphQueryContext,
        ids: list[str],
        *,
        domain_name: str | None = None,
        group_id: uuid.UUID | None = None,
        user_id: uuid.UUID | None = None,
        filter: str | None = None,
    ) -> Sequence[Sequence[VirtualFolder]]:
        from .user import UserRow

        j = sa.join(VFolderRow, UserRow, VFolderRow.user == UserRow.uuid)
        query = (
            sa.select(VFolderRow)
            .select_from(j)
            .where(VFolderRow.id.in_(ids))
            .order_by(sa.desc(VFolderRow.created_at))
        )
        if user_id is not None:
            query = query.where(VFolderRow.user == user_id)
            if domain_name is not None:
                query = query.where(UserRow.domain_name == domain_name)
        if group_id is not None:
            query = query.where(VFolderRow.group == group_id)
        if filter is not None:
            qfparser = QueryFilterParser(cls._queryfilter_fieldspec)
            query = qfparser.append_filter(query, filter)
        async with graph_ctx.db.begin_readonly_session() as db_sess:
            return await batch_multiresult(
                graph_ctx,
                db_sess,
                query,
                cls,
                ids,
                lambda row: row["user"],
            )

    @classmethod
    async def batch_load_by_user(
        cls,
        graph_ctx: GraphQueryContext,
        user_uuids: Sequence[uuid.UUID],
        *,
        domain_name: str = None,
        group_id: uuid.UUID = None,
    ) -> Sequence[Sequence[VirtualFolder]]:
        from .user import users

        # TODO: num_attached count group-by
        j = sa.join(vfolders, users, vfolders.c.user == users.c.uuid)
        query = (
            sa.select([vfolders])
            .select_from(j)
            .where(vfolders.c.user.in_(user_uuids))
            .order_by(sa.desc(vfolders.c.created_at))
        )
        if domain_name is not None:
            query = query.where(users.c.domain_name == domain_name)
        if group_id is not None:
            query = query.where(vfolders.c.group == group_id)
        async with graph_ctx.db.begin_readonly() as conn:
            return await batch_multiresult(
                graph_ctx,
                conn,
                query,
                cls,
                user_uuids,
                lambda row: row["user"],
            )

    @classmethod
    async def load_count_invited(
        cls,
        graph_ctx: GraphQueryContext,
        *,
        domain_name: str = None,
        group_id: uuid.UUID = None,
        user_id: uuid.UUID = None,
        filter: str = None,
    ) -> int:
        from .user import users

        j = vfolders.join(
            vfolder_permissions,
            vfolders.c.id == vfolder_permissions.c.vfolder,
        ).join(
            users,
            vfolder_permissions.c.user == users.c.uuid,
        )
        query = (
            sa.select([sa.func.count()])
            .select_from(j)
            .where(
                (vfolder_permissions.c.user == user_id)
                & (vfolders.c.ownership_type == VFolderOwnershipType.USER),
            )
        )
        if domain_name is not None:
            query = query.where(users.c.domain_name == domain_name)
        if filter is not None:
            qfparser = QueryFilterParser(cls._queryfilter_fieldspec)
            query = qfparser.append_filter(query, filter)
        async with graph_ctx.db.begin_readonly() as conn:
            result = await conn.execute(query)
            return result.scalar()

    @classmethod
    async def load_slice_invited(
        cls,
        graph_ctx: GraphQueryContext,
        limit: int,
        offset: int,
        *,
        domain_name: str = None,
        group_id: uuid.UUID = None,
        user_id: uuid.UUID = None,
        filter: str = None,
        order: str = None,
    ) -> list[VirtualFolder]:
        from .user import users

        j = vfolders.join(
            vfolder_permissions,
            vfolders.c.id == vfolder_permissions.c.vfolder,
        ).join(
            users,
            vfolder_permissions.c.user == users.c.uuid,
        )
        query = (
            sa.select([vfolders, users.c.email])
            .select_from(j)
            .where(
                (vfolder_permissions.c.user == user_id)
                & (vfolders.c.ownership_type == VFolderOwnershipType.USER),
            )
            .limit(limit)
            .offset(offset)
        )
        if domain_name is not None:
            query = query.where(users.c.domain_name == domain_name)
        if filter is not None:
            qfparser = QueryFilterParser(cls._queryfilter_fieldspec)
            query = qfparser.append_filter(query, filter)
        if order is not None:
            qoparser = QueryOrderParser(cls._queryorder_colmap)
            query = qoparser.append_ordering(query, order)
        else:
            query = query.order_by(vfolders.c.created_at.desc())
        async with graph_ctx.db.begin_readonly() as conn:
            return [
                obj
                async for r in (await conn.stream(query))
                if (obj := cls.from_row(graph_ctx, r)) is not None
            ]

    @classmethod
    async def load_count_project(
        cls,
        graph_ctx: GraphQueryContext,
        *,
        domain_name: str = None,
        group_id: uuid.UUID = None,
        user_id: uuid.UUID = None,
        filter: str = None,
    ) -> int:
        from ai.backend.manager.models import association_groups_users as agus

        from .group import groups

        query = sa.select([agus.c.group_id]).select_from(agus).where(agus.c.user_id == user_id)

        async with graph_ctx.db.begin_readonly() as conn:
            result = await conn.execute(query)

        grps = result.fetchall()
        group_ids = [g.group_id for g in grps]
        j = sa.join(vfolders, groups, vfolders.c.group == groups.c.id)
        query = sa.select([sa.func.count()]).select_from(j).where(vfolders.c.group.in_(group_ids))

        if domain_name is not None:
            query = query.where(groups.c.domain_name == domain_name)
        if filter is not None:
            qfparser = QueryFilterParser(cls._queryfilter_fieldspec)
            query = qfparser.append_filter(query, filter)
        async with graph_ctx.db.begin_readonly() as conn:
            result = await conn.execute(query)
            return result.scalar()

    @classmethod
    async def load_slice_project(
        cls,
        graph_ctx: GraphQueryContext,
        limit: int,
        offset: int,
        *,
        domain_name: str = None,
        group_id: uuid.UUID = None,
        user_id: uuid.UUID = None,
        filter: str = None,
        order: str = None,
    ) -> list[VirtualFolder]:
        from ai.backend.manager.models import association_groups_users as agus

        from .group import groups

        query = sa.select([agus.c.group_id]).select_from(agus).where(agus.c.user_id == user_id)
        async with graph_ctx.db.begin_readonly() as conn:
            result = await conn.execute(query)
        grps = result.fetchall()
        group_ids = [g.group_id for g in grps]
        j = vfolders.join(groups, vfolders.c.group == groups.c.id)
        query = (
            sa.select(
                [
                    vfolders,
                    groups.c.name.label("groups_name"),
                ]
            )
            .select_from(j)
            .where(vfolders.c.group.in_(group_ids))
            .limit(limit)
            .offset(offset)
        )
        if domain_name is not None:
            query = query.where(groups.c.domain_name == domain_name)
        if filter is not None:
            qfparser = QueryFilterParser(cls._queryfilter_fieldspec)
            query = qfparser.append_filter(query, filter)
        if order is not None:
            qoparser = QueryOrderParser(cls._queryorder_colmap)
            query = qoparser.append_ordering(query, order)
        else:
            query = query.order_by(vfolders.c.created_at.desc())
        async with graph_ctx.db.begin_readonly() as conn:
            return [
                obj
                async for r in (await conn.stream(query))
                if (obj := cls.from_row(graph_ctx, r)) is not None
            ]


class VirtualFolderList(graphene.ObjectType):
    class Meta:
        interfaces = (PaginatedList,)

    items = graphene.List(VirtualFolder, required=True)


class VirtualFolderPermission(graphene.ObjectType):
    class Meta:
        interfaces = (Item,)

    permission = graphene.String()
    vfolder = graphene.UUID()
    vfolder_name = graphene.String()
    user = graphene.UUID()
    user_email = graphene.String()

    @classmethod
    def from_row(cls, ctx: GraphQueryContext, row: Row) -> Optional[VirtualFolderPermission]:
        if row is None:
            return None
        return cls(
            permission=row["permission"],
            vfolder=row["vfolder"],
            vfolder_name=row["name"],
            user=row["user"],
            user_email=row["email"],
        )

    _queryfilter_fieldspec: Mapping[str, FieldSpecItem] = {
        "permission": ("vfolder_permissions_permission", enum_field_getter(VFolderPermission)),
        "vfolder": ("vfolder_permissions_vfolder", None),
        "vfolder_name": ("vfolders_name", None),
        "user": ("vfolder_permissions_user", None),
        "user_email": ("users_email", None),
    }

    _queryorder_colmap: Mapping[str, OrderSpecItem] = {
        "permission": ("vfolder_permissions_permission", None),
        "vfolder": ("vfolder_permissions_vfolder", None),
        "vfolder_name": ("vfolders_name", None),
        "user": ("vfolder_permissions_user", None),
        "user_email": ("users_email", None),
    }

    @classmethod
    async def load_count(
        cls,
        graph_ctx: GraphQueryContext,
        *,
        user_id: uuid.UUID = None,
        filter: str = None,
    ) -> int:
        from .user import users

        j = vfolder_permissions.join(vfolders, vfolders.c.id == vfolder_permissions.c.vfolder).join(
            users, users.c.uuid == vfolder_permissions.c.user
        )
        query = sa.select([sa.func.count()]).select_from(j)
        if user_id is not None:
            query = query.where(vfolders.c.user == user_id)
        if filter is not None:
            qfparser = QueryFilterParser(cls._queryfilter_fieldspec)
            query = qfparser.append_filter(query, filter)
        async with graph_ctx.db.begin_readonly() as conn:
            result = await conn.execute(query)
            return result.scalar()

    @classmethod
    async def load_slice(
        cls,
        graph_ctx: GraphQueryContext,
        limit: int,
        offset: int,
        *,
        user_id: uuid.UUID = None,
        filter: str = None,
        order: str = None,
    ) -> list[VirtualFolderPermission]:
        from .user import users

        j = vfolder_permissions.join(vfolders, vfolders.c.id == vfolder_permissions.c.vfolder).join(
            users, users.c.uuid == vfolder_permissions.c.user
        )
        query = (
            sa.select([vfolder_permissions, vfolders.c.name, users.c.email])
            .select_from(j)
            .limit(limit)
            .offset(offset)
        )
        if user_id is not None:
            query = query.where(vfolders.c.user == user_id)
        if filter is not None:
            qfparser = QueryFilterParser(cls._queryfilter_fieldspec)
            query = qfparser.append_filter(query, filter)
        if order is not None:
            qoparser = QueryOrderParser(cls._queryorder_colmap)
            query = qoparser.append_ordering(query, order)
        else:
            query = query.order_by(vfolders.c.created_at.desc())
        async with graph_ctx.db.begin_readonly() as conn:
            return [
                obj
                async for r in (await conn.stream(query))
                if (obj := cls.from_row(graph_ctx, r)) is not None
            ]


class VirtualFolderPermissionList(graphene.ObjectType):
    class Meta:
        interfaces = (PaginatedList,)

    items = graphene.List(VirtualFolderPermission, required=True)


class QuotaDetails(graphene.ObjectType):
    usage_bytes = BigInt(required=False)
    usage_count = BigInt(required=False)
    hard_limit_bytes = BigInt(required=False)


class QuotaScope(graphene.ObjectType):
    class Meta:
        interfaces = (Item,)

    id = graphene.ID(required=True)
    quota_scope_id = graphene.String(required=True)
    storage_host_name = graphene.String(required=True)
    details = graphene.NonNull(QuotaDetails)

    @classmethod
    def from_vfolder_row(cls, ctx: GraphQueryContext, row: VFolderRow) -> QuotaScope:
        return QuotaScope(
            quota_scope_id=str(row.quota_scope_id),
            storage_host_name=row.host,
        )

    def resolve_id(self, info: graphene.ResolveInfo) -> str:
        return f"QuotaScope:{self.storage_host_name}/{self.quota_scope_id}"

    async def resolve_details(self, info: graphene.ResolveInfo) -> Optional[int]:
        from ai.backend.manager.models import GroupRow, UserRow

        graph_ctx: GraphQueryContext = info.context
        proxy_name, volume_name = graph_ctx.storage_manager.split_host(self.storage_host_name)
        try:
            async with graph_ctx.storage_manager.request(
                proxy_name,
                "GET",
                "quota-scope",
                json={"volume": volume_name, "qsid": self.quota_scope_id},
                raise_for_status=True,
            ) as (_, storage_resp):
                quota_config = await storage_resp.json()
                usage_bytes = quota_config["used_bytes"]
                if usage_bytes is not None and usage_bytes < 0:
                    usage_bytes = None
                return QuotaDetails(
                    # FIXME: limit scaning this only for fast scan capable volumes
                    usage_bytes=usage_bytes,
                    hard_limit_bytes=quota_config["limit_bytes"] or None,
                    usage_count=None,  # TODO: Implement
                )
        except aiohttp.ClientResponseError:
            qsid = QuotaScopeID.parse(self.quota_scope_id)
            async with graph_ctx.db.begin_readonly_session() as sess:
                await ensure_quota_scope_accessible_by_user(sess, qsid, graph_ctx.user)
                if qsid.scope_type == QuotaScopeType.USER:
                    query = (
                        sa.select(UserRow)
                        .where(UserRow.uuid == qsid.scope_id)
                        .options(selectinload(UserRow.resource_policy_row))
                    )
                else:
                    query = (
                        sa.select(GroupRow)
                        .where(GroupRow.id == qsid.scope_id)
                        .options(selectinload(GroupRow.resource_policy_row))
                    )
                result = await sess.scalar(query)
                resource_policy_constraint = result.resource_policy_row.max_vfolder_size
                if resource_policy_constraint is not None and resource_policy_constraint < 0:
                    resource_policy_constraint = None

            return QuotaDetails(
                usage_bytes=None,
                hard_limit_bytes=resource_policy_constraint,
                usage_count=None,  # TODO: Implement
            )


class QuotaScopeInput(graphene.InputObjectType):
    hard_limit_bytes = BigInt(required=False)


class SetQuotaScope(graphene.Mutation):
    allowed_roles = (
        UserRole.SUPERADMIN,
        UserRole.ADMIN,
    )

    class Arguments:
        quota_scope_id = graphene.String(required=True)
        storage_host_name = graphene.String(required=True)
        props = QuotaScopeInput(required=True)

    quota_scope = graphene.Field(lambda: QuotaScope)

    @classmethod
    async def mutate(
        cls,
        root,
        info: graphene.ResolveInfo,
        quota_scope_id: str,
        storage_host_name: str,
        props: QuotaScopeInput,
    ) -> SetQuotaScope:
        qsid = QuotaScopeID.parse(quota_scope_id)
        graph_ctx: GraphQueryContext = info.context
        async with graph_ctx.db.begin_readonly_session() as sess:
            await ensure_quota_scope_accessible_by_user(sess, qsid, graph_ctx.user)

        max_vfolder_size = props.hard_limit_bytes
        proxy_name, volume_name = graph_ctx.storage_manager.split_host(storage_host_name)
        request_body = {
            "volume": volume_name,
            "qsid": str(qsid),
            "options": {"limit_bytes": max_vfolder_size},
        }
        async with graph_ctx.storage_manager.request(
            proxy_name,
            "PATCH",
            "quota-scope",
            json=request_body,
            raise_for_status=True,
        ):
            pass
        return cls(
            QuotaScope(
                quota_scope_id=quota_scope_id,
                storage_host_name=storage_host_name,
            )
        )


class UnsetQuotaScope(graphene.Mutation):
    allowed_roles = (
        UserRole.SUPERADMIN,
        UserRole.ADMIN,
    )

    class Arguments:
        quota_scope_id = graphene.String(required=True)
        storage_host_name = graphene.String(required=True)

    quota_scope = graphene.Field(lambda: QuotaScope)

    @classmethod
    async def mutate(
        cls,
        root,
        info: graphene.ResolveInfo,
        quota_scope_id: str,
        storage_host_name: str,
    ) -> SetQuotaScope:
        qsid = QuotaScopeID.parse(quota_scope_id)
        graph_ctx: GraphQueryContext = info.context
        proxy_name, volume_name = graph_ctx.storage_manager.split_host(storage_host_name)
        request_body: dict[str, Any] = {
            "volume": volume_name,
            "qsid": str(qsid),
        }
        async with graph_ctx.db.begin_readonly_session() as sess:
            await ensure_quota_scope_accessible_by_user(sess, qsid, graph_ctx.user)
        async with graph_ctx.storage_manager.request(
            proxy_name,
            "DELETE",
            "quota-scope/quota",
            json=request_body,
            raise_for_status=True,
        ):
            pass

        return cls(
            QuotaScope(
                quota_scope_id=quota_scope_id,
                storage_host_name=storage_host_name,
            )
        )<|MERGE_RESOLUTION|>--- conflicted
+++ resolved
@@ -964,11 +964,11 @@
 ) -> int:
     vfolder_info_len = len(requested_vfolders)
     vfolder_ids = tuple(vf_id.folder_id for vf_id, _ in requested_vfolders)
-    cond = vfolders.c.id.in_(vfolder_ids)
+    vfolders.c.id.in_(vfolder_ids)
     if vfolder_info_len == 0:
         return 0
     elif vfolder_info_len == 1:
-        cond = vfolders.c.id == vfolder_ids[0]
+        vfolders.c.id == vfolder_ids[0]
     await update_vfolder_status(
         db_engine, vfolder_ids, VFolderOperationStatus.PURGE_ONGOING, do_log=False
     )
@@ -999,14 +999,6 @@
             except Exception as e:
                 failed_deletion.append((vfolder_info, repr(e)))
             else:
-<<<<<<< HEAD
-                successful_deletion.append(vfolder_info)
-        vfolder_ids = tuple(vf_id.folder_id for vf_id, _ in successful_deletion)
-
-        async def _delete_row() -> None:
-            async with db_engine.begin_session() as db_session:
-                await db_session.execute(sa.delete(vfolders).where(cond))
-=======
                 row_deletion_infos.append(vfolder_info)
         if row_deletion_infos:
             vfolder_ids = tuple(vf_id.folder_id for vf_id, _ in row_deletion_infos)
@@ -1016,20 +1008,12 @@
                     await db_session.execute(
                         sa.delete(vfolders).where(vfolders.c.id.in_(vfolder_ids))
                     )
->>>>>>> eb55869f
 
             await execute_with_retry(_delete_row)
             log.debug("Successfully removed vfolders {}", [str(x) for x in vfolder_ids])
         if failed_deletion:
-<<<<<<< HEAD
-            folder_ids = [str(vid) for vid in vfolder_ids]
-            raise VFolderOperationFailed(extra_data={"folder_ids": folder_ids})
-        else:
-            log.debug("Successfully removed vfolders {}", [str(x) for x in vfolder_ids])
-=======
             extra_data = {str(vfid.vfolder_id): err_msg for vfid, err_msg in failed_deletion}
             raise VFolderOperationFailed(extra_data=extra_data)
->>>>>>> eb55869f
 
     storage_ptask_group.create_task(_delete(), name="delete_vfolders")
     log.debug("Started purging vfolders {}", [str(x) for x in vfolder_ids])
