from __future__ import annotations

import enum
import logging
import os.path
import uuid
from datetime import datetime
from pathlib import PurePosixPath
from typing import TYPE_CHECKING, Any, Final, List, Mapping, NamedTuple, Optional, Sequence

import aiohttp
import aiotools
import graphene
import sqlalchemy as sa
import trafaret as t
import yaml
from dateutil.parser import ParserError
from dateutil.parser import parse as dtparse
from dateutil.tz import tzutc
from graphene.types.datetime import DateTime as GQLDateTime
from graphql import Undefined
from sqlalchemy.dialects import postgresql as pgsql
from sqlalchemy.engine.row import Row
from sqlalchemy.ext.asyncio import AsyncConnection as SAConnection
from sqlalchemy.ext.asyncio import AsyncSession as SASession
from sqlalchemy.orm import relationship, selectinload

from ai.backend.common.bgtask import ProgressReporter
from ai.backend.common.config import model_definition_iv
from ai.backend.common.logging import BraceStyleAdapter
from ai.backend.common.types import (
    MountPermission,
    QuotaScopeID,
    QuotaScopeType,
    VFolderHostPermission,
    VFolderHostPermissionMap,
    VFolderID,
    VFolderMount,
    VFolderUsageMode,
)

from ..api.exceptions import (
    InvalidAPIParameters,
    ObjectNotFound,
    VFolderNotFound,
    VFolderOperationFailed,
    VFolderPermissionError,
)
from ..defs import (
    DEFAULT_CHUNK_SIZE,
    RESERVED_VFOLDER_PATTERNS,
    RESERVED_VFOLDERS,
    VFOLDER_DSTPATHS_MAP,
)
from ..types import UserScope
from .base import (
    GUID,
    Base,
    BigInt,
    EnumValueType,
    FilterExprArg,
    IDColumn,
    Item,
    OrderExprArg,
    PaginatedList,
    QuotaScopeIDType,
    StrEnumType,
    batch_multiresult,
    generate_sql_info_for_gql_connection,
    metadata,
)
from .gql_relay import AsyncNode, Connection, ConnectionResolverResult
from .group import GroupRow, ProjectType
from .minilang.ordering import OrderSpecItem, QueryOrderParser
from .minilang.queryfilter import FieldSpecItem, QueryFilterParser, enum_field_getter
from .user import UserRole
from .utils import ExtendedAsyncSAEngine, execute_with_retry, sql_json_merge

if TYPE_CHECKING:
    from ..api.context import BackgroundTaskManager
    from .gql import GraphQueryContext
    from .storage import StorageSessionManager

__all__: Sequence[str] = (
    "vfolders",
    "vfolder_invitations",
    "vfolder_permissions",
    "VirtualFolder",
    "VFolderOwnershipType",
    "VFolderInvitationState",
    "VFolderPermission",
    "VFolderPermissionValidator",
    "VFolderOperationStatus",
    "VFolderStatusSet",
    "DEAD_VFOLDER_STATUSES",
    "VFolderCloneInfo",
    "VFolderDeletionInfo",
    "VFolderRow",
    "QuotaScope",
    "SetQuotaScope",
    "UnsetQuotaScope",
    "query_accessible_vfolders",
    "initiate_vfolder_clone",
    "initiate_vfolder_deletion",
    "get_allowed_vfolder_hosts_by_group",
    "get_allowed_vfolder_hosts_by_user",
    "verify_vfolder_name",
    "prepare_vfolder_mounts",
    "update_vfolder_status",
    "filter_host_allowed_permission",
    "ensure_host_permission_allowed",
    "vfolder_status_map",
    "DEAD_VFOLDER_STATUSES",
    "SOFT_DELETED_VFOLDER_STATUSES",
    "HARD_DELETED_VFOLDER_STATUSES",
    "VFolderPermissionSetAlias",
)


log = BraceStyleAdapter(logging.getLogger(__spec__.name))  # type: ignore[name-defined]


class VFolderOwnershipType(enum.StrEnum):
    """
    Ownership type of virtual folder.
    """

    USER = "user"
    GROUP = "group"


class VFolderPermission(enum.StrEnum):
    """
    Permissions for a virtual folder given to a specific access key.
    RW_DELETE includes READ_WRITE and READ_WRITE includes READ_ONLY.
    """

    READ_ONLY = "ro"
    READ_WRITE = "rw"
    RW_DELETE = "wd"
    OWNER_PERM = "wd"  # resolved as RW_DELETE


class VFolderPermissionValidator(t.Trafaret):
    def check_and_return(self, value: Any) -> VFolderPermission:
        if value not in ["ro", "rw", "wd"]:
            self._failure('one of "ro", "rw", or "wd" required', value=value)
        return VFolderPermission(value)


class VFolderInvitationState(enum.StrEnum):
    """
    Virtual Folder invitation state.
    """

    PENDING = "pending"
    CANCELED = "canceled"  # canceled by inviter
    ACCEPTED = "accepted"
    REJECTED = "rejected"  # rejected by invitee


class VFolderOperationStatus(enum.StrEnum):
    """
    Introduce virtual folder current status for storage-proxy operations.
    """

    READY = "ready"
    PERFORMING = "performing"
    CLONING = "cloning"
    MOUNTED = "mounted"
    ERROR = "error"

    DELETE_PENDING = "delete-pending"  # vfolder is in trash bin
    DELETE_ONGOING = "delete-ongoing"  # vfolder is being deleted in storage
    DELETE_COMPLETE = "delete-complete"  # vfolder is deleted permanently, only DB row remains
    DELETE_ERROR = "delete-error"


class VFolderStatusSet(enum.StrEnum):
    """
    Acts as an alias to represent set of VFolder statuses. Use this value as a key of
    `vfolder_status_map` dictionary to retrieve actual `VFolderOperationStatus` values.
    """

    READABLE = "readable"
    """Represents VFolder in a normal (readable, mountable and clonable) state"""

    MOUNTABLE = "mountable"
    """Represents VFolder in a mountable state"""

    UPDATABLE = "updatable"
    """Represents VFolder in idle (not performing active clone or removal) state"""

    DELETABLE = "deletable"
    """Simillar with UPDATABLE but does not allow VFolder in MOUNTED state"""

    PURGABLE = "purgable"
    """Represents VFolder located in trash bin. The meaning of `purge` here is
    completely different between our VFolder `/purge` API so be sure not to confuse.
    That API will be renamed any soon in a more self-representitive way."""

    RECOVERABLE = "recoverable"
    """alias of VFolderStatusSet.PURGABLE"""

    INACCESSIBLE = "inaccessible"
    """Represents VFolder which is now completely removed from storage and only its record is being kept"""


vfolder_status_map: Final[dict[VFolderStatusSet, set[VFolderOperationStatus]]] = {
    VFolderStatusSet.READABLE: {
        VFolderOperationStatus.READY,
        VFolderOperationStatus.PERFORMING,
        VFolderOperationStatus.CLONING,
        VFolderOperationStatus.MOUNTED,
        VFolderOperationStatus.ERROR,
        VFolderOperationStatus.DELETE_PENDING,
    },
    VFolderStatusSet.MOUNTABLE: {
        VFolderOperationStatus.READY,
        VFolderOperationStatus.PERFORMING,
        VFolderOperationStatus.CLONING,
        VFolderOperationStatus.MOUNTED,
    },
    # if UPDATABLE access status is requested, READY and MOUNTED operation statuses are accepted.
    VFolderStatusSet.UPDATABLE: {
        VFolderOperationStatus.READY,
        VFolderOperationStatus.MOUNTED,
    },
    # if DELETABLE access status is requested, only READY operation status is accepted.
    VFolderStatusSet.DELETABLE: {
        VFolderOperationStatus.READY,
    },
    # if DELETABLE access status is requested, only DELETE_PENDING operation status is accepted.
    VFolderStatusSet.PURGABLE: {
        VFolderOperationStatus.DELETE_PENDING,
    },
    VFolderStatusSet.RECOVERABLE: {
        VFolderOperationStatus.DELETE_PENDING,
    },
    VFolderStatusSet.INACCESSIBLE: {
        VFolderOperationStatus.DELETE_COMPLETE,
    },
}


class VFolderPermissionSetAlias(enum.Enum):
    READABLE = {
        VFolderPermission.READ_ONLY,
        VFolderPermission.READ_WRITE,
        VFolderPermission.RW_DELETE,
    }
    WRITABLE = {VFolderPermission.READ_WRITE, VFolderPermission.RW_DELETE}
    DELETABLE = {VFolderPermission.RW_DELETE}


SOFT_DELETED_VFOLDER_STATUSES = (
    VFolderOperationStatus.DELETE_PENDING,
    VFolderOperationStatus.DELETE_ONGOING,
)

HARD_DELETED_VFOLDER_STATUSES = (
    VFolderOperationStatus.DELETE_COMPLETE,
    VFolderOperationStatus.DELETE_ERROR,
)

DEAD_VFOLDER_STATUSES = (
    *SOFT_DELETED_VFOLDER_STATUSES,
    *HARD_DELETED_VFOLDER_STATUSES,
)


class VFolderDeletionInfo(NamedTuple):
    vfolder_id: VFolderID
    host: str


class VFolderCloneInfo(NamedTuple):
    source_vfolder_id: VFolderID
    source_host: str

    # Target Vfolder infos
    target_quota_scope_id: str
    target_vfolder_name: str
    target_host: str
    usage_mode: VFolderUsageMode
    permission: VFolderPermission
    email: str
    user_id: uuid.UUID
    cloneable: bool


vfolders = sa.Table(
    "vfolders",
    metadata,
    IDColumn("id"),
    # host will be '' if vFolder is unmanaged
    sa.Column("host", sa.String(length=128), nullable=False, index=True),
    sa.Column("quota_scope_id", QuotaScopeIDType, nullable=False),
    sa.Column("name", sa.String(length=64), nullable=False, index=True),
    sa.Column(
        "usage_mode",
        EnumValueType(VFolderUsageMode),
        default=VFolderUsageMode.GENERAL,
        nullable=False,
        index=True,
    ),
    sa.Column("permission", EnumValueType(VFolderPermission), default=VFolderPermission.READ_WRITE),
    sa.Column("max_files", sa.Integer(), default=1000),
    sa.Column("max_size", sa.Integer(), default=None),  # in MBytes
    sa.Column("num_files", sa.Integer(), default=0),
    sa.Column("cur_size", sa.Integer(), default=0),  # in KBytes
    sa.Column("created_at", sa.DateTime(timezone=True), server_default=sa.func.now()),
    sa.Column("last_used", sa.DateTime(timezone=True), nullable=True),
    # creator is always set to the user who created vfolder (regardless user/project types)
    sa.Column("creator", sa.String(length=128), nullable=True),
    # unmanaged vfolder represents the host-side absolute path instead of storage-based path.
    sa.Column("unmanaged_path", sa.String(length=512), nullable=True),
    sa.Column(
        "ownership_type",
        EnumValueType(VFolderOwnershipType),
        default=VFolderOwnershipType.USER,
        nullable=False,
        index=True,
    ),
    sa.Column("user", GUID, sa.ForeignKey("users.uuid"), nullable=True),  # owner if user vfolder
    sa.Column("group", GUID, sa.ForeignKey("groups.id"), nullable=True),  # owner if project vfolder
    sa.Column("cloneable", sa.Boolean, default=False, nullable=False),
    sa.Column(
        "status",
        StrEnumType(VFolderOperationStatus),
        default=VFolderOperationStatus.READY,
        server_default=VFolderOperationStatus.READY,
        nullable=False,
        index=True,
    ),
    # status_history records the most recent status changes for each status
    # e.g)
    # {
    #   "ready": "2022-10-22T10:22:30",
    #   "delete-pending": "2022-10-22T11:40:30",
    #   "delete-ongoing": "2022-10-25T10:22:30"
    # }
    sa.Column("status_history", pgsql.JSONB(), nullable=True, default=sa.null()),
    sa.Column("status_changed", sa.DateTime(timezone=True), nullable=True, index=True),
    sa.CheckConstraint(
        "(ownership_type = 'user' AND \"user\" IS NOT NULL) OR "
        "(ownership_type = 'group' AND \"group\" IS NOT NULL)",
        name="ownership_type_match_with_user_or_group",
    ),
    sa.CheckConstraint(
        '("user" IS NULL AND "group" IS NOT NULL) OR ("user" IS NOT NULL AND "group" IS NULL)',
        name="either_one_of_user_or_group",
    ),
)


vfolder_attachment = sa.Table(
    "vfolder_attachment",
    metadata,
    sa.Column(
        "vfolder",
        GUID,
        sa.ForeignKey("vfolders.id", onupdate="CASCADE", ondelete="CASCADE"),
        nullable=False,
    ),
    sa.Column(
        "kernel",
        GUID,
        sa.ForeignKey("kernels.id", onupdate="CASCADE", ondelete="CASCADE"),
        nullable=False,
    ),
    sa.PrimaryKeyConstraint("vfolder", "kernel"),
)


vfolder_invitations = sa.Table(
    "vfolder_invitations",
    metadata,
    IDColumn("id"),
    sa.Column("permission", EnumValueType(VFolderPermission), default=VFolderPermission.READ_WRITE),
    sa.Column("inviter", sa.String(length=256)),  # email
    sa.Column("invitee", sa.String(length=256), nullable=False),  # email
    sa.Column(
        "state", EnumValueType(VFolderInvitationState), default=VFolderInvitationState.PENDING
    ),
    sa.Column("created_at", sa.DateTime(timezone=True), server_default=sa.func.now()),
    sa.Column(
        "modified_at",
        sa.DateTime(timezone=True),
        nullable=True,
        onupdate=sa.func.current_timestamp(),
    ),
    sa.Column(
        "vfolder",
        GUID,
        sa.ForeignKey("vfolders.id", onupdate="CASCADE", ondelete="CASCADE"),
        nullable=False,
    ),
)


vfolder_permissions = sa.Table(
    "vfolder_permissions",
    metadata,
    sa.Column("permission", EnumValueType(VFolderPermission), default=VFolderPermission.READ_WRITE),
    sa.Column(
        "vfolder",
        GUID,
        sa.ForeignKey("vfolders.id", onupdate="CASCADE", ondelete="CASCADE"),
        nullable=False,
    ),
    sa.Column("user", GUID, sa.ForeignKey("users.uuid"), nullable=False),
)


class VFolderRow(Base):
    __table__ = vfolders

    endpoints = relationship("EndpointRow", back_populates="model_row")
    user_row = relationship("UserRow", back_populates="vfolder_row")
    group_row = relationship("GroupRow", back_populates="vfolder_row")

    @classmethod
    async def get(
        cls,
        session: SASession,
        id: uuid.UUID,
        load_user=False,
        load_group=False,
    ) -> "VFolderRow":
        query = sa.select(VFolderRow).where(VFolderRow.id == id)
        if load_user:
            query = query.options(selectinload(VFolderRow.user_row))
        if load_group:
            query = query.options(selectinload(VFolderRow.group_row))

        result = await session.scalar(query)
        if not result:
            raise ObjectNotFound(object_name="VFolder")
        return result

    def __contains__(self, key):
        return key in self.__dir__()

    def __getitem__(self, item):
        try:
            return getattr(self, item)
        except AttributeError:
            raise KeyError(item)

    @property
    def vfid(self) -> VFolderID:
        return VFolderID(self.quota_scope_id, self.id)


def verify_vfolder_name(folder: str) -> bool:
    if folder in RESERVED_VFOLDERS:
        return False
    for pattern in RESERVED_VFOLDER_PATTERNS:
        if pattern.match(folder):
            return False
    return True


async def query_accessible_vfolders(
    conn: SAConnection,
    user_uuid: uuid.UUID,
    *,
    # when enabled, skip vfolder ownership check if user role is admin or superadmin
    allow_privileged_access=False,
    user_role=None,
    domain_name=None,
    allowed_vfolder_types=None,
    extra_vf_conds=None,
    extra_invited_vf_conds=None,
    extra_vf_user_conds=None,
    extra_vf_group_conds=None,
) -> Sequence[Mapping[str, Any]]:
    from ai.backend.manager.models import association_groups_users as agus
    from ai.backend.manager.models import groups, users

    if allowed_vfolder_types is None:
        allowed_vfolder_types = ["user"]  # legacy default

    vfolders_selectors = [
        vfolders.c.name,
        vfolders.c.id,
        vfolders.c.host,
        vfolders.c.quota_scope_id,
        vfolders.c.usage_mode,
        vfolders.c.created_at,
        vfolders.c.last_used,
        vfolders.c.max_files,
        vfolders.c.max_size,
        vfolders.c.ownership_type,
        vfolders.c.user,
        vfolders.c.group,
        vfolders.c.creator,
        vfolders.c.unmanaged_path,
        vfolders.c.cloneable,
        vfolders.c.status,
        vfolders.c.cur_size,
        # vfolders.c.permission,
        # users.c.email,
    ]

    async def _append_entries(_query, _is_owner=True):
        if extra_vf_conds is not None:
            _query = _query.where(extra_vf_conds)
        if extra_vf_user_conds is not None:
            _query = _query.where(extra_vf_user_conds)
        result = await conn.execute(_query)
        for row in result:
            row_keys = row.keys()
            _perm = (
                row.vfolder_permissions_permission
                if "vfolder_permissions_permission" in row_keys
                else row.vfolders_permission
            )
            entries.append({
                "name": row.vfolders_name,
                "id": row.vfolders_id,
                "host": row.vfolders_host,
                "quota_scope_id": row.vfolders_quota_scope_id,
                "usage_mode": row.vfolders_usage_mode,
                "created_at": row.vfolders_created_at,
                "last_used": row.vfolders_last_used,
                "max_size": row.vfolders_max_size,
                "max_files": row.vfolders_max_files,
                "ownership_type": row.vfolders_ownership_type,
                "user": str(row.vfolders_user) if row.vfolders_user else None,
                "group": str(row.vfolders_group) if row.vfolders_group else None,
                "creator": row.vfolders_creator,
                "user_email": row.users_email if "users_email" in row_keys else None,
                "group_name": row.groups_name if "groups_name" in row_keys else None,
                "is_owner": _is_owner,
                "permission": _perm,
                "unmanaged_path": row.vfolders_unmanaged_path,
                "cloneable": row.vfolders_cloneable,
                "status": row.vfolders_status,
                "cur_size": row.vfolders_cur_size,
            })

    entries: List[dict] = []
    # User vfolders.
    if "user" in allowed_vfolder_types:
        # Scan vfolders on requester's behalf.
        j = vfolders.join(users, vfolders.c.user == users.c.uuid)
        query = (
            sa.select(vfolders_selectors + [vfolders.c.permission, users.c.email], use_labels=True)
            .select_from(j)
            .where(vfolders.c.status.not_in(vfolder_status_map[VFolderStatusSet.INACCESSIBLE]))
        )
        if not allow_privileged_access or (
            user_role != UserRole.ADMIN and user_role != UserRole.SUPERADMIN
        ):
            query = query.where(vfolders.c.user == user_uuid)
        await _append_entries(query)

        # Scan vfolders shared with requester.
        j = vfolders.join(
            vfolder_permissions,
            vfolders.c.id == vfolder_permissions.c.vfolder,
            isouter=True,
        ).join(
            users,
            vfolders.c.user == users.c.uuid,
            isouter=True,
        )
        query = (
            sa.select(
                vfolders_selectors + [vfolder_permissions.c.permission, users.c.email],
                use_labels=True,
            )
            .select_from(j)
            .where(
                (vfolder_permissions.c.user == user_uuid)
                & (vfolders.c.ownership_type == VFolderOwnershipType.USER)
                & (vfolders.c.status.not_in(vfolder_status_map[VFolderStatusSet.INACCESSIBLE])),
            )
        )
        if extra_invited_vf_conds is not None:
            query = query.where(extra_invited_vf_conds)
        await _append_entries(query, _is_owner=False)

    if "group" in allowed_vfolder_types:
        # Scan group vfolders.
        if user_role == UserRole.ADMIN or user_role == "admin":
            query = (
                sa.select([groups.c.id])
                .select_from(groups)
                .where(groups.c.domain_name == domain_name)
            )
            result = await conn.execute(query)
            grps = result.fetchall()
            group_ids = [g.id for g in grps]
        else:
            j = sa.join(agus, users, agus.c.user_id == users.c.uuid)
            query = sa.select([agus.c.group_id]).select_from(j).where(agus.c.user_id == user_uuid)
            result = await conn.execute(query)
            grps = result.fetchall()
            group_ids = [g.group_id for g in grps]
        j = vfolders.join(groups, vfolders.c.group == groups.c.id)
        query = sa.select(
            vfolders_selectors + [vfolders.c.permission, groups.c.name], use_labels=True
        ).select_from(j)
        if user_role != UserRole.SUPERADMIN and user_role != "superadmin":
            query = query.where(vfolders.c.group.in_(group_ids))
        if extra_vf_group_conds is not None:
            query = query.where(extra_vf_group_conds)
        is_owner = (user_role == UserRole.ADMIN or user_role == "admin") or (
            user_role == UserRole.SUPERADMIN or user_role == "superadmin"
        )
        await _append_entries(query, is_owner)

        # Override permissions, if exists, for group vfolders.
        j = sa.join(
            vfolders,
            vfolder_permissions,
            vfolders.c.id == vfolder_permissions.c.vfolder,
        )
        query = (
            sa.select(vfolder_permissions.c.permission, vfolder_permissions.c.vfolder)
            .select_from(j)
            .where(
                (vfolders.c.group.in_(group_ids))
                & (vfolder_permissions.c.user == user_uuid)
                & (vfolders.c.status.not_in(vfolder_status_map[VFolderStatusSet.INACCESSIBLE])),
            )
        )
        if extra_vf_conds is not None:
            query = query.where(extra_vf_conds)
        if extra_vf_user_conds is not None:
            query = query.where(extra_vf_user_conds)
        result = await conn.execute(query)
        overriding_permissions: dict = {row.vfolder: row.permission for row in result}
        for entry in entries:
            if (
                entry["id"] in overriding_permissions
                and entry["ownership_type"] == VFolderOwnershipType.GROUP
            ):
                entry["permission"] = overriding_permissions[entry["id"]]

    return entries


async def get_allowed_vfolder_hosts_by_group(
    conn: SAConnection,
    resource_policy,
    domain_name: str,
    group_id: Optional[uuid.UUID] = None,
    domain_admin: bool = False,
) -> VFolderHostPermissionMap:
    """
    Union `allowed_vfolder_hosts` from domain, group, and keypair_resource_policy.

    If `group_id` is not None, `allowed_vfolder_hosts` from the group is also merged.
    If the requester is a domain admin, gather all `allowed_vfolder_hosts` of the domain groups.
    """
    from . import domains, groups

    # Domain's allowed_vfolder_hosts.
    allowed_hosts = VFolderHostPermissionMap()
    query = sa.select([domains.c.allowed_vfolder_hosts]).where(
        (domains.c.name == domain_name) & (domains.c.is_active),
    )
    if values := await conn.scalar(query):
        allowed_hosts = allowed_hosts | values
    # Group's allowed_vfolder_hosts.
    if group_id is not None:
        query = sa.select([groups.c.allowed_vfolder_hosts]).where(
            (groups.c.domain_name == domain_name)
            & (groups.c.id == group_id)
            & (groups.c.is_active),
        )
        if values := await conn.scalar(query):
            allowed_hosts = allowed_hosts | values
    elif domain_admin:
        query = sa.select([groups.c.allowed_vfolder_hosts]).where(
            (groups.c.domain_name == domain_name) & (groups.c.is_active),
        )
        if rows := (await conn.execute(query)).fetchall():
            for row in rows:
                allowed_hosts = allowed_hosts | row.allowed_vfolder_hosts
    # Keypair Resource Policy's allowed_vfolder_hosts
    allowed_hosts = allowed_hosts | resource_policy["allowed_vfolder_hosts"]
    return allowed_hosts


async def get_allowed_vfolder_hosts_by_user(
    conn: SAConnection,
    resource_policy: Mapping[str, Any],
    domain_name: str,
    user_uuid: uuid.UUID,
    group_id: Optional[uuid.UUID] = None,
) -> VFolderHostPermissionMap:
    """
    Union `allowed_vfolder_hosts` from domain, groups, and keypair_resource_policy.

    All available `allowed_vfolder_hosts` of groups which requester associated will be merged.
    """
    from . import association_groups_users, domains, groups

    # Domain's allowed_vfolder_hosts.
    allowed_hosts = VFolderHostPermissionMap()
    query = sa.select([domains.c.allowed_vfolder_hosts]).where(
        (domains.c.name == domain_name) & (domains.c.is_active),
    )
    if values := await conn.scalar(query):
        allowed_hosts = allowed_hosts | values
    # User's Groups' allowed_vfolder_hosts.
    if group_id is not None:
        j = groups.join(
            association_groups_users,
            (
                (groups.c.id == association_groups_users.c.group_id)
                & (groups.c.id == group_id)
                & (association_groups_users.c.user_id == user_uuid)
            ),
        )
    else:
        j = groups.join(
            association_groups_users,
            (
                (groups.c.id == association_groups_users.c.group_id)
                & (association_groups_users.c.user_id == user_uuid)
            ),
        )
    query = (
        sa.select([groups.c.allowed_vfolder_hosts])
        .select_from(j)
        .where(
            (groups.c.domain_name == domain_name) & (groups.c.is_active),
        )
    )
    if rows := (await conn.execute(query)).fetchall():
        for row in rows:
            allowed_hosts = allowed_hosts | row.allowed_vfolder_hosts
    # Keypair Resource Policy's allowed_vfolder_hosts
    allowed_hosts = allowed_hosts | resource_policy["allowed_vfolder_hosts"]
    return allowed_hosts


async def prepare_vfolder_mounts(
    conn: SAConnection,
    storage_manager: StorageSessionManager,
    allowed_vfolder_types: Sequence[str],
    user_scope: UserScope,
    resource_policy: Mapping[str, Any],
    requested_mount_references: Sequence[str | uuid.UUID],
    requested_mount_reference_map: Mapping[str | uuid.UUID, str],
    requested_mount_reference_options: Mapping[str | uuid.UUID, Any],
) -> Sequence[VFolderMount]:
    """
    Determine the actual mount information from the requested vfolder lists,
    vfolder configurations, and the given user scope.
    """
    requested_mounts: list[str] = [
        name for name in requested_mount_references if isinstance(name, str)
    ]
    requested_mount_map: dict[str, str] = {
        name: path for name, path in requested_mount_reference_map.items() if isinstance(name, str)
    }
    requested_mount_options: dict[str, dict[str, Any]] = {
        name: options
        for name, options in requested_mount_reference_options.items()
        if isinstance(name, str)
    }

    vfolder_ids_to_resolve = [
        vfid for vfid in requested_mount_references if isinstance(vfid, uuid.UUID)
    ]
    query = (
        sa.select([vfolders.c.id, vfolders.c.name])
        .select_from(vfolders)
        .where(vfolders.c.id.in_(vfolder_ids_to_resolve))
    )
    result = await conn.execute(query)

    for vfid, name in result.fetchall():
        requested_mounts.append(name)
        if path := requested_mount_reference_map.get(vfid):
            requested_mount_map[name] = path
        if options := requested_mount_reference_options.get(vfid):
            requested_mount_options[name] = options

    requested_vfolder_names: dict[str, str] = {}
    requested_vfolder_subpaths: dict[str, str] = {}
    requested_vfolder_dstpaths: dict[str, str] = {}
    matched_vfolder_mounts: list[VFolderMount] = []

    # Split the vfolder name and subpaths
    for key in requested_mounts:
        name, _, subpath = key.partition("/")
        if not PurePosixPath(os.path.normpath(key)).is_relative_to(name):
            raise InvalidAPIParameters(
                f"The subpath '{subpath}' should designate a subdirectory of the vfolder '{name}'.",
            )
        requested_vfolder_names[key] = name
        requested_vfolder_subpaths[key] = os.path.normpath(subpath)
    for key, value in requested_mount_map.items():
        requested_vfolder_dstpaths[key] = value

    # Check if there are overlapping mount sources
    for p1 in requested_mounts:
        for p2 in requested_mounts:
            if p1 == p2:
                continue
            if PurePosixPath(p1).is_relative_to(PurePosixPath(p2)):
                raise InvalidAPIParameters(
                    f"VFolder source path '{p1}' overlaps with '{p2}'",
                )

    # Query the accessible vfolders that satisfy either:
    # - the name matches with the requested vfolder name, or
    # - the name starts with a dot (dot-prefixed vfolder) for automatic mounting.
    extra_vf_conds = vfolders.c.name.startswith(".") & vfolders.c.status.not_in(
        DEAD_VFOLDER_STATUSES
    )
    if requested_vfolder_names:
        extra_vf_conds = extra_vf_conds | (
            vfolders.c.name.in_(requested_vfolder_names.values())
            & vfolders.c.status.not_in(DEAD_VFOLDER_STATUSES)
        )
    accessible_vfolders = await query_accessible_vfolders(
        conn,
        user_scope.user_uuid,
        user_role=user_scope.user_role,
        domain_name=user_scope.domain_name,
        allowed_vfolder_types=allowed_vfolder_types,
        extra_vf_conds=extra_vf_conds,
    )

    # Fast-path for empty requested mounts
    if not accessible_vfolders:
        if requested_vfolder_names:
            raise VFolderNotFound("There is no accessible vfolders at all.")
        else:
            return []
    accessible_vfolders_map = {vfolder["name"]: vfolder for vfolder in accessible_vfolders}

    # add automount folder list into requested_vfolder_names
    # and requested_vfolder_subpath
    for _vfolder in accessible_vfolders:
        if _vfolder["name"].startswith("."):
            requested_vfolder_names.setdefault(_vfolder["name"], _vfolder["name"])
            requested_vfolder_subpaths.setdefault(_vfolder["name"], ".")

    # for vfolder in accessible_vfolders:
    for key, vfolder_name in requested_vfolder_names.items():
        if not (vfolder := accessible_vfolders_map.get(vfolder_name)):
            raise VFolderNotFound(f"VFolder {vfolder_name} is not found or accessible.")
        await ensure_host_permission_allowed(
            conn,
            vfolder["host"],
            allowed_vfolder_types=allowed_vfolder_types,
            user_uuid=user_scope.user_uuid,
            resource_policy=resource_policy,
            domain_name=user_scope.domain_name,
            group_id=user_scope.group_id,
            permission=VFolderHostPermission.MOUNT_IN_SESSION,
        )
        if vfolder["group"] is not None and vfolder["group"] != str(user_scope.group_id):
            # User's accessible group vfolders should not be mounted
            # if they do not belong to the execution kernel.
            continue
        try:
            mount_base_path = PurePosixPath(
                await storage_manager.get_mount_path(
                    vfolder["host"],
                    VFolderID(vfolder["quota_scope_id"], vfolder["id"]),
                    PurePosixPath(requested_vfolder_subpaths[key]),
                ),
            )
        except VFolderOperationFailed as e:
            raise InvalidAPIParameters(e.extra_msg, e.extra_data) from None
        if (_vfname := vfolder["name"]) in VFOLDER_DSTPATHS_MAP:
            requested_vfolder_dstpaths[_vfname] = VFOLDER_DSTPATHS_MAP[_vfname]
        if vfolder["name"] == ".local" and vfolder["group"] is not None:
            # Auto-create per-user subdirectory inside the group-owned ".local" vfolder.
            async with storage_manager.request(
                vfolder["host"],
                "POST",
                "folder/file/mkdir",
                params={
                    "volume": storage_manager.split_host(vfolder["host"])[1],
                    "vfid": str(VFolderID(vfolder["quota_scope_id"], vfolder["id"])),
                    "relpaths": [str(user_scope.user_uuid.hex)],
                    "exist_ok": True,
                },
            ):
                pass
            # Mount the per-user subdirectory as the ".local" vfolder.
            matched_vfolder_mounts.append(
                VFolderMount(
                    name=vfolder["name"],
                    vfid=VFolderID(vfolder["quota_scope_id"], vfolder["id"]),
                    vfsubpath=PurePosixPath(user_scope.user_uuid.hex),
                    host_path=mount_base_path / user_scope.user_uuid.hex,
                    kernel_path=PurePosixPath("/home/work/.local"),
                    mount_perm=vfolder["permission"],
                    usage_mode=vfolder["usage_mode"],
                )
            )
        else:
            # Normal vfolders
            kernel_path_raw = requested_vfolder_dstpaths.get(key)
            if kernel_path_raw is None:
                kernel_path = PurePosixPath(f"/home/work/{vfolder['name']}")
            else:
                kernel_path = PurePosixPath(kernel_path_raw)
                if not kernel_path.is_absolute():
                    kernel_path = PurePosixPath("/home/work", kernel_path_raw)
            match requested_perm := requested_mount_options.get(key, {}).get("permission"):
                case MountPermission.READ_ONLY:
                    mount_perm = MountPermission.READ_ONLY
                case MountPermission.READ_WRITE | MountPermission.RW_DELETE:
                    if vfolder["permission"] == VFolderPermission.READ_ONLY:
                        raise VFolderPermissionError(
                            f"VFolder {vfolder_name} is allowed to be accessed in '{vfolder['permission'].value}' mode, "
                            f"but attempted with '{requested_perm.value}' mode."
                        )
                    mount_perm = requested_perm
                case _:  # None if unset
                    mount_perm = vfolder["permission"]
            matched_vfolder_mounts.append(
                VFolderMount(
                    name=vfolder["name"],
                    vfid=VFolderID(vfolder["quota_scope_id"], vfolder["id"]),
                    vfsubpath=PurePosixPath(requested_vfolder_subpaths[key]),
                    host_path=mount_base_path / requested_vfolder_subpaths[key],
                    kernel_path=kernel_path,
                    mount_perm=mount_perm,
                    usage_mode=vfolder["usage_mode"],
                )
            )

    # Check if there are overlapping mount targets
    for vf1 in matched_vfolder_mounts:
        for vf2 in matched_vfolder_mounts:
            if vf1.name == vf2.name:
                continue
            if vf1.kernel_path.is_relative_to(vf2.kernel_path):
                raise InvalidAPIParameters(
                    f"VFolder mount path {vf1.kernel_path} overlaps with {vf2.kernel_path}",
                )

    return matched_vfolder_mounts


async def update_vfolder_status(
    engine: ExtendedAsyncSAEngine,
    vfolder_ids: Sequence[uuid.UUID],
    update_status: VFolderOperationStatus,
    do_log: bool = True,
) -> None:
    vfolder_info_len = len(vfolder_ids)
    cond = vfolders.c.id.in_(vfolder_ids)
    if vfolder_info_len == 0:
        return None
    elif vfolder_info_len == 1:
        cond = vfolders.c.id == vfolder_ids[0]

    now = datetime.now(tzutc())

    async def _update() -> None:
        async with engine.begin_session() as db_session:
            query = (
                sa.update(vfolders)
                .values(
                    status=update_status,
                    status_changed=now,
                    status_history=sql_json_merge(
                        vfolders.c.status_history,
                        (),
                        {
                            update_status.name: now.isoformat(),
                        },
                    ),
                )
                .where(cond)
            )
            await db_session.execute(query)

    await execute_with_retry(_update)
    if do_log:
        log.debug(
            "Successfully updated status of VFolder(s) {} to {}",
            [str(x) for x in vfolder_ids],
            update_status.name,
        )


async def ensure_host_permission_allowed(
    db_conn,
    folder_host: str,
    *,
    permission: VFolderHostPermission,
    allowed_vfolder_types: Sequence[str],
    user_uuid: uuid.UUID,
    resource_policy: Mapping[str, Any],
    domain_name: str,
    group_id: Optional[uuid.UUID] = None,
) -> None:
    allowed_hosts = await filter_host_allowed_permission(
        db_conn,
        allowed_vfolder_types=allowed_vfolder_types,
        user_uuid=user_uuid,
        resource_policy=resource_policy,
        domain_name=domain_name,
        group_id=group_id,
    )
    if folder_host not in allowed_hosts or permission not in allowed_hosts[folder_host]:
        raise InvalidAPIParameters(f"`{permission}` Not allowed in vfolder host(`{folder_host}`)")


async def filter_host_allowed_permission(
    db_conn,
    *,
    allowed_vfolder_types: Sequence[str],
    user_uuid: uuid.UUID,
    resource_policy: Mapping[str, Any],
    domain_name: str,
    group_id: Optional[uuid.UUID] = None,
) -> VFolderHostPermissionMap:
    allowed_hosts = VFolderHostPermissionMap()
    if "user" in allowed_vfolder_types:
        allowed_hosts_by_user = await get_allowed_vfolder_hosts_by_user(
            db_conn, resource_policy, domain_name, user_uuid
        )
        allowed_hosts = allowed_hosts | allowed_hosts_by_user
    if "group" in allowed_vfolder_types and group_id is not None:
        allowed_hosts_by_group = await get_allowed_vfolder_hosts_by_group(
            db_conn, resource_policy, domain_name, group_id
        )
        allowed_hosts = allowed_hosts | allowed_hosts_by_group
    return allowed_hosts


async def initiate_vfolder_clone(
    db_engine: ExtendedAsyncSAEngine,
    vfolder_info: VFolderCloneInfo,
    storage_manager: StorageSessionManager,
    background_task_manager: BackgroundTaskManager,
) -> tuple[uuid.UUID, uuid.UUID]:
    source_vf_cond = vfolders.c.id == vfolder_info.source_vfolder_id.folder_id

    async def _update_status() -> None:
        async with db_engine.begin_session() as db_session:
            query = (
                sa.update(vfolders)
                .values(status=VFolderOperationStatus.CLONING)
                .where(source_vf_cond)
            )
            await db_session.execute(query)

    await execute_with_retry(_update_status)

    target_proxy, target_volume = storage_manager.split_host(vfolder_info.target_host)
    source_proxy, source_volume = storage_manager.split_host(vfolder_info.source_host)

    # Generate the ID of the destination vfolder.
    # TODO: If we refactor to use ORM, the folder ID will be created from the database by inserting
    #       the actual object (with RETURNING clause).  In that case, we need to temporarily
    #       mark the object to be "unusable-yet" until the storage proxy craetes the destination
    #       vfolder.  After done, we need to make another transaction to clear the unusable state.
    target_folder_id = VFolderID(vfolder_info.source_vfolder_id.quota_scope_id, uuid.uuid4())

    async def _clone(reporter: ProgressReporter) -> None:
        async def _insert_vfolder() -> None:
            async with db_engine.begin_session() as db_session:
                insert_values = {
                    "id": target_folder_id.folder_id,
                    "name": vfolder_info.target_vfolder_name,
                    "usage_mode": vfolder_info.usage_mode,
                    "permission": vfolder_info.permission,
                    "last_used": None,
                    "host": vfolder_info.target_host,
                    # TODO: add quota_scope_id
                    "creator": vfolder_info.email,
                    "ownership_type": VFolderOwnershipType("user"),
                    "user": vfolder_info.user_id,
                    "group": None,
                    "unmanaged_path": "",
                    "cloneable": vfolder_info.cloneable,
                    "quota_scope_id": vfolder_info.source_vfolder_id.quota_scope_id,
                }
                insert_query = sa.insert(vfolders, insert_values)
                try:
                    await db_session.execute(insert_query)
                except sa.exc.DataError:
                    # TODO: pass exception info
                    raise InvalidAPIParameters

        await execute_with_retry(_insert_vfolder)

        try:
            async with storage_manager.request(
                source_proxy,
                "POST",
                "folder/clone",
                json={
                    "src_volume": source_volume,
                    "src_vfid": str(vfolder_info.source_vfolder_id),
                    "dst_volume": target_volume,
                    "dst_vfid": str(target_folder_id),
                },
            ):
                pass
        except aiohttp.ClientResponseError:
            raise VFolderOperationFailed(extra_msg=str(vfolder_info.source_vfolder_id))

        async def _update_source_vfolder() -> None:
            async with db_engine.begin_session() as db_session:
                query = (
                    sa.update(vfolders)
                    .values(status=VFolderOperationStatus.READY)
                    .where(source_vf_cond)
                )
                await db_session.execute(query)

        await execute_with_retry(_update_source_vfolder)

    task_id = await background_task_manager.start(_clone)
    return task_id, target_folder_id.folder_id


async def initiate_vfolder_deletion(
    db_engine: ExtendedAsyncSAEngine,
    requested_vfolders: Sequence[VFolderDeletionInfo],
    storage_manager: StorageSessionManager,
    storage_ptask_group: aiotools.PersistentTaskGroup,
) -> int:
    """Purges VFolder content from storage host."""
    vfolder_info_len = len(requested_vfolders)
    vfolder_ids = tuple(vf_id.folder_id for vf_id, _ in requested_vfolders)
    vfolders.c.id.in_(vfolder_ids)
    if vfolder_info_len == 0:
        return 0
    elif vfolder_info_len == 1:
        vfolders.c.id == vfolder_ids[0]
    await update_vfolder_status(
        db_engine, vfolder_ids, VFolderOperationStatus.DELETE_ONGOING, do_log=False
    )

    row_deletion_infos: list[VFolderDeletionInfo] = []
    failed_deletion: list[tuple[VFolderDeletionInfo, str]] = []

    async def _delete():
        for vfolder_info in requested_vfolders:
            folder_id, host_name = vfolder_info
            proxy_name, volume_name = storage_manager.split_host(host_name)
            try:
                async with storage_manager.request(
                    proxy_name,
                    "POST",
                    "folder/delete",
                    json={
                        "volume": volume_name,
                        "vfid": str(folder_id),
                    },
                ) as (_, resp):
                    pass
            except (VFolderOperationFailed, InvalidAPIParameters) as e:
                if e.status == 404:
                    row_deletion_infos.append(vfolder_info)
                else:
                    failed_deletion.append((vfolder_info, repr(e)))
            except Exception as e:
                failed_deletion.append((vfolder_info, repr(e)))
            else:
                row_deletion_infos.append(vfolder_info)
        if row_deletion_infos:
            vfolder_ids = tuple(vf_id.folder_id for vf_id, _ in row_deletion_infos)

            await update_vfolder_status(
                db_engine, vfolder_ids, VFolderOperationStatus.DELETE_COMPLETE, do_log=False
            )
            log.debug("Successfully removed vfolders {}", [str(x) for x in vfolder_ids])
        if failed_deletion:
            await update_vfolder_status(
                db_engine,
                [vfid.vfolder_id for vfid, _ in failed_deletion],
                VFolderOperationStatus.DELETE_ERROR,
                do_log=False,
            )
            extra_data = {str(vfid.vfolder_id): err_msg for vfid, err_msg in failed_deletion}
            raise VFolderOperationFailed(extra_data=extra_data)

    storage_ptask_group.create_task(_delete(), name="delete_vfolders")
    log.debug("Started purging vfolders {}", [str(x) for x in vfolder_ids])

    return vfolder_info_len


async def ensure_quota_scope_accessible_by_user(
    conn: SASession,
    quota_scope: QuotaScopeID,
    user: Mapping[str, Any],
) -> None:
    from ai.backend.manager.models import GroupRow, UserRow
    from ai.backend.manager.models import association_groups_users as agus

    # Lookup user table to match if quota is scoped to the user
    query = sa.select(UserRow).where(UserRow.uuid == quota_scope.scope_id)
    quota_scope_user = await conn.scalar(query)
    if quota_scope_user:
        match user["role"]:
            case UserRole.SUPERADMIN:
                return
            case UserRole.ADMIN:
                if quota_scope_user.domain == user["domain"]:
                    return
            case _:
                if quota_scope_user.uuid == user["uuid"]:
                    return
        raise InvalidAPIParameters

    # Lookup group table to match if quota is scoped to the group
    query = sa.select(GroupRow).where(GroupRow.id == quota_scope.scope_id)
    quota_scope_group = await conn.scalar(query)
    if quota_scope_group:
        match user["role"]:
            case UserRole.SUPERADMIN:
                return
            case UserRole.ADMIN:
                if quota_scope_group.domain == user["domain"]:
                    return
            case _:
                query = (
                    sa.select([agus.c.group_id])
                    .select_from(agus)
                    .where(
                        (agus.c.group_id == quota_scope.scope_id) & (agus.c.user_id == user["uuid"])
                    )
                )
                matched_group_id = await conn.scalar(query)
                if matched_group_id:
                    return

    raise InvalidAPIParameters


class VirtualFolder(graphene.ObjectType):
    class Meta:
        interfaces = (Item,)

    host = graphene.String()
    quota_scope_id = graphene.String()
    name = graphene.String()
    user = graphene.UUID()  # User.id (current owner, null in project vfolders)
    user_email = graphene.String()  # User.email (current owner, null in project vfolders)
    group = graphene.UUID()  # Group.id (current owner, null in user vfolders)
    group_name = graphene.String()  # Group.name (current owenr, null in user vfolders)
    creator = graphene.String()  # User.email (always set)
    unmanaged_path = graphene.String()
    usage_mode = graphene.String()
    permission = graphene.String()
    ownership_type = graphene.String()
    max_files = graphene.Int()
    max_size = BigInt()  # in MiB
    created_at = GQLDateTime()
    last_used = GQLDateTime()

    num_files = graphene.Int()
    cur_size = BigInt()
    # num_attached = graphene.Int()
    cloneable = graphene.Boolean()
    status = graphene.String()

    @classmethod
    def from_row(cls, ctx: GraphQueryContext, row: Row | VFolderRow) -> Optional[VirtualFolder]:
        if row is None:
            return None

        def _get_field(name: str) -> Any:
            try:
                return row[name]
            except sa.exc.NoSuchColumnError:
                return None

        return cls(
            id=row["id"],
            host=row["host"],
            quota_scope_id=row["quota_scope_id"],
            name=row["name"],
            user=row["user"],
            user_email=_get_field("users_email"),
            group=row["group"],
            group_name=_get_field("groups_name"),
            creator=row["creator"],
            unmanaged_path=row["unmanaged_path"],
            usage_mode=row["usage_mode"],
            permission=row["permission"],
            ownership_type=row["ownership_type"],
            max_files=row["max_files"],
            max_size=row["max_size"],  # in MiB
            created_at=row["created_at"],
            last_used=row["last_used"],
            # num_attached=row['num_attached'],
            cloneable=row["cloneable"],
            status=row["status"],
            cur_size=row["cur_size"],
        )

    async def resolve_num_files(self, info: graphene.ResolveInfo) -> int:
        # TODO: measure on-the-fly
        return 0

    _queryfilter_fieldspec: Mapping[str, FieldSpecItem] = {
        "id": ("vfolders_id", uuid.UUID),
        "host": ("vfolders_host", None),
        "quota_scope_id": ("vfolders_quota_scope_id", None),
        "name": ("vfolders_name", None),
        "group": ("vfolders_group", uuid.UUID),
        "group_name": ("groups_name", None),
        "user": ("vfolders_user", uuid.UUID),
        "user_email": ("users_email", None),
        "creator": ("vfolders_creator", None),
        "unmanaged_path": ("vfolders_unmanaged_path", None),
        "usage_mode": (
            "vfolders_usage_mode",
            enum_field_getter(VFolderUsageMode),
        ),
        "permission": (
            "vfolders_permission",
            enum_field_getter(VFolderPermission),
        ),
        "ownership_type": (
            "vfolders_ownership_type",
            enum_field_getter(VFolderOwnershipType),
        ),
        "max_files": ("vfolders_max_files", None),
        "max_size": ("vfolders_max_size", None),
        "created_at": ("vfolders_created_at", dtparse),
        "last_used": ("vfolders_last_used", dtparse),
        "cloneable": ("vfolders_cloneable", None),
        "status": (
            "vfolders_status",
            lambda s: VFolderOperationStatus(s),
        ),
    }

    _queryorder_colmap: Mapping[str, OrderSpecItem] = {
        "id": ("vfolders_id", None),
        "host": ("vfolders_host", None),
        "quota_scope_id": ("vfolders_quota_scope_id", None),
        "name": ("vfolders_name", None),
        "group": ("vfolders_group", None),
        "group_name": ("groups_name", None),
        "user": ("vfolders_user", None),
        "user_email": ("users_email", None),
        "creator": ("vfolders_creator", None),
        "usage_mode": ("vfolders_usage_mode", None),
        "permission": ("vfolders_permission", None),
        "ownership_type": ("vfolders_ownership_type", None),
        "max_files": ("vfolders_max_files", None),
        "max_size": ("vfolders_max_size", None),
        "created_at": ("vfolders_created_at", None),
        "last_used": ("vfolders_last_used", None),
        "cloneable": ("vfolders_cloneable", None),
        "status": ("vfolders_status", None),
        "cur_size": ("vfolders_cur_size", None),
    }

    @classmethod
    async def load_count(
        cls,
        graph_ctx: GraphQueryContext,
        *,
        domain_name: str = None,
        group_id: uuid.UUID = None,
        user_id: uuid.UUID = None,
        filter: str = None,
    ) -> int:
        from .group import groups
        from .user import users

        j = vfolders.join(users, vfolders.c.user == users.c.uuid, isouter=True).join(
            groups, vfolders.c.group == groups.c.id, isouter=True
        )
        query = sa.select([sa.func.count()]).select_from(j)
        if domain_name is not None:
            query = query.where(users.c.domain_name == domain_name)
        if group_id is not None:
            query = query.where(vfolders.c.group == group_id)
        if user_id is not None:
            query = query.where(vfolders.c.user == user_id)
        if filter is not None:
            qfparser = QueryFilterParser(cls._queryfilter_fieldspec)
            query = qfparser.append_filter(query, filter)
        async with graph_ctx.db.begin_readonly() as conn:
            result = await conn.execute(query)
            return result.scalar()

    @classmethod
    async def load_slice(
        cls,
        graph_ctx: GraphQueryContext,
        limit: int,
        offset: int,
        *,
        domain_name: str = None,
        group_id: uuid.UUID = None,
        user_id: uuid.UUID = None,
        filter: str = None,
        order: str = None,
    ) -> Sequence[VirtualFolder]:
        from .group import groups
        from .user import users

        j = vfolders.join(users, vfolders.c.user == users.c.uuid, isouter=True).join(
            groups, vfolders.c.group == groups.c.id, isouter=True
        )
        query = (
            sa.select([vfolders, users.c.email, groups.c.name.label("groups_name")])
            .select_from(j)
            .limit(limit)
            .offset(offset)
        )
        if domain_name is not None:
            query = query.where(users.c.domain_name == domain_name)
        if group_id is not None:
            query = query.where(vfolders.c.group == group_id)
        if user_id is not None:
            query = query.where(vfolders.c.user == user_id)
        if filter is not None:
            qfparser = QueryFilterParser(cls._queryfilter_fieldspec)
            query = qfparser.append_filter(query, filter)
        if order is not None:
            qoparser = QueryOrderParser(cls._queryorder_colmap)
            query = qoparser.append_ordering(query, order)
        else:
            query = query.order_by(vfolders.c.created_at.desc())
        async with graph_ctx.db.begin_readonly() as conn:
            return [
                obj
                async for r in (await conn.stream(query))
                if (obj := cls.from_row(graph_ctx, r)) is not None
            ]

    @classmethod
    async def batch_load_by_id(
        cls,
        graph_ctx: GraphQueryContext,
        ids: list[str],
        *,
        domain_name: str | None = None,
        group_id: uuid.UUID | None = None,
        user_id: uuid.UUID | None = None,
        filter: str | None = None,
    ) -> Sequence[Sequence[VirtualFolder]]:
        from .user import UserRow

        j = sa.join(VFolderRow, UserRow, VFolderRow.user == UserRow.uuid)
        query = (
            sa.select(VFolderRow)
            .select_from(j)
            .where(VFolderRow.id.in_(ids))
            .order_by(sa.desc(VFolderRow.created_at))
        )
        if user_id is not None:
            query = query.where(VFolderRow.user == user_id)
            if domain_name is not None:
                query = query.where(UserRow.domain_name == domain_name)
        if group_id is not None:
            query = query.where(VFolderRow.group == group_id)
        if filter is not None:
            qfparser = QueryFilterParser(cls._queryfilter_fieldspec)
            query = qfparser.append_filter(query, filter)
        async with graph_ctx.db.begin_readonly_session() as db_sess:
            return await batch_multiresult(
                graph_ctx,
                db_sess,
                query,
                cls,
                ids,
                lambda row: row["user"],
            )

    @classmethod
    async def batch_load_by_user(
        cls,
        graph_ctx: GraphQueryContext,
        user_uuids: Sequence[uuid.UUID],
        *,
        domain_name: str = None,
        group_id: uuid.UUID = None,
    ) -> Sequence[Sequence[VirtualFolder]]:
        from .user import users

        # TODO: num_attached count group-by
        j = sa.join(vfolders, users, vfolders.c.user == users.c.uuid)
        query = (
            sa.select([vfolders])
            .select_from(j)
            .where(vfolders.c.user.in_(user_uuids))
            .order_by(sa.desc(vfolders.c.created_at))
        )
        if domain_name is not None:
            query = query.where(users.c.domain_name == domain_name)
        if group_id is not None:
            query = query.where(vfolders.c.group == group_id)
        async with graph_ctx.db.begin_readonly() as conn:
            return await batch_multiresult(
                graph_ctx,
                conn,
                query,
                cls,
                user_uuids,
                lambda row: row["user"],
            )

    @classmethod
    async def load_count_invited(
        cls,
        graph_ctx: GraphQueryContext,
        *,
        domain_name: str = None,
        group_id: uuid.UUID = None,
        user_id: uuid.UUID = None,
        filter: str = None,
    ) -> int:
        from .user import users

        j = vfolders.join(
            vfolder_permissions,
            vfolders.c.id == vfolder_permissions.c.vfolder,
        ).join(
            users,
            vfolder_permissions.c.user == users.c.uuid,
        )
        query = (
            sa.select([sa.func.count()])
            .select_from(j)
            .where(
                (vfolder_permissions.c.user == user_id)
                & (vfolders.c.ownership_type == VFolderOwnershipType.USER),
            )
        )
        if domain_name is not None:
            query = query.where(users.c.domain_name == domain_name)
        if filter is not None:
            qfparser = QueryFilterParser(cls._queryfilter_fieldspec)
            query = qfparser.append_filter(query, filter)
        async with graph_ctx.db.begin_readonly() as conn:
            result = await conn.execute(query)
            return result.scalar()

    @classmethod
    async def load_slice_invited(
        cls,
        graph_ctx: GraphQueryContext,
        limit: int,
        offset: int,
        *,
        domain_name: str = None,
        group_id: uuid.UUID = None,
        user_id: uuid.UUID = None,
        filter: str = None,
        order: str = None,
    ) -> list[VirtualFolder]:
        from .user import users

        j = vfolders.join(
            vfolder_permissions,
            vfolders.c.id == vfolder_permissions.c.vfolder,
        ).join(
            users,
            vfolder_permissions.c.user == users.c.uuid,
        )
        query = (
            sa.select([vfolders, users.c.email])
            .select_from(j)
            .where(
                (vfolder_permissions.c.user == user_id)
                & (vfolders.c.ownership_type == VFolderOwnershipType.USER),
            )
            .limit(limit)
            .offset(offset)
        )
        if domain_name is not None:
            query = query.where(users.c.domain_name == domain_name)
        if filter is not None:
            qfparser = QueryFilterParser(cls._queryfilter_fieldspec)
            query = qfparser.append_filter(query, filter)
        if order is not None:
            qoparser = QueryOrderParser(cls._queryorder_colmap)
            query = qoparser.append_ordering(query, order)
        else:
            query = query.order_by(vfolders.c.created_at.desc())
        async with graph_ctx.db.begin_readonly() as conn:
            return [
                obj
                async for r in (await conn.stream(query))
                if (obj := cls.from_row(graph_ctx, r)) is not None
            ]

    @classmethod
    async def load_count_project(
        cls,
        graph_ctx: GraphQueryContext,
        *,
        domain_name: str = None,
        group_id: uuid.UUID = None,
        user_id: uuid.UUID = None,
        filter: str = None,
    ) -> int:
        from ai.backend.manager.models import association_groups_users as agus

        from .group import groups

        query = sa.select([agus.c.group_id]).select_from(agus).where(agus.c.user_id == user_id)

        async with graph_ctx.db.begin_readonly() as conn:
            result = await conn.execute(query)

        grps = result.fetchall()
        group_ids = [g.group_id for g in grps]
        j = sa.join(vfolders, groups, vfolders.c.group == groups.c.id)
        query = sa.select([sa.func.count()]).select_from(j).where(vfolders.c.group.in_(group_ids))

        if domain_name is not None:
            query = query.where(groups.c.domain_name == domain_name)
        if filter is not None:
            qfparser = QueryFilterParser(cls._queryfilter_fieldspec)
            query = qfparser.append_filter(query, filter)
        async with graph_ctx.db.begin_readonly() as conn:
            result = await conn.execute(query)
            return result.scalar()

    @classmethod
    async def load_slice_project(
        cls,
        graph_ctx: GraphQueryContext,
        limit: int,
        offset: int,
        *,
        domain_name: str = None,
        group_id: uuid.UUID = None,
        user_id: uuid.UUID = None,
        filter: str = None,
        order: str = None,
    ) -> list[VirtualFolder]:
        from ai.backend.manager.models import association_groups_users as agus

        from .group import groups

        query = sa.select([agus.c.group_id]).select_from(agus).where(agus.c.user_id == user_id)
        async with graph_ctx.db.begin_readonly() as conn:
            result = await conn.execute(query)
        grps = result.fetchall()
        group_ids = [g.group_id for g in grps]
        j = vfolders.join(groups, vfolders.c.group == groups.c.id)
        query = (
            sa.select([
                vfolders,
                groups.c.name.label("groups_name"),
            ])
            .select_from(j)
            .where(vfolders.c.group.in_(group_ids))
            .limit(limit)
            .offset(offset)
        )
        if domain_name is not None:
            query = query.where(groups.c.domain_name == domain_name)
        if filter is not None:
            qfparser = QueryFilterParser(cls._queryfilter_fieldspec)
            query = qfparser.append_filter(query, filter)
        if order is not None:
            qoparser = QueryOrderParser(cls._queryorder_colmap)
            query = qoparser.append_ordering(query, order)
        else:
            query = query.order_by(vfolders.c.created_at.desc())
        async with graph_ctx.db.begin_readonly() as conn:
            return [
                obj
                async for r in (await conn.stream(query))
                if (obj := cls.from_row(graph_ctx, r)) is not None
            ]


class VirtualFolderList(graphene.ObjectType):
    class Meta:
        interfaces = (PaginatedList,)

    items = graphene.List(VirtualFolder, required=True)


class VirtualFolderNode(graphene.ObjectType):
    class Meta:
        interfaces = (AsyncNode,)

    host = graphene.String()
    quota_scope_id = graphene.String()
    name = graphene.String()
    user = graphene.UUID()  # User.id (current owner, null in project vfolders)
    user_email = graphene.String()  # User.email (current owner, null in project vfolders)
    group = graphene.UUID()  # Group.id (current owner, null in user vfolders)
    group_name = graphene.String()  # Group.name (current owenr, null in user vfolders)
    creator = graphene.String()  # User.email (always set)
    unmanaged_path = graphene.String()
    usage_mode = graphene.String()
    permission = graphene.String()
    ownership_type = graphene.String()
    max_files = graphene.Int()
    max_size = BigInt()  # in MiB
    created_at = GQLDateTime()
<<<<<<< HEAD
=======
    modified_at = GQLDateTime()
>>>>>>> 13156db3
    last_used = GQLDateTime()

    num_files = graphene.Int()
    cur_size = BigInt()
    # num_attached = graphene.Int()
    cloneable = graphene.Boolean()
    status = graphene.String()

    _queryfilter_fieldspec: Mapping[str, FieldSpecItem] = {
        "id": ("vfolders_id", uuid.UUID),
        "host": ("vfolders_host", None),
        "quota_scope_id": ("vfolders_quota_scope_id", None),
        "name": ("vfolders_name", None),
        "group": ("vfolders_group", uuid.UUID),
        "group_name": ("groups_name", None),
        "user": ("vfolders_user", uuid.UUID),
        "user_email": ("users_email", None),
        "creator": ("vfolders_creator", None),
        "unmanaged_path": ("vfolders_unmanaged_path", None),
        "usage_mode": (
            "vfolders_usage_mode",
            enum_field_getter(VFolderUsageMode),
        ),
        "permission": (
            "vfolders_permission",
            enum_field_getter(VFolderPermission),
        ),
        "ownership_type": (
            "vfolders_ownership_type",
            enum_field_getter(VFolderOwnershipType),
        ),
        "max_files": ("vfolders_max_files", None),
        "max_size": ("vfolders_max_size", None),
        "created_at": ("vfolders_created_at", dtparse),
        "last_used": ("vfolders_last_used", dtparse),
        "cloneable": ("vfolders_cloneable", None),
        "status": (
            "vfolders_status",
            enum_field_getter(VFolderOperationStatus),
        ),
    }

    _queryorder_colmap: Mapping[str, OrderSpecItem] = {
        "id": ("vfolders_id", None),
        "host": ("vfolders_host", None),
        "quota_scope_id": ("vfolders_quota_scope_id", None),
        "name": ("vfolders_name", None),
        "group": ("vfolders_group", None),
        "group_name": ("groups_name", None),
        "user": ("vfolders_user", None),
        "user_email": ("users_email", None),
        "creator": ("vfolders_creator", None),
        "usage_mode": ("vfolders_usage_mode", None),
        "permission": ("vfolders_permission", None),
        "ownership_type": ("vfolders_ownership_type", None),
        "max_files": ("vfolders_max_files", None),
        "max_size": ("vfolders_max_size", None),
        "created_at": ("vfolders_created_at", None),
        "last_used": ("vfolders_last_used", None),
        "cloneable": ("vfolders_cloneable", None),
        "status": ("vfolders_status", None),
        "cur_size": ("vfolders_cur_size", None),
    }

    def resolve_created_at(
        self,
        info: graphene.ResolveInfo,
    ) -> datetime:
<<<<<<< HEAD
        if isinstance(self.created_at, datetime):
            return self.created_at

=======
>>>>>>> 13156db3
        try:
            return dtparse(self.created_at)
        except ParserError:
            return self.created_at

    @classmethod
    def from_row(cls, info: graphene.ResolveInfo, row: VFolderRow) -> VirtualFolderNode:
        return cls(
            id=row.id,
            host=row.host,
            quota_scope_id=row.quota_scope_id,
            name=row.name,
<<<<<<< HEAD
            user=row.user,
=======
            user=row.user_row,
>>>>>>> 13156db3
            user_email=row.user_row.email if row.user_row else None,
            group=row.group_row,
            group_name=row.group_row.name if row.group_row else None,
            creator=row.creator,
            unmanaged_path=row.unmanaged_path,
            usage_mode=row.usage_mode,
            permission=row.permission,
            ownership_type=row.ownership_type,
            max_files=row.max_files,
            max_size=row.max_size,  # in B
            created_at=row.created_at,
            last_used=row.last_used,
            cloneable=row.cloneable,
            status=row.status,
            cur_size=row.cur_size,
        )

    @classmethod
    async def get_node(cls, info: graphene.ResolveInfo, id: str) -> VirtualFolderNode:
        graph_ctx: GraphQueryContext = info.context

        _, vfolder_row_id = AsyncNode.resolve_global_id(info, id)
        async with graph_ctx.db.begin_readonly_session() as db_session:
            vfolder_row = await VFolderRow.get(
                db_session, uuid.UUID(vfolder_row_id), load_user=True, load_group=True
            )
            if vfolder_row.status in DEAD_VFOLDER_STATUSES:
                raise ValueError(
                    f"The vfolder is deleted. (id: {vfolder_row_id}, status: {vfolder_row.status})"
                )
            return cls.from_row(info, vfolder_row)

    @classmethod
    async def get_connection(
        cls,
        info: graphene.ResolveInfo,
        filter_expr: str | None = None,
        order_expr: str | None = None,
        offset: int | None = None,
        after: str | None = None,
        first: int | None = None,
        before: str | None = None,
        last: int | None = None,
    ) -> ConnectionResolverResult:
        graph_ctx: GraphQueryContext = info.context
        _filter_arg = (
            FilterExprArg(filter_expr, QueryFilterParser(cls._queryfilter_fieldspec))
            if filter_expr is not None
            else None
        )
        _order_expr = (
            OrderExprArg(order_expr, QueryOrderParser(cls._queryorder_colmap))
            if order_expr is not None
            else None
        )
        (
            query,
            conditions,
            cursor,
            pagination_order,
            page_size,
        ) = generate_sql_info_for_gql_connection(
            info,
            VFolderRow,
            VFolderRow.id,
            _filter_arg,
            _order_expr,
            offset,
            after=after,
            first=first,
            before=before,
            last=last,
        )
        cnt_query = sa.select(sa.func.count()).select_from(VFolderRow)
        for cond in conditions:
            cnt_query = cnt_query.where(cond)

        async with graph_ctx.db.begin_readonly_session() as db_session:
            vfolder_rows = (await db_session.scalars(query)).all()
            result = [(cls.from_row(info, vf)) for vf in vfolder_rows]

            total_cnt = await db_session.scalar(cnt_query)
            return ConnectionResolverResult(result, cursor, pagination_order, page_size, total_cnt)


class VirtualFolderConnection(Connection):
    class Meta:
        node = VirtualFolderNode


class VirtualFolderPermission(graphene.ObjectType):
    class Meta:
        interfaces = (Item,)

    permission = graphene.String()
    vfolder = graphene.UUID()
    vfolder_name = graphene.String()
    user = graphene.UUID()
    user_email = graphene.String()

    @classmethod
    def from_row(cls, ctx: GraphQueryContext, row: Row) -> Optional[VirtualFolderPermission]:
        if row is None:
            return None
        return cls(
            permission=row["permission"],
            vfolder=row["vfolder"],
            vfolder_name=row["name"],
            user=row["user"],
            user_email=row["email"],
        )

    _queryfilter_fieldspec: Mapping[str, FieldSpecItem] = {
        "permission": ("vfolder_permissions_permission", enum_field_getter(VFolderPermission)),
        "vfolder": ("vfolder_permissions_vfolder", None),
        "vfolder_name": ("vfolders_name", None),
        "user": ("vfolder_permissions_user", None),
        "user_email": ("users_email", None),
    }

    _queryorder_colmap: Mapping[str, OrderSpecItem] = {
        "permission": ("vfolder_permissions_permission", None),
        "vfolder": ("vfolder_permissions_vfolder", None),
        "vfolder_name": ("vfolders_name", None),
        "user": ("vfolder_permissions_user", None),
        "user_email": ("users_email", None),
    }

    @classmethod
    async def load_count(
        cls,
        graph_ctx: GraphQueryContext,
        *,
        user_id: uuid.UUID = None,
        filter: str = None,
    ) -> int:
        from .user import users

        j = vfolder_permissions.join(vfolders, vfolders.c.id == vfolder_permissions.c.vfolder).join(
            users, users.c.uuid == vfolder_permissions.c.user
        )
        query = sa.select([sa.func.count()]).select_from(j)
        if user_id is not None:
            query = query.where(vfolders.c.user == user_id)
        if filter is not None:
            qfparser = QueryFilterParser(cls._queryfilter_fieldspec)
            query = qfparser.append_filter(query, filter)
        async with graph_ctx.db.begin_readonly() as conn:
            result = await conn.execute(query)
            return result.scalar()

    @classmethod
    async def load_slice(
        cls,
        graph_ctx: GraphQueryContext,
        limit: int,
        offset: int,
        *,
        user_id: uuid.UUID = None,
        filter: str = None,
        order: str = None,
    ) -> list[VirtualFolderPermission]:
        from .user import users

        j = vfolder_permissions.join(vfolders, vfolders.c.id == vfolder_permissions.c.vfolder).join(
            users, users.c.uuid == vfolder_permissions.c.user
        )
        query = (
            sa.select([vfolder_permissions, vfolders.c.name, users.c.email])
            .select_from(j)
            .limit(limit)
            .offset(offset)
        )
        if user_id is not None:
            query = query.where(vfolders.c.user == user_id)
        if filter is not None:
            qfparser = QueryFilterParser(cls._queryfilter_fieldspec)
            query = qfparser.append_filter(query, filter)
        if order is not None:
            qoparser = QueryOrderParser(cls._queryorder_colmap)
            query = qoparser.append_ordering(query, order)
        else:
            query = query.order_by(vfolders.c.created_at.desc())
        async with graph_ctx.db.begin_readonly() as conn:
            return [
                obj
                async for r in (await conn.stream(query))
                if (obj := cls.from_row(graph_ctx, r)) is not None
            ]


class VirtualFolderPermissionList(graphene.ObjectType):
    class Meta:
        interfaces = (PaginatedList,)

    items = graphene.List(VirtualFolderPermission, required=True)


class QuotaDetails(graphene.ObjectType):
    usage_bytes = BigInt(required=False)
    usage_count = BigInt(required=False)
    hard_limit_bytes = BigInt(required=False)


class QuotaScope(graphene.ObjectType):
    class Meta:
        interfaces = (Item,)

    id = graphene.ID(required=True)
    quota_scope_id = graphene.String(required=True)
    storage_host_name = graphene.String(required=True)
    details = graphene.NonNull(QuotaDetails)

    @classmethod
    def from_vfolder_row(cls, ctx: GraphQueryContext, row: VFolderRow) -> QuotaScope:
        return QuotaScope(
            quota_scope_id=str(row.quota_scope_id),
            storage_host_name=row.host,
        )

    def resolve_id(self, info: graphene.ResolveInfo) -> str:
        return f"QuotaScope:{self.storage_host_name}/{self.quota_scope_id}"

    async def resolve_details(self, info: graphene.ResolveInfo) -> Optional[int]:
        from ai.backend.manager.models import GroupRow, UserRow

        graph_ctx: GraphQueryContext = info.context
        proxy_name, volume_name = graph_ctx.storage_manager.split_host(self.storage_host_name)
        try:
            async with graph_ctx.storage_manager.request(
                proxy_name,
                "GET",
                "quota-scope",
                json={"volume": volume_name, "qsid": self.quota_scope_id},
                raise_for_status=True,
            ) as (_, storage_resp):
                quota_config = await storage_resp.json()
                usage_bytes = quota_config["used_bytes"]
                if usage_bytes is not None and usage_bytes < 0:
                    usage_bytes = None
                return QuotaDetails(
                    # FIXME: limit scaning this only for fast scan capable volumes
                    usage_bytes=usage_bytes,
                    hard_limit_bytes=quota_config["limit_bytes"] or None,
                    usage_count=None,  # TODO: Implement
                )
        except aiohttp.ClientResponseError:
            qsid = QuotaScopeID.parse(self.quota_scope_id)
            async with graph_ctx.db.begin_readonly_session() as sess:
                await ensure_quota_scope_accessible_by_user(sess, qsid, graph_ctx.user)
                if qsid.scope_type == QuotaScopeType.USER:
                    query = (
                        sa.select(UserRow)
                        .where(UserRow.uuid == qsid.scope_id)
                        .options(selectinload(UserRow.resource_policy_row))
                    )
                else:
                    query = (
                        sa.select(GroupRow)
                        .where(GroupRow.id == qsid.scope_id)
                        .options(selectinload(GroupRow.resource_policy_row))
                    )
                result = await sess.scalar(query)
                resource_policy_constraint = result.resource_policy_row.max_quota_scope_size
                if resource_policy_constraint is not None and resource_policy_constraint < 0:
                    resource_policy_constraint = None

            return QuotaDetails(
                usage_bytes=None,
                hard_limit_bytes=resource_policy_constraint,
                usage_count=None,  # TODO: Implement
            )


class QuotaScopeInput(graphene.InputObjectType):
    hard_limit_bytes = BigInt(required=False)


class SetQuotaScope(graphene.Mutation):
    allowed_roles = (
        UserRole.SUPERADMIN,
        UserRole.ADMIN,
    )

    class Arguments:
        quota_scope_id = graphene.String(required=True)
        storage_host_name = graphene.String(required=True)
        props = QuotaScopeInput(required=True)

    quota_scope = graphene.Field(lambda: QuotaScope)

    @classmethod
    async def mutate(
        cls,
        root,
        info: graphene.ResolveInfo,
        quota_scope_id: str,
        storage_host_name: str,
        props: QuotaScopeInput,
    ) -> SetQuotaScope:
        qsid = QuotaScopeID.parse(quota_scope_id)
        graph_ctx: GraphQueryContext = info.context
        async with graph_ctx.db.begin_readonly_session() as sess:
            await ensure_quota_scope_accessible_by_user(sess, qsid, graph_ctx.user)
        if props.hard_limit_bytes is Undefined:
            # Do nothing but just return the quota scope object.
            return cls(
                QuotaScope(
                    quota_scope_id=quota_scope_id,
                    storage_host_name=storage_host_name,
                )
            )
        max_vfolder_size = props.hard_limit_bytes
        proxy_name, volume_name = graph_ctx.storage_manager.split_host(storage_host_name)
        request_body = {
            "volume": volume_name,
            "qsid": str(qsid),
            "options": {"limit_bytes": max_vfolder_size},
        }
        async with graph_ctx.storage_manager.request(
            proxy_name,
            "PATCH",
            "quota-scope",
            json=request_body,
            raise_for_status=True,
        ):
            pass
        return cls(
            QuotaScope(
                quota_scope_id=quota_scope_id,
                storage_host_name=storage_host_name,
            )
        )


class UnsetQuotaScope(graphene.Mutation):
    allowed_roles = (
        UserRole.SUPERADMIN,
        UserRole.ADMIN,
    )

    class Arguments:
        quota_scope_id = graphene.String(required=True)
        storage_host_name = graphene.String(required=True)

    quota_scope = graphene.Field(lambda: QuotaScope)

    @classmethod
    async def mutate(
        cls,
        root,
        info: graphene.ResolveInfo,
        quota_scope_id: str,
        storage_host_name: str,
    ) -> SetQuotaScope:
        qsid = QuotaScopeID.parse(quota_scope_id)
        graph_ctx: GraphQueryContext = info.context
        proxy_name, volume_name = graph_ctx.storage_manager.split_host(storage_host_name)
        request_body: dict[str, Any] = {
            "volume": volume_name,
            "qsid": str(qsid),
        }
        async with graph_ctx.db.begin_readonly_session() as sess:
            await ensure_quota_scope_accessible_by_user(sess, qsid, graph_ctx.user)
        async with graph_ctx.storage_manager.request(
            proxy_name,
            "DELETE",
            "quota-scope/quota",
            json=request_body,
            raise_for_status=True,
        ):
            pass

        return cls(
            QuotaScope(
                quota_scope_id=quota_scope_id,
                storage_host_name=storage_host_name,
            )
        )


class ModelCard(graphene.ObjectType):
    class Meta:
        interfaces = (AsyncNode,)

    name = graphene.String()
    vfolder = graphene.Field(VirtualFolder)
    author = graphene.String()
    title = graphene.String(description="Human readable name of the model.")
    version = graphene.String()
    created_at = GQLDateTime(description="The time the model was created.")
    modified_at = GQLDateTime(description="The last time the model was modified.")
    description = graphene.String()
    task = graphene.String()
    category = graphene.String()
    architecture = graphene.String()
    framework = graphene.List(lambda: graphene.String)
    label = graphene.List(lambda: graphene.String)
    license = graphene.String()
    min_resource = graphene.JSONString()
    readme = graphene.String()
    readme_filetype = graphene.String(
        description=(
            "Type (mostly extension of the filename) of the README file. e.g. md, rst, txt, ..."
        )
    )

    _queryfilter_fieldspec: Mapping[str, FieldSpecItem] = {
        "id": ("vfolders_id", uuid.UUID),
        "host": ("vfolders_host", None),
        "quota_scope_id": ("vfolders_quota_scope_id", None),
        "name": ("vfolders_name", None),
        "group": ("vfolders_group", uuid.UUID),
        "group_name": ("groups_name", None),
        "user": ("vfolders_user", uuid.UUID),
        "user_email": ("users_email", None),
        "creator": ("vfolders_creator", None),
        "unmanaged_path": ("vfolders_unmanaged_path", None),
        "usage_mode": (
            "vfolders_usage_mode",
            enum_field_getter(VFolderUsageMode),
        ),
        "permission": (
            "vfolders_permission",
            enum_field_getter(VFolderPermission),
        ),
        "ownership_type": (
            "vfolders_ownership_type",
            enum_field_getter(VFolderOwnershipType),
        ),
        "max_files": ("vfolders_max_files", None),
        "max_size": ("vfolders_max_size", None),
        "created_at": ("vfolders_created_at", dtparse),
        "last_used": ("vfolders_last_used", dtparse),
        "cloneable": ("vfolders_cloneable", None),
        "status": (
            "vfolders_status",
            enum_field_getter(VFolderOperationStatus),
        ),
    }

    _queryorder_colmap: Mapping[str, OrderSpecItem] = {
        "id": ("vfolders_id", None),
        "host": ("vfolders_host", None),
        "quota_scope_id": ("vfolders_quota_scope_id", None),
        "name": ("vfolders_name", None),
        "group": ("vfolders_group", None),
        "group_name": ("groups_name", None),
        "user": ("vfolders_user", None),
        "user_email": ("users_email", None),
        "creator": ("vfolders_creator", None),
        "usage_mode": ("vfolders_usage_mode", None),
        "permission": ("vfolders_permission", None),
        "ownership_type": ("vfolders_ownership_type", None),
        "max_files": ("vfolders_max_files", None),
        "max_size": ("vfolders_max_size", None),
        "created_at": ("vfolders_created_at", None),
        "last_used": ("vfolders_last_used", None),
        "cloneable": ("vfolders_cloneable", None),
        "status": ("vfolders_status", None),
        "cur_size": ("vfolders_cur_size", None),
    }

    def resolve_created_at(
        self,
        info: graphene.ResolveInfo,
    ) -> datetime:
        try:
            return dtparse(self.created_at)
        except ParserError:
            return self.created_at

    def resolve_modified_at(
        self,
        info: graphene.ResolveInfo,
    ) -> datetime:
        try:
            return dtparse(self.modified_at)
        except ParserError:
            return self.modified_at

    @classmethod
    def parse_model(
        cls,
        resolve_info: graphene.ResolveInfo,
        vfolder_row: VFolderRow,
        *,
        model_def: dict[str, Any] | None = None,
        readme: str | None = None,
        readme_filetype: str | None = None,
    ) -> ModelCard:
        if model_def is not None:
            models = model_def["models"]
        else:
            models = []
        try:
            metadata = models[0]["metadata"]
            name = models[0]["name"]
        except (IndexError, KeyError):
            metadata = {}
            name = vfolder_row.name
        return cls(
            id=vfolder_row.id,
            name=name,
            author=metadata.get("author") or vfolder_row.creator or "",
            title=metadata.get("title") or vfolder_row.name,
            version=metadata.get("version") or "",
            created_at=metadata.get("created") or vfolder_row.created_at,
            modified_at=metadata.get("last_modified") or vfolder_row.created_at,
            description=metadata.get("description") or "",
            task=metadata.get("task") or "",
            architecture=metadata.get("architecture") or "",
            framework=metadata.get("framework") or [],
            label=metadata.get("label") or [],
            category=metadata.get("category") or "",
            license=metadata.get("license") or "",
            min_resource=metadata.get("min_resource") or {},
            readme=readme,
            readme_filetype=readme_filetype,
        )

    @classmethod
    async def from_row(cls, info: graphene.ResolveInfo, vfolder_row: VFolderRow) -> ModelCard:
        async def _fetch_file(
            filename: str,
        ) -> bytes:  # FIXME: We should avoid fetching files from disk
            chunks = bytes()
            async with graph_ctx.storage_manager.request(
                proxy_name,
                "POST",
                "folder/file/fetch",
                json={
                    "volume": volume_name,
                    "vfid": str(vfolder_id),
                    "relpath": f"./{filename}",
                },
            ) as (_, storage_resp):
                while True:
                    chunk = await storage_resp.content.read(DEFAULT_CHUNK_SIZE)
                    if not chunk:
                        break
                    chunks += chunk
            return chunks

        graph_ctx: GraphQueryContext = info.context

        vfolder_row_id = vfolder_row.id
        quota_scope_id = vfolder_row.quota_scope_id
        host = vfolder_row.host
        folder_name = vfolder_row.name
        vfolder_id = VFolderID(quota_scope_id, vfolder_row_id)
        proxy_name, volume_name = graph_ctx.storage_manager.split_host(host)
        async with graph_ctx.storage_manager.request(
            proxy_name,
            "POST",
            "folder/file/list",
            json={
                "volume": volume_name,
                "vfid": str(vfolder_id),
                "relpath": ".",
            },
        ) as (_, storage_resp):
            vfolder_files = (await storage_resp.json())["items"]

        model_definition_filename: str | None = None
        readme_idx: int | None = None

        for idx, item in zip(range(len(vfolder_files)), vfolder_files):
            if (item["name"] in ("model-definition.yml", "model-definition.yaml")) and (
                not model_definition_filename
            ):
                model_definition_filename = item["name"]
            if item["name"].lower().startswith("readme."):
                readme_idx = idx

        if readme_idx is not None:
            readme_filename: str = vfolder_files[readme_idx]["name"]
            chunks = await _fetch_file(readme_filename)
            readme = chunks.decode("utf-8")
            readme_filetype = readme_filename.split(".")[-1]
        else:
            readme = None
            readme_filetype = None

        if model_definition_filename:
            chunks = await _fetch_file(model_definition_filename)
            model_definition_yaml = chunks.decode("utf-8")
            model_definition_dict = yaml.load(model_definition_yaml, Loader=yaml.FullLoader)
            try:
                model_definition = model_definition_iv.check(model_definition_dict)
                assert model_definition is not None
            except t.DataError as e:
                raise InvalidAPIParameters(
                    f"Failed to validate model definition from vFolder {folder_name} (ID"
                    f" {vfolder_row_id}): {e}",
                ) from e
            except yaml.error.YAMLError as e:
                raise InvalidAPIParameters(f"Invalid YAML syntax: {e}") from e
            model_definition["id"] = vfolder_row_id
        else:
            model_definition = None

        return cls.parse_model(
            info,
            vfolder_row,
            model_def=model_definition,
            readme=readme,
            readme_filetype=readme_filetype,
        )

    @classmethod
    async def get_node(cls, info: graphene.ResolveInfo, id: str) -> ModelCard:
        graph_ctx: GraphQueryContext = info.context

        _, vfolder_row_id = AsyncNode.resolve_global_id(info, id)
        async with graph_ctx.db.begin_readonly_session() as db_session:
            vfolder_row = await VFolderRow.get(db_session, uuid.UUID(vfolder_row_id))
            if vfolder_row.usage_mode != VFolderUsageMode.MODEL:
                raise ValueError(
                    f"The vfolder is not model. expect: {VFolderUsageMode.MODEL.value}, got:"
                    f" {vfolder_row.usage_mode.value}. (id: {vfolder_row_id})"
                )
            if vfolder_row.status in DEAD_VFOLDER_STATUSES:
                raise ValueError(
                    f"The vfolder is deleted. (id: {vfolder_row_id}, status: {vfolder_row.status})"
                )
            return await cls.from_row(info, vfolder_row)

    @classmethod
    async def get_connection(
        cls,
        info: graphene.ResolveInfo,
        filter_expr: str | None = None,
        order_expr: str | None = None,
        offset: int | None = None,
        after: str | None = None,
        first: int | None = None,
        before: str | None = None,
        last: int | None = None,
    ) -> ConnectionResolverResult:
        graph_ctx: GraphQueryContext = info.context
        _filter_arg = (
            FilterExprArg(filter_expr, QueryFilterParser(cls._queryfilter_fieldspec))
            if filter_expr is not None
            else None
        )
        _order_expr = (
            OrderExprArg(order_expr, QueryOrderParser(cls._queryorder_colmap))
            if order_expr is not None
            else None
        )
        (
            query,
            conditions,
            cursor,
            pagination_order,
            page_size,
        ) = generate_sql_info_for_gql_connection(
            info,
            VFolderRow,
            VFolderRow.id,
            _filter_arg,
            _order_expr,
            offset,
            after=after,
            first=first,
            before=before,
            last=last,
        )
        cnt_query = sa.select(sa.func.count()).select_from(VFolderRow)
        for cond in conditions:
            cnt_query = cnt_query.where(cond)
        async with graph_ctx.db.begin_readonly_session() as db_session:
            model_store_project_gids = (
                (
                    await db_session.execute(
                        sa.select([GroupRow.id]).where(
                            (GroupRow.type == ProjectType.MODEL_STORE)
                            & (GroupRow.domain_name == graph_ctx.user["domain_name"])
                        )
                    )
                )
                .scalars()
                .all()
            )
        additional_cond = (VFolderRow.status.not_in(DEAD_VFOLDER_STATUSES)) & (
            VFolderRow.group.in_(model_store_project_gids)
        )
        query = query.where(additional_cond)
        cnt_query = cnt_query.where(additional_cond)
        async with graph_ctx.db.begin_readonly_session() as db_session:
            vfolder_rows = (await db_session.scalars(query)).all()
            result = [(await cls.from_row(info, vf)) for vf in vfolder_rows]

            total_cnt = await db_session.scalar(cnt_query)
            return ConnectionResolverResult(result, cursor, pagination_order, page_size, total_cnt)


class ModelCardConnection(Connection):
    class Meta:
        node = ModelCard<|MERGE_RESOLUTION|>--- conflicted
+++ resolved
@@ -1706,10 +1706,6 @@
     max_files = graphene.Int()
     max_size = BigInt()  # in MiB
     created_at = GQLDateTime()
-<<<<<<< HEAD
-=======
-    modified_at = GQLDateTime()
->>>>>>> 13156db3
     last_used = GQLDateTime()
 
     num_files = graphene.Int()
@@ -1778,12 +1774,9 @@
         self,
         info: graphene.ResolveInfo,
     ) -> datetime:
-<<<<<<< HEAD
         if isinstance(self.created_at, datetime):
             return self.created_at
 
-=======
->>>>>>> 13156db3
         try:
             return dtparse(self.created_at)
         except ParserError:
@@ -1796,11 +1789,7 @@
             host=row.host,
             quota_scope_id=row.quota_scope_id,
             name=row.name,
-<<<<<<< HEAD
             user=row.user,
-=======
-            user=row.user_row,
->>>>>>> 13156db3
             user_email=row.user_row.email if row.user_row else None,
             group=row.group_row,
             group_name=row.group_row.name if row.group_row else None,
