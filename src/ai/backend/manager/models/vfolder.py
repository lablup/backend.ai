from __future__ import annotations

import enum
import logging
import os.path
import uuid
from collections.abc import Container, Mapping
from dataclasses import dataclass
from datetime import datetime
from pathlib import PurePosixPath
from typing import (
    TYPE_CHECKING,
    Any,
    Final,
    List,
    NamedTuple,
    Optional,
    Sequence,
    TypeAlias,
    cast,
)

import aiohttp
import aiotools
import graphene
import sqlalchemy as sa
import trafaret as t
import yaml
from dateutil.parser import ParserError
from dateutil.parser import parse as dtparse
from dateutil.tz import tzutc
from graphene.types.datetime import DateTime as GQLDateTime
from graphql import Undefined
from sqlalchemy.dialects import postgresql as pgsql
from sqlalchemy.engine.row import Row
from sqlalchemy.ext.asyncio import AsyncConnection as SAConnection
from sqlalchemy.ext.asyncio import AsyncSession as SASession
from sqlalchemy.orm import joinedload, load_only, relationship, selectinload

from ai.backend.common.bgtask import ProgressReporter
from ai.backend.common.config import model_definition_iv
from ai.backend.common.logging import BraceStyleAdapter
from ai.backend.common.types import (
    MountPermission,
    QuotaScopeID,
    QuotaScopeType,
    SessionId,
    VFolderHostPermission,
    VFolderHostPermissionMap,
    VFolderID,
    VFolderMount,
    VFolderUsageMode,
)

from ..api.exceptions import (
    InvalidAPIParameters,
    ObjectNotFound,
    VFolderNotFound,
    VFolderOperationFailed,
    VFolderPermissionError,
)
from ..defs import (
    DEFAULT_CHUNK_SIZE,
    RESERVED_VFOLDER_PATTERNS,
    RESERVED_VFOLDERS,
    VFOLDER_DSTPATHS_MAP,
)
from ..types import UserScope
from .base import (
    GUID,
    Base,
    BigInt,
    EnumValueType,
    FilterExprArg,
    IDColumn,
    Item,
    OrderExprArg,
    PaginatedList,
    QuotaScopeIDType,
    StrEnumType,
    batch_multiresult,
    generate_sql_info_for_gql_connection,
    metadata,
)
from .gql_relay import AsyncNode, Connection, ConnectionResolverResult
from .group import GroupRow, ProjectType
from .minilang.ordering import OrderSpecItem, QueryOrderParser
from .minilang.queryfilter import FieldSpecItem, QueryFilterParser, enum_field_getter
from .rbac import (
    AbstractPermissionContext,
    AbstractPermissionContextBuilder,
    BaseScope,
    DomainScope,
    ProjectScope,
    ScopedUserRole,
    StorageHost,
    get_roles_in_scope,
)
from .rbac import (
    UserScope as UserRBACScope,
)
from .rbac.context import ClientContext
from .rbac.exceptions import InvalidScope, NotEnoughPermission
from .rbac.permission_defs import StorageHostPermission
from .rbac.permission_defs import VFolderPermission as VFolderRBACPermission
from .session import DEAD_SESSION_STATUSES, SessionRow
from .storage import PermissionContext as StorageHostPermissionContext
from .storage import PermissionContextBuilder as StorageHostPermissionContextBuilder
from .user import UserRole, UserRow
from .utils import ExtendedAsyncSAEngine, execute_with_retry, sql_json_merge

if TYPE_CHECKING:
    from ..api.context import BackgroundTaskManager
    from .gql import GraphQueryContext
    from .storage import StorageSessionManager

__all__: Sequence[str] = (
    "vfolders",
    "vfolder_invitations",
    "vfolder_permissions",
    "VirtualFolder",
    "VFolderOwnershipType",
    "VFolderInvitationState",
    "VFolderPermission",
    "VFolderPermissionValidator",
    "VFolderOperationStatus",
    "VFolderStatusSet",
    "DEAD_VFOLDER_STATUSES",
    "VFolderCloneInfo",
    "VFolderDeletionInfo",
    "VFolderRow",
    "QuotaScope",
    "SetQuotaScope",
    "UnsetQuotaScope",
    "query_accessible_vfolders",
    "initiate_vfolder_clone",
    "initiate_vfolder_deletion",
    "get_allowed_vfolder_hosts_by_group",
    "get_allowed_vfolder_hosts_by_user",
    "verify_vfolder_name",
    "prepare_vfolder_mounts",
    "update_vfolder_status",
    "filter_host_allowed_permission",
    "ensure_host_permission_allowed",
    "vfolder_status_map",
    "DEAD_VFOLDER_STATUSES",
    "SOFT_DELETED_VFOLDER_STATUSES",
    "HARD_DELETED_VFOLDER_STATUSES",
    "VFolderPermissionSetAlias",
)


log = BraceStyleAdapter(logging.getLogger(__spec__.name))  # type: ignore[name-defined]


class VFolderOwnershipType(enum.StrEnum):
    """
    Ownership type of virtual folder.
    """

    USER = "user"
    GROUP = "group"


class VFolderPermission(enum.StrEnum):
    """
    Permissions for a virtual folder given to a specific access key.
    RW_DELETE includes READ_WRITE and READ_WRITE includes READ_ONLY.
    """

    READ_ONLY = "ro"
    READ_WRITE = "rw"
    RW_DELETE = "wd"
    OWNER_PERM = "wd"  # resolved as RW_DELETE


class VFolderPermissionValidator(t.Trafaret):
    def check_and_return(self, value: Any) -> VFolderPermission:
        if value not in ["ro", "rw", "wd"]:
            self._failure('one of "ro", "rw", or "wd" required', value=value)
        return VFolderPermission(value)


class VFolderInvitationState(enum.StrEnum):
    """
    Virtual Folder invitation state.
    """

    PENDING = "pending"
    CANCELED = "canceled"  # canceled by inviter
    ACCEPTED = "accepted"
    REJECTED = "rejected"  # rejected by invitee


class VFolderOperationStatus(enum.StrEnum):
    """
    Introduce virtual folder current status for storage-proxy operations.
    """

    READY = "ready"
    PERFORMING = "performing"
    CLONING = "cloning"
    MOUNTED = "mounted"
    ERROR = "error"

    DELETE_PENDING = "delete-pending"  # vfolder is in trash bin
    DELETE_ONGOING = "delete-ongoing"  # vfolder is being deleted in storage
    DELETE_COMPLETE = "delete-complete"  # vfolder is deleted permanently, only DB row remains
    DELETE_ERROR = "delete-error"


class VFolderStatusSet(enum.StrEnum):
    """
    Acts as an alias to represent set of VFolder statuses. Use this value as a key of
    `vfolder_status_map` dictionary to retrieve actual `VFolderOperationStatus` values.
    """

    READABLE = "readable"
    """Represents VFolder in a normal (readable, mountable and clonable) state"""

    MOUNTABLE = "mountable"
    """Represents VFolder in a mountable state"""

    UPDATABLE = "updatable"
    """Represents VFolder in idle (not performing active clone or removal) state"""

    DELETABLE = "deletable"
    """Simillar with UPDATABLE but does not allow VFolder in MOUNTED state"""

    PURGABLE = "purgable"
    """Represents VFolder located in trash bin. The meaning of `purge` here is
    completely different between our VFolder `/purge` API so be sure not to confuse.
    That API will be renamed any soon in a more self-representitive way."""

    RECOVERABLE = "recoverable"
    """alias of VFolderStatusSet.PURGABLE"""

    INACCESSIBLE = "inaccessible"
    """Represents VFolder which is now completely removed from storage and only its record is being kept"""


class ModelCardProcessError(RuntimeError):
    msg: str

    def __init__(self, msg: str) -> None:
        self.msg = msg


vfolder_status_map: Final[dict[VFolderStatusSet, set[VFolderOperationStatus]]] = {
    VFolderStatusSet.READABLE: {
        VFolderOperationStatus.READY,
        VFolderOperationStatus.PERFORMING,
        VFolderOperationStatus.CLONING,
        VFolderOperationStatus.MOUNTED,
        VFolderOperationStatus.ERROR,
        VFolderOperationStatus.DELETE_PENDING,
    },
    VFolderStatusSet.MOUNTABLE: {
        VFolderOperationStatus.READY,
        VFolderOperationStatus.PERFORMING,
        VFolderOperationStatus.CLONING,
        VFolderOperationStatus.MOUNTED,
    },
    # if UPDATABLE access status is requested, READY and MOUNTED operation statuses are accepted.
    VFolderStatusSet.UPDATABLE: {
        VFolderOperationStatus.READY,
        VFolderOperationStatus.MOUNTED,
    },
    # if DELETABLE access status is requested, only READY operation status is accepted.
    VFolderStatusSet.DELETABLE: {
        VFolderOperationStatus.READY,
    },
    # if DELETABLE access status is requested, DELETE_PENDING, DELETE_COMPLETE operation status is accepted.
    VFolderStatusSet.PURGABLE: {
        VFolderOperationStatus.DELETE_PENDING,
        VFolderOperationStatus.DELETE_COMPLETE,
    },
    VFolderStatusSet.RECOVERABLE: {
        VFolderOperationStatus.DELETE_PENDING,
    },
    VFolderStatusSet.INACCESSIBLE: {
        VFolderOperationStatus.DELETE_COMPLETE,
    },
}


class VFolderPermissionSetAlias(enum.Enum):
    READABLE = {
        VFolderPermission.READ_ONLY,
        VFolderPermission.READ_WRITE,
        VFolderPermission.RW_DELETE,
    }
    WRITABLE = {VFolderPermission.READ_WRITE, VFolderPermission.RW_DELETE}
    DELETABLE = {VFolderPermission.RW_DELETE}


SOFT_DELETED_VFOLDER_STATUSES = (
    VFolderOperationStatus.DELETE_PENDING,
    VFolderOperationStatus.DELETE_ONGOING,
)

HARD_DELETED_VFOLDER_STATUSES = (
    VFolderOperationStatus.DELETE_COMPLETE,
    VFolderOperationStatus.DELETE_ERROR,
)

DEAD_VFOLDER_STATUSES = (
    *SOFT_DELETED_VFOLDER_STATUSES,
    *HARD_DELETED_VFOLDER_STATUSES,
)


class VFolderDeletionInfo(NamedTuple):
    vfolder_id: VFolderID
    host: str


class VFolderCloneInfo(NamedTuple):
    source_vfolder_id: VFolderID
    source_host: str
    domain_name: str

    # Target Vfolder infos
    target_quota_scope_id: str
    target_vfolder_name: str
    target_host: str
    usage_mode: VFolderUsageMode
    permission: VFolderPermission
    email: str
    user_id: uuid.UUID
    cloneable: bool


vfolders = sa.Table(
    "vfolders",
    metadata,
    IDColumn("id"),
    # host will be '' if vFolder is unmanaged
    sa.Column("host", sa.String(length=128), nullable=False, index=True),
    sa.Column("domain_name", sa.String(length=64), nullable=False, index=True),
    sa.Column("quota_scope_id", QuotaScopeIDType, nullable=False),
    sa.Column("name", sa.String(length=64), nullable=False, index=True),
    sa.Column(
        "usage_mode",
        EnumValueType(VFolderUsageMode),
        default=VFolderUsageMode.GENERAL,
        nullable=False,
        index=True,
    ),
    sa.Column(
        "permission", EnumValueType(VFolderPermission), default=VFolderPermission.READ_WRITE
    ),  # legacy
    sa.Column("max_files", sa.Integer(), default=1000),
    sa.Column("max_size", sa.Integer(), default=None),  # in MBytes
    sa.Column("num_files", sa.Integer(), default=0),
    sa.Column("cur_size", sa.Integer(), default=0),  # in KBytes
    sa.Column("created_at", sa.DateTime(timezone=True), server_default=sa.func.now()),
    sa.Column("last_used", sa.DateTime(timezone=True), nullable=True),
    # creator is always set to the user who created vfolder (regardless user/project types)
    sa.Column("creator", sa.String(length=128), nullable=True),
    # unmanaged vfolder represents the host-side absolute path instead of storage-based path.
    sa.Column("unmanaged_path", sa.String(length=512), nullable=True),
    sa.Column(
        "ownership_type",
        EnumValueType(VFolderOwnershipType),
        default=VFolderOwnershipType.USER,
        nullable=False,
        index=True,
    ),
    sa.Column("user", GUID, nullable=True),  # owner if user vfolder
    sa.Column("group", GUID, nullable=True),  # owner if project vfolder
    sa.Column("cloneable", sa.Boolean, default=False, nullable=False),
    sa.Column(
        "status",
        StrEnumType(VFolderOperationStatus),
        default=VFolderOperationStatus.READY,
        server_default=VFolderOperationStatus.READY,
        nullable=False,
        index=True,
    ),
    # status_history records the most recent status changes for each status
    # e.g)
    # {
    #   "ready": "2022-10-22T10:22:30",
    #   "delete-pending": "2022-10-22T11:40:30",
    #   "delete-ongoing": "2022-10-25T10:22:30"
    # }
    sa.Column("status_history", pgsql.JSONB(), nullable=True, default=sa.null()),
    sa.Column("status_changed", sa.DateTime(timezone=True), nullable=True, index=True),
)


vfolder_attachment = sa.Table(
    "vfolder_attachment",
    metadata,
    sa.Column(
        "vfolder",
        GUID,
        sa.ForeignKey("vfolders.id", onupdate="CASCADE", ondelete="CASCADE"),
        nullable=False,
    ),
    sa.Column(
        "kernel",
        GUID,
        sa.ForeignKey("kernels.id", onupdate="CASCADE", ondelete="CASCADE"),
        nullable=False,
    ),
    sa.PrimaryKeyConstraint("vfolder", "kernel"),
)


vfolder_invitations = sa.Table(
    "vfolder_invitations",
    metadata,
    IDColumn("id"),
    sa.Column("permission", EnumValueType(VFolderPermission), default=VFolderPermission.READ_WRITE),
    sa.Column("inviter", sa.String(length=256)),  # email
    sa.Column("invitee", sa.String(length=256), nullable=False),  # email
    sa.Column(
        "state", EnumValueType(VFolderInvitationState), default=VFolderInvitationState.PENDING
    ),
    sa.Column("created_at", sa.DateTime(timezone=True), server_default=sa.func.now()),
    sa.Column(
        "modified_at",
        sa.DateTime(timezone=True),
        nullable=True,
        onupdate=sa.func.current_timestamp(),
    ),
    sa.Column(
        "vfolder",
        GUID,
        sa.ForeignKey("vfolders.id", onupdate="CASCADE", ondelete="CASCADE"),
        nullable=False,
    ),
)


vfolder_permissions = sa.Table(
    "vfolder_permissions",
    metadata,
    IDColumn(),
    sa.Column("permission", EnumValueType(VFolderPermission), default=VFolderPermission.READ_WRITE),
    sa.Column(
        "vfolder",
        GUID,
        sa.ForeignKey("vfolders.id", onupdate="CASCADE", ondelete="CASCADE"),
        nullable=False,
    ),
    sa.Column("user", GUID, sa.ForeignKey("users.uuid"), nullable=False),
)


class VFolderPermissionRow(Base):
    __table__ = vfolder_permissions

    vfolder_row = relationship("VFolderRow", back_populates="permission_rows")


class VFolderRow(Base):
    __table__ = vfolders

    endpoints = relationship("EndpointRow", back_populates="model_row")
    user_row = relationship(
        "UserRow",
        back_populates="vfolder_rows",
        primaryjoin="UserRow.uuid == foreign(VFolderRow.user)",
    )
    group_row = relationship(
        "GroupRow",
        back_populates="vfolder_rows",
        primaryjoin="GroupRow.id == foreign(VFolderRow.group)",
    )
    permission_rows = relationship(VFolderPermissionRow, back_populates="vfolder_row")

    @classmethod
    async def get(
        cls,
        session: SASession,
        id: uuid.UUID,
        load_user: bool = False,
        load_group: bool = False,
    ) -> VFolderRow:
        query = sa.select(VFolderRow).where(VFolderRow.id == id)
        if load_user:
            query = query.options(selectinload(VFolderRow.user_row))
        if load_group:
            query = query.options(selectinload(VFolderRow.group_row))

        result = await session.scalar(query)
        if not result:
            raise ObjectNotFound(object_name="VFolder")
        return result

    def __contains__(self, key):
        return key in self.__dir__()

    def __getitem__(self, item):
        try:
            return getattr(self, item)
        except AttributeError:
            raise KeyError(item)

    @property
    def vfid(self) -> VFolderID:
        return VFolderID(self.quota_scope_id, self.id)


def verify_vfolder_name(folder: str) -> bool:
    if folder in RESERVED_VFOLDERS:
        return False
    for pattern in RESERVED_VFOLDER_PATTERNS:
        if pattern.match(folder):
            return False
    return True


async def query_accessible_vfolders(
    conn: SAConnection,
    user_uuid: uuid.UUID,
    *,
    # when enabled, skip vfolder ownership check if user role is admin or superadmin
    allow_privileged_access=False,
    user_role=None,
    domain_name=None,
    allowed_vfolder_types=None,
    extra_vf_conds=None,
    extra_invited_vf_conds=None,
    extra_vf_user_conds=None,
    extra_vf_group_conds=None,
    allowed_status_set: VFolderStatusSet | None = None,
) -> Sequence[Mapping[str, Any]]:
    from ai.backend.manager.models import association_groups_users as agus
    from ai.backend.manager.models import groups, users

    if allowed_vfolder_types is None:
        allowed_vfolder_types = ["user"]  # legacy default

    vfolders_selectors = [
        vfolders.c.name,
        vfolders.c.id,
        vfolders.c.host,
        vfolders.c.quota_scope_id,
        vfolders.c.usage_mode,
        vfolders.c.created_at,
        vfolders.c.last_used,
        vfolders.c.max_files,
        vfolders.c.max_size,
        vfolders.c.ownership_type,
        vfolders.c.user,
        vfolders.c.group,
        vfolders.c.creator,
        vfolders.c.unmanaged_path,
        vfolders.c.cloneable,
        vfolders.c.status,
        vfolders.c.cur_size,
        # vfolders.c.permission,
        # users.c.email,
    ]

    async def _append_entries(_query, _is_owner=True):
        if extra_vf_conds is not None:
            _query = _query.where(extra_vf_conds)
        if extra_vf_user_conds is not None:
            _query = _query.where(extra_vf_user_conds)
        result = await conn.execute(_query)
        for row in result:
            row_keys = row.keys()
            _perm = (
                row.vfolder_permissions_permission
                if "vfolder_permissions_permission" in row_keys
                else row.vfolders_permission
            )
            entries.append({
                "name": row.vfolders_name,
                "id": row.vfolders_id,
                "host": row.vfolders_host,
                "quota_scope_id": row.vfolders_quota_scope_id,
                "usage_mode": row.vfolders_usage_mode,
                "created_at": row.vfolders_created_at,
                "last_used": row.vfolders_last_used,
                "max_size": row.vfolders_max_size,
                "max_files": row.vfolders_max_files,
                "ownership_type": row.vfolders_ownership_type,
                "user": str(row.vfolders_user) if row.vfolders_user else None,
                "group": str(row.vfolders_group) if row.vfolders_group else None,
                "creator": row.vfolders_creator,
                "user_email": row.users_email if "users_email" in row_keys else None,
                "group_name": row.groups_name if "groups_name" in row_keys else None,
                "is_owner": _is_owner,
                "permission": _perm,
                "unmanaged_path": row.vfolders_unmanaged_path,
                "cloneable": row.vfolders_cloneable,
                "status": row.vfolders_status,
                "cur_size": row.vfolders_cur_size,
            })

    entries: List[dict] = []
    # User vfolders.
    if "user" in allowed_vfolder_types:
        # Scan vfolders on requester's behalf.
        j = vfolders.join(users, vfolders.c.user == users.c.uuid)
        query = sa.select(
            vfolders_selectors + [vfolders.c.permission, users.c.email], use_labels=True
        ).select_from(j)
        if allowed_status_set is not None:
            query = query.where(vfolders.c.status.in_(vfolder_status_map[allowed_status_set]))
        else:
            query = query.where(
                vfolders.c.status.not_in(vfolder_status_map[VFolderStatusSet.INACCESSIBLE])
            )
        if not allow_privileged_access or (
            user_role != UserRole.ADMIN and user_role != UserRole.SUPERADMIN
        ):
            query = query.where(vfolders.c.user == user_uuid)
        await _append_entries(query)

        # Scan vfolders shared with requester.
        j = vfolders.join(
            vfolder_permissions,
            vfolders.c.id == vfolder_permissions.c.vfolder,
            isouter=True,
        ).join(
            users,
            vfolders.c.user == users.c.uuid,
            isouter=True,
        )
        query = (
            sa.select(
                vfolders_selectors + [vfolder_permissions.c.permission, users.c.email],
                use_labels=True,
            )
            .select_from(j)
            .where(
                (vfolder_permissions.c.user == user_uuid)
                & (vfolders.c.ownership_type == VFolderOwnershipType.USER)
            )
        )
        if allowed_status_set is not None:
            query = query.where(vfolders.c.status.in_(vfolder_status_map[allowed_status_set]))
        else:
            query = query.where(
                vfolders.c.status.not_in(vfolder_status_map[VFolderStatusSet.INACCESSIBLE])
            )
        if extra_invited_vf_conds is not None:
            query = query.where(extra_invited_vf_conds)
        await _append_entries(query, _is_owner=False)

    if "group" in allowed_vfolder_types:
        # Scan group vfolders.
        if user_role == UserRole.ADMIN or user_role == "admin":
            query = (
                sa.select([groups.c.id])
                .select_from(groups)
                .where(groups.c.domain_name == domain_name)
            )
            result = await conn.execute(query)
            grps = result.fetchall()
            group_ids = [g.id for g in grps]
        else:
            j = sa.join(agus, users, agus.c.user_id == users.c.uuid)
            query = sa.select([agus.c.group_id]).select_from(j).where(agus.c.user_id == user_uuid)
            result = await conn.execute(query)
            grps = result.fetchall()
            group_ids = [g.group_id for g in grps]
        j = vfolders.join(groups, vfolders.c.group == groups.c.id)
        query = sa.select(
            vfolders_selectors + [vfolders.c.permission, groups.c.name], use_labels=True
        ).select_from(j)
        if user_role != UserRole.SUPERADMIN and user_role != "superadmin":
            query = query.where(vfolders.c.group.in_(group_ids))
        if extra_vf_group_conds is not None:
            query = query.where(extra_vf_group_conds)
        is_owner = (user_role == UserRole.ADMIN or user_role == "admin") or (
            user_role == UserRole.SUPERADMIN or user_role == "superadmin"
        )
        await _append_entries(query, is_owner)

        # Override permissions, if exists, for group vfolders.
        j = sa.join(
            vfolders,
            vfolder_permissions,
            vfolders.c.id == vfolder_permissions.c.vfolder,
        )
        query = (
            sa.select(vfolder_permissions.c.permission, vfolder_permissions.c.vfolder)
            .select_from(j)
            .where((vfolders.c.group.in_(group_ids)) & (vfolder_permissions.c.user == user_uuid))
        )
        if allowed_status_set is not None:
            query = query.where(vfolders.c.status.in_(vfolder_status_map[allowed_status_set]))
        else:
            query = query.where(
                vfolders.c.status.not_in(vfolder_status_map[VFolderStatusSet.INACCESSIBLE])
            )
        if extra_vf_conds is not None:
            query = query.where(extra_vf_conds)
        if extra_vf_user_conds is not None:
            query = query.where(extra_vf_user_conds)
        result = await conn.execute(query)
        overriding_permissions: dict = {row.vfolder: row.permission for row in result}
        for entry in entries:
            if (
                entry["id"] in overriding_permissions
                and entry["ownership_type"] == VFolderOwnershipType.GROUP
            ):
                entry["permission"] = overriding_permissions[entry["id"]]

    return entries


async def get_allowed_vfolder_hosts_by_group(
    conn: SAConnection,
    resource_policy,
    domain_name: str,
    group_id: Optional[uuid.UUID] = None,
    domain_admin: bool = False,
) -> VFolderHostPermissionMap:
    """
    Union `allowed_vfolder_hosts` from domain, group, and keypair_resource_policy.

    If `group_id` is not None, `allowed_vfolder_hosts` from the group is also merged.
    If the requester is a domain admin, gather all `allowed_vfolder_hosts` of the domain groups.
    """
    from . import domains, groups

    # Domain's allowed_vfolder_hosts.
    allowed_hosts = VFolderHostPermissionMap()
    query = sa.select([domains.c.allowed_vfolder_hosts]).where(
        (domains.c.name == domain_name) & (domains.c.is_active),
    )
    if values := await conn.scalar(query):
        allowed_hosts = allowed_hosts | values
    # Group's allowed_vfolder_hosts.
    if group_id is not None:
        query = sa.select([groups.c.allowed_vfolder_hosts]).where(
            (groups.c.domain_name == domain_name)
            & (groups.c.id == group_id)
            & (groups.c.is_active),
        )
        if values := await conn.scalar(query):
            allowed_hosts = allowed_hosts | values
    elif domain_admin:
        query = sa.select([groups.c.allowed_vfolder_hosts]).where(
            (groups.c.domain_name == domain_name) & (groups.c.is_active),
        )
        if rows := (await conn.execute(query)).fetchall():
            for row in rows:
                allowed_hosts = allowed_hosts | row.allowed_vfolder_hosts
    # Keypair Resource Policy's allowed_vfolder_hosts
    allowed_hosts = allowed_hosts | resource_policy["allowed_vfolder_hosts"]
    return allowed_hosts


async def get_allowed_vfolder_hosts_by_user(
    conn: SAConnection,
    resource_policy: Mapping[str, Any],
    domain_name: str,
    user_uuid: uuid.UUID,
    group_id: Optional[uuid.UUID] = None,
) -> VFolderHostPermissionMap:
    """
    Union `allowed_vfolder_hosts` from domain, groups, and keypair_resource_policy.

    All available `allowed_vfolder_hosts` of groups which requester associated will be merged.
    """
    from . import association_groups_users, domains, groups

    # Domain's allowed_vfolder_hosts.
    allowed_hosts = VFolderHostPermissionMap()
    query = sa.select([domains.c.allowed_vfolder_hosts]).where(
        (domains.c.name == domain_name) & (domains.c.is_active),
    )
    if values := await conn.scalar(query):
        allowed_hosts = allowed_hosts | values
    # User's Groups' allowed_vfolder_hosts.
    if group_id is not None:
        j = groups.join(
            association_groups_users,
            (
                (groups.c.id == association_groups_users.c.group_id)
                & (groups.c.id == group_id)
                & (association_groups_users.c.user_id == user_uuid)
            ),
        )
    else:
        j = groups.join(
            association_groups_users,
            (
                (groups.c.id == association_groups_users.c.group_id)
                & (association_groups_users.c.user_id == user_uuid)
            ),
        )
    query = (
        sa.select([groups.c.allowed_vfolder_hosts])
        .select_from(j)
        .where(
            (groups.c.domain_name == domain_name) & (groups.c.is_active),
        )
    )
    if rows := (await conn.execute(query)).fetchall():
        for row in rows:
            allowed_hosts = allowed_hosts | row.allowed_vfolder_hosts
    # Keypair Resource Policy's allowed_vfolder_hosts
    allowed_hosts = allowed_hosts | resource_policy["allowed_vfolder_hosts"]
    return allowed_hosts


async def prepare_vfolder_mounts(
    conn: SAConnection,
    storage_manager: StorageSessionManager,
    allowed_vfolder_types: Sequence[str],
    user_scope: UserScope,
    resource_policy: Mapping[str, Any],
    requested_mount_references: Sequence[str | uuid.UUID],
    requested_mount_reference_map: Mapping[str | uuid.UUID, str],
    requested_mount_reference_options: Mapping[str | uuid.UUID, Any],
) -> Sequence[VFolderMount]:
    """
    Determine the actual mount information from the requested vfolder lists,
    vfolder configurations, and the given user scope.
    """
    requested_mounts: list[str] = [
        name for name in requested_mount_references if isinstance(name, str)
    ]
    requested_mount_map: dict[str, str] = {
        name: path for name, path in requested_mount_reference_map.items() if isinstance(name, str)
    }
    requested_mount_options: dict[str, dict[str, Any]] = {
        name: options
        for name, options in requested_mount_reference_options.items()
        if isinstance(name, str)
    }

    vfolder_ids_to_resolve = [
        vfid for vfid in requested_mount_references if isinstance(vfid, uuid.UUID)
    ]
    query = (
        sa.select([vfolders.c.id, vfolders.c.name])
        .select_from(vfolders)
        .where(vfolders.c.id.in_(vfolder_ids_to_resolve))
    )
    result = await conn.execute(query)

    for vfid, name in result.fetchall():
        requested_mounts.append(name)
        if path := requested_mount_reference_map.get(vfid):
            requested_mount_map[name] = path
        if options := requested_mount_reference_options.get(vfid):
            requested_mount_options[name] = options

    requested_vfolder_names: dict[str, str] = {}
    requested_vfolder_subpaths: dict[str, str] = {}
    requested_vfolder_dstpaths: dict[str, str] = {}
    matched_vfolder_mounts: list[VFolderMount] = []

    # Split the vfolder name and subpaths
    for key in requested_mounts:
        name, _, subpath = key.partition("/")
        if not PurePosixPath(os.path.normpath(key)).is_relative_to(name):
            raise InvalidAPIParameters(
                f"The subpath '{subpath}' should designate a subdirectory of the vfolder '{name}'.",
            )
        requested_vfolder_names[key] = name
        requested_vfolder_subpaths[key] = os.path.normpath(subpath)
    for key, value in requested_mount_map.items():
        requested_vfolder_dstpaths[key] = value

    # Check if there are overlapping mount sources
    for p1 in requested_mounts:
        for p2 in requested_mounts:
            if p1 == p2:
                continue
            if PurePosixPath(p1).is_relative_to(PurePosixPath(p2)):
                raise InvalidAPIParameters(
                    f"VFolder source path '{p1}' overlaps with '{p2}'",
                )

    # Query the accessible vfolders that satisfy either:
    # - the name matches with the requested vfolder name, or
    # - the name starts with a dot (dot-prefixed vfolder) for automatic mounting.
    extra_vf_conds = vfolders.c.name.startswith(".") & vfolders.c.status.not_in(
        DEAD_VFOLDER_STATUSES
    )
    if requested_vfolder_names:
        extra_vf_conds = extra_vf_conds | (
            vfolders.c.name.in_(requested_vfolder_names.values())
            & vfolders.c.status.not_in(DEAD_VFOLDER_STATUSES)
        )
    accessible_vfolders = await query_accessible_vfolders(
        conn,
        user_scope.user_uuid,
        user_role=user_scope.user_role,
        domain_name=user_scope.domain_name,
        allowed_vfolder_types=allowed_vfolder_types,
        extra_vf_conds=extra_vf_conds,
    )

    # Fast-path for empty requested mounts
    if not accessible_vfolders:
        if requested_vfolder_names:
            raise VFolderNotFound("There is no accessible vfolders at all.")
        else:
            return []
    accessible_vfolders_map = {vfolder["name"]: vfolder for vfolder in accessible_vfolders}

    # add automount folder list into requested_vfolder_names
    # and requested_vfolder_subpath
    for _vfolder in accessible_vfolders:
        if _vfolder["name"].startswith("."):
            requested_vfolder_names.setdefault(_vfolder["name"], _vfolder["name"])
            requested_vfolder_subpaths.setdefault(_vfolder["name"], ".")

    # for vfolder in accessible_vfolders:
    for key, vfolder_name in requested_vfolder_names.items():
        if not (vfolder := accessible_vfolders_map.get(vfolder_name)):
            raise VFolderNotFound(f"VFolder {vfolder_name} is not found or accessible.")
        await ensure_host_permission_allowed(
            conn,
            vfolder["host"],
            allowed_vfolder_types=allowed_vfolder_types,
            user_uuid=user_scope.user_uuid,
            resource_policy=resource_policy,
            domain_name=user_scope.domain_name,
            group_id=user_scope.group_id,
            permission=VFolderHostPermission.MOUNT_IN_SESSION,
        )
        if vfolder["group"] is not None and vfolder["group"] != str(user_scope.group_id):
            # User's accessible group vfolders should not be mounted
            # if they do not belong to the execution kernel.
            continue
        try:
            mount_base_path = PurePosixPath(
                await storage_manager.get_mount_path(
                    vfolder["host"],
                    VFolderID(vfolder["quota_scope_id"], vfolder["id"]),
                    PurePosixPath(requested_vfolder_subpaths[key]),
                ),
            )
        except VFolderOperationFailed as e:
            raise InvalidAPIParameters(e.extra_msg, e.extra_data) from None
        if (_vfname := vfolder["name"]) in VFOLDER_DSTPATHS_MAP:
            requested_vfolder_dstpaths[_vfname] = VFOLDER_DSTPATHS_MAP[_vfname]
        if vfolder["name"] == ".local" and vfolder["group"] is not None:
            # Auto-create per-user subdirectory inside the group-owned ".local" vfolder.
            async with storage_manager.request(
                vfolder["host"],
                "POST",
                "folder/file/mkdir",
                params={
                    "volume": storage_manager.split_host(vfolder["host"])[1],
                    "vfid": str(VFolderID(vfolder["quota_scope_id"], vfolder["id"])),
                    "relpaths": [str(user_scope.user_uuid.hex)],
                    "exist_ok": True,
                },
            ):
                pass
            # Mount the per-user subdirectory as the ".local" vfolder.
            matched_vfolder_mounts.append(
                VFolderMount(
                    name=vfolder["name"],
                    vfid=VFolderID(vfolder["quota_scope_id"], vfolder["id"]),
                    vfsubpath=PurePosixPath(user_scope.user_uuid.hex),
                    host_path=mount_base_path / user_scope.user_uuid.hex,
                    kernel_path=PurePosixPath("/home/work/.local"),
                    mount_perm=vfolder["permission"],
                    usage_mode=vfolder["usage_mode"],
                )
            )
        else:
            # Normal vfolders
            kernel_path_raw = requested_vfolder_dstpaths.get(key)
            if kernel_path_raw is None:
                kernel_path = PurePosixPath(f"/home/work/{vfolder['name']}")
            else:
                kernel_path = PurePosixPath(kernel_path_raw)
                if not kernel_path.is_absolute():
                    kernel_path = PurePosixPath("/home/work", kernel_path_raw)
            match requested_perm := requested_mount_options.get(key, {}).get("permission"):
                case MountPermission.READ_ONLY:
                    mount_perm = MountPermission.READ_ONLY
                case MountPermission.READ_WRITE | MountPermission.RW_DELETE:
                    if vfolder["permission"] == VFolderPermission.READ_ONLY:
                        raise VFolderPermissionError(
                            f"VFolder {vfolder_name} is allowed to be accessed in '{vfolder['permission'].value}' mode, "
                            f"but attempted with '{requested_perm.value}' mode."
                        )
                    mount_perm = requested_perm
                case _:  # None if unset
                    mount_perm = vfolder["permission"]
            matched_vfolder_mounts.append(
                VFolderMount(
                    name=vfolder["name"],
                    vfid=VFolderID(vfolder["quota_scope_id"], vfolder["id"]),
                    vfsubpath=PurePosixPath(requested_vfolder_subpaths[key]),
                    host_path=mount_base_path / requested_vfolder_subpaths[key],
                    kernel_path=kernel_path,
                    mount_perm=mount_perm,
                    usage_mode=vfolder["usage_mode"],
                )
            )

    # Check if there are overlapping mount targets
    for vf1 in matched_vfolder_mounts:
        for vf2 in matched_vfolder_mounts:
            if vf1.name == vf2.name:
                continue
            if vf1.kernel_path.is_relative_to(vf2.kernel_path):
                raise InvalidAPIParameters(
                    f"VFolder mount path {vf1.kernel_path} overlaps with {vf2.kernel_path}",
                )

    return matched_vfolder_mounts


async def update_vfolder_status(
    engine: ExtendedAsyncSAEngine,
    vfolder_ids: Sequence[uuid.UUID],
    update_status: VFolderOperationStatus,
    do_log: bool = True,
) -> None:
    vfolder_info_len = len(vfolder_ids)
    cond = vfolders.c.id.in_(vfolder_ids)
    if vfolder_info_len == 0:
        return None
    elif vfolder_info_len == 1:
        cond = vfolders.c.id == vfolder_ids[0]

    now = datetime.now(tzutc())

    if update_status == VFolderOperationStatus.DELETE_PENDING:
        select_stmt = sa.select(VFolderRow).where(VFolderRow.id.in_(vfolder_ids))
        async with engine.begin_readonly_session() as db_session:
            for vf_row in await db_session.scalars(select_stmt):
                vf_row = cast(VFolderRow, vf_row)
                mount_sessions = await get_sessions_by_mounted_folder(
                    db_session, VFolderID.from_row(vf_row)
                )
                if mount_sessions:
                    session_ids = [str(s) for s in mount_sessions]
                    raise InvalidAPIParameters(
                        f"Cannot delete the vfolder. The vfolder(id: {vf_row.id}) is mounted on sessions(ids: {session_ids})"
                    )

    async def _update() -> None:
        async with engine.begin_session() as db_session:
            query = (
                sa.update(vfolders)
                .values(
                    status=update_status,
                    status_changed=now,
                    status_history=sql_json_merge(
                        vfolders.c.status_history,
                        (),
                        {
                            update_status.name: now.isoformat(),
                        },
                    ),
                )
                .where(cond)
            )
            await db_session.execute(query)

    await execute_with_retry(_update)
    if do_log:
        log.debug(
            "Successfully updated status of VFolder(s) {} to {}",
            [str(x) for x in vfolder_ids],
            update_status.name,
        )


async def ensure_host_permission_allowed(
    db_conn,
    folder_host: str,
    *,
    permission: VFolderHostPermission,
    allowed_vfolder_types: Sequence[str],
    user_uuid: uuid.UUID,
    resource_policy: Mapping[str, Any],
    domain_name: str,
    group_id: Optional[uuid.UUID] = None,
) -> None:
    allowed_hosts = await filter_host_allowed_permission(
        db_conn,
        allowed_vfolder_types=allowed_vfolder_types,
        user_uuid=user_uuid,
        resource_policy=resource_policy,
        domain_name=domain_name,
        group_id=group_id,
    )
    if folder_host not in allowed_hosts or permission not in allowed_hosts[folder_host]:
        raise InvalidAPIParameters(f"`{permission}` Not allowed in vfolder host(`{folder_host}`)")


async def filter_host_allowed_permission(
    db_conn,
    *,
    allowed_vfolder_types: Sequence[str],
    user_uuid: uuid.UUID,
    resource_policy: Mapping[str, Any],
    domain_name: str,
    group_id: Optional[uuid.UUID] = None,
) -> VFolderHostPermissionMap:
    allowed_hosts = VFolderHostPermissionMap()
    if "user" in allowed_vfolder_types:
        allowed_hosts_by_user = await get_allowed_vfolder_hosts_by_user(
            db_conn, resource_policy, domain_name, user_uuid
        )
        allowed_hosts = allowed_hosts | allowed_hosts_by_user
    if "group" in allowed_vfolder_types and group_id is not None:
        allowed_hosts_by_group = await get_allowed_vfolder_hosts_by_group(
            db_conn, resource_policy, domain_name, group_id
        )
        allowed_hosts = allowed_hosts | allowed_hosts_by_group
    return allowed_hosts


async def initiate_vfolder_clone(
    db_engine: ExtendedAsyncSAEngine,
    vfolder_info: VFolderCloneInfo,
    storage_manager: StorageSessionManager,
    background_task_manager: BackgroundTaskManager,
) -> tuple[uuid.UUID, uuid.UUID]:
    source_vf_cond = vfolders.c.id == vfolder_info.source_vfolder_id.folder_id

    async def _update_status() -> None:
        async with db_engine.begin_session() as db_session:
            query = (
                sa.update(vfolders)
                .values(status=VFolderOperationStatus.CLONING)
                .where(source_vf_cond)
            )
            await db_session.execute(query)

    await execute_with_retry(_update_status)

    target_proxy, target_volume = storage_manager.split_host(vfolder_info.target_host)
    source_proxy, source_volume = storage_manager.split_host(vfolder_info.source_host)

    # Generate the ID of the destination vfolder.
    # TODO: If we refactor to use ORM, the folder ID will be created from the database by inserting
    #       the actual object (with RETURNING clause).  In that case, we need to temporarily
    #       mark the object to be "unusable-yet" until the storage proxy craetes the destination
    #       vfolder.  After done, we need to make another transaction to clear the unusable state.
    target_folder_id = VFolderID(vfolder_info.source_vfolder_id.quota_scope_id, uuid.uuid4())

    async def _clone(reporter: ProgressReporter) -> None:
        async def _insert_vfolder() -> None:
            async with db_engine.begin_session() as db_session:
                insert_values = {
                    "id": target_folder_id.folder_id,
                    "name": vfolder_info.target_vfolder_name,
                    "domain_name": vfolder_info.domain_name,
                    "usage_mode": vfolder_info.usage_mode,
                    "permission": vfolder_info.permission,
                    "last_used": None,
                    "host": vfolder_info.target_host,
                    # TODO: add quota_scope_id
                    "creator": vfolder_info.email,
                    "ownership_type": VFolderOwnershipType("user"),
                    "user": vfolder_info.user_id,
                    "group": None,
                    "unmanaged_path": "",
                    "cloneable": vfolder_info.cloneable,
                    "quota_scope_id": vfolder_info.source_vfolder_id.quota_scope_id,
                }
                insert_query = sa.insert(vfolders, insert_values)
                try:
                    await db_session.execute(insert_query)
                except sa.exc.DataError:
                    # TODO: pass exception info
                    raise InvalidAPIParameters

        await execute_with_retry(_insert_vfolder)

        try:
            async with storage_manager.request(
                source_proxy,
                "POST",
                "folder/clone",
                json={
                    "src_volume": source_volume,
                    "src_vfid": str(vfolder_info.source_vfolder_id),
                    "dst_volume": target_volume,
                    "dst_vfid": str(target_folder_id),
                },
            ):
                pass
        except aiohttp.ClientResponseError:
            raise VFolderOperationFailed(extra_msg=str(vfolder_info.source_vfolder_id))

        async def _update_source_vfolder() -> None:
            async with db_engine.begin_session() as db_session:
                query = (
                    sa.update(vfolders)
                    .values(status=VFolderOperationStatus.READY)
                    .where(source_vf_cond)
                )
                await db_session.execute(query)

        await execute_with_retry(_update_source_vfolder)

    task_id = await background_task_manager.start(_clone)
    return task_id, target_folder_id.folder_id


async def initiate_vfolder_deletion(
    db_engine: ExtendedAsyncSAEngine,
    requested_vfolders: Sequence[VFolderDeletionInfo],
    storage_manager: StorageSessionManager,
    storage_ptask_group: aiotools.PersistentTaskGroup,
) -> int:
    """Purges VFolder content from storage host."""
    vfolder_info_len = len(requested_vfolders)
    vfolder_ids = tuple(vf_id.folder_id for vf_id, _ in requested_vfolders)
    vfolders.c.id.in_(vfolder_ids)
    if vfolder_info_len == 0:
        return 0
    elif vfolder_info_len == 1:
        vfolders.c.id == vfolder_ids[0]
    await update_vfolder_status(
        db_engine, vfolder_ids, VFolderOperationStatus.DELETE_ONGOING, do_log=False
    )

    row_deletion_infos: list[VFolderDeletionInfo] = []
    failed_deletion: list[tuple[VFolderDeletionInfo, str]] = []

    async def _delete():
        for vfolder_info in requested_vfolders:
            folder_id, host_name = vfolder_info
            proxy_name, volume_name = storage_manager.split_host(host_name)
            try:
                async with storage_manager.request(
                    proxy_name,
                    "POST",
                    "folder/delete",
                    json={
                        "volume": volume_name,
                        "vfid": str(folder_id),
                    },
                ) as (_, resp):
                    pass
            except (VFolderOperationFailed, InvalidAPIParameters) as e:
                if e.status == 404:
                    row_deletion_infos.append(vfolder_info)
                else:
                    failed_deletion.append((vfolder_info, repr(e)))
            except Exception as e:
                failed_deletion.append((vfolder_info, repr(e)))
            else:
                row_deletion_infos.append(vfolder_info)
        if row_deletion_infos:
            vfolder_ids = tuple(vf_id.folder_id for vf_id, _ in row_deletion_infos)

            await update_vfolder_status(
                db_engine, vfolder_ids, VFolderOperationStatus.DELETE_COMPLETE, do_log=False
            )
            log.debug("Successfully removed vfolders {}", [str(x) for x in vfolder_ids])
        if failed_deletion:
            await update_vfolder_status(
                db_engine,
                [vfid.vfolder_id for vfid, _ in failed_deletion],
                VFolderOperationStatus.DELETE_ERROR,
                do_log=False,
            )
            extra_data = {str(vfid.vfolder_id): err_msg for vfid, err_msg in failed_deletion}
            raise VFolderOperationFailed(extra_data=extra_data)

    storage_ptask_group.create_task(_delete(), name="delete_vfolders")
    log.debug("Started purging vfolders {}", [str(x) for x in vfolder_ids])

    return vfolder_info_len


async def ensure_quota_scope_accessible_by_user(
    conn: SASession,
    quota_scope: QuotaScopeID,
    user: Mapping[str, Any],
) -> None:
    from ai.backend.manager.models import association_groups_users as agus

    # Lookup user table to match if quota is scoped to the user
    query = sa.select(UserRow).where(UserRow.uuid == quota_scope.scope_id)
    quota_scope_user = await conn.scalar(query)
    if quota_scope_user:
        match user["role"]:
            case UserRole.SUPERADMIN:
                return
            case UserRole.ADMIN:
                if quota_scope_user.domain == user["domain"]:
                    return
            case _:
                if quota_scope_user.uuid == user["uuid"]:
                    return
        raise InvalidAPIParameters

    # Lookup group table to match if quota is scoped to the group
    query = sa.select(GroupRow).where(GroupRow.id == quota_scope.scope_id)
    quota_scope_group = await conn.scalar(query)
    if quota_scope_group:
        match user["role"]:
            case UserRole.SUPERADMIN:
                return
            case UserRole.ADMIN:
                if quota_scope_group.domain == user["domain"]:
                    return
            case _:
                query = (
                    sa.select([agus.c.group_id])
                    .select_from(agus)
                    .where(
                        (agus.c.group_id == quota_scope.scope_id) & (agus.c.user_id == user["uuid"])
                    )
                )
                matched_group_id = await conn.scalar(query)
                if matched_group_id:
                    return

    raise InvalidAPIParameters


async def get_sessions_by_mounted_folder(
    db_session: SASession, vfolder_id: VFolderID
) -> tuple[SessionId]:
    """
    Return a tuple of sessions.id that the give folder is mounted on.
    """

    select_stmt = (
        sa.select(SessionRow)
        .where(
            (SessionRow.status.not_in(DEAD_SESSION_STATUSES))
            & SessionRow.vfolder_mounts.contains([{"vfid": str(vfolder_id)}])
        )
        .options(load_only(SessionRow.id))
    )

    session_rows = (await db_session.scalars(select_stmt)).all()
    return tuple([session.id for session in session_rows])


class VirtualFolder(graphene.ObjectType):
    class Meta:
        interfaces = (Item,)

    host = graphene.String()
    quota_scope_id = graphene.String()
    name = graphene.String()
    user = graphene.UUID()  # User.id (current owner, null in project vfolders)
    user_email = graphene.String()  # User.email (current owner, null in project vfolders)
    group = graphene.UUID()  # Group.id (current owner, null in user vfolders)
    group_name = graphene.String()  # Group.name (current owenr, null in user vfolders)
    creator = graphene.String()  # User.email (always set)
    domain_name = graphene.String(description="Added in 24.09.0.")
    unmanaged_path = graphene.String()
    usage_mode = graphene.String()
    permission = graphene.String()
    ownership_type = graphene.String()
    max_files = graphene.Int()
    max_size = BigInt()  # in MiB
    created_at = GQLDateTime()
    last_used = GQLDateTime()

    num_files = graphene.Int()
    cur_size = BigInt()
    # num_attached = graphene.Int()
    cloneable = graphene.Boolean()
    status = graphene.String()

    @classmethod
    def from_row(cls, ctx: GraphQueryContext, row: Row | VFolderRow) -> Optional[VirtualFolder]:
        if row is None:
            return None

        def _get_field(name: str) -> Any:
            try:
                return row[name]
            except sa.exc.NoSuchColumnError:
                return None

        return cls(
            id=row["id"],
            host=row["host"],
            quota_scope_id=row["quota_scope_id"],
            name=row["name"],
            user=row["user"],
            user_email=_get_field("users_email"),
            group=row["group"],
            group_name=_get_field("groups_name"),
            creator=row["creator"],
            domain_name=row["domain_name"],
            unmanaged_path=row["unmanaged_path"],
            usage_mode=row["usage_mode"],
            permission=row["permission"],
            ownership_type=row["ownership_type"],
            max_files=row["max_files"],
            max_size=row["max_size"],  # in MiB
            created_at=row["created_at"],
            last_used=row["last_used"],
            # num_attached=row['num_attached'],
            cloneable=row["cloneable"],
            status=row["status"],
            cur_size=row["cur_size"],
        )

    @classmethod
    def from_orm_row(cls, row: VFolderRow) -> VirtualFolder:
        return cls(
            id=row.id,
            host=row.host,
            quota_scope_id=row.quota_scope_id,
            name=row.name,
            user=row.user,
            user_email=row.user_row.email if row.user_row is not None else None,
            group=row.group,
            group_name=row.group_row.name if row.group_row is not None else None,
            creator=row.creator,
            unmanaged_path=row.unmanaged_path,
            usage_mode=row.usage_mode,
            permission=row.permission,
            ownership_type=row.ownership_type,
            max_files=row.max_files,
            max_size=row.max_size,
            created_at=row.created_at,
            last_used=row.last_used,
            cloneable=row.cloneable,
            status=row.status,
            cur_size=row.cur_size,
        )

    async def resolve_num_files(self, info: graphene.ResolveInfo) -> int:
        # TODO: measure on-the-fly
        return 0

    _queryfilter_fieldspec: Mapping[str, FieldSpecItem] = {
        "id": ("vfolders_id", uuid.UUID),
        "host": ("vfolders_host", None),
        "quota_scope_id": ("vfolders_quota_scope_id", None),
        "name": ("vfolders_name", None),
        "group": ("vfolders_group", uuid.UUID),
        "group_name": ("groups_name", None),
        "user": ("vfolders_user", uuid.UUID),
        "user_email": ("users_email", None),
        "creator": ("vfolders_creator", None),
        "domain_name": ("vfolders_domain_name", None),
        "unmanaged_path": ("vfolders_unmanaged_path", None),
        "usage_mode": (
            "vfolders_usage_mode",
            enum_field_getter(VFolderUsageMode),
        ),
        "permission": (
            "vfolders_permission",
            enum_field_getter(VFolderPermission),
        ),
        "ownership_type": (
            "vfolders_ownership_type",
            enum_field_getter(VFolderOwnershipType),
        ),
        "max_files": ("vfolders_max_files", None),
        "max_size": ("vfolders_max_size", None),
        "created_at": ("vfolders_created_at", dtparse),
        "last_used": ("vfolders_last_used", dtparse),
        "cloneable": ("vfolders_cloneable", None),
        "status": (
            "vfolders_status",
            lambda s: VFolderOperationStatus(s),
        ),
    }

    _queryorder_colmap: Mapping[str, OrderSpecItem] = {
        "id": ("vfolders_id", None),
        "host": ("vfolders_host", None),
        "quota_scope_id": ("vfolders_quota_scope_id", None),
        "name": ("vfolders_name", None),
        "group": ("vfolders_group", None),
        "group_name": ("groups_name", None),
        "domain_name": ("domain_name", None),
        "user": ("vfolders_user", None),
        "user_email": ("users_email", None),
        "creator": ("vfolders_creator", None),
        "usage_mode": ("vfolders_usage_mode", None),
        "permission": ("vfolders_permission", None),
        "ownership_type": ("vfolders_ownership_type", None),
        "max_files": ("vfolders_max_files", None),
        "max_size": ("vfolders_max_size", None),
        "created_at": ("vfolders_created_at", None),
        "last_used": ("vfolders_last_used", None),
        "cloneable": ("vfolders_cloneable", None),
        "status": ("vfolders_status", None),
        "cur_size": ("vfolders_cur_size", None),
    }

    @classmethod
    async def load_count(
        cls,
        graph_ctx: GraphQueryContext,
        *,
        domain_name: str = None,
        group_id: uuid.UUID = None,
        user_id: uuid.UUID = None,
        filter: str = None,
    ) -> int:
        from .group import groups
        from .user import users

        j = vfolders.join(users, vfolders.c.user == users.c.uuid, isouter=True).join(
            groups, vfolders.c.group == groups.c.id, isouter=True
        )
        query = sa.select([sa.func.count()]).select_from(j)
        if domain_name is not None:
            query = query.where(users.c.domain_name == domain_name)
        if group_id is not None:
            query = query.where(vfolders.c.group == group_id)
        if user_id is not None:
            query = query.where(vfolders.c.user == user_id)
        if filter is not None:
            qfparser = QueryFilterParser(cls._queryfilter_fieldspec)
            query = qfparser.append_filter(query, filter)
        async with graph_ctx.db.begin_readonly() as conn:
            result = await conn.execute(query)
            return result.scalar()

    @classmethod
    async def load_slice(
        cls,
        graph_ctx: GraphQueryContext,
        limit: int,
        offset: int,
        *,
        domain_name: str = None,
        group_id: uuid.UUID = None,
        user_id: uuid.UUID = None,
        filter: str = None,
        order: str = None,
    ) -> Sequence[VirtualFolder]:
        from .group import groups
        from .user import users

        j = vfolders.join(users, vfolders.c.user == users.c.uuid, isouter=True).join(
            groups, vfolders.c.group == groups.c.id, isouter=True
        )
        query = (
            sa.select([vfolders, users.c.email, groups.c.name.label("groups_name")])
            .select_from(j)
            .limit(limit)
            .offset(offset)
        )
        if domain_name is not None:
            query = query.where(users.c.domain_name == domain_name)
        if group_id is not None:
            query = query.where(vfolders.c.group == group_id)
        if user_id is not None:
            query = query.where(vfolders.c.user == user_id)
        if filter is not None:
            qfparser = QueryFilterParser(cls._queryfilter_fieldspec)
            query = qfparser.append_filter(query, filter)
        if order is not None:
            qoparser = QueryOrderParser(cls._queryorder_colmap)
            query = qoparser.append_ordering(query, order)
        else:
            query = query.order_by(vfolders.c.created_at.desc())
        async with graph_ctx.db.begin_readonly() as conn:
            return [
                obj
                async for r in (await conn.stream(query))
                if (obj := cls.from_row(graph_ctx, r)) is not None
            ]

    @classmethod
    async def batch_load_by_id(
        cls,
        graph_ctx: GraphQueryContext,
        ids: list[str],
        *,
        domain_name: str | None = None,
        group_id: uuid.UUID | None = None,
        user_id: uuid.UUID | None = None,
        filter: str | None = None,
    ) -> Sequence[Sequence[VirtualFolder]]:
        from .user import UserRow

        j = sa.join(VFolderRow, UserRow, VFolderRow.user == UserRow.uuid)
        query = (
            sa.select(VFolderRow)
            .select_from(j)
            .where(VFolderRow.id.in_(ids))
            .order_by(sa.desc(VFolderRow.created_at))
        )
        if user_id is not None:
            query = query.where(VFolderRow.user == user_id)
            if domain_name is not None:
                query = query.where(UserRow.domain_name == domain_name)
        if group_id is not None:
            query = query.where(VFolderRow.group == group_id)
        if filter is not None:
            qfparser = QueryFilterParser(cls._queryfilter_fieldspec)
            query = qfparser.append_filter(query, filter)
        async with graph_ctx.db.begin_readonly_session() as db_sess:
            return await batch_multiresult(
                graph_ctx,
                db_sess,
                query,
                cls,
                ids,
                lambda row: row["user"],
            )

    @classmethod
    async def batch_load_by_user(
        cls,
        graph_ctx: GraphQueryContext,
        user_uuids: Sequence[uuid.UUID],
        *,
        domain_name: str = None,
        group_id: uuid.UUID = None,
    ) -> Sequence[Sequence[VirtualFolder]]:
        from .user import users

        # TODO: num_attached count group-by
        j = sa.join(vfolders, users, vfolders.c.user == users.c.uuid)
        query = (
            sa.select([vfolders])
            .select_from(j)
            .where(vfolders.c.user.in_(user_uuids))
            .order_by(sa.desc(vfolders.c.created_at))
        )
        if domain_name is not None:
            query = query.where(users.c.domain_name == domain_name)
        if group_id is not None:
            query = query.where(vfolders.c.group == group_id)
        async with graph_ctx.db.begin_readonly() as conn:
            return await batch_multiresult(
                graph_ctx,
                conn,
                query,
                cls,
                user_uuids,
                lambda row: row["user"],
            )

    @classmethod
    async def load_count_invited(
        cls,
        graph_ctx: GraphQueryContext,
        *,
        domain_name: str = None,
        group_id: uuid.UUID = None,
        user_id: uuid.UUID = None,
        filter: str = None,
    ) -> int:
        from .user import users

        j = vfolders.join(
            vfolder_permissions,
            vfolders.c.id == vfolder_permissions.c.vfolder,
        ).join(
            users,
            vfolder_permissions.c.user == users.c.uuid,
        )
        query = (
            sa.select([sa.func.count()])
            .select_from(j)
            .where(
                (vfolder_permissions.c.user == user_id)
                & (vfolders.c.ownership_type == VFolderOwnershipType.USER),
            )
        )
        if domain_name is not None:
            query = query.where(users.c.domain_name == domain_name)
        if filter is not None:
            qfparser = QueryFilterParser(cls._queryfilter_fieldspec)
            query = qfparser.append_filter(query, filter)
        async with graph_ctx.db.begin_readonly() as conn:
            result = await conn.execute(query)
            return result.scalar()

    @classmethod
    async def load_slice_invited(
        cls,
        graph_ctx: GraphQueryContext,
        limit: int,
        offset: int,
        *,
        domain_name: str = None,
        group_id: uuid.UUID = None,
        user_id: uuid.UUID = None,
        filter: str = None,
        order: str = None,
    ) -> list[VirtualFolder]:
        from .user import users

        j = vfolders.join(
            vfolder_permissions,
            vfolders.c.id == vfolder_permissions.c.vfolder,
        ).join(
            users,
            vfolder_permissions.c.user == users.c.uuid,
        )
        query = (
            sa.select([vfolders, users.c.email])
            .select_from(j)
            .where(
                (vfolder_permissions.c.user == user_id)
                & (vfolders.c.ownership_type == VFolderOwnershipType.USER),
            )
            .limit(limit)
            .offset(offset)
        )
        if domain_name is not None:
            query = query.where(users.c.domain_name == domain_name)
        if filter is not None:
            qfparser = QueryFilterParser(cls._queryfilter_fieldspec)
            query = qfparser.append_filter(query, filter)
        if order is not None:
            qoparser = QueryOrderParser(cls._queryorder_colmap)
            query = qoparser.append_ordering(query, order)
        else:
            query = query.order_by(vfolders.c.created_at.desc())
        async with graph_ctx.db.begin_readonly() as conn:
            return [
                obj
                async for r in (await conn.stream(query))
                if (obj := cls.from_row(graph_ctx, r)) is not None
            ]

    @classmethod
    async def load_count_project(
        cls,
        graph_ctx: GraphQueryContext,
        *,
        domain_name: str = None,
        group_id: uuid.UUID = None,
        user_id: uuid.UUID = None,
        filter: str = None,
    ) -> int:
        from ai.backend.manager.models import association_groups_users as agus

        from .group import groups

        query = sa.select([agus.c.group_id]).select_from(agus).where(agus.c.user_id == user_id)

        async with graph_ctx.db.begin_readonly() as conn:
            result = await conn.execute(query)

        grps = result.fetchall()
        group_ids = [g.group_id for g in grps]
        j = sa.join(vfolders, groups, vfolders.c.group == groups.c.id)
        query = sa.select([sa.func.count()]).select_from(j).where(vfolders.c.group.in_(group_ids))

        if domain_name is not None:
            query = query.where(groups.c.domain_name == domain_name)
        if filter is not None:
            qfparser = QueryFilterParser(cls._queryfilter_fieldspec)
            query = qfparser.append_filter(query, filter)
        async with graph_ctx.db.begin_readonly() as conn:
            result = await conn.execute(query)
            return result.scalar()

    @classmethod
    async def load_slice_project(
        cls,
        graph_ctx: GraphQueryContext,
        limit: int,
        offset: int,
        *,
        domain_name: str = None,
        group_id: uuid.UUID = None,
        user_id: uuid.UUID = None,
        filter: str = None,
        order: str = None,
    ) -> list[VirtualFolder]:
        from ai.backend.manager.models import association_groups_users as agus

        from .group import groups

        query = sa.select([agus.c.group_id]).select_from(agus).where(agus.c.user_id == user_id)
        async with graph_ctx.db.begin_readonly() as conn:
            result = await conn.execute(query)
        grps = result.fetchall()
        group_ids = [g.group_id for g in grps]
        j = vfolders.join(groups, vfolders.c.group == groups.c.id)
        query = (
            sa.select([
                vfolders,
                groups.c.name.label("groups_name"),
            ])
            .select_from(j)
            .where(vfolders.c.group.in_(group_ids))
            .limit(limit)
            .offset(offset)
        )
        if domain_name is not None:
            query = query.where(groups.c.domain_name == domain_name)
        if filter is not None:
            qfparser = QueryFilterParser(cls._queryfilter_fieldspec)
            query = qfparser.append_filter(query, filter)
        if order is not None:
            qoparser = QueryOrderParser(cls._queryorder_colmap)
            query = qoparser.append_ordering(query, order)
        else:
            query = query.order_by(vfolders.c.created_at.desc())
        async with graph_ctx.db.begin_readonly() as conn:
            return [
                obj
                async for r in (await conn.stream(query))
                if (obj := cls.from_row(graph_ctx, r)) is not None
            ]


class VirtualFolderList(graphene.ObjectType):
    class Meta:
        interfaces = (PaginatedList,)

    items = graphene.List(VirtualFolder, required=True)


class VirtualFolderNode(graphene.ObjectType):
    class Meta:
        interfaces = (AsyncNode,)
        description = "Added in 24.03.4."

    row_id = graphene.UUID(description="Added in 24.03.4. ID of VFolder.")
    host = graphene.String()
    quota_scope_id = graphene.String()
    name = graphene.String()
    user = graphene.UUID()  # User.id (current owner, null in project vfolders)
    user_email = graphene.String()  # User.email (current owner, null in project vfolders)
    group = graphene.UUID()  # Group.id (current owner, null in user vfolders)
    group_name = graphene.String()  # Group.name (current owenr, null in user vfolders)
    creator = graphene.String()  # User.email (always set)
    unmanaged_path = graphene.String()
    usage_mode = graphene.String()
    permission = graphene.String()
    ownership_type = graphene.String()
    max_files = graphene.Int()
    max_size = BigInt()  # in MiB
    created_at = GQLDateTime()
    last_used = GQLDateTime()

    num_files = graphene.Int()
    cur_size = BigInt()
    # num_attached = graphene.Int()
    cloneable = graphene.Boolean()
    status = graphene.String()

    _queryfilter_fieldspec: Mapping[str, FieldSpecItem] = {
        "id": ("vfolders_id", uuid.UUID),
        "host": ("vfolders_host", None),
        "quota_scope_id": ("vfolders_quota_scope_id", None),
        "name": ("vfolders_name", None),
        "group": ("vfolders_group", uuid.UUID),
        "group_name": ("groups_name", None),
        "user": ("vfolders_user", uuid.UUID),
        "user_email": ("users_email", None),
        "creator": ("vfolders_creator", None),
        "unmanaged_path": ("vfolders_unmanaged_path", None),
        "usage_mode": (
            "vfolders_usage_mode",
            enum_field_getter(VFolderUsageMode),
        ),
        "permission": (
            "vfolders_permission",
            enum_field_getter(VFolderPermission),
        ),
        "ownership_type": (
            "vfolders_ownership_type",
            enum_field_getter(VFolderOwnershipType),
        ),
        "max_files": ("vfolders_max_files", None),
        "max_size": ("vfolders_max_size", None),
        "created_at": ("vfolders_created_at", dtparse),
        "last_used": ("vfolders_last_used", dtparse),
        "cloneable": ("vfolders_cloneable", None),
        "status": (
            "vfolders_status",
            enum_field_getter(VFolderOperationStatus),
        ),
    }

    _queryorder_colmap: Mapping[str, OrderSpecItem] = {
        "id": ("vfolders_id", None),
        "host": ("vfolders_host", None),
        "quota_scope_id": ("vfolders_quota_scope_id", None),
        "name": ("vfolders_name", None),
        "group": ("vfolders_group", None),
        "group_name": ("groups_name", None),
        "user": ("vfolders_user", None),
        "user_email": ("users_email", None),
        "creator": ("vfolders_creator", None),
        "usage_mode": ("vfolders_usage_mode", None),
        "permission": ("vfolders_permission", None),
        "ownership_type": ("vfolders_ownership_type", None),
        "max_files": ("vfolders_max_files", None),
        "max_size": ("vfolders_max_size", None),
        "created_at": ("vfolders_created_at", None),
        "last_used": ("vfolders_last_used", None),
        "cloneable": ("vfolders_cloneable", None),
        "status": ("vfolders_status", None),
        "cur_size": ("vfolders_cur_size", None),
    }

    def resolve_created_at(
        self,
        info: graphene.ResolveInfo,
    ) -> datetime:
        if isinstance(self.created_at, datetime):
            return self.created_at

        try:
            return dtparse(self.created_at)
        except ParserError:
            return self.created_at

    @classmethod
    def from_row(cls, info: graphene.ResolveInfo, row: VFolderRow) -> VirtualFolderNode:
        return cls(
            id=row.id,
            row_id=row.id,
            host=row.host,
            quota_scope_id=row.quota_scope_id,
            name=row.name,
            user=row.user,
            user_email=row.user_row.email if row.user_row else None,
            group=row.group_row.id if row.group_row else None,
            group_name=row.group_row.name if row.group_row else None,
            creator=row.creator,
            unmanaged_path=row.unmanaged_path,
            usage_mode=row.usage_mode,
            permission=row.permission,
            ownership_type=row.ownership_type,
            max_files=row.max_files,
            max_size=row.max_size,  # in B
            created_at=row.created_at,
            last_used=row.last_used,
            cloneable=row.cloneable,
            status=row.status,
            cur_size=row.cur_size,
        )

    @classmethod
    async def get_node(cls, info: graphene.ResolveInfo, id: str) -> VirtualFolderNode:
        graph_ctx: GraphQueryContext = info.context

        _, vfolder_row_id = AsyncNode.resolve_global_id(info, id)
        async with graph_ctx.db.begin_readonly_session() as db_session:
            vfolder_row = await VFolderRow.get(
                db_session, uuid.UUID(vfolder_row_id), load_user=True, load_group=True
            )
            if vfolder_row.status in DEAD_VFOLDER_STATUSES:
                raise ValueError(
                    f"The vfolder is deleted. (id: {vfolder_row_id}, status: {vfolder_row.status})"
                )
            return cls.from_row(info, vfolder_row)

    @classmethod
    async def get_connection(
        cls,
        info: graphene.ResolveInfo,
        filter_expr: str | None = None,
        order_expr: str | None = None,
        offset: int | None = None,
        after: str | None = None,
        first: int | None = None,
        before: str | None = None,
        last: int | None = None,
    ) -> ConnectionResolverResult:
        graph_ctx: GraphQueryContext = info.context
        _filter_arg = (
            FilterExprArg(filter_expr, QueryFilterParser(cls._queryfilter_fieldspec))
            if filter_expr is not None
            else None
        )
        _order_expr = (
            OrderExprArg(order_expr, QueryOrderParser(cls._queryorder_colmap))
            if order_expr is not None
            else None
        )
        (
            query,
            cnt_query,
            _,
            cursor,
            pagination_order,
            page_size,
        ) = generate_sql_info_for_gql_connection(
            info,
            VFolderRow,
            VFolderRow.id,
            _filter_arg,
            _order_expr,
            offset,
            after=after,
            first=first,
            before=before,
            last=last,
        )

        query = query.options(
            joinedload(VFolderRow.user_row),
            joinedload(VFolderRow.group_row),
        )
        async with graph_ctx.db.begin_readonly_session() as db_session:
            vfolder_rows = (await db_session.scalars(query)).all()
            result = [(cls.from_row(info, vf)) for vf in vfolder_rows]

            total_cnt = await db_session.scalar(cnt_query)
            return ConnectionResolverResult(result, cursor, pagination_order, page_size, total_cnt)


class VirtualFolderConnection(Connection):
    class Meta:
        node = VirtualFolderNode
        description = "Added in 24.03.4"


class VirtualFolderPermission(graphene.ObjectType):
    class Meta:
        interfaces = (Item,)

    permission = graphene.String()
    vfolder = graphene.UUID()
    vfolder_name = graphene.String()
    user = graphene.UUID()
    user_email = graphene.String()

    @classmethod
    def from_row(cls, ctx: GraphQueryContext, row: Row) -> Optional[VirtualFolderPermission]:
        if row is None:
            return None
        return cls(
            permission=row["permission"],
            vfolder=row["vfolder"],
            vfolder_name=row["name"],
            user=row["user"],
            user_email=row["email"],
        )

    _queryfilter_fieldspec: Mapping[str, FieldSpecItem] = {
        "permission": ("vfolder_permissions_permission", enum_field_getter(VFolderPermission)),
        "vfolder": ("vfolder_permissions_vfolder", None),
        "vfolder_name": ("vfolders_name", None),
        "user": ("vfolder_permissions_user", None),
        "user_email": ("users_email", None),
    }

    _queryorder_colmap: Mapping[str, OrderSpecItem] = {
        "permission": ("vfolder_permissions_permission", None),
        "vfolder": ("vfolder_permissions_vfolder", None),
        "vfolder_name": ("vfolders_name", None),
        "user": ("vfolder_permissions_user", None),
        "user_email": ("users_email", None),
    }

    @classmethod
    async def load_count(
        cls,
        graph_ctx: GraphQueryContext,
        *,
        user_id: uuid.UUID = None,
        filter: str = None,
    ) -> int:
        from .user import users

        j = vfolder_permissions.join(vfolders, vfolders.c.id == vfolder_permissions.c.vfolder).join(
            users, users.c.uuid == vfolder_permissions.c.user
        )
        query = sa.select([sa.func.count()]).select_from(j)
        if user_id is not None:
            query = query.where(vfolders.c.user == user_id)
        if filter is not None:
            qfparser = QueryFilterParser(cls._queryfilter_fieldspec)
            query = qfparser.append_filter(query, filter)
        async with graph_ctx.db.begin_readonly() as conn:
            result = await conn.execute(query)
            return result.scalar()

    @classmethod
    async def load_slice(
        cls,
        graph_ctx: GraphQueryContext,
        limit: int,
        offset: int,
        *,
        user_id: uuid.UUID = None,
        filter: str = None,
        order: str = None,
    ) -> list[VirtualFolderPermission]:
        from .user import users

        j = vfolder_permissions.join(vfolders, vfolders.c.id == vfolder_permissions.c.vfolder).join(
            users, users.c.uuid == vfolder_permissions.c.user
        )
        query = (
            sa.select([vfolder_permissions, vfolders.c.name, users.c.email])
            .select_from(j)
            .limit(limit)
            .offset(offset)
        )
        if user_id is not None:
            query = query.where(vfolders.c.user == user_id)
        if filter is not None:
            qfparser = QueryFilterParser(cls._queryfilter_fieldspec)
            query = qfparser.append_filter(query, filter)
        if order is not None:
            qoparser = QueryOrderParser(cls._queryorder_colmap)
            query = qoparser.append_ordering(query, order)
        else:
            query = query.order_by(vfolders.c.created_at.desc())
        async with graph_ctx.db.begin_readonly() as conn:
            return [
                obj
                async for r in (await conn.stream(query))
                if (obj := cls.from_row(graph_ctx, r)) is not None
            ]


class VirtualFolderPermissionList(graphene.ObjectType):
    class Meta:
        interfaces = (PaginatedList,)

    items = graphene.List(VirtualFolderPermission, required=True)


class QuotaDetails(graphene.ObjectType):
    usage_bytes = BigInt(required=False)
    usage_count = BigInt(required=False)
    hard_limit_bytes = BigInt(required=False)


class QuotaScope(graphene.ObjectType):
    class Meta:
        interfaces = (Item,)

    id = graphene.ID(required=True)
    quota_scope_id = graphene.String(required=True)
    storage_host_name = graphene.String(required=True)
    details = graphene.NonNull(QuotaDetails)

    @classmethod
    def from_vfolder_row(cls, ctx: GraphQueryContext, row: VFolderRow) -> QuotaScope:
        return QuotaScope(
            quota_scope_id=str(row.quota_scope_id),
            storage_host_name=row.host,
        )

    def resolve_id(self, info: graphene.ResolveInfo) -> str:
        return f"QuotaScope:{self.storage_host_name}/{self.quota_scope_id}"

    async def resolve_details(self, info: graphene.ResolveInfo) -> Optional[int]:
        graph_ctx: GraphQueryContext = info.context
        proxy_name, volume_name = graph_ctx.storage_manager.split_host(self.storage_host_name)
        try:
            async with graph_ctx.storage_manager.request(
                proxy_name,
                "GET",
                "quota-scope",
                json={"volume": volume_name, "qsid": self.quota_scope_id},
                raise_for_status=True,
            ) as (_, storage_resp):
                quota_config = await storage_resp.json()
                usage_bytes = quota_config["used_bytes"]
                if usage_bytes is not None and usage_bytes < 0:
                    usage_bytes = None
                return QuotaDetails(
                    # FIXME: limit scaning this only for fast scan capable volumes
                    usage_bytes=usage_bytes,
                    hard_limit_bytes=quota_config["limit_bytes"] or None,
                    usage_count=None,  # TODO: Implement
                )
        except aiohttp.ClientResponseError:
            qsid = QuotaScopeID.parse(self.quota_scope_id)
            async with graph_ctx.db.begin_readonly_session() as sess:
                await ensure_quota_scope_accessible_by_user(sess, qsid, graph_ctx.user)
                if qsid.scope_type == QuotaScopeType.USER:
                    query = (
                        sa.select(UserRow)
                        .where(UserRow.uuid == qsid.scope_id)
                        .options(selectinload(UserRow.resource_policy_row))
                    )
                else:
                    query = (
                        sa.select(GroupRow)
                        .where(GroupRow.id == qsid.scope_id)
                        .options(selectinload(GroupRow.resource_policy_row))
                    )
                result = await sess.scalar(query)
                resource_policy_constraint = result.resource_policy_row.max_quota_scope_size
                if resource_policy_constraint is not None and resource_policy_constraint < 0:
                    resource_policy_constraint = None

            return QuotaDetails(
                usage_bytes=None,
                hard_limit_bytes=resource_policy_constraint,
                usage_count=None,  # TODO: Implement
            )


class QuotaScopeInput(graphene.InputObjectType):
    hard_limit_bytes = BigInt(required=False)


class SetQuotaScope(graphene.Mutation):
    allowed_roles = (
        UserRole.SUPERADMIN,
        UserRole.ADMIN,
    )

    class Arguments:
        quota_scope_id = graphene.String(required=True)
        storage_host_name = graphene.String(required=True)
        props = QuotaScopeInput(required=True)

    quota_scope = graphene.Field(lambda: QuotaScope)

    @classmethod
    async def mutate(
        cls,
        root,
        info: graphene.ResolveInfo,
        quota_scope_id: str,
        storage_host_name: str,
        props: QuotaScopeInput,
    ) -> SetQuotaScope:
        qsid = QuotaScopeID.parse(quota_scope_id)
        graph_ctx: GraphQueryContext = info.context
        async with graph_ctx.db.begin_readonly_session() as sess:
            await ensure_quota_scope_accessible_by_user(sess, qsid, graph_ctx.user)
        if props.hard_limit_bytes is Undefined:
            # Do nothing but just return the quota scope object.
            return cls(
                QuotaScope(
                    quota_scope_id=quota_scope_id,
                    storage_host_name=storage_host_name,
                )
            )
        max_vfolder_size = props.hard_limit_bytes
        proxy_name, volume_name = graph_ctx.storage_manager.split_host(storage_host_name)
        request_body = {
            "volume": volume_name,
            "qsid": str(qsid),
            "options": {"limit_bytes": max_vfolder_size},
        }
        async with graph_ctx.storage_manager.request(
            proxy_name,
            "PATCH",
            "quota-scope",
            json=request_body,
            raise_for_status=True,
        ):
            pass
        return cls(
            QuotaScope(
                quota_scope_id=quota_scope_id,
                storage_host_name=storage_host_name,
            )
        )


class UnsetQuotaScope(graphene.Mutation):
    allowed_roles = (
        UserRole.SUPERADMIN,
        UserRole.ADMIN,
    )

    class Arguments:
        quota_scope_id = graphene.String(required=True)
        storage_host_name = graphene.String(required=True)

    quota_scope = graphene.Field(lambda: QuotaScope)

    @classmethod
    async def mutate(
        cls,
        root,
        info: graphene.ResolveInfo,
        quota_scope_id: str,
        storage_host_name: str,
    ) -> SetQuotaScope:
        qsid = QuotaScopeID.parse(quota_scope_id)
        graph_ctx: GraphQueryContext = info.context
        proxy_name, volume_name = graph_ctx.storage_manager.split_host(storage_host_name)
        request_body: dict[str, Any] = {
            "volume": volume_name,
            "qsid": str(qsid),
        }
        async with graph_ctx.db.begin_readonly_session() as sess:
            await ensure_quota_scope_accessible_by_user(sess, qsid, graph_ctx.user)
        async with graph_ctx.storage_manager.request(
            proxy_name,
            "DELETE",
            "quota-scope/quota",
            json=request_body,
            raise_for_status=True,
        ):
            pass

        return cls(
            QuotaScope(
                quota_scope_id=quota_scope_id,
                storage_host_name=storage_host_name,
            )
        )


class ModelCard(graphene.ObjectType):
    class Meta:
        interfaces = (AsyncNode,)

    name = graphene.String()
    row_id = graphene.UUID(description="Added in 24.03.8. ID of VFolder.")
    vfolder = graphene.Field(VirtualFolder)
    vfolder_node = graphene.Field(VirtualFolderNode, description="Added in 24.09.0.")
    author = graphene.String()
    title = graphene.String(description="Human readable name of the model.")
    version = graphene.String()
    created_at = GQLDateTime(description="The time the model was created.")
    modified_at = GQLDateTime(description="The last time the model was modified.")
    description = graphene.String()
    task = graphene.String()
    category = graphene.String()
    architecture = graphene.String()
    framework = graphene.List(lambda: graphene.String)
    label = graphene.List(lambda: graphene.String)
    license = graphene.String()
    min_resource = graphene.JSONString()
    readme = graphene.String()
    readme_filetype = graphene.String(
        description=(
            "Type (mostly extension of the filename) of the README file. e.g. md, rst, txt, ..."
        )
    )
    error_msg = graphene.String(description="Added in 24.03.8.")

    _queryfilter_fieldspec: Mapping[str, FieldSpecItem] = {
        "id": ("vfolders_id", uuid.UUID),
        "host": ("vfolders_host", None),
        "quota_scope_id": ("vfolders_quota_scope_id", None),
        "name": ("vfolders_name", None),
        "group": ("vfolders_group", uuid.UUID),
        "group_name": ("groups_name", None),
        "user": ("vfolders_user", uuid.UUID),
        "user_email": ("users_email", None),
        "creator": ("vfolders_creator", None),
        "unmanaged_path": ("vfolders_unmanaged_path", None),
        "usage_mode": (
            "vfolders_usage_mode",
            enum_field_getter(VFolderUsageMode),
        ),
        "permission": (
            "vfolders_permission",
            enum_field_getter(VFolderPermission),
        ),
        "ownership_type": (
            "vfolders_ownership_type",
            enum_field_getter(VFolderOwnershipType),
        ),
        "max_files": ("vfolders_max_files", None),
        "max_size": ("vfolders_max_size", None),
        "created_at": ("vfolders_created_at", dtparse),
        "last_used": ("vfolders_last_used", dtparse),
        "cloneable": ("vfolders_cloneable", None),
        "status": (
            "vfolders_status",
            enum_field_getter(VFolderOperationStatus),
        ),
    }

    _queryorder_colmap: Mapping[str, OrderSpecItem] = {
        "id": ("vfolders_id", None),
        "host": ("vfolders_host", None),
        "quota_scope_id": ("vfolders_quota_scope_id", None),
        "name": ("vfolders_name", None),
        "group": ("vfolders_group", None),
        "group_name": ("groups_name", None),
        "user": ("vfolders_user", None),
        "user_email": ("users_email", None),
        "creator": ("vfolders_creator", None),
        "usage_mode": ("vfolders_usage_mode", None),
        "permission": ("vfolders_permission", None),
        "ownership_type": ("vfolders_ownership_type", None),
        "max_files": ("vfolders_max_files", None),
        "max_size": ("vfolders_max_size", None),
        "created_at": ("vfolders_created_at", None),
        "last_used": ("vfolders_last_used", None),
        "cloneable": ("vfolders_cloneable", None),
        "status": ("vfolders_status", None),
        "cur_size": ("vfolders_cur_size", None),
    }

    def resolve_created_at(
        self,
        info: graphene.ResolveInfo,
    ) -> datetime:
        try:
            return dtparse(self.created_at)
        except (TypeError, ParserError):
            return self.created_at

    def resolve_modified_at(
        self,
        info: graphene.ResolveInfo,
    ) -> datetime:
        try:
            return dtparse(self.modified_at)
        except (TypeError, ParserError):
            return self.modified_at

    @classmethod
    def parse_model(
        cls,
        resolve_info: graphene.ResolveInfo,
        vfolder_row: VFolderRow,
        *,
        model_def: dict[str, Any] | None = None,
        readme: str | None = None,
        readme_filetype: str | None = None,
    ) -> ModelCard:
        if model_def is not None:
            models = model_def["models"]
        else:
            models = []
        try:
            metadata = models[0]["metadata"]
            name = models[0]["name"]
        except (IndexError, KeyError):
            metadata = {}
            name = vfolder_row.name
        return cls(
            id=vfolder_row.id,
            row_id=vfolder_row.id,
            vfolder=VirtualFolder.from_orm_row(vfolder_row),
            vfolder_node=VirtualFolderNode.from_row(resolve_info, vfolder_row),
            name=name,
            author=metadata.get("author") or vfolder_row.creator or "",
            title=metadata.get("title") or vfolder_row.name,
            version=metadata.get("version") or "",
            created_at=metadata.get("created") or vfolder_row.created_at,
            modified_at=metadata.get("last_modified") or vfolder_row.created_at,
            description=metadata.get("description") or "",
            task=metadata.get("task") or "",
            architecture=metadata.get("architecture") or "",
            framework=metadata.get("framework") or [],
            label=metadata.get("label") or [],
            category=metadata.get("category") or "",
            license=metadata.get("license") or "",
            min_resource=metadata.get("min_resource") or {},
            readme=readme,
            readme_filetype=readme_filetype,
        )

    @classmethod
    async def from_row(
        cls, info: graphene.ResolveInfo, vfolder_row: VFolderRow
    ) -> ModelCard | None:
        graph_ctx: GraphQueryContext = info.context

        try:
            return await cls.parse_row(info, vfolder_row)
        except Exception as e:
            if isinstance(e, ModelCardProcessError):
                error_msg = e.msg
            else:
                error_msg = "Unknown error"
            if (
                graph_ctx.user["role"] in (UserRole.SUPERADMIN, UserRole.ADMIN)
                or vfolder_row.creator == graph_ctx.user["email"]
            ):
                return cls(
                    id=vfolder_row.id,
                    row_id=vfolder_row.id,
                    name=vfolder_row.name,
                    author=vfolder_row.creator or "",
                    error_msg=error_msg,
                )
            else:
                return None

    @classmethod
    async def parse_row(
        cls, info: graphene.ResolveInfo, vfolder_row: VFolderRow
    ) -> ModelCard | None:
        async def _fetch_file(
            filename: str,
        ) -> bytes:  # FIXME: We should avoid fetching files from disk
            chunks = bytes()
            async with graph_ctx.storage_manager.request(
                proxy_name,
                "POST",
                "folder/file/fetch",
                json={
                    "volume": volume_name,
                    "vfid": str(vfolder_id),
                    "relpath": f"./{filename}",
                },
            ) as (_, storage_resp):
                while True:
                    chunk = await storage_resp.content.read(DEFAULT_CHUNK_SIZE)
                    if not chunk:
                        break
                    chunks += chunk
            return chunks

        graph_ctx: GraphQueryContext = info.context

        vfolder_row_id = vfolder_row.id
        quota_scope_id = vfolder_row.quota_scope_id
        host = vfolder_row.host
        vfolder_id = VFolderID(quota_scope_id, vfolder_row_id)
        proxy_name, volume_name = graph_ctx.storage_manager.split_host(host)
        try:
            async with graph_ctx.storage_manager.request(
                proxy_name,
                "POST",
                "folder/file/list",
                json={
                    "volume": volume_name,
                    "vfid": str(vfolder_id),
                    "relpath": ".",
                },
            ) as (_, storage_resp):
                vfolder_files = (await storage_resp.json())["items"]
        except VFolderOperationFailed as e:
            raise ModelCardProcessError(
                f"Failed to fetch definition file from folder. (detail:{e.extra_msg})"
            )

        model_definition_filename: str | None = None
        readme_idx: int | None = None

        for idx, item in enumerate(vfolder_files):
            if (item["name"] in ("model-definition.yml", "model-definition.yaml")) and (
                not model_definition_filename
            ):
                model_definition_filename = item["name"]
            if item["name"].lower().startswith("readme."):
                readme_idx = idx

        if model_definition_filename:
            try:
                chunks = await _fetch_file(model_definition_filename)
            except VFolderOperationFailed as e:
                raise ModelCardProcessError(
                    f"Failed to fetch model definition file (detail:{e.extra_msg})"
                )
            model_definition_yaml = chunks.decode("utf-8")
            try:
                model_definition_dict = yaml.load(model_definition_yaml, Loader=yaml.FullLoader)
            except yaml.error.YAMLError as e:
                raise ModelCardProcessError(
                    f"Invalid YAML syntax (data:{model_definition_yaml}, detail:{str(e)})"
                )
            try:
                model_definition = model_definition_iv.check(model_definition_dict)
            except t.DataError as e:
                raise ModelCardProcessError(
                    f"Failed to validate model definition file (data:{model_definition_dict}, detail:{str(e)})"
                )
            assert model_definition is not None
            model_definition["id"] = vfolder_row_id
        else:
            model_definition = None

        if readme_idx is not None:
            readme_filename: str = vfolder_files[readme_idx]["name"]
            try:
                chunks = await _fetch_file(readme_filename)
            except VFolderOperationFailed:
                readme = "Failed to fetch README file."
                readme_filetype = None
            else:
                readme = chunks.decode("utf-8")
                readme_filetype = readme_filename.split(".")[-1]
        else:
            readme = None
            readme_filetype = None

        return cls.parse_model(
            info,
            vfolder_row,
            model_def=model_definition,
            readme=readme,
            readme_filetype=readme_filetype,
        )

    @classmethod
    async def get_node(cls, info: graphene.ResolveInfo, id: str) -> ModelCard | None:
        graph_ctx: GraphQueryContext = info.context

        _, vfolder_row_id = AsyncNode.resolve_global_id(info, id)
        async with graph_ctx.db.begin_readonly_session() as db_session:
            vfolder_row = await VFolderRow.get(
                db_session, uuid.UUID(vfolder_row_id), load_user=True, load_group=True
            )
            if vfolder_row.usage_mode != VFolderUsageMode.MODEL:
                raise ValueError(
                    f"The vfolder is not model. expect: {VFolderUsageMode.MODEL.value}, got:"
                    f" {vfolder_row.usage_mode.value}. (id: {vfolder_row_id})"
                )
            if vfolder_row.status in DEAD_VFOLDER_STATUSES:
                raise ValueError(
                    f"The vfolder is deleted. (id: {vfolder_row_id}, status: {vfolder_row.status})"
                )
        return await cls.from_row(info, vfolder_row)

    @classmethod
    async def get_connection(
        cls,
        info: graphene.ResolveInfo,
        filter_expr: str | None = None,
        order_expr: str | None = None,
        offset: int | None = None,
        after: str | None = None,
        first: int | None = None,
        before: str | None = None,
        last: int | None = None,
    ) -> ConnectionResolverResult:
        graph_ctx: GraphQueryContext = info.context
        _filter_arg = (
            FilterExprArg(filter_expr, QueryFilterParser(cls._queryfilter_fieldspec))
            if filter_expr is not None
            else None
        )
        _order_expr = (
            OrderExprArg(order_expr, QueryOrderParser(cls._queryorder_colmap))
            if order_expr is not None
            else None
        )
        (
            query,
            cnt_query,
            _,
            cursor,
            pagination_order,
            page_size,
        ) = generate_sql_info_for_gql_connection(
            info,
            VFolderRow,
            VFolderRow.id,
            _filter_arg,
            _order_expr,
            offset,
            after=after,
            first=first,
            before=before,
            last=last,
        )
        async with graph_ctx.db.begin_readonly_session() as db_session:
            model_store_project_gids = (
                (
                    await db_session.execute(
                        sa.select([GroupRow.id]).where(
                            (GroupRow.type == ProjectType.MODEL_STORE)
                            & (GroupRow.domain_name == graph_ctx.user["domain_name"])
                        )
                    )
                )
                .scalars()
                .all()
            )
            additional_cond = (VFolderRow.status.not_in(DEAD_VFOLDER_STATUSES)) & (
                VFolderRow.group.in_(model_store_project_gids)
            )
            query = query.where(additional_cond)
            cnt_query = cnt_query.where(additional_cond)
            query = query.options(
                joinedload(VFolderRow.user_row),
                joinedload(VFolderRow.group_row),
            )
            vfolder_rows = (await db_session.scalars(query)).all()
            total_cnt = await db_session.scalar(cnt_query)
        result = []
        for vf in vfolder_rows:
            if (_node := await cls.from_row(info, vf)) is not None:
                result.append(_node)
            else:
                total_cnt -= 1
        return ConnectionResolverResult(result, cursor, pagination_order, page_size, total_cnt)


class ModelCardConnection(Connection):
    class Meta:
        node = ModelCard
<<<<<<< HEAD
        description = "Added in 24.03.4"
=======


# RBAC
WhereClauseType: TypeAlias = (
    sa.sql.expression.BinaryExpression | sa.sql.expression.BooleanClauseList
)
# TypeAlias is deprecated since 3.12 but mypy does not follow up yet

OWNER_PERMISSIONS: frozenset[VFolderRBACPermission] = frozenset([
    perm for perm in VFolderRBACPermission
])
ADMIN_PERMISSIONS: frozenset[VFolderRBACPermission] = frozenset([
    VFolderRBACPermission.READ_ATTRIBUTE,
    VFolderRBACPermission.UPDATE_ATTRIBUTE,
    VFolderRBACPermission.DELETE_VFOLDER,
])
MONITOR_PERMISSIONS: frozenset[VFolderRBACPermission] = frozenset([
    VFolderRBACPermission.READ_ATTRIBUTE,
    VFolderRBACPermission.UPDATE_ATTRIBUTE,
])
PRIVILEGED_MEMBER_PERMISSIONS: frozenset[VFolderRBACPermission] = frozenset([
    VFolderRBACPermission.READ_ATTRIBUTE,
    VFolderRBACPermission.READ_CONTENT,
    VFolderRBACPermission.WRITE_CONTENT,
    VFolderRBACPermission.DELETE_CONTENT,
    VFolderRBACPermission.MOUNT_RO,
    VFolderRBACPermission.MOUNT_RW,
    VFolderRBACPermission.MOUNT_WD,
])
MEMBER_PERMISSIONS: frozenset[VFolderRBACPermission] = frozenset()

# TODO: Change type of `vfolder_permissions.permission` to VFolderRBACPermission
LEGACY_PERMISSION_TO_RBAC_PERMISSION_MAP: Mapping[
    VFolderPermission, frozenset[VFolderRBACPermission]
] = {
    VFolderPermission.READ_ONLY: frozenset([
        VFolderRBACPermission.READ_ATTRIBUTE,
        VFolderRBACPermission.READ_CONTENT,
    ]),
    VFolderPermission.READ_WRITE: frozenset([
        VFolderRBACPermission.READ_ATTRIBUTE,
        VFolderRBACPermission.UPDATE_ATTRIBUTE,
        VFolderRBACPermission.DELETE_VFOLDER,
        VFolderRBACPermission.READ_CONTENT,
        VFolderRBACPermission.WRITE_CONTENT,
        VFolderRBACPermission.DELETE_CONTENT,
        VFolderRBACPermission.MOUNT_RO,
        VFolderRBACPermission.MOUNT_RW,
    ]),
    VFolderPermission.RW_DELETE: frozenset([
        VFolderRBACPermission.READ_ATTRIBUTE,
        VFolderRBACPermission.UPDATE_ATTRIBUTE,
        VFolderRBACPermission.DELETE_VFOLDER,
        VFolderRBACPermission.READ_CONTENT,
        VFolderRBACPermission.WRITE_CONTENT,
        VFolderRBACPermission.DELETE_CONTENT,
        VFolderRBACPermission.MOUNT_RO,
        VFolderRBACPermission.MOUNT_RW,
        VFolderRBACPermission.MOUNT_WD,
    ]),
    VFolderPermission.OWNER_PERM: frozenset(OWNER_PERMISSIONS),
}

_VFOLDER_PERMISSION_TO_STORAGE_HOST_PERMISSION_MAP: Mapping[
    VFolderRBACPermission, StorageHostPermission
] = {
    VFolderRBACPermission.CLONE: StorageHostPermission.CLONE,
    VFolderRBACPermission.ASSIGN_PERMISSION_TO_OTHERS: StorageHostPermission.ASSIGN_PERMISSION_TO_OTHERS,
    VFolderRBACPermission.READ_ATTRIBUTE: StorageHostPermission.READ_ATTRIBUTE,
    VFolderRBACPermission.UPDATE_ATTRIBUTE: StorageHostPermission.UPDATE_ATTRIBUTE,
    VFolderRBACPermission.DELETE_VFOLDER: StorageHostPermission.DELETE_VFOLDER,
    VFolderRBACPermission.READ_CONTENT: StorageHostPermission.READ_CONTENT,
    VFolderRBACPermission.WRITE_CONTENT: StorageHostPermission.WRITE_CONTENT,
    VFolderRBACPermission.DELETE_CONTENT: StorageHostPermission.DELETE_CONTENT,
    VFolderRBACPermission.MOUNT_RO: StorageHostPermission.MOUNT_RO,
    VFolderRBACPermission.MOUNT_RW: StorageHostPermission.MOUNT_RW,
    VFolderRBACPermission.MOUNT_WD: StorageHostPermission.MOUNT_WD,
}

_STORAGE_HOST_PERMISSION_TO_VFOLDER_PERMISSION_MAP: Mapping[
    StorageHostPermission, VFolderRBACPermission
] = {
    StorageHostPermission.CLONE: VFolderRBACPermission.CLONE,
    StorageHostPermission.ASSIGN_PERMISSION_TO_OTHERS: VFolderRBACPermission.ASSIGN_PERMISSION_TO_OTHERS,
    StorageHostPermission.READ_ATTRIBUTE: VFolderRBACPermission.READ_ATTRIBUTE,
    StorageHostPermission.UPDATE_ATTRIBUTE: VFolderRBACPermission.UPDATE_ATTRIBUTE,
    StorageHostPermission.DELETE_VFOLDER: VFolderRBACPermission.DELETE_VFOLDER,
    StorageHostPermission.READ_CONTENT: VFolderRBACPermission.READ_CONTENT,
    StorageHostPermission.WRITE_CONTENT: VFolderRBACPermission.WRITE_CONTENT,
    StorageHostPermission.DELETE_CONTENT: VFolderRBACPermission.DELETE_CONTENT,
    StorageHostPermission.MOUNT_RO: VFolderRBACPermission.MOUNT_RO,
    StorageHostPermission.MOUNT_RW: VFolderRBACPermission.MOUNT_RW,
    StorageHostPermission.MOUNT_WD: VFolderRBACPermission.MOUNT_WD,
}


# RBAC
@dataclass
class VFolderPermissionContext(
    AbstractPermissionContext[VFolderRBACPermission, VFolderRow, uuid.UUID]
):
    host_permission_ctx: StorageHostPermissionContext | None = None

    @property
    def query_condition(self) -> WhereClauseType | None:
        cond: WhereClauseType | None = None

        def _OR_coalesce(
            base_cond: WhereClauseType | None,
            _cond: sa.sql.expression.BinaryExpression,
        ) -> WhereClauseType:
            return base_cond | _cond if base_cond is not None else _cond

        if self.user_id_to_permission_map:
            cond = _OR_coalesce(cond, VFolderRow.user.in_(self.user_id_to_permission_map.keys()))
        if self.project_id_to_permission_map:
            cond = _OR_coalesce(
                cond, VFolderRow.group.in_(self.project_id_to_permission_map.keys())
            )
        if self.domain_name_to_permission_map:
            cond = _OR_coalesce(
                cond, VFolderRow.domain_name.in_(self.domain_name_to_permission_map.keys())
            )
        if self.object_id_to_additional_permission_map:
            cond = _OR_coalesce(
                cond, VFolderRow.id.in_(self.object_id_to_additional_permission_map.keys())
            )
        if self.object_id_to_overriding_permission_map:
            cond = _OR_coalesce(
                cond, VFolderRow.id.in_(self.object_id_to_overriding_permission_map.keys())
            )

        if self.host_permission_ctx is not None:
            if cond is not None:
                host_names = self.host_permission_ctx.host_to_permissions_map.keys()
                cond = cond & VFolderRow.host.in_(host_names)
        return cond

    def apply_host_permission_ctx(self, host_permission_ctx: StorageHostPermissionContext) -> None:
        self.host_permission_ctx = host_permission_ctx

    async def build_query(self) -> sa.sql.Select | None:
        cond = self.query_condition
        if cond is None:
            return None
        return sa.select(VFolderRow).where(cond)

    async def calculate_final_permission(
        self, rbac_obj: VFolderRow
    ) -> frozenset[VFolderRBACPermission]:
        vfolder_row = rbac_obj
        vfolder_id = cast(uuid.UUID, vfolder_row.id)
        permissions: set[VFolderRBACPermission] = set()

        if (
            overriding_perm := self.object_id_to_overriding_permission_map.get(vfolder_id)
        ) is not None:
            permissions = set(overriding_perm)
        else:
            permissions |= self.object_id_to_additional_permission_map.get(vfolder_id, set())
            permissions |= self.user_id_to_permission_map.get(vfolder_row.user, set())
            permissions |= self.project_id_to_permission_map.get(vfolder_row.group, set())
            permissions |= self.domain_name_to_permission_map.get(vfolder_row.domain_name, set())

        if self.host_permission_ctx is not None:
            host_permission_map = self.host_permission_ctx.host_to_permissions_map
            host_perms = host_permission_map.get(vfolder_row.host)
            if host_perms is not None:
                permissions &= {
                    _STORAGE_HOST_PERMISSION_TO_VFOLDER_PERMISSION_MAP[perm]
                    for perm in host_perms
                    if perm in _STORAGE_HOST_PERMISSION_TO_VFOLDER_PERMISSION_MAP
                }

        return frozenset(permissions)


class VFolderPermissionContextBuilder(
    AbstractPermissionContextBuilder[VFolderRBACPermission, VFolderPermissionContext]
):
    db_session: SASession

    def __init__(self, db_session: SASession) -> None:
        self.db_session = db_session

    async def build(
        self,
        ctx: ClientContext,
        target_scope: BaseScope,
        requested_permission: VFolderRBACPermission,
    ) -> VFolderPermissionContext:
        match target_scope:
            case DomainScope(domain_name):
                permission_ctx = await self.build_in_domain_scope(ctx, domain_name)
            case ProjectScope(project_id, domain_name):
                permission_ctx = await self.build_in_project_scope(ctx, project_id)
            case UserRBACScope(user_id, _):
                permission_ctx = await self.build_in_user_scope(ctx, user_id)
            case _:
                raise InvalidScope
        permission_ctx.filter_by_permission(requested_permission)
        return permission_ctx

    async def build_in_nested_scope(
        self,
        ctx: ClientContext,
        target_scope: BaseScope,
        requested_permission: VFolderRBACPermission,
    ) -> VFolderPermissionContext:
        match target_scope:
            case DomainScope(domain_name):
                permission_ctx = await self.build_in_domain_scope(ctx, domain_name)
                _user_perm_ctx = await self.build_in_user_scope_in_domain(
                    ctx, ctx.user_id, domain_name
                )
                permission_ctx = VFolderPermissionContext.merge(permission_ctx, _user_perm_ctx)
                _project_perm_ctx = await self.build_in_project_scopes_in_domain(ctx, domain_name)
                permission_ctx = VFolderPermissionContext.merge(permission_ctx, _project_perm_ctx)
            case ProjectScope(project_id, _):
                permission_ctx = await self.build_in_project_scope(ctx, project_id)
                _user_perm_ctx = await self.build_in_user_scope(ctx, ctx.user_id)
                permission_ctx = VFolderPermissionContext.merge(permission_ctx, _user_perm_ctx)
            case UserRBACScope(user_id, _):
                permission_ctx = await self.build_in_user_scope(ctx, user_id)
            case _:
                raise InvalidScope
        permission_ctx.filter_by_permission(requested_permission)
        return permission_ctx

    async def build_in_domain_scope(
        self,
        ctx: ClientContext,
        domain_name: str,
    ) -> VFolderPermissionContext:
        roles = await get_roles_in_scope(ctx, DomainScope(domain_name), self.db_session)
        domain_permissions = await VFolderPermissionContextBuilder.calculate_permission_by_roles(
            roles
        )
        result = VFolderPermissionContext(
            domain_name_to_permission_map={domain_name: domain_permissions}
        )
        return result

    async def build_in_project_scopes_in_domain(
        self,
        ctx: ClientContext,
        domain_name: str,
    ) -> VFolderPermissionContext:
        result = VFolderPermissionContext()

        _project_stmt = (
            sa.select(GroupRow)
            .where(GroupRow.domain_name == domain_name)
            .options(load_only(GroupRow.id))
        )
        for row in await self.db_session.scalars(_project_stmt):
            _row = cast(GroupRow, row)
            _project_perm_ctx = await self.build_in_project_scope(ctx, _row.id)
            result = VFolderPermissionContext.merge(result, _project_perm_ctx)
        return result

    async def build_in_user_scope_in_domain(
        self,
        ctx: ClientContext,
        user_id: uuid.UUID,
        domain_name: str,
    ) -> VFolderPermissionContext:
        # For Superadmin and monitor who can create vfolders in multiple different domains.
        roles = await get_roles_in_scope(ctx, UserRBACScope(user_id, domain_name), self.db_session)
        permissions = await VFolderPermissionContextBuilder.calculate_permission_by_roles(roles)

        _vfolder_stmt = (
            sa.select(VFolderRow)
            .where((VFolderRow.user == user_id) & (VFolderRow.domain_name == domain_name))
            .options(load_only(VFolderRow.id))
        )
        own_folder_map = {
            row.id: permissions for row in await self.db_session.scalars(_vfolder_stmt)
        }
        result = VFolderPermissionContext(object_id_to_additional_permission_map=own_folder_map)

        _stmt = (
            sa.select(VFolderPermissionRow)
            .select_from(sa.join(VFolderPermissionRow, VFolderRow))
            .where(
                (VFolderPermissionRow.user == ctx.user_id)
                & (
                    VFolderRow.ownership_type == VFolderOwnershipType.USER
                )  # filter out user vfolders
                & (VFolderRow.domain_name == domain_name)
            )
        )
        object_id_to_permission_map = {
            row.vfolder: LEGACY_PERMISSION_TO_RBAC_PERMISSION_MAP[row.permission]
            for row in await self.db_session.scalars(_stmt)
        }
        if ctx.user_role in (UserRole.SUPERADMIN, UserRole.ADMIN):
            ctx_to_merge = VFolderPermissionContext(
                object_id_to_additional_permission_map=object_id_to_permission_map
            )
        else:
            ctx_to_merge = VFolderPermissionContext(
                object_id_to_overriding_permission_map=object_id_to_permission_map
            )
        result = VFolderPermissionContext.merge(result, ctx_to_merge)
        return result

    async def build_in_project_scope(
        self,
        ctx: ClientContext,
        project_id: uuid.UUID,
    ) -> VFolderPermissionContext:
        roles = await get_roles_in_scope(ctx, ProjectScope(project_id), self.db_session)
        permissions = await VFolderPermissionContextBuilder.calculate_permission_by_roles(roles)
        result = VFolderPermissionContext(project_id_to_permission_map={project_id: permissions})

        _stmt = (
            sa.select(VFolderPermissionRow)
            .select_from(sa.join(VFolderPermissionRow, VFolderRow))
            .where(
                (VFolderPermissionRow.user == ctx.user_id)
                & (
                    VFolderRow.ownership_type == VFolderOwnershipType.GROUP
                )  # filter out user vfolders
            )
        )
        object_id_to_permission_map = {
            row.vfolder: LEGACY_PERMISSION_TO_RBAC_PERMISSION_MAP[row.permission]
            for row in await self.db_session.scalars(_stmt)
        }
        if ScopedUserRole.ADMIN in roles:
            result.object_id_to_additional_permission_map = object_id_to_permission_map
        else:
            result.object_id_to_overriding_permission_map = object_id_to_permission_map
        return result

    async def build_in_user_scope(
        self,
        ctx: ClientContext,
        user_id: uuid.UUID,
    ) -> VFolderPermissionContext:
        roles = await get_roles_in_scope(ctx, UserRBACScope(user_id), self.db_session)
        permissions = await VFolderPermissionContextBuilder.calculate_permission_by_roles(roles)
        result = VFolderPermissionContext(user_id_to_permission_map={user_id: permissions})

        _stmt = (
            sa.select(VFolderPermissionRow)
            .select_from(sa.join(VFolderPermissionRow, VFolderRow))
            .where(
                (VFolderPermissionRow.user == ctx.user_id)
                & (
                    VFolderRow.ownership_type == VFolderOwnershipType.USER
                )  # filter out user vfolders
            )
        )
        object_id_to_permission_map = {
            row.vfolder: LEGACY_PERMISSION_TO_RBAC_PERMISSION_MAP[row.permission]
            for row in await self.db_session.scalars(_stmt)
        }
        if ctx.user_role in (UserRole.SUPERADMIN, UserRole.ADMIN):
            result.object_id_to_additional_permission_map = object_id_to_permission_map
        else:
            result.object_id_to_overriding_permission_map = object_id_to_permission_map
        return result

    @classmethod
    async def _permission_for_owner(
        cls,
    ) -> frozenset[VFolderRBACPermission]:
        return OWNER_PERMISSIONS

    @classmethod
    async def _permission_for_admin(
        cls,
    ) -> frozenset[VFolderRBACPermission]:
        return ADMIN_PERMISSIONS

    @classmethod
    async def _permission_for_monitor(
        cls,
    ) -> frozenset[VFolderRBACPermission]:
        return MONITOR_PERMISSIONS

    @classmethod
    async def _permission_for_privileged_member(
        cls,
    ) -> frozenset[VFolderRBACPermission]:
        return PRIVILEGED_MEMBER_PERMISSIONS

    @classmethod
    async def _permission_for_member(
        cls,
    ) -> frozenset[VFolderRBACPermission]:
        return MEMBER_PERMISSIONS


class VFolderWithPermissionSet(NamedTuple):
    vfolder_row: VFolderRow
    permissions: frozenset[VFolderRBACPermission]


async def get_vfolders(
    db_conn: SAConnection,
    ctx: ClientContext,
    target_scope: BaseScope,
    requested_permission: VFolderRBACPermission,
    extra_scope: StorageHost | None = None,
    *,
    vfolder_id: uuid.UUID | None = None,
    vfolder_name: str | None = None,
    usage_mode: VFolderUsageMode | None = None,
    allowed_status: Container[VFolderOperationStatus] | None = None,
    blocked_status: Container[VFolderOperationStatus] | None = None,
) -> list[VFolderWithPermissionSet]:
    async with ctx.db.begin_readonly_session(db_conn) as db_session:
        host_permission = _VFOLDER_PERMISSION_TO_STORAGE_HOST_PERMISSION_MAP[requested_permission]
        host_permission_ctx = await StorageHostPermissionContextBuilder(db_session).build(
            ctx, target_scope, host_permission
        )
        builder = VFolderPermissionContextBuilder(db_session)
        permission_ctx = await builder.build(ctx, target_scope, requested_permission)
        permission_ctx.apply_host_permission_ctx(host_permission_ctx)

        query_stmt = await permission_ctx.build_query()
        if query_stmt is None:
            return []
        if vfolder_id is not None:
            query_stmt = query_stmt.where(VFolderRow.id == vfolder_id)
        if vfolder_name is not None:
            query_stmt = query_stmt.where(VFolderRow.name == vfolder_name)
        if usage_mode is not None:
            query_stmt = query_stmt.where(VFolderRow.usage_mode == usage_mode)
        if allowed_status is not None:
            query_stmt = query_stmt.where(VFolderRow.status.in_(allowed_status))
        if blocked_status is not None:
            query_stmt = query_stmt.where(VFolderRow.status.not_in(blocked_status))

        result: list[VFolderWithPermissionSet] = []
        for row in await db_session.scalars(query_stmt):
            row = cast(VFolderRow, row)
            permissions = await permission_ctx.calculate_final_permission(row)
            result.append(VFolderWithPermissionSet(row, permissions))
        return result


async def validate_permission(
    db_conn: SAConnection,
    ctx: ClientContext,
    target_scope: BaseScope,
    *,
    permission: VFolderRBACPermission,
    vfolder_id: uuid.UUID,
) -> None:
    vfolders = await get_vfolders(
        db_conn,
        ctx,
        target_scope,
        permission,
        vfolder_id=vfolder_id,
    )
    if not vfolders:
        raise NotEnoughPermission(f"'{permission.name}' not allowed in {str(target_scope)}")


async def get_permission_ctx(
    db_conn: SAConnection,
    ctx: ClientContext,
    target_scope: BaseScope,
    requested_permission: VFolderRBACPermission,
) -> VFolderPermissionContext:
    async with ctx.db.begin_readonly_session(db_conn) as db_session:
        host_permission = _VFOLDER_PERMISSION_TO_STORAGE_HOST_PERMISSION_MAP[requested_permission]
        host_permission_ctx = await StorageHostPermissionContextBuilder(db_session).build(
            ctx, target_scope, host_permission
        )
        builder = VFolderPermissionContextBuilder(db_session)
        permission_ctx = await builder.build_in_nested_scope(
            ctx, target_scope, requested_permission
        )
        permission_ctx.apply_host_permission_ctx(host_permission_ctx)
    return permission_ctx
>>>>>>> 9965d566
<|MERGE_RESOLUTION|>--- conflicted
+++ resolved
@@ -2680,9 +2680,7 @@
 class ModelCardConnection(Connection):
     class Meta:
         node = ModelCard
-<<<<<<< HEAD
         description = "Added in 24.03.4"
-=======
 
 
 # RBAC
@@ -3163,5 +3161,4 @@
             ctx, target_scope, requested_permission
         )
         permission_ctx.apply_host_permission_ctx(host_permission_ctx)
-    return permission_ctx
->>>>>>> 9965d566
+    return permission_ctx