from __future__ import annotations

import enum
import logging
import os.path
import uuid
from pathlib import PurePosixPath
from typing import TYPE_CHECKING, Any, List, Mapping, NamedTuple, Optional, Sequence

import aiohttp
import aiotools
import graphene
import sqlalchemy as sa
import trafaret as t
from dateutil.parser import parse as dtparse
from graphene.types.datetime import DateTime as GQLDateTime
from sqlalchemy.engine.row import Row
from sqlalchemy.ext.asyncio import AsyncConnection as SAConnection
from sqlalchemy.ext.asyncio import AsyncSession as SASession
from sqlalchemy.orm import selectinload

from ai.backend.common.bgtask import ProgressReporter
from ai.backend.common.logging import BraceStyleAdapter
from ai.backend.common.types import (
    QuotaScopeID,
    QuotaScopeType,
    VFolderHostPermission,
    VFolderHostPermissionMap,
    VFolderID,
    VFolderMount,
    VFolderUsageMode,
)

from ..api.exceptions import InvalidAPIParameters, VFolderNotFound, VFolderOperationFailed
from ..defs import RESERVED_VFOLDER_PATTERNS, RESERVED_VFOLDERS, VFOLDER_DSTPATHS_MAP
from ..types import UserScope
from .base import (
    GUID,
    Base,
    BigInt,
    EnumValueType,
    IDColumn,
    Item,
    PaginatedList,
    QuotaScopeIDType,
    batch_multiresult,
    metadata,
)
<<<<<<< HEAD
from .minilang.ordering import QueryOrderParser
from .minilang.queryfilter import QueryFilterParser, enum_field_getter
=======
from .minilang.ordering import OrderSpecItem, QueryOrderParser
from .minilang.queryfilter import FieldSpecItem, QueryFilterParser
>>>>>>> 7ebbf345
from .user import UserRole
from .utils import ExtendedAsyncSAEngine, execute_with_retry

if TYPE_CHECKING:
    from ..api.context import BackgroundTaskManager
    from .gql import GraphQueryContext
    from .storage import StorageSessionManager

__all__: Sequence[str] = (
    "vfolders",
    "vfolder_invitations",
    "vfolder_permissions",
    "VirtualFolder",
    "VFolderOwnershipType",
    "VFolderInvitationState",
    "VFolderPermission",
    "VFolderPermissionValidator",
    "VFolderOperationStatus",
    "VFolderAccessStatus",
    "VFolderCloneInfo",
    "VFolderDeletionInfo",
    "VFolderRow",
    "QuotaScope",
    "SetQuotaScope",
    "UnsetQuotaScope",
    "query_accessible_vfolders",
    "initiate_vfolder_clone",
    "initiate_vfolder_removal",
    "get_allowed_vfolder_hosts_by_group",
    "get_allowed_vfolder_hosts_by_user",
    "verify_vfolder_name",
    "prepare_vfolder_mounts",
    "filter_host_allowed_permission",
    "ensure_host_permission_allowed",
)


log = BraceStyleAdapter(logging.getLogger(__spec__.name))  # type: ignore[name-defined]


class VFolderOwnershipType(str, enum.Enum):
    """
    Ownership type of virtual folder.
    """

    USER = "user"
    GROUP = "group"


class VFolderPermission(str, enum.Enum):
    """
    Permissions for a virtual folder given to a specific access key.
    RW_DELETE includes READ_WRITE and READ_WRITE includes READ_ONLY.
    """

    READ_ONLY = "ro"
    READ_WRITE = "rw"
    RW_DELETE = "wd"
    OWNER_PERM = "wd"  # resolved as RW_DELETE


class VFolderPermissionValidator(t.Trafaret):
    def check_and_return(self, value: Any) -> VFolderPermission:
        if value not in ["ro", "rw", "wd"]:
            self._failure('one of "ro", "rw", or "wd" required', value=value)
        return VFolderPermission(value)


class VFolderInvitationState(str, enum.Enum):
    """
    Virtual Folder invitation state.
    """

    PENDING = "pending"
    CANCELED = "canceled"  # canceled by inviter
    ACCEPTED = "accepted"
    REJECTED = "rejected"  # rejected by invitee


class VFolderOperationStatus(str, enum.Enum):
    """
    Introduce virtual folder current status for storage-proxy operations.
    """

    READY = "ready"
    PERFORMING = "performing"
    CLONING = "cloning"
    DELETING = "deleting"
    MOUNTED = "mounted"


class VFolderAccessStatus(str, enum.Enum):
    """
    Introduce virtual folder desired status for storage-proxy operations.
    Not added to db scheme  and determined only by current vfolder status.
    """

    READABLE = "readable"
    UPDATABLE = "updatable"
    DELETABLE = "deletable"


class VFolderDeletionInfo(NamedTuple):
    vfolder_id: VFolderID
    host: str


class VFolderCloneInfo(NamedTuple):
    source_vfolder_id: VFolderID
    source_host: str

    # Target Vfolder infos
    target_quota_scope_id: str
    target_vfolder_name: str
    target_host: str
    usage_mode: VFolderUsageMode
    permission: VFolderPermission
    email: str
    user_id: uuid.UUID
    cloneable: bool


vfolders = sa.Table(
    "vfolders",
    metadata,
    IDColumn("id"),
    # host will be '' if vFolder is unmanaged
    sa.Column("host", sa.String(length=128), nullable=False),
    sa.Column("quota_scope_id", QuotaScopeIDType, nullable=False),
    sa.Column("name", sa.String(length=64), nullable=False, index=True),
    sa.Column(
        "usage_mode",
        EnumValueType(VFolderUsageMode),
        default=VFolderUsageMode.GENERAL,
        nullable=False,
    ),
    sa.Column("permission", EnumValueType(VFolderPermission), default=VFolderPermission.READ_WRITE),
    sa.Column("max_files", sa.Integer(), default=1000),
    sa.Column("max_size", sa.Integer(), default=None),  # in MBytes
    sa.Column("num_files", sa.Integer(), default=0),
    sa.Column("cur_size", sa.Integer(), default=0),  # in KBytes
    sa.Column("created_at", sa.DateTime(timezone=True), server_default=sa.func.now()),
    sa.Column("last_used", sa.DateTime(timezone=True), nullable=True),
    # creator is always set to the user who created vfolder (regardless user/project types)
    sa.Column("creator", sa.String(length=128), nullable=True),
    # unmanaged vfolder represents the host-side absolute path instead of storage-based path.
    sa.Column("unmanaged_path", sa.String(length=512), nullable=True),
    sa.Column(
        "ownership_type",
        EnumValueType(VFolderOwnershipType),
        default=VFolderOwnershipType.USER,
        nullable=False,
    ),
    sa.Column("user", GUID, sa.ForeignKey("users.uuid"), nullable=True),  # owner if user vfolder
    sa.Column("group", GUID, sa.ForeignKey("groups.id"), nullable=True),  # owner if project vfolder
    sa.Column("cloneable", sa.Boolean, default=False, nullable=False),
    sa.Column(
        "status",
        EnumValueType(VFolderOperationStatus),
        default=VFolderOperationStatus.READY,
        server_default=VFolderOperationStatus.READY.value,
        nullable=False,
    ),
    sa.CheckConstraint(
        (
            "(ownership_type = 'user' AND \"user\" IS NOT NULL) OR "
            "(ownership_type = 'group' AND \"group\" IS NOT NULL)"
        ),
        name="ownership_type_match_with_user_or_group",
    ),
    sa.CheckConstraint(
        '("user" IS NULL AND "group" IS NOT NULL) OR ("user" IS NOT NULL AND "group" IS NULL)',
        name="either_one_of_user_or_group",
    ),
)


vfolder_attachment = sa.Table(
    "vfolder_attachment",
    metadata,
    sa.Column(
        "vfolder",
        GUID,
        sa.ForeignKey("vfolders.id", onupdate="CASCADE", ondelete="CASCADE"),
        nullable=False,
    ),
    sa.Column(
        "kernel",
        GUID,
        sa.ForeignKey("kernels.id", onupdate="CASCADE", ondelete="CASCADE"),
        nullable=False,
    ),
    sa.PrimaryKeyConstraint("vfolder", "kernel"),
)


vfolder_invitations = sa.Table(
    "vfolder_invitations",
    metadata,
    IDColumn("id"),
    sa.Column("permission", EnumValueType(VFolderPermission), default=VFolderPermission.READ_WRITE),
    sa.Column("inviter", sa.String(length=256)),  # email
    sa.Column("invitee", sa.String(length=256), nullable=False),  # email
    sa.Column(
        "state", EnumValueType(VFolderInvitationState), default=VFolderInvitationState.PENDING
    ),
    sa.Column("created_at", sa.DateTime(timezone=True), server_default=sa.func.now()),
    sa.Column(
        "modified_at",
        sa.DateTime(timezone=True),
        nullable=True,
        onupdate=sa.func.current_timestamp(),
    ),
    sa.Column(
        "vfolder",
        GUID,
        sa.ForeignKey("vfolders.id", onupdate="CASCADE", ondelete="CASCADE"),
        nullable=False,
    ),
)


vfolder_permissions = sa.Table(
    "vfolder_permissions",
    metadata,
    sa.Column("permission", EnumValueType(VFolderPermission), default=VFolderPermission.READ_WRITE),
    sa.Column(
        "vfolder",
        GUID,
        sa.ForeignKey("vfolders.id", onupdate="CASCADE", ondelete="CASCADE"),
        nullable=False,
    ),
    sa.Column("user", GUID, sa.ForeignKey("users.uuid"), nullable=False),
)


class VFolderRow(Base):
    __table__ = vfolders


def verify_vfolder_name(folder: str) -> bool:
    if folder in RESERVED_VFOLDERS:
        return False
    for pattern in RESERVED_VFOLDER_PATTERNS:
        if pattern.match(folder):
            return False
    return True


async def query_accessible_vfolders(
    conn: SAConnection,
    user_uuid: uuid.UUID,
    *,
    # when enabled, skip vfolder ownership check if user role is admin or superadmin
    allow_privileged_access=False,
    user_role=None,
    domain_name=None,
    allowed_vfolder_types=None,
    extra_vf_conds=None,
    extra_invited_vf_conds=None,
    extra_vf_user_conds=None,
    extra_vf_group_conds=None,
) -> Sequence[Mapping[str, Any]]:
    from ai.backend.manager.models import association_groups_users as agus
    from ai.backend.manager.models import groups, users

    if allowed_vfolder_types is None:
        allowed_vfolder_types = ["user"]  # legacy default

    vfolders_selectors = [
        vfolders.c.name,
        vfolders.c.id,
        vfolders.c.host,
        vfolders.c.quota_scope_id,
        vfolders.c.usage_mode,
        vfolders.c.created_at,
        vfolders.c.last_used,
        vfolders.c.max_files,
        vfolders.c.max_size,
        vfolders.c.ownership_type,
        vfolders.c.user,
        vfolders.c.group,
        vfolders.c.creator,
        vfolders.c.unmanaged_path,
        vfolders.c.cloneable,
        vfolders.c.status,
        vfolders.c.cur_size,
        # vfolders.c.permission,
        # users.c.email,
    ]

    async def _append_entries(_query, _is_owner=True):
        if extra_vf_conds is not None:
            _query = _query.where(extra_vf_conds)
        if extra_vf_user_conds is not None:
            _query = _query.where(extra_vf_user_conds)
        result = await conn.execute(_query)
        for row in result:
            row_keys = row.keys()
            _perm = (
                row.vfolder_permissions_permission
                if "vfolder_permissions_permission" in row_keys
                else row.vfolders_permission
            )
            entries.append(
                {
                    "name": row.vfolders_name,
                    "id": row.vfolders_id,
                    "host": row.vfolders_host,
                    "quota_scope_id": row.vfolders_quota_scope_id,
                    "usage_mode": row.vfolders_usage_mode,
                    "created_at": row.vfolders_created_at,
                    "last_used": row.vfolders_last_used,
                    "max_size": row.vfolders_max_size,
                    "max_files": row.vfolders_max_files,
                    "ownership_type": row.vfolders_ownership_type,
                    "user": str(row.vfolders_user) if row.vfolders_user else None,
                    "group": str(row.vfolders_group) if row.vfolders_group else None,
                    "creator": row.vfolders_creator,
                    "user_email": row.users_email if "users_email" in row_keys else None,
                    "group_name": row.groups_name if "groups_name" in row_keys else None,
                    "is_owner": _is_owner,
                    "permission": _perm,
                    "unmanaged_path": row.vfolders_unmanaged_path,
                    "cloneable": row.vfolders_cloneable,
                    "status": row.vfolders_status,
                    "cur_size": row.vfolders_cur_size,
                }
            )

    entries: List[dict] = []
    # User vfolders.
    if "user" in allowed_vfolder_types:
        # Scan my owned vfolders.
        j = vfolders.join(users, vfolders.c.user == users.c.uuid)
        query = sa.select(
            vfolders_selectors + [vfolders.c.permission, users.c.email], use_labels=True
        ).select_from(j)
        if not allow_privileged_access or (
            user_role != UserRole.ADMIN and user_role != UserRole.SUPERADMIN
        ):
            query = query.where(vfolders.c.user == user_uuid)
        await _append_entries(query)

        # Scan vfolders shared with me.
        j = vfolders.join(
            vfolder_permissions,
            vfolders.c.id == vfolder_permissions.c.vfolder,
            isouter=True,
        ).join(
            users,
            vfolders.c.user == users.c.uuid,
            isouter=True,
        )
        query = (
            sa.select(
                vfolders_selectors + [vfolder_permissions.c.permission, users.c.email],
                use_labels=True,
            )
            .select_from(j)
            .where(
                (vfolder_permissions.c.user == user_uuid)
                & (vfolders.c.ownership_type == VFolderOwnershipType.USER),
            )
        )
        if extra_invited_vf_conds is not None:
            query = query.where(extra_invited_vf_conds)
        await _append_entries(query, _is_owner=False)

    if "group" in allowed_vfolder_types:
        # Scan group vfolders.
        if user_role == UserRole.ADMIN or user_role == "admin":
            query = (
                sa.select([groups.c.id])
                .select_from(groups)
                .where(groups.c.domain_name == domain_name)
            )
            result = await conn.execute(query)
            grps = result.fetchall()
            group_ids = [g.id for g in grps]
        else:
            j = sa.join(agus, users, agus.c.user_id == users.c.uuid)
            query = sa.select([agus.c.group_id]).select_from(j).where(agus.c.user_id == user_uuid)
            result = await conn.execute(query)
            grps = result.fetchall()
            group_ids = [g.group_id for g in grps]
        j = vfolders.join(groups, vfolders.c.group == groups.c.id)
        query = sa.select(
            vfolders_selectors + [vfolders.c.permission, groups.c.name], use_labels=True
        ).select_from(j)
        if user_role != UserRole.SUPERADMIN:
            query = query.where(vfolders.c.group.in_(group_ids))
        if extra_vf_group_conds is not None:
            query = query.where(extra_vf_group_conds)
        is_owner = (user_role == UserRole.ADMIN or user_role == "admin") or (
            user_role == UserRole.SUPERADMIN or user_role == "superadmin"
        )
        await _append_entries(query, is_owner)

        # Override permissions, if exists, for group vfolders.
        j = sa.join(
            vfolders,
            vfolder_permissions,
            vfolders.c.id == vfolder_permissions.c.vfolder,
        )
        query = (
            sa.select(vfolder_permissions.c.permission, vfolder_permissions.c.vfolder)
            .select_from(j)
            .where(
                (vfolders.c.group.in_(group_ids)) & (vfolder_permissions.c.user == user_uuid),
            )
        )
        if extra_vf_conds is not None:
            query = query.where(extra_vf_conds)
        if extra_vf_user_conds is not None:
            query = query.where(extra_vf_user_conds)
        result = await conn.execute(query)
        overriding_permissions: dict = {row.vfolder: row.permission for row in result}
        for entry in entries:
            if (
                entry["id"] in overriding_permissions
                and entry["ownership_type"] == VFolderOwnershipType.GROUP
            ):
                entry["permission"] = overriding_permissions[entry["id"]]

    return entries


async def get_allowed_vfolder_hosts_by_group(
    conn: SAConnection,
    resource_policy,
    domain_name: str,
    group_id: Optional[uuid.UUID] = None,
    domain_admin: bool = False,
) -> VFolderHostPermissionMap:
    """
    Union `allowed_vfolder_hosts` from domain, group, and keypair_resource_policy.

    If `group_id` is not None, `allowed_vfolder_hosts` from the group is also merged.
    If the requester is a domain admin, gather all `allowed_vfolder_hosts` of the domain groups.
    """
    from . import domains, groups

    # Domain's allowed_vfolder_hosts.
    allowed_hosts = VFolderHostPermissionMap()
    query = sa.select([domains.c.allowed_vfolder_hosts]).where(
        (domains.c.name == domain_name) & (domains.c.is_active),
    )
    if values := await conn.scalar(query):
        allowed_hosts = allowed_hosts | values
    # Group's allowed_vfolder_hosts.
    if group_id is not None:
        query = sa.select([groups.c.allowed_vfolder_hosts]).where(
            (groups.c.domain_name == domain_name)
            & (groups.c.id == group_id)
            & (groups.c.is_active),
        )
        if values := await conn.scalar(query):
            allowed_hosts = allowed_hosts | values
    elif domain_admin:
        query = sa.select([groups.c.allowed_vfolder_hosts]).where(
            (groups.c.domain_name == domain_name) & (groups.c.is_active),
        )
        if rows := (await conn.execute(query)).fetchall():
            for row in rows:
                allowed_hosts = allowed_hosts | row.allowed_vfolder_hosts
    # Keypair Resource Policy's allowed_vfolder_hosts
    allowed_hosts = allowed_hosts | resource_policy["allowed_vfolder_hosts"]
    return allowed_hosts


async def get_allowed_vfolder_hosts_by_user(
    conn: SAConnection,
    resource_policy: Mapping[str, Any],
    domain_name: str,
    user_uuid: uuid.UUID,
    group_id: Optional[uuid.UUID] = None,
) -> VFolderHostPermissionMap:
    """
    Union `allowed_vfolder_hosts` from domain, groups, and keypair_resource_policy.

    All available `allowed_vfolder_hosts` of groups which requester associated will be merged.
    """
    from . import association_groups_users, domains, groups

    # Domain's allowed_vfolder_hosts.
    allowed_hosts = VFolderHostPermissionMap()
    query = sa.select([domains.c.allowed_vfolder_hosts]).where(
        (domains.c.name == domain_name) & (domains.c.is_active),
    )
    if values := await conn.scalar(query):
        allowed_hosts = allowed_hosts | values
    # User's Groups' allowed_vfolder_hosts.
    if group_id is not None:
        j = groups.join(
            association_groups_users,
            (
                (groups.c.id == association_groups_users.c.group_id)
                & (groups.c.id == group_id)
                & (association_groups_users.c.user_id == user_uuid)
            ),
        )
    else:
        j = groups.join(
            association_groups_users,
            (
                (groups.c.id == association_groups_users.c.group_id)
                & (association_groups_users.c.user_id == user_uuid)
            ),
        )
    query = (
        sa.select([groups.c.allowed_vfolder_hosts])
        .select_from(j)
        .where(
            (groups.c.domain_name == domain_name) & (groups.c.is_active),
        )
    )
    if rows := (await conn.execute(query)).fetchall():
        for row in rows:
            allowed_hosts = allowed_hosts | row.allowed_vfolder_hosts
    # Keypair Resource Policy's allowed_vfolder_hosts
    allowed_hosts = allowed_hosts | resource_policy["allowed_vfolder_hosts"]
    return allowed_hosts


async def prepare_vfolder_mounts(
    conn: SAConnection,
    storage_manager: StorageSessionManager,
    allowed_vfolder_types: Sequence[str],
    user_scope: UserScope,
    resource_policy: Mapping[str, Any],
    requested_mount_references: Sequence[str | uuid.UUID],
    requested_mount_reference_map: Mapping[str | uuid.UUID, str],
) -> Sequence[VFolderMount]:
    """
    Determine the actual mount information from the requested vfolder lists,
    vfolder configurations, and the given user scope.
    """
    requested_mounts: list[str] = [
        name for name in requested_mount_references if isinstance(name, str)
    ]
    requested_mount_map: dict[str, str] = {
        name: path for name, path in requested_mount_reference_map.items() if isinstance(name, str)
    }

    vfolder_ids_to_resolve = [
        vfid for vfid in requested_mount_references if isinstance(vfid, uuid.UUID)
    ]
    query = (
        sa.select([vfolders.c.id, vfolders.c.name])
        .select_from(vfolders)
        .where(vfolders.c.id.in_(vfolder_ids_to_resolve))
    )
    result = await conn.execute(query)

    for vfid, name in result.fetchall():
        requested_mounts.append(name)
        if path := requested_mount_reference_map.get(vfid):
            requested_mount_map[name] = path

    requested_vfolder_names: dict[str, str] = {}
    requested_vfolder_subpaths: dict[str, str] = {}
    requested_vfolder_dstpaths: dict[str, str] = {}
    matched_vfolder_mounts: list[VFolderMount] = []

    # Split the vfolder name and subpaths
    for key in requested_mounts:
        name, _, subpath = key.partition("/")
        if not PurePosixPath(os.path.normpath(key)).is_relative_to(name):
            raise InvalidAPIParameters(
                f"The subpath '{subpath}' should designate a subdirectory of the vfolder '{name}'.",
            )
        requested_vfolder_names[key] = name
        requested_vfolder_subpaths[key] = os.path.normpath(subpath)
    for key, value in requested_mount_map.items():
        requested_vfolder_dstpaths[key] = value

    # Check if there are overlapping mount sources
    for p1 in requested_mounts:
        for p2 in requested_mounts:
            if p1 == p2:
                continue
            if PurePosixPath(p1).is_relative_to(PurePosixPath(p2)):
                raise InvalidAPIParameters(
                    f"VFolder source path '{p1}' overlaps with '{p2}'",
                )

    # Query the accessible vfolders that satisfy either:
    # - the name matches with the requested vfolder name, or
    # - the name starts with a dot (dot-prefixed vfolder) for automatic mounting.
    if requested_vfolder_names:
        extra_vf_conds = vfolders.c.name.in_(
            requested_vfolder_names.values()
        ) | vfolders.c.name.startswith(".")
    else:
        extra_vf_conds = vfolders.c.name.startswith(".")
    accessible_vfolders = await query_accessible_vfolders(
        conn,
        user_scope.user_uuid,
        user_role=user_scope.user_role,
        domain_name=user_scope.domain_name,
        allowed_vfolder_types=allowed_vfolder_types,
        extra_vf_conds=extra_vf_conds,
    )

    # Fast-path for empty requested mounts
    if not accessible_vfolders:
        if requested_vfolder_names:
            raise VFolderNotFound("There is no accessible vfolders at all.")
        else:
            return []
    accessible_vfolders_map = {vfolder["name"]: vfolder for vfolder in accessible_vfolders}

    # add automount folder list into requested_vfolder_names
    # and requested_vfolder_subpath
    for _vfolder in accessible_vfolders:
        if _vfolder["name"].startswith("."):
            requested_vfolder_names.setdefault(_vfolder["name"], _vfolder["name"])
            requested_vfolder_subpaths.setdefault(_vfolder["name"], ".")

    # for vfolder in accessible_vfolders:
    for key, vfolder_name in requested_vfolder_names.items():
        if not (vfolder := accessible_vfolders_map.get(vfolder_name)):
            raise VFolderNotFound(f"VFolder {vfolder_name} is not found or accessible.")
        await ensure_host_permission_allowed(
            conn,
            vfolder["host"],
            allowed_vfolder_types=allowed_vfolder_types,
            user_uuid=user_scope.user_uuid,
            resource_policy=resource_policy,
            domain_name=user_scope.domain_name,
            group_id=user_scope.group_id,
            permission=VFolderHostPermission.MOUNT_IN_SESSION,
        )
        if vfolder["group"] is not None and vfolder["group"] != str(user_scope.group_id):
            # User's accessible group vfolders should not be mounted
            # if they do not belong to the execution kernel.
            continue
        try:
            mount_base_path = PurePosixPath(
                await storage_manager.get_mount_path(
                    vfolder["host"],
                    VFolderID(vfolder["quota_scope_id"], vfolder["id"]),
                    PurePosixPath(requested_vfolder_subpaths[key]),
                ),
            )
        except VFolderOperationFailed as e:
            raise InvalidAPIParameters(e.extra_msg, e.extra_data) from None
        if (_vfname := vfolder["name"]) in VFOLDER_DSTPATHS_MAP:
            requested_vfolder_dstpaths[_vfname] = VFOLDER_DSTPATHS_MAP[_vfname]
        if vfolder["name"] == ".local" and vfolder["group"] is not None:
            # Auto-create per-user subdirectory inside the group-owned ".local" vfolder.
            async with storage_manager.request(
                vfolder["host"],
                "POST",
                "folder/file/mkdir",
                params={
                    "volume": storage_manager.split_host(vfolder["host"])[1],
                    "vfid": str(VFolderID(vfolder["quota_scope_id"], vfolder["id"])),
                    "relpath": str(user_scope.user_uuid.hex),
                    "exist_ok": True,
                },
            ):
                pass
            # Mount the per-user subdirectory as the ".local" vfolder.
            matched_vfolder_mounts.append(
                VFolderMount(
                    name=vfolder["name"],
                    vfid=VFolderID(vfolder["quota_scope_id"], vfolder["id"]),
                    vfsubpath=PurePosixPath(user_scope.user_uuid.hex),
                    host_path=mount_base_path / user_scope.user_uuid.hex,
                    kernel_path=PurePosixPath("/home/work/.local"),
                    mount_perm=vfolder["permission"],
                    usage_mode=vfolder["usage_mode"],
                )
            )
        else:
            # Normal vfolders
            kernel_path_raw = requested_vfolder_dstpaths.get(key)
            if kernel_path_raw is None:
                kernel_path = PurePosixPath(f"/home/work/{vfolder['name']}")
            else:
                kernel_path = PurePosixPath(kernel_path_raw)
                if not kernel_path.is_absolute():
                    kernel_path = PurePosixPath("/home/work", kernel_path_raw)
            matched_vfolder_mounts.append(
                VFolderMount(
                    name=vfolder["name"],
                    vfid=VFolderID(vfolder["quota_scope_id"], vfolder["id"]),
                    vfsubpath=PurePosixPath(requested_vfolder_subpaths[key]),
                    host_path=mount_base_path / requested_vfolder_subpaths[key],
                    kernel_path=kernel_path,
                    mount_perm=vfolder["permission"],
                    usage_mode=vfolder["usage_mode"],
                )
            )

    # Check if there are overlapping mount targets
    for vf1 in matched_vfolder_mounts:
        for vf2 in matched_vfolder_mounts:
            if vf1.name == vf2.name:
                continue
            if vf1.kernel_path.is_relative_to(vf2.kernel_path):
                raise InvalidAPIParameters(
                    f"VFolder mount path {vf1.kernel_path} overlaps with {vf2.kernel_path}",
                )

    return matched_vfolder_mounts


async def ensure_host_permission_allowed(
    db_conn,
    folder_host: str,
    *,
    permission: VFolderHostPermission,
    allowed_vfolder_types: Sequence[str],
    user_uuid: uuid.UUID,
    resource_policy: Mapping[str, Any],
    domain_name: str,
    group_id: Optional[uuid.UUID] = None,
) -> None:
    allowed_hosts = await filter_host_allowed_permission(
        db_conn,
        allowed_vfolder_types=allowed_vfolder_types,
        user_uuid=user_uuid,
        resource_policy=resource_policy,
        domain_name=domain_name,
        group_id=group_id,
    )
    if folder_host not in allowed_hosts or permission not in allowed_hosts[folder_host]:
        raise InvalidAPIParameters(f"`{permission}` Not allowed in vfolder host(`{folder_host}`)")


async def filter_host_allowed_permission(
    db_conn,
    *,
    allowed_vfolder_types: Sequence[str],
    user_uuid: uuid.UUID,
    resource_policy: Mapping[str, Any],
    domain_name: str,
    group_id: Optional[uuid.UUID] = None,
) -> VFolderHostPermissionMap:
    allowed_hosts = VFolderHostPermissionMap()
    if "user" in allowed_vfolder_types:
        allowed_hosts_by_user = await get_allowed_vfolder_hosts_by_user(
            db_conn, resource_policy, domain_name, user_uuid
        )
        allowed_hosts = allowed_hosts | allowed_hosts_by_user
    if "group" in allowed_vfolder_types and group_id is not None:
        allowed_hosts_by_group = await get_allowed_vfolder_hosts_by_group(
            db_conn, resource_policy, domain_name, group_id
        )
        allowed_hosts = allowed_hosts | allowed_hosts_by_group
    return allowed_hosts


async def initiate_vfolder_clone(
    db_engine: ExtendedAsyncSAEngine,
    vfolder_info: VFolderCloneInfo,
    storage_manager: StorageSessionManager,
    background_task_manager: BackgroundTaskManager,
) -> tuple[uuid.UUID, uuid.UUID]:
    source_vf_cond = vfolders.c.id == vfolder_info.source_vfolder_id.folder_id

    async def _update_status() -> None:
        async with db_engine.begin_session() as db_session:
            query = (
                sa.update(vfolders)
                .values(status=VFolderOperationStatus.CLONING)
                .where(source_vf_cond)
            )
            await db_session.execute(query)

    await execute_with_retry(_update_status)

    target_proxy, target_volume = storage_manager.split_host(vfolder_info.target_host)
    source_proxy, source_volume = storage_manager.split_host(vfolder_info.source_host)

    # Generate the ID of the destination vfolder.
    # TODO: If we refactor to use ORM, the folder ID will be created from the database by inserting
    #       the actual object (with RETURNING clause).  In that case, we need to temporarily
    #       mark the object to be "unusable-yet" until the storage proxy craetes the destination
    #       vfolder.  After done, we need to make another transaction to clear the unusable state.
    target_folder_id = VFolderID(vfolder_info.source_vfolder_id.quota_scope_id, uuid.uuid4())

    async def _clone(reporter: ProgressReporter) -> None:
        try:
            async with storage_manager.request(
                target_proxy,
                "POST",
                "folder/create",
                json={
                    "volume": target_volume,
                    "vfid": str(target_folder_id),
                    # 'options': {'quota': params['quota']},
                },
            ):
                pass
        except aiohttp.ClientResponseError:
            raise VFolderOperationFailed(extra_msg=str(target_folder_id.folder_id))

        async def _insert_vfolder() -> None:
            async with db_engine.begin_session() as db_session:
                insert_values = {
                    "id": target_folder_id.folder_id,
                    "name": vfolder_info.target_vfolder_name,
                    "usage_mode": vfolder_info.usage_mode,
                    "permission": vfolder_info.permission,
                    "last_used": None,
                    "host": vfolder_info.target_host,
                    # TODO: add quota_scope_id
                    "creator": vfolder_info.email,
                    "ownership_type": VFolderOwnershipType("user"),
                    "user": vfolder_info.user_id,
                    "group": None,
                    "unmanaged_path": "",
                    "cloneable": vfolder_info.cloneable,
                    "quota_scope_id": vfolder_info.source_vfolder_id.quota_scope_id,
                }
                insert_query = sa.insert(vfolders, insert_values)
                try:
                    await db_session.execute(insert_query)
                except sa.exc.DataError:
                    # TODO: pass exception info
                    raise InvalidAPIParameters

        await execute_with_retry(_insert_vfolder)

        try:
            async with storage_manager.request(
                source_proxy,
                "POST",
                "folder/clone",
                json={
                    "src_volume": source_volume,
                    "src_vfid": str(vfolder_info.source_vfolder_id),
                    "dst_volume": target_volume,
                    "dst_vfid": str(target_folder_id),
                },
            ):
                pass
        except aiohttp.ClientResponseError:
            raise VFolderOperationFailed(extra_msg=str(vfolder_info.source_vfolder_id))

        async def _update_source_vfolder() -> None:
            async with db_engine.begin_session() as db_session:
                query = (
                    sa.update(vfolders)
                    .values(status=VFolderOperationStatus.READY)
                    .where(source_vf_cond)
                )
                await db_session.execute(query)

        await execute_with_retry(_update_source_vfolder)

    task_id = await background_task_manager.start(_clone)
    return task_id, target_folder_id.folder_id


async def initiate_vfolder_removal(
    db_engine: ExtendedAsyncSAEngine,
    requested_vfolders: Sequence[VFolderDeletionInfo],
    storage_manager: StorageSessionManager,
    storage_ptask_group: aiotools.PersistentTaskGroup,
) -> int:
    vfolder_info_len = len(requested_vfolders)
    vfolder_ids = tuple(vf_id.folder_id for vf_id, _ in requested_vfolders)
    cond = vfolders.c.id.in_(vfolder_ids)
    if vfolder_info_len == 0:
        return 0
    elif vfolder_info_len == 1:
        cond = vfolders.c.id == vfolder_ids[0]

    async def _update_vfolder_status() -> None:
        async with db_engine.begin_session() as db_session:
            query = sa.update(vfolders).values(status=VFolderOperationStatus.DELETING).where(cond)
            await db_session.execute(query)

    await execute_with_retry(_update_vfolder_status)

    async def _delete():
        for folder_id, host_name in requested_vfolders:
            proxy_name, volume_name = storage_manager.split_host(host_name)
            try:
                async with storage_manager.request(
                    proxy_name,
                    "POST",
                    "folder/delete",
                    json={
                        "volume": volume_name,
                        "vfid": str(folder_id),
                    },
                ):
                    pass
            except aiohttp.ClientResponseError:
                raise VFolderOperationFailed(extra_msg=str(folder_id))

        async def _delete_row() -> None:
            async with db_engine.begin_session() as db_session:
                await db_session.execute(sa.delete(vfolders).where(cond))

        await execute_with_retry(_delete_row)
        log.debug("Successfully removed vFolders {}", [str(x) for x in vfolder_ids])

    storage_ptask_group.create_task(_delete())
    log.debug("Started removing vFolders {}", [str(x) for x in vfolder_ids])

    return vfolder_info_len


async def ensure_quota_scope_accessible_by_user(
    conn: SASession,
    quota_scope: QuotaScopeID,
    user: Mapping[str, Any],
) -> None:
    from ai.backend.manager.models import GroupRow, UserRow
    from ai.backend.manager.models import association_groups_users as agus

    # Lookup user table to match if quota is scoped to the user
    query = sa.select(UserRow).where(UserRow.uuid == quota_scope.scope_id)
    quota_scope_user = await conn.scalar(query)
    if quota_scope_user:
        match user["role"]:
            case UserRole.SUPERADMIN:
                return
            case UserRole.ADMIN:
                if quota_scope_user.domain == user["domain"]:
                    return
            case _:
                if quota_scope_user.uuid == user["uuid"]:
                    return
        raise InvalidAPIParameters

    # Lookup group table to match if quota is scoped to the group
    query = sa.select(GroupRow).where(GroupRow.id == quota_scope.scope_id)
    quota_scope_group = await conn.scalar(query)
    if quota_scope_group:
        match user["role"]:
            case UserRole.SUPERADMIN:
                return
            case UserRole.ADMIN:
                if quota_scope_group.domain == user["domain"]:
                    return
            case _:
                query = (
                    sa.select([agus.c.group_id])
                    .select_from(agus)
                    .where(
                        (agus.c.group_id == quota_scope.scope_id) & (agus.c.user_id == user["uuid"])
                    )
                )
                matched_group_id = await conn.scalar(query)
                if matched_group_id:
                    return

    raise InvalidAPIParameters


class VirtualFolder(graphene.ObjectType):
    class Meta:
        interfaces = (Item,)

    host = graphene.String()
    quota_scope_id = graphene.String()
    name = graphene.String()
    user = graphene.UUID()  # User.id (current owner, null in project vfolders)
    user_email = graphene.String()  # User.email (current owner, null in project vfolders)
    group = graphene.UUID()  # Group.id (current owner, null in user vfolders)
    group_name = graphene.String()  # Group.name (current owenr, null in user vfolders)
    creator = graphene.String()  # User.email (always set)
    unmanaged_path = graphene.String()
    usage_mode = graphene.String()
    permission = graphene.String()
    ownership_type = graphene.String()
    max_files = graphene.Int()
    max_size = BigInt()  # in MiB
    created_at = GQLDateTime()
    last_used = GQLDateTime()

    num_files = graphene.Int()
    cur_size = BigInt()
    # num_attached = graphene.Int()
    cloneable = graphene.Boolean()
    status = graphene.String()

    @classmethod
    def from_row(cls, ctx: GraphQueryContext, row: Row) -> Optional[VirtualFolder]:
        if row is None:
            return None
        return cls(
            id=row["id"],
            host=row["host"],
            quota_scope_id=row["quota_scope_id"],
            name=row["name"],
            user=row["user"],
            user_email=row["users_email"],
            group=row["group"],
            group_name=row["groups_name"],
            creator=row["creator"],
            unmanaged_path=row["unmanaged_path"],
            usage_mode=row["usage_mode"],
            permission=row["permission"],
            ownership_type=row["ownership_type"],
            max_files=row["max_files"],
            max_size=row["max_size"],  # in MiB
            created_at=row["created_at"],
            last_used=row["last_used"],
            # num_attached=row['num_attached'],
            cloneable=row["cloneable"],
            status=row["status"],
            cur_size=row["cur_size"],
        )

    async def resolve_num_files(self, info: graphene.ResolveInfo) -> int:
        # TODO: measure on-the-fly
        return 0

    _queryfilter_fieldspec: Mapping[str, FieldSpecItem] = {
        "id": ("vfolders_id", uuid.UUID),
        "host": ("vfolders_host", None),
        "quota_scope_id": ("vfolders_quota_scope_id", None),
        "name": ("vfolders_name", None),
        "group": ("vfolders_group", uuid.UUID),
        "group_name": ("groups_name", None),
        "user": ("vfolders_user", uuid.UUID),
        "user_email": ("users_email", None),
        "creator": ("vfolders_creator", None),
        "unmanaged_path": ("vfolders_unmanaged_path", None),
        "usage_mode": (
            "vfolders_usage_mode",
            enum_field_getter(VFolderUsageMode),
        ),
        "permission": (
            "vfolders_permission",
            enum_field_getter(VFolderPermission),
        ),
        "ownership_type": (
            "vfolders_ownership_type",
            enum_field_getter(VFolderOwnershipType),
        ),
        "max_files": ("vfolders_max_files", None),
        "max_size": ("vfolders_max_size", None),
        "created_at": ("vfolders_created_at", dtparse),
        "last_used": ("vfolders_last_used", dtparse),
        "cloneable": ("vfolders_cloneable", None),
        "status": (
            "vfolders_status",
            enum_field_getter(VFolderOperationStatus),
        ),
    }

    _queryorder_colmap: Mapping[str, OrderSpecItem] = {
        "id": ("vfolders_id", None),
        "host": ("vfolders_host", None),
        "quota_scope_id": ("vfolders_quota_scope_id", None),
        "name": ("vfolders_name", None),
        "group": ("vfolders_group", None),
        "group_name": ("groups_name", None),
        "user": ("vfolders_user", None),
        "user_email": ("users_email", None),
        "creator": ("vfolders_creator", None),
        "usage_mode": ("vfolders_usage_mode", None),
        "permission": ("vfolders_permission", None),
        "ownership_type": ("vfolders_ownership_type", None),
        "max_files": ("vfolders_max_files", None),
        "max_size": ("vfolders_max_size", None),
        "created_at": ("vfolders_created_at", None),
        "last_used": ("vfolders_last_used", None),
        "cloneable": ("vfolders_cloneable", None),
        "status": ("vfolders_status", None),
        "cur_size": ("vfolders_cur_size", None),
    }

    @classmethod
    async def load_count(
        cls,
        graph_ctx: GraphQueryContext,
        *,
        domain_name: str = None,
        group_id: uuid.UUID = None,
        user_id: uuid.UUID = None,
        filter: str = None,
    ) -> int:
        from .user import users

        j = vfolders.join(users, vfolders.c.user == users.c.uuid, isouter=True)
        query = sa.select([sa.func.count()]).select_from(j)
        if domain_name is not None:
            query = query.where(users.c.domain_name == domain_name)
        if group_id is not None:
            query = query.where(vfolders.c.group == group_id)
        if user_id is not None:
            query = query.where(vfolders.c.user == user_id)
        if filter is not None:
            qfparser = QueryFilterParser(cls._queryfilter_fieldspec)
            query = qfparser.append_filter(query, filter)
        async with graph_ctx.db.begin_readonly() as conn:
            result = await conn.execute(query)
            return result.scalar()

    @classmethod
    async def load_slice(
        cls,
        graph_ctx: GraphQueryContext,
        limit: int,
        offset: int,
        *,
        domain_name: str = None,
        group_id: uuid.UUID = None,
        user_id: uuid.UUID = None,
        filter: str = None,
        order: str = None,
    ) -> Sequence[VirtualFolder]:
        from .group import groups
        from .user import users

        j = vfolders.join(users, vfolders.c.user == users.c.uuid, isouter=True).join(
            groups, vfolders.c.group == groups.c.id, isouter=True
        )
        query = (
            sa.select([vfolders, users.c.email, groups.c.name.label("groups_name")])
            .select_from(j)
            .limit(limit)
            .offset(offset)
        )
        if domain_name is not None:
            query = query.where(users.c.domain_name == domain_name)
        if group_id is not None:
            query = query.where(vfolders.c.group == group_id)
        if user_id is not None:
            query = query.where(vfolders.c.user == user_id)
        if filter is not None:
            qfparser = QueryFilterParser(cls._queryfilter_fieldspec)
            query = qfparser.append_filter(query, filter)
        if order is not None:
            qoparser = QueryOrderParser(cls._queryorder_colmap)
            query = qoparser.append_ordering(query, order)
        else:
            query = query.order_by(vfolders.c.created_at.desc())
        async with graph_ctx.db.begin_readonly() as conn:
            return [
                obj
                async for r in (await conn.stream(query))
                if (obj := cls.from_row(graph_ctx, r)) is not None
            ]

    @classmethod
    async def batch_load_by_user(
        cls,
        graph_ctx: GraphQueryContext,
        user_uuids: Sequence[uuid.UUID],
        *,
        domain_name: str = None,
        group_id: uuid.UUID = None,
    ) -> Sequence[Sequence[VirtualFolder]]:
        from .user import users

        # TODO: num_attached count group-by
        j = sa.join(vfolders, users, vfolders.c.user == users.c.uuid)
        query = (
            sa.select([vfolders])
            .select_from(j)
            .where(vfolders.c.user.in_(user_uuids))
            .order_by(sa.desc(vfolders.c.created_at))
        )
        if domain_name is not None:
            query = query.where(users.c.domain_name == domain_name)
        if group_id is not None:
            query = query.where(vfolders.c.group == group_id)
        async with graph_ctx.db.begin_readonly() as conn:
            return await batch_multiresult(
                graph_ctx,
                conn,
                query,
                cls,
                user_uuids,
                lambda row: row["user"],
            )


class VirtualFolderList(graphene.ObjectType):
    class Meta:
        interfaces = (PaginatedList,)

    items = graphene.List(VirtualFolder, required=True)


class VirtualFolderPermission(graphene.ObjectType):
    class Meta:
        interfaces = (Item,)

    permission = graphene.String()
    vfolder = graphene.UUID()
    vfolder_name = graphene.String()
    user = graphene.UUID()
    user_email = graphene.String()

    @classmethod
    def from_row(cls, ctx: GraphQueryContext, row: Row) -> Optional[VirtualFolderPermission]:
        if row is None:
            return None
        return cls(
            permission=row["permission"],
            vfolder=row["vfolder"],
            vfolder_name=row["name"],
            user=row["user"],
            user_email=row["email"],
        )

<<<<<<< HEAD
    _queryfilter_fieldspec = {
        "permission": (
            "vfolder_permissions_permission",
            enum_field_getter(VFolderPermission),
        ),
=======
    _queryfilter_fieldspec: Mapping[str, FieldSpecItem] = {
        "permission": ("vfolder_permissions_permission", lambda s: VFolderPermission[s]),
>>>>>>> 7ebbf345
        "vfolder": ("vfolder_permissions_vfolder", None),
        "vfolder_name": ("vfolders_name", None),
        "user": ("vfolder_permissions_user", None),
        "user_email": ("users_email", None),
    }

    _queryorder_colmap: Mapping[str, OrderSpecItem] = {
        "permission": ("vfolder_permissions_permission", None),
        "vfolder": ("vfolder_permissions_vfolder", None),
        "vfolder_name": ("vfolders_name", None),
        "user": ("vfolder_permissions_user", None),
        "user_email": ("users_email", None),
    }

    @classmethod
    async def load_count(
        cls,
        graph_ctx: GraphQueryContext,
        *,
        user_id: uuid.UUID = None,
        filter: str = None,
    ) -> int:
        from .user import users

        j = vfolder_permissions.join(vfolders, vfolders.c.id == vfolder_permissions.c.vfolder).join(
            users, users.c.uuid == vfolder_permissions.c.user
        )
        query = sa.select([sa.func.count()]).select_from(j)
        if user_id is not None:
            query = query.where(vfolders.c.user == user_id)
        if filter is not None:
            qfparser = QueryFilterParser(cls._queryfilter_fieldspec)
            query = qfparser.append_filter(query, filter)
        async with graph_ctx.db.begin_readonly() as conn:
            result = await conn.execute(query)
            return result.scalar()

    @classmethod
    async def load_slice(
        cls,
        graph_ctx: GraphQueryContext,
        limit: int,
        offset: int,
        *,
        user_id: uuid.UUID = None,
        filter: str = None,
        order: str = None,
    ) -> Sequence[VirtualFolderPermission]:
        from .user import users

        j = vfolder_permissions.join(vfolders, vfolders.c.id == vfolder_permissions.c.vfolder).join(
            users, users.c.uuid == vfolder_permissions.c.user
        )
        query = (
            sa.select([vfolder_permissions, vfolders.c.name, users.c.email])
            .select_from(j)
            .limit(limit)
            .offset(offset)
        )
        if user_id is not None:
            query = query.where(vfolders.c.user == user_id)
        if filter is not None:
            qfparser = QueryFilterParser(cls._queryfilter_fieldspec)
            query = qfparser.append_filter(query, filter)
        if order is not None:
            qoparser = QueryOrderParser(cls._queryorder_colmap)
            query = qoparser.append_ordering(query, order)
        else:
            query = query.order_by(vfolders.c.created_at.desc())
        async with graph_ctx.db.begin_readonly() as conn:
            return [
                obj
                async for r in (await conn.stream(query))
                if (obj := cls.from_row(graph_ctx, r)) is not None
            ]


class VirtualFolderPermissionList(graphene.ObjectType):
    class Meta:
        interfaces = (PaginatedList,)

    items = graphene.List(VirtualFolderPermission, required=True)


class QuotaDetails(graphene.ObjectType):
    usage_bytes = BigInt(required=False)
    usage_count = BigInt(required=False)
    hard_limit_bytes = BigInt(required=False)


class QuotaScope(graphene.ObjectType):
    class Meta:
        interfaces = (Item,)

    id = graphene.ID(required=True)
    quota_scope_id = graphene.String(required=True)
    storage_host_name = graphene.String(required=True)
    details = graphene.NonNull(QuotaDetails)

    @classmethod
    def from_vfolder_row(cls, ctx: GraphQueryContext, row: VFolderRow) -> QuotaScope:
        return QuotaScope(
            quota_scope_id=str(row.quota_scope_id),
            storage_host_name=row.host,
        )

    def resolve_id(self, info: graphene.ResolveInfo) -> str:
        return f"QuotaScope:{self.storage_host_name}/{self.quota_scope_id}"

    async def resolve_details(self, info: graphene.ResolveInfo) -> Optional[int]:
        from ai.backend.manager.models import GroupRow, UserRow

        graph_ctx: GraphQueryContext = info.context
        proxy_name, volume_name = graph_ctx.storage_manager.split_host(self.storage_host_name)
        try:
            async with graph_ctx.storage_manager.request(
                proxy_name,
                "GET",
                "quota-scope",
                json={"volume": volume_name, "qsid": self.quota_scope_id},
                raise_for_status=True,
            ) as (_, storage_resp):
                quota_config = await storage_resp.json()
                usage_bytes = quota_config["used_bytes"]
                if usage_bytes is not None and usage_bytes < 0:
                    usage_bytes = None
                return QuotaDetails(
                    # FIXME: limit scaning this only for fast scan capable volumes
                    usage_bytes=usage_bytes,
                    hard_limit_bytes=quota_config["limit_bytes"] or None,
                    usage_count=None,  # TODO: Implement
                )
        except aiohttp.ClientResponseError:
            qsid = QuotaScopeID.parse(self.quota_scope_id)
            async with graph_ctx.db.begin_readonly_session() as sess:
                await ensure_quota_scope_accessible_by_user(sess, qsid, graph_ctx.user)
                if qsid.scope_type == QuotaScopeType.USER:
                    query = (
                        sa.select(UserRow)
                        .where(UserRow.uuid == qsid.scope_id)
                        .options(selectinload(UserRow.resource_policy_row))
                    )
                else:
                    query = (
                        sa.select(GroupRow)
                        .where(GroupRow.id == qsid.scope_id)
                        .options(selectinload(GroupRow.resource_policy_row))
                    )
                result = await sess.scalar(query)
                resource_policy_constraint = result.resource_policy_row.max_vfolder_size
                if resource_policy_constraint is not None and resource_policy_constraint < 0:
                    resource_policy_constraint = None

            return QuotaDetails(
                usage_bytes=None,
                hard_limit_bytes=resource_policy_constraint,
                usage_count=None,  # TODO: Implement
            )


class QuotaScopeInput(graphene.InputObjectType):
    hard_limit_bytes = BigInt(required=False)


class SetQuotaScope(graphene.Mutation):
    allowed_roles = (
        UserRole.SUPERADMIN,
        UserRole.ADMIN,
    )

    class Arguments:
        quota_scope_id = graphene.String(required=True)
        storage_host_name = graphene.String(required=True)
        props = QuotaScopeInput(required=True)

    quota_scope = graphene.Field(lambda: QuotaScope)

    @classmethod
    async def mutate(
        cls,
        root,
        info: graphene.ResolveInfo,
        quota_scope_id: str,
        storage_host_name: str,
        props: QuotaScopeInput,
    ) -> SetQuotaScope:
        qsid = QuotaScopeID.parse(quota_scope_id)
        graph_ctx: GraphQueryContext = info.context
        async with graph_ctx.db.begin_readonly_session() as sess:
            await ensure_quota_scope_accessible_by_user(sess, qsid, graph_ctx.user)

        max_vfolder_size = props.hard_limit_bytes
        proxy_name, volume_name = graph_ctx.storage_manager.split_host(storage_host_name)
        request_body = {
            "volume": volume_name,
            "qsid": str(qsid),
            "options": {"limit_bytes": max_vfolder_size},
        }
        async with graph_ctx.storage_manager.request(
            proxy_name,
            "PATCH",
            "quota-scope",
            json=request_body,
            raise_for_status=True,
        ):
            pass
        return cls(
            QuotaScope(
                quota_scope_id=quota_scope_id,
                storage_host_name=storage_host_name,
            )
        )


class UnsetQuotaScope(graphene.Mutation):
    allowed_roles = (
        UserRole.SUPERADMIN,
        UserRole.ADMIN,
    )

    class Arguments:
        quota_scope_id = graphene.String(required=True)
        storage_host_name = graphene.String(required=True)

    quota_scope = graphene.Field(lambda: QuotaScope)

    @classmethod
    async def mutate(
        cls,
        root,
        info: graphene.ResolveInfo,
        quota_scope_id: str,
        storage_host_name: str,
    ) -> SetQuotaScope:
        qsid = QuotaScopeID.parse(quota_scope_id)
        graph_ctx: GraphQueryContext = info.context
        proxy_name, volume_name = graph_ctx.storage_manager.split_host(storage_host_name)
        request_body: dict[str, Any] = {
            "volume": volume_name,
            "qsid": str(qsid),
        }
        async with graph_ctx.db.begin_readonly_session() as sess:
            await ensure_quota_scope_accessible_by_user(sess, qsid, graph_ctx.user)
        async with graph_ctx.storage_manager.request(
            proxy_name,
            "DELETE",
            "quota-scope/quota",
            json=request_body,
            raise_for_status=True,
        ):
            pass

        return cls(
            QuotaScope(
                quota_scope_id=quota_scope_id,
                storage_host_name=storage_host_name,
            )
        )<|MERGE_RESOLUTION|>--- conflicted
+++ resolved
@@ -46,13 +46,8 @@
     batch_multiresult,
     metadata,
 )
-<<<<<<< HEAD
-from .minilang.ordering import QueryOrderParser
-from .minilang.queryfilter import QueryFilterParser, enum_field_getter
-=======
 from .minilang.ordering import OrderSpecItem, QueryOrderParser
-from .minilang.queryfilter import FieldSpecItem, QueryFilterParser
->>>>>>> 7ebbf345
+from .minilang.queryfilter import FieldSpecItem, QueryFilterParser, enum_field_getter
 from .user import UserRole
 from .utils import ExtendedAsyncSAEngine, execute_with_retry
 
@@ -1262,16 +1257,8 @@
             user_email=row["email"],
         )
 
-<<<<<<< HEAD
-    _queryfilter_fieldspec = {
-        "permission": (
-            "vfolder_permissions_permission",
-            enum_field_getter(VFolderPermission),
-        ),
-=======
     _queryfilter_fieldspec: Mapping[str, FieldSpecItem] = {
-        "permission": ("vfolder_permissions_permission", lambda s: VFolderPermission[s]),
->>>>>>> 7ebbf345
+        "permission": ("vfolder_permissions_permission", enum_field_getter(VFolderPermission)),
         "vfolder": ("vfolder_permissions_vfolder", None),
         "vfolder_name": ("vfolders_name", None),
         "user": ("vfolder_permissions_user", None),
