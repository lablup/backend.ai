from __future__ import annotations

import enum
import logging
import os.path
import uuid
from datetime import datetime
from pathlib import PurePosixPath
from typing import TYPE_CHECKING, Any, List, Mapping, NamedTuple, Optional, Sequence

import aiohttp
import aiotools
import graphene
import sqlalchemy as sa
import trafaret as t
from dateutil.parser import parse as dtparse
from dateutil.tz import tzutc
from graphene.types.datetime import DateTime as GQLDateTime
from sqlalchemy.dialects import postgresql as pgsql
from sqlalchemy.engine.row import Row
from sqlalchemy.ext.asyncio import AsyncConnection as SAConnection
from sqlalchemy.ext.asyncio import AsyncSession as SASession
from sqlalchemy.orm import selectinload

from ai.backend.common.bgtask import ProgressReporter
from ai.backend.common.logging import BraceStyleAdapter
from ai.backend.common.types import (
    QuotaScopeID,
    QuotaScopeType,
    VFolderHostPermission,
    VFolderHostPermissionMap,
    VFolderID,
    VFolderMount,
    VFolderUsageMode,
)

from ..api.exceptions import InvalidAPIParameters, VFolderNotFound, VFolderOperationFailed
from ..defs import RESERVED_VFOLDER_PATTERNS, RESERVED_VFOLDERS, VFOLDER_DSTPATHS_MAP
from ..types import UserScope
from .base import (
    GUID,
    Base,
    BigInt,
    EnumValueType,
    IDColumn,
    Item,
    PaginatedList,
    QuotaScopeIDType,
    batch_multiresult,
    metadata,
)
from .minilang.ordering import OrderSpecItem, QueryOrderParser
from .minilang.queryfilter import FieldSpecItem, QueryFilterParser
from .user import UserRole
from .utils import ExtendedAsyncSAEngine, execute_with_retry, sql_json_merge

if TYPE_CHECKING:
    from ..api.context import BackgroundTaskManager
    from .gql import GraphQueryContext
    from .storage import StorageSessionManager

__all__: Sequence[str] = (
    "vfolders",
    "vfolder_invitations",
    "vfolder_permissions",
    "VirtualFolder",
    "VFolderOwnershipType",
    "VFolderInvitationState",
    "VFolderPermission",
    "VFolderPermissionValidator",
    "VFolderOperationStatus",
    "VFolderAccessStatus",
    "DEAD_VFOLDER_STATUSES",
    "VFolderCloneInfo",
    "VFolderDeletionInfo",
    "VFolderRow",
    "QuotaScope",
    "SetQuotaScope",
    "UnsetQuotaScope",
    "query_accessible_vfolders",
    "initiate_vfolder_clone",
    "update_vfolder_status",
    "initiate_vfolder_removal",
    "get_allowed_vfolder_hosts_by_group",
    "get_allowed_vfolder_hosts_by_user",
    "verify_vfolder_name",
    "prepare_vfolder_mounts",
    "update_vfolder_status",
    "filter_host_allowed_permission",
    "ensure_host_permission_allowed",
)


log = BraceStyleAdapter(logging.getLogger(__spec__.name))  # type: ignore[name-defined]


class VFolderOwnershipType(str, enum.Enum):
    """
    Ownership type of virtual folder.
    """

    USER = "user"
    GROUP = "group"


class VFolderPermission(str, enum.Enum):
    """
    Permissions for a virtual folder given to a specific access key.
    RW_DELETE includes READ_WRITE and READ_WRITE includes READ_ONLY.
    """

    READ_ONLY = "ro"
    READ_WRITE = "rw"
    RW_DELETE = "wd"
    OWNER_PERM = "wd"  # resolved as RW_DELETE


class VFolderPermissionValidator(t.Trafaret):
    def check_and_return(self, value: Any) -> VFolderPermission:
        if value not in ["ro", "rw", "wd"]:
            self._failure('one of "ro", "rw", or "wd" required', value=value)
        return VFolderPermission(value)


class VFolderInvitationState(str, enum.Enum):
    """
    Virtual Folder invitation state.
    """

    PENDING = "pending"
    CANCELED = "canceled"  # canceled by inviter
    ACCEPTED = "accepted"
    REJECTED = "rejected"  # rejected by invitee


class VFolderOperationStatus(str, enum.Enum):
    """
    Introduce virtual folder current status for storage-proxy operations.
    """

    READY = "ready"
    PERFORMING = "performing"
    CLONING = "cloning"
    MOUNTED = "mounted"
    ERROR = "error"
    DELETE_ONGOING = "delete-ongoing"  # vfolder is being deleted
    DELETE_COMPLETE = "deleted-complete"  # vfolder is deleted
    PURGE_ONGOING = "purge-ongoing"  # vfolder is being removed permanently
    # PURGE_COMPLETE = "purged-complete"  # vfolder is removed permanently


class VFolderAccessStatus(str, enum.Enum):
    """
    Introduce virtual folder desired status for storage-proxy operations.
    Not added to db scheme  and determined only by current vfolder status.
    """

    READABLE = "readable"
    UPDATABLE = "updatable"
    RECOVERABLE = "recoverable"
    DELETABLE = "deletable"
    PURGABLE = "purgable"


DEAD_VFOLDER_STATUSES = (
    VFolderOperationStatus.DELETE_ONGOING,
    VFolderOperationStatus.DELETE_COMPLETE,
    VFolderOperationStatus.PURGE_ONGOING,
)


class VFolderDeletionInfo(NamedTuple):
    vfolder_id: VFolderID
    host: str


class VFolderCloneInfo(NamedTuple):
    source_vfolder_id: VFolderID
    source_host: str

    # Target Vfolder infos
    target_quota_scope_id: str
    target_vfolder_name: str
    target_host: str
    usage_mode: VFolderUsageMode
    permission: VFolderPermission
    email: str
    user_id: uuid.UUID
    cloneable: bool


vfolders = sa.Table(
    "vfolders",
    metadata,
    IDColumn("id"),
    # host will be '' if vFolder is unmanaged
    sa.Column("host", sa.String(length=128), nullable=False),
    sa.Column("quota_scope_id", QuotaScopeIDType, nullable=False),
    sa.Column("name", sa.String(length=64), nullable=False, index=True),
    sa.Column(
        "usage_mode",
        EnumValueType(VFolderUsageMode),
        default=VFolderUsageMode.GENERAL,
        nullable=False,
    ),
    sa.Column("permission", EnumValueType(VFolderPermission), default=VFolderPermission.READ_WRITE),
    sa.Column("max_files", sa.Integer(), default=1000),
    sa.Column("max_size", sa.Integer(), default=None),  # in MBytes
    sa.Column("num_files", sa.Integer(), default=0),
    sa.Column("cur_size", sa.Integer(), default=0),  # in KBytes
    sa.Column("created_at", sa.DateTime(timezone=True), server_default=sa.func.now()),
    sa.Column("last_used", sa.DateTime(timezone=True), nullable=True),
    # creator is always set to the user who created vfolder (regardless user/project types)
    sa.Column("creator", sa.String(length=128), nullable=True),
    # unmanaged vfolder represents the host-side absolute path instead of storage-based path.
    sa.Column("unmanaged_path", sa.String(length=512), nullable=True),
    sa.Column(
        "ownership_type",
        EnumValueType(VFolderOwnershipType),
        default=VFolderOwnershipType.USER,
        nullable=False,
    ),
    sa.Column("user", GUID, sa.ForeignKey("users.uuid"), nullable=True),  # owner if user vfolder
    sa.Column("group", GUID, sa.ForeignKey("groups.id"), nullable=True),  # owner if project vfolder
    sa.Column("cloneable", sa.Boolean, default=False, nullable=False),
    sa.Column(
        "status",
        EnumValueType(VFolderOperationStatus),
        default=VFolderOperationStatus.READY,
        server_default=VFolderOperationStatus.READY.value,
        nullable=False,
    ),
    # status_history records the most recent status changes for each status
    # e.g)
    # {
    #   "ready": "2022-10-22T10:22:30",
    #   "delete-pending": "2022-10-22T11:40:30",
    #   "delete-ongoing": "2022-10-25T10:22:30"
    # }
    sa.Column("status_history", pgsql.JSONB(), nullable=True, default=sa.null()),
    sa.CheckConstraint(
        (
            "(ownership_type = 'user' AND \"user\" IS NOT NULL) OR "
            "(ownership_type = 'group' AND \"group\" IS NOT NULL)"
        ),
        name="ownership_type_match_with_user_or_group",
    ),
    sa.CheckConstraint(
        '("user" IS NULL AND "group" IS NOT NULL) OR ("user" IS NOT NULL AND "group" IS NULL)',
        name="either_one_of_user_or_group",
    ),
)


vfolder_attachment = sa.Table(
    "vfolder_attachment",
    metadata,
    sa.Column(
        "vfolder",
        GUID,
        sa.ForeignKey("vfolders.id", onupdate="CASCADE", ondelete="CASCADE"),
        nullable=False,
    ),
    sa.Column(
        "kernel",
        GUID,
        sa.ForeignKey("kernels.id", onupdate="CASCADE", ondelete="CASCADE"),
        nullable=False,
    ),
    sa.PrimaryKeyConstraint("vfolder", "kernel"),
)


vfolder_invitations = sa.Table(
    "vfolder_invitations",
    metadata,
    IDColumn("id"),
    sa.Column("permission", EnumValueType(VFolderPermission), default=VFolderPermission.READ_WRITE),
    sa.Column("inviter", sa.String(length=256)),  # email
    sa.Column("invitee", sa.String(length=256), nullable=False),  # email
    sa.Column(
        "state", EnumValueType(VFolderInvitationState), default=VFolderInvitationState.PENDING
    ),
    sa.Column("created_at", sa.DateTime(timezone=True), server_default=sa.func.now()),
    sa.Column(
        "modified_at",
        sa.DateTime(timezone=True),
        nullable=True,
        onupdate=sa.func.current_timestamp(),
    ),
    sa.Column(
        "vfolder",
        GUID,
        sa.ForeignKey("vfolders.id", onupdate="CASCADE", ondelete="CASCADE"),
        nullable=False,
    ),
)


vfolder_permissions = sa.Table(
    "vfolder_permissions",
    metadata,
    sa.Column("permission", EnumValueType(VFolderPermission), default=VFolderPermission.READ_WRITE),
    sa.Column(
        "vfolder",
        GUID,
        sa.ForeignKey("vfolders.id", onupdate="CASCADE", ondelete="CASCADE"),
        nullable=False,
    ),
    sa.Column("user", GUID, sa.ForeignKey("users.uuid"), nullable=False),
)


class VFolderRow(Base):
    __table__ = vfolders


def verify_vfolder_name(folder: str) -> bool:
    if folder in RESERVED_VFOLDERS:
        return False
    for pattern in RESERVED_VFOLDER_PATTERNS:
        if pattern.match(folder):
            return False
    return True


async def query_accessible_vfolders(
    conn: SAConnection,
    user_uuid: uuid.UUID,
    *,
    # when enabled, skip vfolder ownership check if user role is admin or superadmin
    allow_privileged_access=False,
    user_role=None,
    domain_name=None,
    allowed_vfolder_types=None,
    extra_vf_conds=None,
    extra_invited_vf_conds=None,
    extra_vf_user_conds=None,
    extra_vf_group_conds=None,
) -> Sequence[Mapping[str, Any]]:
    from ai.backend.manager.models import association_groups_users as agus
    from ai.backend.manager.models import groups, users

    if allowed_vfolder_types is None:
        allowed_vfolder_types = ["user"]  # legacy default

    vfolders_selectors = [
        vfolders.c.name,
        vfolders.c.id,
        vfolders.c.host,
        vfolders.c.quota_scope_id,
        vfolders.c.usage_mode,
        vfolders.c.created_at,
        vfolders.c.last_used,
        vfolders.c.max_files,
        vfolders.c.max_size,
        vfolders.c.ownership_type,
        vfolders.c.user,
        vfolders.c.group,
        vfolders.c.creator,
        vfolders.c.unmanaged_path,
        vfolders.c.cloneable,
        vfolders.c.status,
        vfolders.c.cur_size,
        # vfolders.c.permission,
        # users.c.email,
    ]

    async def _append_entries(_query, _is_owner=True):
        if extra_vf_conds is not None:
            _query = _query.where(extra_vf_conds)
        if extra_vf_user_conds is not None:
            _query = _query.where(extra_vf_user_conds)
        result = await conn.execute(_query)
        for row in result:
            row_keys = row.keys()
            _perm = (
                row.vfolder_permissions_permission
                if "vfolder_permissions_permission" in row_keys
                else row.vfolders_permission
            )
            entries.append(
                {
                    "name": row.vfolders_name,
                    "id": row.vfolders_id,
                    "host": row.vfolders_host,
                    "quota_scope_id": row.vfolders_quota_scope_id,
                    "usage_mode": row.vfolders_usage_mode,
                    "created_at": row.vfolders_created_at,
                    "last_used": row.vfolders_last_used,
                    "max_size": row.vfolders_max_size,
                    "max_files": row.vfolders_max_files,
                    "ownership_type": row.vfolders_ownership_type,
                    "user": str(row.vfolders_user) if row.vfolders_user else None,
                    "group": str(row.vfolders_group) if row.vfolders_group else None,
                    "creator": row.vfolders_creator,
                    "user_email": row.users_email if "users_email" in row_keys else None,
                    "group_name": row.groups_name if "groups_name" in row_keys else None,
                    "is_owner": _is_owner,
                    "permission": _perm,
                    "unmanaged_path": row.vfolders_unmanaged_path,
                    "cloneable": row.vfolders_cloneable,
                    "status": row.vfolders_status,
                    "cur_size": row.vfolders_cur_size,
                }
            )

    entries: List[dict] = []
    # User vfolders.
    if "user" in allowed_vfolder_types:
        # Scan my owned vfolders.
        j = vfolders.join(users, vfolders.c.user == users.c.uuid)
        query = sa.select(
            vfolders_selectors + [vfolders.c.permission, users.c.email], use_labels=True
        ).select_from(j)
        if not allow_privileged_access or (
            user_role != UserRole.ADMIN and user_role != UserRole.SUPERADMIN
        ):
            query = query.where(vfolders.c.user == user_uuid)
        await _append_entries(query)

        # Scan vfolders shared with me.
        j = vfolders.join(
            vfolder_permissions,
            vfolders.c.id == vfolder_permissions.c.vfolder,
            isouter=True,
        ).join(
            users,
            vfolders.c.user == users.c.uuid,
            isouter=True,
        )
        query = (
            sa.select(
                vfolders_selectors + [vfolder_permissions.c.permission, users.c.email],
                use_labels=True,
            )
            .select_from(j)
            .where(
                (vfolder_permissions.c.user == user_uuid)
                & (vfolders.c.ownership_type == VFolderOwnershipType.USER),
            )
        )
        if extra_invited_vf_conds is not None:
            query = query.where(extra_invited_vf_conds)
        await _append_entries(query, _is_owner=False)

    if "group" in allowed_vfolder_types:
        # Scan group vfolders.
        if user_role == UserRole.ADMIN or user_role == "admin":
            query = (
                sa.select([groups.c.id])
                .select_from(groups)
                .where(groups.c.domain_name == domain_name)
            )
            result = await conn.execute(query)
            grps = result.fetchall()
            group_ids = [g.id for g in grps]
        else:
            j = sa.join(agus, users, agus.c.user_id == users.c.uuid)
            query = sa.select([agus.c.group_id]).select_from(j).where(agus.c.user_id == user_uuid)
            result = await conn.execute(query)
            grps = result.fetchall()
            group_ids = [g.group_id for g in grps]
        j = vfolders.join(groups, vfolders.c.group == groups.c.id)
        query = sa.select(
            vfolders_selectors + [vfolders.c.permission, groups.c.name], use_labels=True
        ).select_from(j)
        if user_role != UserRole.SUPERADMIN:
            query = query.where(vfolders.c.group.in_(group_ids))
        if extra_vf_group_conds is not None:
            query = query.where(extra_vf_group_conds)
        is_owner = (user_role == UserRole.ADMIN or user_role == "admin") or (
            user_role == UserRole.SUPERADMIN or user_role == "superadmin"
        )
        await _append_entries(query, is_owner)

        # Override permissions, if exists, for group vfolders.
        j = sa.join(
            vfolders,
            vfolder_permissions,
            vfolders.c.id == vfolder_permissions.c.vfolder,
        )
        query = (
            sa.select(vfolder_permissions.c.permission, vfolder_permissions.c.vfolder)
            .select_from(j)
            .where(
                (vfolders.c.group.in_(group_ids)) & (vfolder_permissions.c.user == user_uuid),
            )
        )
        if extra_vf_conds is not None:
            query = query.where(extra_vf_conds)
        if extra_vf_user_conds is not None:
            query = query.where(extra_vf_user_conds)
        result = await conn.execute(query)
        overriding_permissions: dict = {row.vfolder: row.permission for row in result}
        for entry in entries:
            if (
                entry["id"] in overriding_permissions
                and entry["ownership_type"] == VFolderOwnershipType.GROUP
            ):
                entry["permission"] = overriding_permissions[entry["id"]]

    return entries


async def get_allowed_vfolder_hosts_by_group(
    conn: SAConnection,
    resource_policy,
    domain_name: str,
    group_id: Optional[uuid.UUID] = None,
    domain_admin: bool = False,
) -> VFolderHostPermissionMap:
    """
    Union `allowed_vfolder_hosts` from domain, group, and keypair_resource_policy.

    If `group_id` is not None, `allowed_vfolder_hosts` from the group is also merged.
    If the requester is a domain admin, gather all `allowed_vfolder_hosts` of the domain groups.
    """
    from . import domains, groups

    # Domain's allowed_vfolder_hosts.
    allowed_hosts = VFolderHostPermissionMap()
    query = sa.select([domains.c.allowed_vfolder_hosts]).where(
        (domains.c.name == domain_name) & (domains.c.is_active),
    )
    if values := await conn.scalar(query):
        allowed_hosts = allowed_hosts | values
    # Group's allowed_vfolder_hosts.
    if group_id is not None:
        query = sa.select([groups.c.allowed_vfolder_hosts]).where(
            (groups.c.domain_name == domain_name)
            & (groups.c.id == group_id)
            & (groups.c.is_active),
        )
        if values := await conn.scalar(query):
            allowed_hosts = allowed_hosts | values
    elif domain_admin:
        query = sa.select([groups.c.allowed_vfolder_hosts]).where(
            (groups.c.domain_name == domain_name) & (groups.c.is_active),
        )
        if rows := (await conn.execute(query)).fetchall():
            for row in rows:
                allowed_hosts = allowed_hosts | row.allowed_vfolder_hosts
    # Keypair Resource Policy's allowed_vfolder_hosts
    allowed_hosts = allowed_hosts | resource_policy["allowed_vfolder_hosts"]
    return allowed_hosts


async def get_allowed_vfolder_hosts_by_user(
    conn: SAConnection,
    resource_policy: Mapping[str, Any],
    domain_name: str,
    user_uuid: uuid.UUID,
    group_id: Optional[uuid.UUID] = None,
) -> VFolderHostPermissionMap:
    """
    Union `allowed_vfolder_hosts` from domain, groups, and keypair_resource_policy.

    All available `allowed_vfolder_hosts` of groups which requester associated will be merged.
    """
    from . import association_groups_users, domains, groups

    # Domain's allowed_vfolder_hosts.
    allowed_hosts = VFolderHostPermissionMap()
    query = sa.select([domains.c.allowed_vfolder_hosts]).where(
        (domains.c.name == domain_name) & (domains.c.is_active),
    )
    if values := await conn.scalar(query):
        allowed_hosts = allowed_hosts | values
    # User's Groups' allowed_vfolder_hosts.
    if group_id is not None:
        j = groups.join(
            association_groups_users,
            (
                (groups.c.id == association_groups_users.c.group_id)
                & (groups.c.id == group_id)
                & (association_groups_users.c.user_id == user_uuid)
            ),
        )
    else:
        j = groups.join(
            association_groups_users,
            (
                (groups.c.id == association_groups_users.c.group_id)
                & (association_groups_users.c.user_id == user_uuid)
            ),
        )
    query = (
        sa.select([groups.c.allowed_vfolder_hosts])
        .select_from(j)
        .where(
            (groups.c.domain_name == domain_name) & (groups.c.is_active),
        )
    )
    if rows := (await conn.execute(query)).fetchall():
        for row in rows:
            allowed_hosts = allowed_hosts | row.allowed_vfolder_hosts
    # Keypair Resource Policy's allowed_vfolder_hosts
    allowed_hosts = allowed_hosts | resource_policy["allowed_vfolder_hosts"]
    return allowed_hosts


async def prepare_vfolder_mounts(
    conn: SAConnection,
    storage_manager: StorageSessionManager,
    allowed_vfolder_types: Sequence[str],
    user_scope: UserScope,
    resource_policy: Mapping[str, Any],
    requested_mount_references: Sequence[str | uuid.UUID],
    requested_mount_reference_map: Mapping[str | uuid.UUID, str],
) -> Sequence[VFolderMount]:
    """
    Determine the actual mount information from the requested vfolder lists,
    vfolder configurations, and the given user scope.
    """
    requested_mounts: list[str] = [
        name for name in requested_mount_references if isinstance(name, str)
    ]
    requested_mount_map: dict[str, str] = {
        name: path for name, path in requested_mount_reference_map.items() if isinstance(name, str)
    }

    vfolder_ids_to_resolve = [
        vfid for vfid in requested_mount_references if isinstance(vfid, uuid.UUID)
    ]
    query = (
        sa.select([vfolders.c.id, vfolders.c.name])
        .select_from(vfolders)
        .where(vfolders.c.id.in_(vfolder_ids_to_resolve))
    )
    result = await conn.execute(query)

    for vfid, name in result.fetchall():
        requested_mounts.append(name)
        if path := requested_mount_reference_map.get(vfid):
            requested_mount_map[name] = path

    requested_vfolder_names: dict[str, str] = {}
    requested_vfolder_subpaths: dict[str, str] = {}
    requested_vfolder_dstpaths: dict[str, str] = {}
    matched_vfolder_mounts: list[VFolderMount] = []

    # Split the vfolder name and subpaths
    for key in requested_mounts:
        name, _, subpath = key.partition("/")
        if not PurePosixPath(os.path.normpath(key)).is_relative_to(name):
            raise InvalidAPIParameters(
                f"The subpath '{subpath}' should designate a subdirectory of the vfolder '{name}'.",
            )
        requested_vfolder_names[key] = name
        requested_vfolder_subpaths[key] = os.path.normpath(subpath)
    for key, value in requested_mount_map.items():
        requested_vfolder_dstpaths[key] = value

    # Check if there are overlapping mount sources
    for p1 in requested_mounts:
        for p2 in requested_mounts:
            if p1 == p2:
                continue
            if PurePosixPath(p1).is_relative_to(PurePosixPath(p2)):
                raise InvalidAPIParameters(
                    f"VFolder source path '{p1}' overlaps with '{p2}'",
                )

    # Query the accessible vfolders that satisfy either:
    # - the name matches with the requested vfolder name, or
    # - the name starts with a dot (dot-prefixed vfolder) for automatic mounting.
    if requested_vfolder_names:
        extra_vf_conds = vfolders.c.name.in_(
            requested_vfolder_names.values()
        ) | vfolders.c.name.startswith(".")
    else:
        extra_vf_conds = vfolders.c.name.startswith(".")
    accessible_vfolders = await query_accessible_vfolders(
        conn,
        user_scope.user_uuid,
        user_role=user_scope.user_role,
        domain_name=user_scope.domain_name,
        allowed_vfolder_types=allowed_vfolder_types,
        extra_vf_conds=extra_vf_conds,
    )

    # Fast-path for empty requested mounts
    if not accessible_vfolders:
        if requested_vfolder_names:
            raise VFolderNotFound("There is no accessible vfolders at all.")
        else:
            return []
    accessible_vfolders_map = {vfolder["name"]: vfolder for vfolder in accessible_vfolders}

    # add automount folder list into requested_vfolder_names
    # and requested_vfolder_subpath
    for _vfolder in accessible_vfolders:
        if _vfolder["name"].startswith("."):
            requested_vfolder_names.setdefault(_vfolder["name"], _vfolder["name"])
            requested_vfolder_subpaths.setdefault(_vfolder["name"], ".")

    # for vfolder in accessible_vfolders:
    for key, vfolder_name in requested_vfolder_names.items():
        if not (vfolder := accessible_vfolders_map.get(vfolder_name)):
            raise VFolderNotFound(f"VFolder {vfolder_name} is not found or accessible.")
        await ensure_host_permission_allowed(
            conn,
            vfolder["host"],
            allowed_vfolder_types=allowed_vfolder_types,
            user_uuid=user_scope.user_uuid,
            resource_policy=resource_policy,
            domain_name=user_scope.domain_name,
            group_id=user_scope.group_id,
            permission=VFolderHostPermission.MOUNT_IN_SESSION,
        )
        if vfolder["group"] is not None and vfolder["group"] != str(user_scope.group_id):
            # User's accessible group vfolders should not be mounted
            # if they do not belong to the execution kernel.
            continue
        try:
            mount_base_path = PurePosixPath(
                await storage_manager.get_mount_path(
                    vfolder["host"],
                    VFolderID(vfolder["quota_scope_id"], vfolder["id"]),
                    PurePosixPath(requested_vfolder_subpaths[key]),
                ),
            )
        except VFolderOperationFailed as e:
            raise InvalidAPIParameters(e.extra_msg, e.extra_data) from None
        if (_vfname := vfolder["name"]) in VFOLDER_DSTPATHS_MAP:
            requested_vfolder_dstpaths[_vfname] = VFOLDER_DSTPATHS_MAP[_vfname]
        if vfolder["name"] == ".local" and vfolder["group"] is not None:
            # Auto-create per-user subdirectory inside the group-owned ".local" vfolder.
            async with storage_manager.request(
                vfolder["host"],
                "POST",
                "folder/file/mkdir",
                params={
                    "volume": storage_manager.split_host(vfolder["host"])[1],
                    "vfid": str(VFolderID(vfolder["quota_scope_id"], vfolder["id"])),
                    "relpath": str(user_scope.user_uuid.hex),
                    "exist_ok": True,
                },
            ):
                pass
            # Mount the per-user subdirectory as the ".local" vfolder.
            matched_vfolder_mounts.append(
                VFolderMount(
                    name=vfolder["name"],
                    vfid=VFolderID(vfolder["quota_scope_id"], vfolder["id"]),
                    vfsubpath=PurePosixPath(user_scope.user_uuid.hex),
                    host_path=mount_base_path / user_scope.user_uuid.hex,
                    kernel_path=PurePosixPath("/home/work/.local"),
                    mount_perm=vfolder["permission"],
                    usage_mode=vfolder["usage_mode"],
                )
            )
        else:
            # Normal vfolders
            kernel_path_raw = requested_vfolder_dstpaths.get(key)
            if kernel_path_raw is None:
                kernel_path = PurePosixPath(f"/home/work/{vfolder['name']}")
            else:
                kernel_path = PurePosixPath(kernel_path_raw)
                if not kernel_path.is_absolute():
                    kernel_path = PurePosixPath("/home/work", kernel_path_raw)
            matched_vfolder_mounts.append(
                VFolderMount(
                    name=vfolder["name"],
                    vfid=VFolderID(vfolder["quota_scope_id"], vfolder["id"]),
                    vfsubpath=PurePosixPath(requested_vfolder_subpaths[key]),
                    host_path=mount_base_path / requested_vfolder_subpaths[key],
                    kernel_path=kernel_path,
                    mount_perm=vfolder["permission"],
                    usage_mode=vfolder["usage_mode"],
                )
            )

    # Check if there are overlapping mount targets
    for vf1 in matched_vfolder_mounts:
        for vf2 in matched_vfolder_mounts:
            if vf1.name == vf2.name:
                continue
            if vf1.kernel_path.is_relative_to(vf2.kernel_path):
                raise InvalidAPIParameters(
                    f"VFolder mount path {vf1.kernel_path} overlaps with {vf2.kernel_path}",
                )

    return matched_vfolder_mounts


async def update_vfolder_status(
    engine: ExtendedAsyncSAEngine,
    vfolder_ids: Sequence[uuid.UUID],
    update_status: VFolderOperationStatus,
) -> None:
    vfolder_info_len = len(vfolder_ids)
    cond = vfolders.c.id.in_(vfolder_ids)
    if vfolder_info_len == 0:
        return None
    elif vfolder_info_len == 1:
        cond = vfolders.c.id == vfolder_ids[0]

    async def _update() -> None:
        async with engine.begin_session() as db_session:
            query = (
                sa.update(vfolders)
                .values(
                    status=update_status,
                    status_history=sql_json_merge(
                        vfolders.c.status_history,
                        (),
                        {
                            update_status.name: datetime.now(tzutc()).isoformat(),
                        },
                    ),
                )
                .where(cond)
            )
            await db_session.execute(query)

    await execute_with_retry(_update)
    log.debug(
        "Successfully update status of vFolders {} to {}",
        [str(x) for x in vfolder_ids],
        update_status.name,
    )


async def ensure_host_permission_allowed(
    db_conn,
    folder_host: str,
    *,
    permission: VFolderHostPermission,
    allowed_vfolder_types: Sequence[str],
    user_uuid: uuid.UUID,
    resource_policy: Mapping[str, Any],
    domain_name: str,
    group_id: Optional[uuid.UUID] = None,
) -> None:
    allowed_hosts = await filter_host_allowed_permission(
        db_conn,
        allowed_vfolder_types=allowed_vfolder_types,
        user_uuid=user_uuid,
        resource_policy=resource_policy,
        domain_name=domain_name,
        group_id=group_id,
    )
    if folder_host not in allowed_hosts or permission not in allowed_hosts[folder_host]:
        raise InvalidAPIParameters(f"`{permission}` Not allowed in vfolder host(`{folder_host}`)")


async def filter_host_allowed_permission(
    db_conn,
    *,
    allowed_vfolder_types: Sequence[str],
    user_uuid: uuid.UUID,
    resource_policy: Mapping[str, Any],
    domain_name: str,
    group_id: Optional[uuid.UUID] = None,
) -> VFolderHostPermissionMap:
    allowed_hosts = VFolderHostPermissionMap()
    if "user" in allowed_vfolder_types:
        allowed_hosts_by_user = await get_allowed_vfolder_hosts_by_user(
            db_conn, resource_policy, domain_name, user_uuid
        )
        allowed_hosts = allowed_hosts | allowed_hosts_by_user
    if "group" in allowed_vfolder_types and group_id is not None:
        allowed_hosts_by_group = await get_allowed_vfolder_hosts_by_group(
            db_conn, resource_policy, domain_name, group_id
        )
        allowed_hosts = allowed_hosts | allowed_hosts_by_group
    return allowed_hosts


async def initiate_vfolder_clone(
    db_engine: ExtendedAsyncSAEngine,
    vfolder_info: VFolderCloneInfo,
    storage_manager: StorageSessionManager,
    background_task_manager: BackgroundTaskManager,
) -> tuple[uuid.UUID, uuid.UUID]:
    source_vf_cond = vfolders.c.id == vfolder_info.source_vfolder_id.folder_id

    async def _update_status() -> None:
        async with db_engine.begin_session() as db_session:
            query = (
                sa.update(vfolders)
                .values(status=VFolderOperationStatus.CLONING)
                .where(source_vf_cond)
            )
            await db_session.execute(query)

    await execute_with_retry(_update_status)

    target_proxy, target_volume = storage_manager.split_host(vfolder_info.target_host)
    source_proxy, source_volume = storage_manager.split_host(vfolder_info.source_host)

    # Generate the ID of the destination vfolder.
    # TODO: If we refactor to use ORM, the folder ID will be created from the database by inserting
    #       the actual object (with RETURNING clause).  In that case, we need to temporarily
    #       mark the object to be "unusable-yet" until the storage proxy craetes the destination
    #       vfolder.  After done, we need to make another transaction to clear the unusable state.
    target_folder_id = VFolderID(vfolder_info.source_vfolder_id.quota_scope_id, uuid.uuid4())

    async def _clone(reporter: ProgressReporter) -> None:
        try:
            async with storage_manager.request(
                target_proxy,
                "POST",
                "folder/create",
                json={
                    "volume": target_volume,
                    "vfid": str(target_folder_id),
                    # 'options': {'quota': params['quota']},
                },
            ):
                pass
        except aiohttp.ClientResponseError:
            raise VFolderOperationFailed(extra_msg=str(target_folder_id.folder_id))

        async def _insert_vfolder() -> None:
            async with db_engine.begin_session() as db_session:
                insert_values = {
                    "id": target_folder_id.folder_id,
                    "name": vfolder_info.target_vfolder_name,
                    "usage_mode": vfolder_info.usage_mode,
                    "permission": vfolder_info.permission,
                    "last_used": None,
                    "host": vfolder_info.target_host,
                    # TODO: add quota_scope_id
                    "creator": vfolder_info.email,
                    "ownership_type": VFolderOwnershipType("user"),
                    "user": vfolder_info.user_id,
                    "group": None,
                    "unmanaged_path": "",
                    "cloneable": vfolder_info.cloneable,
                    "quota_scope_id": vfolder_info.source_vfolder_id.quota_scope_id,
                }
                insert_query = sa.insert(vfolders, insert_values)
                try:
                    await db_session.execute(insert_query)
                except sa.exc.DataError:
                    # TODO: pass exception info
                    raise InvalidAPIParameters

        await execute_with_retry(_insert_vfolder)

        try:
            async with storage_manager.request(
                source_proxy,
                "POST",
                "folder/clone",
                json={
                    "src_volume": source_volume,
                    "src_vfid": str(vfolder_info.source_vfolder_id),
                    "dst_volume": target_volume,
                    "dst_vfid": str(target_folder_id),
                },
            ):
                pass
        except aiohttp.ClientResponseError:
            raise VFolderOperationFailed(extra_msg=str(vfolder_info.source_vfolder_id))

        async def _update_source_vfolder() -> None:
            async with db_engine.begin_session() as db_session:
                query = (
                    sa.update(vfolders)
                    .values(status=VFolderOperationStatus.READY)
                    .where(source_vf_cond)
                )
                await db_session.execute(query)

        await execute_with_retry(_update_source_vfolder)

    task_id = await background_task_manager.start(_clone)
    return task_id, target_folder_id.folder_id


async def initiate_vfolder_removal(
    db_engine: ExtendedAsyncSAEngine,
    requested_vfolders: Sequence[VFolderDeletionInfo],
    storage_manager: StorageSessionManager,
    storage_ptask_group: aiotools.PersistentTaskGroup,
) -> int:
    vfolder_info_len = len(requested_vfolders)
    vfolder_ids = tuple(vf_id.folder_id for vf_id, _ in requested_vfolders)
    cond = vfolders.c.id.in_(vfolder_ids)
    if vfolder_info_len == 0:
        return 0
    elif vfolder_info_len == 1:
        cond = vfolders.c.id == vfolder_ids[0]
<<<<<<< HEAD
    await update_vfolder_status(db_engine, vfolder_ids, VFolderOperationStatus.PURGE_ONGOING)
=======

    async def _update_vfolder_status() -> None:
        async with db_engine.begin_session() as db_session:
            query = sa.update(vfolders).values(status=VFolderOperationStatus.DELETING).where(cond)
            await db_session.execute(query)

    await execute_with_retry(_update_vfolder_status)
>>>>>>> b0565692

    async def _delete():
        for folder_id, host_name in requested_vfolders:
            proxy_name, volume_name = storage_manager.split_host(host_name)
            try:
                async with storage_manager.request(
                    proxy_name,
                    "POST",
                    "folder/delete",
                    json={
                        "volume": volume_name,
                        "vfid": str(folder_id),
                    },
                ):
                    pass
            except aiohttp.ClientResponseError:
                raise VFolderOperationFailed(extra_msg=str(folder_id))

        async def _delete_row() -> None:
            async with db_engine.begin_session() as db_session:
                await db_session.execute(sa.delete(vfolders).where(cond))

        await execute_with_retry(_delete_row)
        log.debug("Successfully removed vFolders {}", [str(x) for x in vfolder_ids])

    storage_ptask_group.create_task(_delete())
    log.debug("Started removing vFolders {}", [str(x) for x in vfolder_ids])

    return vfolder_info_len


async def ensure_quota_scope_accessible_by_user(
    conn: SASession,
    quota_scope: QuotaScopeID,
    user: Mapping[str, Any],
) -> None:
    from ai.backend.manager.models import GroupRow, UserRow
    from ai.backend.manager.models import association_groups_users as agus

    # Lookup user table to match if quota is scoped to the user
    query = sa.select(UserRow).where(UserRow.uuid == quota_scope.scope_id)
    quota_scope_user = await conn.scalar(query)
    if quota_scope_user:
        match user["role"]:
            case UserRole.SUPERADMIN:
                return
            case UserRole.ADMIN:
                if quota_scope_user.domain == user["domain"]:
                    return
            case _:
                if quota_scope_user.uuid == user["uuid"]:
                    return
        raise InvalidAPIParameters

    # Lookup group table to match if quota is scoped to the group
    query = sa.select(GroupRow).where(GroupRow.id == quota_scope.scope_id)
    quota_scope_group = await conn.scalar(query)
    if quota_scope_group:
        match user["role"]:
            case UserRole.SUPERADMIN:
                return
            case UserRole.ADMIN:
                if quota_scope_group.domain == user["domain"]:
                    return
            case _:
                query = (
                    sa.select([agus.c.group_id])
                    .select_from(agus)
                    .where(
                        (agus.c.group_id == quota_scope.scope_id) & (agus.c.user_id == user["uuid"])
                    )
                )
                matched_group_id = await conn.scalar(query)
                if matched_group_id:
                    return

    raise InvalidAPIParameters


class VirtualFolder(graphene.ObjectType):
    class Meta:
        interfaces = (Item,)

    host = graphene.String()
    quota_scope_id = graphene.String()
    name = graphene.String()
    user = graphene.UUID()  # User.id (current owner, null in project vfolders)
    user_email = graphene.String()  # User.email (current owner, null in project vfolders)
    group = graphene.UUID()  # Group.id (current owner, null in user vfolders)
    group_name = graphene.String()  # Group.name (current owenr, null in user vfolders)
    creator = graphene.String()  # User.email (always set)
    unmanaged_path = graphene.String()
    usage_mode = graphene.String()
    permission = graphene.String()
    ownership_type = graphene.String()
    max_files = graphene.Int()
    max_size = BigInt()  # in MiB
    created_at = GQLDateTime()
    last_used = GQLDateTime()

    num_files = graphene.Int()
    cur_size = BigInt()
    # num_attached = graphene.Int()
    cloneable = graphene.Boolean()
    status = graphene.String()

    @classmethod
    def from_row(cls, ctx: GraphQueryContext, row: Row) -> Optional[VirtualFolder]:
        if row is None:
            return None
        return cls(
            id=row["id"],
            host=row["host"],
            quota_scope_id=row["quota_scope_id"],
            name=row["name"],
            user=row["user"],
            user_email=row["users_email"],
            group=row["group"],
            group_name=row["groups_name"],
            creator=row["creator"],
            unmanaged_path=row["unmanaged_path"],
            usage_mode=row["usage_mode"],
            permission=row["permission"],
            ownership_type=row["ownership_type"],
            max_files=row["max_files"],
            max_size=row["max_size"],  # in MiB
            created_at=row["created_at"],
            last_used=row["last_used"],
            # num_attached=row['num_attached'],
            cloneable=row["cloneable"],
            status=row["status"],
            cur_size=row["cur_size"],
        )

    async def resolve_num_files(self, info: graphene.ResolveInfo) -> int:
        # TODO: measure on-the-fly
        return 0

    _queryfilter_fieldspec: Mapping[str, FieldSpecItem] = {
        "id": ("vfolders_id", uuid.UUID),
        "host": ("vfolders_host", None),
        "quota_scope_id": ("vfolders_quota_scope_id", None),
        "name": ("vfolders_name", None),
        "group": ("vfolders_group", uuid.UUID),
        "group_name": ("groups_name", None),
        "user": ("vfolders_user", uuid.UUID),
        "user_email": ("users_email", None),
        "creator": ("vfolders_creator", None),
        "unmanaged_path": ("vfolders_unmanaged_path", None),
        "usage_mode": ("vfolders_usage_mode", lambda s: VFolderUsageMode[s]),
        "permission": ("vfolders_permission", lambda s: VFolderPermission[s]),
        "ownership_type": ("vfolders_ownership_type", lambda s: VFolderOwnershipType[s]),
        "max_files": ("vfolders_max_files", None),
        "max_size": ("vfolders_max_size", None),
        "created_at": ("vfolders_created_at", dtparse),
        "last_used": ("vfolders_last_used", dtparse),
        "cloneable": ("vfolders_cloneable", None),
        "status": ("vfolders_status", lambda s: VFolderOperationStatus[s]),
    }

    _queryorder_colmap: Mapping[str, OrderSpecItem] = {
        "id": ("vfolders_id", None),
        "host": ("vfolders_host", None),
        "quota_scope_id": ("vfolders_quota_scope_id", None),
        "name": ("vfolders_name", None),
        "group": ("vfolders_group", None),
        "group_name": ("groups_name", None),
        "user": ("vfolders_user", None),
        "user_email": ("users_email", None),
        "creator": ("vfolders_creator", None),
        "usage_mode": ("vfolders_usage_mode", None),
        "permission": ("vfolders_permission", None),
        "ownership_type": ("vfolders_ownership_type", None),
        "max_files": ("vfolders_max_files", None),
        "max_size": ("vfolders_max_size", None),
        "created_at": ("vfolders_created_at", None),
        "last_used": ("vfolders_last_used", None),
        "cloneable": ("vfolders_cloneable", None),
        "status": ("vfolders_status", None),
        "cur_size": ("vfolders_cur_size", None),
    }

    @classmethod
    async def load_count(
        cls,
        graph_ctx: GraphQueryContext,
        *,
        domain_name: str = None,
        group_id: uuid.UUID = None,
        user_id: uuid.UUID = None,
        filter: str = None,
    ) -> int:
        from .user import users

        j = vfolders.join(users, vfolders.c.user == users.c.uuid, isouter=True)
        query = sa.select([sa.func.count()]).select_from(j)
        if domain_name is not None:
            query = query.where(users.c.domain_name == domain_name)
        if group_id is not None:
            query = query.where(vfolders.c.group == group_id)
        if user_id is not None:
            query = query.where(vfolders.c.user == user_id)
        if filter is not None:
            qfparser = QueryFilterParser(cls._queryfilter_fieldspec)
            query = qfparser.append_filter(query, filter)
        async with graph_ctx.db.begin_readonly() as conn:
            result = await conn.execute(query)
            return result.scalar()

    @classmethod
    async def load_slice(
        cls,
        graph_ctx: GraphQueryContext,
        limit: int,
        offset: int,
        *,
        domain_name: str = None,
        group_id: uuid.UUID = None,
        user_id: uuid.UUID = None,
        filter: str = None,
        order: str = None,
    ) -> Sequence[VirtualFolder]:
        from .group import groups
        from .user import users

        j = vfolders.join(users, vfolders.c.user == users.c.uuid, isouter=True).join(
            groups, vfolders.c.group == groups.c.id, isouter=True
        )
        query = (
            sa.select([vfolders, users.c.email, groups.c.name.label("groups_name")])
            .select_from(j)
            .limit(limit)
            .offset(offset)
        )
        if domain_name is not None:
            query = query.where(users.c.domain_name == domain_name)
        if group_id is not None:
            query = query.where(vfolders.c.group == group_id)
        if user_id is not None:
            query = query.where(vfolders.c.user == user_id)
        if filter is not None:
            qfparser = QueryFilterParser(cls._queryfilter_fieldspec)
            query = qfparser.append_filter(query, filter)
        if order is not None:
            qoparser = QueryOrderParser(cls._queryorder_colmap)
            query = qoparser.append_ordering(query, order)
        else:
            query = query.order_by(vfolders.c.created_at.desc())
        async with graph_ctx.db.begin_readonly() as conn:
            return [
                obj
                async for r in (await conn.stream(query))
                if (obj := cls.from_row(graph_ctx, r)) is not None
            ]

    @classmethod
    async def batch_load_by_user(
        cls,
        graph_ctx: GraphQueryContext,
        user_uuids: Sequence[uuid.UUID],
        *,
        domain_name: str = None,
        group_id: uuid.UUID = None,
    ) -> Sequence[Sequence[VirtualFolder]]:
        from .user import users

        # TODO: num_attached count group-by
        j = sa.join(vfolders, users, vfolders.c.user == users.c.uuid)
        query = (
            sa.select([vfolders])
            .select_from(j)
            .where(vfolders.c.user.in_(user_uuids))
            .order_by(sa.desc(vfolders.c.created_at))
        )
        if domain_name is not None:
            query = query.where(users.c.domain_name == domain_name)
        if group_id is not None:
            query = query.where(vfolders.c.group == group_id)
        async with graph_ctx.db.begin_readonly() as conn:
            return await batch_multiresult(
                graph_ctx,
                conn,
                query,
                cls,
                user_uuids,
                lambda row: row["user"],
            )


class VirtualFolderList(graphene.ObjectType):
    class Meta:
        interfaces = (PaginatedList,)

    items = graphene.List(VirtualFolder, required=True)


class VirtualFolderPermission(graphene.ObjectType):
    class Meta:
        interfaces = (Item,)

    permission = graphene.String()
    vfolder = graphene.UUID()
    vfolder_name = graphene.String()
    user = graphene.UUID()
    user_email = graphene.String()

    @classmethod
    def from_row(cls, ctx: GraphQueryContext, row: Row) -> Optional[VirtualFolderPermission]:
        if row is None:
            return None
        return cls(
            permission=row["permission"],
            vfolder=row["vfolder"],
            vfolder_name=row["name"],
            user=row["user"],
            user_email=row["email"],
        )

    _queryfilter_fieldspec: Mapping[str, FieldSpecItem] = {
        "permission": ("vfolder_permissions_permission", lambda s: VFolderPermission[s]),
        "vfolder": ("vfolder_permissions_vfolder", None),
        "vfolder_name": ("vfolders_name", None),
        "user": ("vfolder_permissions_user", None),
        "user_email": ("users_email", None),
    }

    _queryorder_colmap: Mapping[str, OrderSpecItem] = {
        "permission": ("vfolder_permissions_permission", None),
        "vfolder": ("vfolder_permissions_vfolder", None),
        "vfolder_name": ("vfolders_name", None),
        "user": ("vfolder_permissions_user", None),
        "user_email": ("users_email", None),
    }

    @classmethod
    async def load_count(
        cls,
        graph_ctx: GraphQueryContext,
        *,
        user_id: uuid.UUID = None,
        filter: str = None,
    ) -> int:
        from .user import users

        j = vfolder_permissions.join(vfolders, vfolders.c.id == vfolder_permissions.c.vfolder).join(
            users, users.c.uuid == vfolder_permissions.c.user
        )
        query = sa.select([sa.func.count()]).select_from(j)
        if user_id is not None:
            query = query.where(vfolders.c.user == user_id)
        if filter is not None:
            qfparser = QueryFilterParser(cls._queryfilter_fieldspec)
            query = qfparser.append_filter(query, filter)
        async with graph_ctx.db.begin_readonly() as conn:
            result = await conn.execute(query)
            return result.scalar()

    @classmethod
    async def load_slice(
        cls,
        graph_ctx: GraphQueryContext,
        limit: int,
        offset: int,
        *,
        user_id: uuid.UUID = None,
        filter: str = None,
        order: str = None,
    ) -> Sequence[VirtualFolderPermission]:
        from .user import users

        j = vfolder_permissions.join(vfolders, vfolders.c.id == vfolder_permissions.c.vfolder).join(
            users, users.c.uuid == vfolder_permissions.c.user
        )
        query = (
            sa.select([vfolder_permissions, vfolders.c.name, users.c.email])
            .select_from(j)
            .limit(limit)
            .offset(offset)
        )
        if user_id is not None:
            query = query.where(vfolders.c.user == user_id)
        if filter is not None:
            qfparser = QueryFilterParser(cls._queryfilter_fieldspec)
            query = qfparser.append_filter(query, filter)
        if order is not None:
            qoparser = QueryOrderParser(cls._queryorder_colmap)
            query = qoparser.append_ordering(query, order)
        else:
            query = query.order_by(vfolders.c.created_at.desc())
        async with graph_ctx.db.begin_readonly() as conn:
            return [
                obj
                async for r in (await conn.stream(query))
                if (obj := cls.from_row(graph_ctx, r)) is not None
            ]


class VirtualFolderPermissionList(graphene.ObjectType):
    class Meta:
        interfaces = (PaginatedList,)

    items = graphene.List(VirtualFolderPermission, required=True)


class QuotaDetails(graphene.ObjectType):
    usage_bytes = BigInt(required=False)
    usage_count = BigInt(required=False)
    hard_limit_bytes = BigInt(required=False)


class QuotaScope(graphene.ObjectType):
    class Meta:
        interfaces = (Item,)

    id = graphene.ID(required=True)
    quota_scope_id = graphene.String(required=True)
    storage_host_name = graphene.String(required=True)
    details = graphene.NonNull(QuotaDetails)

    @classmethod
    def from_vfolder_row(cls, ctx: GraphQueryContext, row: VFolderRow) -> QuotaScope:
        return QuotaScope(
            quota_scope_id=str(row.quota_scope_id),
            storage_host_name=row.host,
        )

    def resolve_id(self, info: graphene.ResolveInfo) -> str:
        return f"QuotaScope:{self.storage_host_name}/{self.quota_scope_id}"

    async def resolve_details(self, info: graphene.ResolveInfo) -> Optional[int]:
        from ai.backend.manager.models import GroupRow, UserRow

        graph_ctx: GraphQueryContext = info.context
        proxy_name, volume_name = graph_ctx.storage_manager.split_host(self.storage_host_name)
        try:
            async with graph_ctx.storage_manager.request(
                proxy_name,
                "GET",
                "quota-scope",
                json={"volume": volume_name, "qsid": self.quota_scope_id},
                raise_for_status=True,
            ) as (_, storage_resp):
                quota_config = await storage_resp.json()
                usage_bytes = quota_config["used_bytes"]
                if usage_bytes is not None and usage_bytes < 0:
                    usage_bytes = None
                return QuotaDetails(
                    # FIXME: limit scaning this only for fast scan capable volumes
                    usage_bytes=usage_bytes,
                    hard_limit_bytes=quota_config["limit_bytes"] or None,
                    usage_count=None,  # TODO: Implement
                )
        except aiohttp.ClientResponseError:
            qsid = QuotaScopeID.parse(self.quota_scope_id)
            async with graph_ctx.db.begin_readonly_session() as sess:
                await ensure_quota_scope_accessible_by_user(sess, qsid, graph_ctx.user)
                if qsid.scope_type == QuotaScopeType.USER:
                    query = (
                        sa.select(UserRow)
                        .where(UserRow.uuid == qsid.scope_id)
                        .options(selectinload(UserRow.resource_policy_row))
                    )
                else:
                    query = (
                        sa.select(GroupRow)
                        .where(GroupRow.id == qsid.scope_id)
                        .options(selectinload(GroupRow.resource_policy_row))
                    )
                result = await sess.scalar(query)
                resource_policy_constraint = result.resource_policy_row.max_vfolder_size
                if resource_policy_constraint is not None and resource_policy_constraint < 0:
                    resource_policy_constraint = None

            return QuotaDetails(
                usage_bytes=None,
                hard_limit_bytes=resource_policy_constraint,
                usage_count=None,  # TODO: Implement
            )


class QuotaScopeInput(graphene.InputObjectType):
    hard_limit_bytes = BigInt(required=False)


class SetQuotaScope(graphene.Mutation):
    allowed_roles = (
        UserRole.SUPERADMIN,
        UserRole.ADMIN,
    )

    class Arguments:
        quota_scope_id = graphene.String(required=True)
        storage_host_name = graphene.String(required=True)
        props = QuotaScopeInput(required=True)

    quota_scope = graphene.Field(lambda: QuotaScope)

    @classmethod
    async def mutate(
        cls,
        root,
        info: graphene.ResolveInfo,
        quota_scope_id: str,
        storage_host_name: str,
        props: QuotaScopeInput,
    ) -> SetQuotaScope:
        qsid = QuotaScopeID.parse(quota_scope_id)
        graph_ctx: GraphQueryContext = info.context
        async with graph_ctx.db.begin_readonly_session() as sess:
            await ensure_quota_scope_accessible_by_user(sess, qsid, graph_ctx.user)

        max_vfolder_size = props.hard_limit_bytes
        proxy_name, volume_name = graph_ctx.storage_manager.split_host(storage_host_name)
        request_body = {
            "volume": volume_name,
            "qsid": str(qsid),
            "options": {"limit_bytes": max_vfolder_size},
        }
        async with graph_ctx.storage_manager.request(
            proxy_name,
            "PATCH",
            "quota-scope",
            json=request_body,
            raise_for_status=True,
        ):
            pass
        return cls(
            QuotaScope(
                quota_scope_id=quota_scope_id,
                storage_host_name=storage_host_name,
            )
        )


class UnsetQuotaScope(graphene.Mutation):
    allowed_roles = (
        UserRole.SUPERADMIN,
        UserRole.ADMIN,
    )

    class Arguments:
        quota_scope_id = graphene.String(required=True)
        storage_host_name = graphene.String(required=True)

    quota_scope = graphene.Field(lambda: QuotaScope)

    @classmethod
    async def mutate(
        cls,
        root,
        info: graphene.ResolveInfo,
        quota_scope_id: str,
        storage_host_name: str,
    ) -> SetQuotaScope:
        qsid = QuotaScopeID.parse(quota_scope_id)
        graph_ctx: GraphQueryContext = info.context
        proxy_name, volume_name = graph_ctx.storage_manager.split_host(storage_host_name)
        request_body: dict[str, Any] = {
            "volume": volume_name,
            "qsid": str(qsid),
        }
        async with graph_ctx.db.begin_readonly_session() as sess:
            await ensure_quota_scope_accessible_by_user(sess, qsid, graph_ctx.user)
        async with graph_ctx.storage_manager.request(
            proxy_name,
            "DELETE",
            "quota-scope/quota",
            json=request_body,
            raise_for_status=True,
        ):
            pass

        return cls(
            QuotaScope(
                quota_scope_id=quota_scope_id,
                storage_host_name=storage_host_name,
            )
        )<|MERGE_RESOLUTION|>--- conflicted
+++ resolved
@@ -79,7 +79,6 @@
     "UnsetQuotaScope",
     "query_accessible_vfolders",
     "initiate_vfolder_clone",
-    "update_vfolder_status",
     "initiate_vfolder_removal",
     "get_allowed_vfolder_hosts_by_group",
     "get_allowed_vfolder_hosts_by_user",
@@ -985,17 +984,15 @@
         return 0
     elif vfolder_info_len == 1:
         cond = vfolders.c.id == vfolder_ids[0]
-<<<<<<< HEAD
-    await update_vfolder_status(db_engine, vfolder_ids, VFolderOperationStatus.PURGE_ONGOING)
-=======
 
     async def _update_vfolder_status() -> None:
         async with db_engine.begin_session() as db_session:
-            query = sa.update(vfolders).values(status=VFolderOperationStatus.DELETING).where(cond)
+            query = (
+                sa.update(vfolders).values(status=VFolderOperationStatus.DELETE_ONGOING).where(cond)
+            )
             await db_session.execute(query)
 
     await execute_with_retry(_update_vfolder_status)
->>>>>>> b0565692
 
     async def _delete():
         for folder_id, host_name in requested_vfolders:
