from __future__ import annotations

import enum
import logging
import os.path
import uuid
from pathlib import PurePosixPath
from typing import TYPE_CHECKING, Any, List, Mapping, NamedTuple, Optional, Sequence

import aiohttp
import aiotools
import graphene
import sqlalchemy as sa
import trafaret as t
from dateutil.parser import parse as dtparse
from graphene.types.datetime import DateTime as GQLDateTime
from sqlalchemy.engine.row import Row
from sqlalchemy.ext.asyncio import AsyncConnection as SAConnection

from ai.backend.common.bgtask import ProgressReporter
from ai.backend.common.logging import BraceStyleAdapter
from ai.backend.common.types import (
<<<<<<< HEAD
    MountedAppConfig,
    VFolderHostPermission,
    VFolderHostPermissionMap,
    VFolderMount,
=======
    VFolderHostPermission,
    VFolderHostPermissionMap,
    VFolderMount,
    VFolderUsageMode,
>>>>>>> 96373fb5
)

from ..api.exceptions import InvalidAPIParameters, VFolderNotFound, VFolderOperationFailed
from ..defs import RESERVED_VFOLDER_PATTERNS, RESERVED_VFOLDERS, VFOLDER_DSTPATHS_MAP
from ..types import UserScope
from .base import (
    GUID,
    BigInt,
    EnumValueType,
    IDColumn,
    Item,
    PaginatedList,
    StructuredJSONObjectNullableColumn,
    batch_multiresult,
    metadata,
)
from .minilang.ordering import QueryOrderParser
from .minilang.queryfilter import QueryFilterParser
from .user import UserRole
from .utils import ExtendedAsyncSAEngine, execute_with_retry

if TYPE_CHECKING:
    from ..api.context import BackgroundTaskManager
    from .gql import GraphQueryContext
    from .storage import StorageSessionManager

__all__: Sequence[str] = (
    "vfolders",
    "vfolder_invitations",
    "vfolder_permissions",
    "VirtualFolder",
    "VFolderOwnershipType",
    "VFolderInvitationState",
    "VFolderPermission",
    "VFolderPermissionValidator",
    "VFolderOperationStatus",
    "VFolderAccessStatus",
    "VFolderCloneInfo",
    "VFolderDeletionInfo",
    "query_accessible_vfolders",
    "initiate_vfolder_clone",
    "initiate_vfolder_removal",
    "get_allowed_vfolder_hosts_by_group",
    "get_allowed_vfolder_hosts_by_user",
    "verify_vfolder_name",
    "prepare_vfolder_mounts",
    "filter_host_allowed_permission",
    "ensure_host_permission_allowed",
)


log = BraceStyleAdapter(logging.getLogger(__spec__.name))  # type: ignore[name-defined]


<<<<<<< HEAD
class VFolderUsageMode(str, enum.Enum):
    """
    Usage mode of virtual folder.

    GENERAL: normal virtual folder
    MODEL: virtual folder which provides shared models
    DATA: virtual folder which provides shared data
    APP: virtual folder which provides mounted apps
    """

    GENERAL = "general"
    MODEL = "model"
    DATA = "data"
    APP = "app"


=======
>>>>>>> 96373fb5
class VFolderOwnershipType(str, enum.Enum):
    """
    Ownership type of virtual folder.
    """

    USER = "user"
    GROUP = "group"


class VFolderPermission(str, enum.Enum):
    """
    Permissions for a virtual folder given to a specific access key.
    RW_DELETE includes READ_WRITE and READ_WRITE includes READ_ONLY.
    """

    READ_ONLY = "ro"
    READ_WRITE = "rw"
    RW_DELETE = "wd"
    OWNER_PERM = "wd"  # resolved as RW_DELETE


class VFolderPermissionValidator(t.Trafaret):
    def check_and_return(self, value: Any) -> VFolderPermission:
        if value not in ["ro", "rw", "wd"]:
            self._failure('one of "ro", "rw", or "wd" required', value=value)
        return VFolderPermission(value)


class VFolderInvitationState(str, enum.Enum):
    """
    Virtual Folder invitation state.
    """

    PENDING = "pending"
    CANCELED = "canceled"  # canceled by inviter
    ACCEPTED = "accepted"
    REJECTED = "rejected"  # rejected by invitee


class VFolderOperationStatus(str, enum.Enum):
    """
    Introduce virtual folder current status for storage-proxy operations.
    """

    READY = "ready"
    PERFORMING = "performing"
    CLONING = "cloning"
    DELETING = "deleting"
    MOUNTED = "mounted"


class VFolderAccessStatus(str, enum.Enum):
    """
    Introduce virtual folder desired status for storage-proxy operations.
    Not added to db scheme  and determined only by current vfolder status.
    """

    READABLE = "readable"
    UPDATABLE = "updatable"
    DELETABLE = "deletable"


class VFolderDeletionInfo(NamedTuple):
    vfolder_id: uuid.UUID
    host: str


class VFolderCloneInfo(NamedTuple):
    source_vfolder_id: uuid.UUID
    source_host: str

    # Target Vfolder infos
    target_vfolder_name: str
    target_host: str
    usage_mode: VFolderUsageMode
    permission: VFolderPermission
    email: str
    user_id: uuid.UUID
    cloneable: bool


vfolders = sa.Table(
    "vfolders",
    metadata,
    IDColumn("id"),
    # host will be '' if vFolder is unmanaged
    sa.Column("host", sa.String(length=128), nullable=False),
    sa.Column("name", sa.String(length=64), nullable=False, index=True),
    sa.Column(
        "usage_mode",
        EnumValueType(VFolderUsageMode),
        default=VFolderUsageMode.GENERAL,
        nullable=False,
    ),
    sa.Column("app_config", StructuredJSONObjectNullableColumn(MountedAppConfig), nullable=True),
    sa.Column("permission", EnumValueType(VFolderPermission), default=VFolderPermission.READ_WRITE),
    sa.Column("max_files", sa.Integer(), default=1000),
    sa.Column("max_size", sa.Integer(), default=None),  # in MBytes
    sa.Column("num_files", sa.Integer(), default=0),
    sa.Column("cur_size", sa.Integer(), default=0),  # in KBytes
    sa.Column("created_at", sa.DateTime(timezone=True), server_default=sa.func.now()),
    sa.Column("last_used", sa.DateTime(timezone=True), nullable=True),
    # creator is always set to the user who created vfolder (regardless user/project types)
    sa.Column("creator", sa.String(length=128), nullable=True),
    # unmanaged vfolder represents the host-side absolute path instead of storage-based path.
    sa.Column("unmanaged_path", sa.String(length=512), nullable=True),
    sa.Column(
        "ownership_type",
        EnumValueType(VFolderOwnershipType),
        default=VFolderOwnershipType.USER,
        nullable=False,
    ),
    sa.Column("user", GUID, sa.ForeignKey("users.uuid"), nullable=True),  # owner if user vfolder
    sa.Column("group", GUID, sa.ForeignKey("groups.id"), nullable=True),  # owner if project vfolder
    sa.Column("cloneable", sa.Boolean, default=False, nullable=False),
    sa.Column(
        "status",
        EnumValueType(VFolderOperationStatus),
        default=VFolderOperationStatus.READY,
        server_default=VFolderOperationStatus.READY.value,
        nullable=False,
    ),
    sa.CheckConstraint(
        (
            "(ownership_type = 'user' AND \"user\" IS NOT NULL) OR "
            "(ownership_type = 'group' AND \"group\" IS NOT NULL)"
        ),
        name="ownership_type_match_with_user_or_group",
    ),
    sa.CheckConstraint(
        '("user" IS NULL AND "group" IS NOT NULL) OR ("user" IS NOT NULL AND "group" IS NULL)',
        name="either_one_of_user_or_group",
    ),
)


vfolder_attachment = sa.Table(
    "vfolder_attachment",
    metadata,
    sa.Column(
        "vfolder",
        GUID,
        sa.ForeignKey("vfolders.id", onupdate="CASCADE", ondelete="CASCADE"),
        nullable=False,
    ),
    sa.Column(
        "kernel",
        GUID,
        sa.ForeignKey("kernels.id", onupdate="CASCADE", ondelete="CASCADE"),
        nullable=False,
    ),
    sa.PrimaryKeyConstraint("vfolder", "kernel"),
)


vfolder_invitations = sa.Table(
    "vfolder_invitations",
    metadata,
    IDColumn("id"),
    sa.Column("permission", EnumValueType(VFolderPermission), default=VFolderPermission.READ_WRITE),
    sa.Column("inviter", sa.String(length=256)),  # email
    sa.Column("invitee", sa.String(length=256), nullable=False),  # email
    sa.Column(
        "state", EnumValueType(VFolderInvitationState), default=VFolderInvitationState.PENDING
    ),
    sa.Column("created_at", sa.DateTime(timezone=True), server_default=sa.func.now()),
    sa.Column(
        "modified_at",
        sa.DateTime(timezone=True),
        nullable=True,
        onupdate=sa.func.current_timestamp(),
    ),
    sa.Column(
        "vfolder",
        GUID,
        sa.ForeignKey("vfolders.id", onupdate="CASCADE", ondelete="CASCADE"),
        nullable=False,
    ),
)


vfolder_permissions = sa.Table(
    "vfolder_permissions",
    metadata,
    sa.Column("permission", EnumValueType(VFolderPermission), default=VFolderPermission.READ_WRITE),
    sa.Column(
        "vfolder",
        GUID,
        sa.ForeignKey("vfolders.id", onupdate="CASCADE", ondelete="CASCADE"),
        nullable=False,
    ),
    sa.Column("user", GUID, sa.ForeignKey("users.uuid"), nullable=False),
)


def verify_vfolder_name(folder: str) -> bool:
    if folder in RESERVED_VFOLDERS:
        return False
    for pattern in RESERVED_VFOLDER_PATTERNS:
        if pattern.match(folder):
            return False
    return True


async def query_accessible_vfolders(
    conn: SAConnection,
    user_uuid: uuid.UUID,
    *,
    # when enabled, skip vfolder ownership check if user role is admin or superadmin
    allow_privileged_access=False,
    user_role=None,
    domain_name=None,
    allowed_vfolder_types=None,
    extra_vf_conds=None,
    extra_invited_vf_conds=None,
    extra_vf_user_conds=None,
    extra_vf_group_conds=None,
) -> Sequence[Mapping[str, Any]]:
    from ai.backend.manager.models import association_groups_users as agus
    from ai.backend.manager.models import groups, users

    if allowed_vfolder_types is None:
        allowed_vfolder_types = ["user"]  # legacy default

    vfolders_selectors = [
        vfolders.c.name,
        vfolders.c.id,
        vfolders.c.host,
        vfolders.c.usage_mode,
        vfolders.c.created_at,
        vfolders.c.last_used,
        vfolders.c.max_files,
        vfolders.c.max_size,
        vfolders.c.ownership_type,
        vfolders.c.user,
        vfolders.c.group,
        vfolders.c.creator,
        vfolders.c.unmanaged_path,
        vfolders.c.cloneable,
        vfolders.c.status,
        vfolders.c.cur_size,
        vfolders.c.app_config,
        # vfolders.c.permission,
        # users.c.email,
    ]

    async def _append_entries(_query, _is_owner=True):
        if extra_vf_conds is not None:
            _query = _query.where(extra_vf_conds)
        if extra_vf_user_conds is not None:
            _query = _query.where(extra_vf_user_conds)
        result = await conn.execute(_query)
        for row in result:
            row_keys = row.keys()
            _perm = (
                row.vfolder_permissions_permission
                if "vfolder_permissions_permission" in row_keys
                else row.vfolders_permission
            )
            entries.append(
                {
                    "name": row.vfolders_name,
                    "id": row.vfolders_id,
                    "host": row.vfolders_host,
                    "usage_mode": row.vfolders_usage_mode,
                    "created_at": row.vfolders_created_at,
                    "last_used": row.vfolders_last_used,
                    "max_size": row.vfolders_max_size,
                    "max_files": row.vfolders_max_files,
                    "ownership_type": row.vfolders_ownership_type,
                    "user": str(row.vfolders_user) if row.vfolders_user else None,
                    "group": str(row.vfolders_group) if row.vfolders_group else None,
                    "creator": row.vfolders_creator,
                    "user_email": row.users_email if "users_email" in row_keys else None,
                    "group_name": row.groups_name if "groups_name" in row_keys else None,
                    "is_owner": _is_owner,
                    "permission": _perm,
                    "unmanaged_path": row.vfolders_unmanaged_path,
                    "cloneable": row.vfolders_cloneable,
                    "status": row.vfolders_status,
                    "cur_size": row.vfolders_cur_size,
                    "app_config": row.vfolders_app_config,
                }
            )

    entries: List[dict] = []
    # User vfolders.
    if "user" in allowed_vfolder_types:
        # Scan my owned vfolders.
        j = vfolders.join(users, vfolders.c.user == users.c.uuid)
        query = sa.select(
            vfolders_selectors + [vfolders.c.permission, users.c.email], use_labels=True
        ).select_from(j)
        if not allow_privileged_access or (
            user_role != UserRole.ADMIN and user_role != UserRole.SUPERADMIN
        ):
            query = query.where(vfolders.c.user == user_uuid)
        await _append_entries(query)

        # Scan vfolders shared with me.
        j = vfolders.join(
            vfolder_permissions,
            vfolders.c.id == vfolder_permissions.c.vfolder,
            isouter=True,
        ).join(
            users,
            vfolders.c.user == users.c.uuid,
            isouter=True,
        )
        query = (
            sa.select(
                vfolders_selectors + [vfolder_permissions.c.permission, users.c.email],
                use_labels=True,
            )
            .select_from(j)
            .where(
                (vfolder_permissions.c.user == user_uuid)
                & (vfolders.c.ownership_type == VFolderOwnershipType.USER),
            )
        )
        if extra_invited_vf_conds is not None:
            query = query.where(extra_invited_vf_conds)
        await _append_entries(query, _is_owner=False)

    if "group" in allowed_vfolder_types:
        # Scan group vfolders.
        if user_role == UserRole.ADMIN or user_role == "admin":
            query = (
                sa.select([groups.c.id])
                .select_from(groups)
                .where(groups.c.domain_name == domain_name)
            )
            result = await conn.execute(query)
            grps = result.fetchall()
            group_ids = [g.id for g in grps]
        else:
            j = sa.join(agus, users, agus.c.user_id == users.c.uuid)
            query = sa.select([agus.c.group_id]).select_from(j).where(agus.c.user_id == user_uuid)
            result = await conn.execute(query)
            grps = result.fetchall()
            group_ids = [g.group_id for g in grps]
        j = vfolders.join(groups, vfolders.c.group == groups.c.id)
        query = sa.select(
            vfolders_selectors + [vfolders.c.permission, groups.c.name], use_labels=True
        ).select_from(j)
        if user_role != UserRole.SUPERADMIN:
            query = query.where(vfolders.c.group.in_(group_ids))
        if extra_vf_group_conds is not None:
            query = query.where(extra_vf_group_conds)
        is_owner = (user_role == UserRole.ADMIN or user_role == "admin") or (
            user_role == UserRole.SUPERADMIN or user_role == "superadmin"
        )
        await _append_entries(query, is_owner)

        # Override permissions, if exists, for group vfolders.
        j = sa.join(
            vfolders,
            vfolder_permissions,
            vfolders.c.id == vfolder_permissions.c.vfolder,
        )
        query = (
            sa.select(vfolder_permissions.c.permission, vfolder_permissions.c.vfolder)
            .select_from(j)
            .where(
                (vfolders.c.group.in_(group_ids)) & (vfolder_permissions.c.user == user_uuid),
            )
        )
        if extra_vf_conds is not None:
            query = query.where(extra_vf_conds)
        if extra_vf_user_conds is not None:
            query = query.where(extra_vf_user_conds)
        result = await conn.execute(query)
        overriding_permissions: dict = {row.vfolder: row.permission for row in result}
        for entry in entries:
            if (
                entry["id"] in overriding_permissions
                and entry["ownership_type"] == VFolderOwnershipType.GROUP
            ):
                entry["permission"] = overriding_permissions[entry["id"]]

    return entries


async def get_allowed_vfolder_hosts_by_group(
    conn: SAConnection,
    resource_policy,
    domain_name: str,
    group_id: Optional[uuid.UUID] = None,
    domain_admin: bool = False,
) -> VFolderHostPermissionMap:
    """
    Union `allowed_vfolder_hosts` from domain, group, and keypair_resource_policy.

    If `group_id` is not None, `allowed_vfolder_hosts` from the group is also merged.
    If the requester is a domain admin, gather all `allowed_vfolder_hosts` of the domain groups.
    """
    from . import domains, groups

    # Domain's allowed_vfolder_hosts.
    allowed_hosts = VFolderHostPermissionMap()
    query = sa.select([domains.c.allowed_vfolder_hosts]).where(
        (domains.c.name == domain_name) & (domains.c.is_active),
    )
    if values := await conn.scalar(query):
        allowed_hosts = allowed_hosts | values
    # Group's allowed_vfolder_hosts.
    if group_id is not None:
        query = sa.select([groups.c.allowed_vfolder_hosts]).where(
            (groups.c.domain_name == domain_name)
            & (groups.c.id == group_id)
            & (groups.c.is_active),
        )
        if values := await conn.scalar(query):
            allowed_hosts = allowed_hosts | values
    elif domain_admin:
        query = sa.select([groups.c.allowed_vfolder_hosts]).where(
            (groups.c.domain_name == domain_name) & (groups.c.is_active),
        )
        if rows := (await conn.execute(query)).fetchall():
            for row in rows:
                allowed_hosts = allowed_hosts | row.allowed_vfolder_hosts
    # Keypair Resource Policy's allowed_vfolder_hosts
    allowed_hosts = allowed_hosts | resource_policy["allowed_vfolder_hosts"]
    return allowed_hosts


async def get_allowed_vfolder_hosts_by_user(
    conn: SAConnection,
    resource_policy: Mapping[str, Any],
    domain_name: str,
    user_uuid: uuid.UUID,
    group_id: Optional[uuid.UUID] = None,
) -> VFolderHostPermissionMap:
    """
    Union `allowed_vfolder_hosts` from domain, groups, and keypair_resource_policy.

    All available `allowed_vfolder_hosts` of groups which requester associated will be merged.
    """
    from . import association_groups_users, domains, groups

    # Domain's allowed_vfolder_hosts.
    allowed_hosts = VFolderHostPermissionMap()
    query = sa.select([domains.c.allowed_vfolder_hosts]).where(
        (domains.c.name == domain_name) & (domains.c.is_active),
    )
    if values := await conn.scalar(query):
        allowed_hosts = allowed_hosts | values
    # User's Groups' allowed_vfolder_hosts.
    if group_id is not None:
        j = groups.join(
            association_groups_users,
            (
                (groups.c.id == association_groups_users.c.group_id)
                & (groups.c.id == group_id)
                & (association_groups_users.c.user_id == user_uuid)
            ),
        )
    else:
        j = groups.join(
            association_groups_users,
            (
                (groups.c.id == association_groups_users.c.group_id)
                & (association_groups_users.c.user_id == user_uuid)
            ),
        )
    query = (
        sa.select([groups.c.allowed_vfolder_hosts])
        .select_from(j)
        .where(
            (groups.c.domain_name == domain_name) & (groups.c.is_active),
        )
    )
    if rows := (await conn.execute(query)).fetchall():
        for row in rows:
            allowed_hosts = allowed_hosts | row.allowed_vfolder_hosts
    # Keypair Resource Policy's allowed_vfolder_hosts
    allowed_hosts = allowed_hosts | resource_policy["allowed_vfolder_hosts"]
    return allowed_hosts


async def prepare_vfolder_mounts(
    conn: SAConnection,
    storage_manager: StorageSessionManager,
    allowed_vfolder_types: Sequence[str],
    user_scope: UserScope,
    resource_policy: Mapping[str, Any],
    requested_mount_references: Sequence[str | uuid.UUID],
    requested_mount_reference_map: Mapping[str | uuid.UUID, str],
) -> Sequence[VFolderMount]:
    """
    Determine the actual mount information from the requested vfolder lists,
    vfolder configurations, and the given user scope.
    """
    requested_mounts: list[str] = [
        name for name in requested_mount_references if isinstance(name, str)
    ]
    requested_mount_map: dict[str, str] = {
        name: path for name, path in requested_mount_reference_map.items() if isinstance(name, str)
    }

    vfolder_ids_to_resolve = [
        vfid for vfid in requested_mount_references if isinstance(vfid, uuid.UUID)
    ]
    query = (
        sa.select([vfolders.c.id, vfolders.c.name])
        .select_from(vfolders)
        .where(vfolders.c.id.in_(vfolder_ids_to_resolve))
    )
    result = await conn.execute(query)

    for vfid, name in result.fetchall():
        requested_mounts.append(name)
        if path := requested_mount_reference_map.get(vfid):
            requested_mount_map[name] = path

    requested_vfolder_names: dict[str, str] = {}
    requested_vfolder_subpaths: dict[str, str] = {}
    requested_vfolder_dstpaths: dict[str, str] = {}
    matched_vfolder_mounts: list[VFolderMount] = []

    # Split the vfolder name and subpaths
    for key in requested_mounts:
        name, _, subpath = key.partition("/")
        if not PurePosixPath(os.path.normpath(key)).is_relative_to(name):
            raise InvalidAPIParameters(
                f"The subpath '{subpath}' should designate a subdirectory of the vfolder '{name}'.",
            )
        requested_vfolder_names[key] = name
        requested_vfolder_subpaths[key] = os.path.normpath(subpath)
    for key, value in requested_mount_map.items():
        requested_vfolder_dstpaths[key] = value

    # Check if there are overlapping mount sources
    for p1 in requested_mounts:
        for p2 in requested_mounts:
            if p1 == p2:
                continue
            if PurePosixPath(p1).is_relative_to(PurePosixPath(p2)):
                raise InvalidAPIParameters(
                    f"VFolder source path '{p1}' overlaps with '{p2}'",
                )

    # Query the accessible vfolders that satisfy either:
    # - the name matches with the requested vfolder name, or
    # - the name starts with a dot (dot-prefixed vfolder) for automatic mounting.
    if requested_vfolder_names:
        extra_vf_conds = vfolders.c.name.in_(
            requested_vfolder_names.values()
        ) | vfolders.c.name.startswith(".")
    else:
        extra_vf_conds = vfolders.c.name.startswith(".")
    accessible_vfolders = await query_accessible_vfolders(
        conn,
        user_scope.user_uuid,
        user_role=user_scope.user_role,
        domain_name=user_scope.domain_name,
        allowed_vfolder_types=allowed_vfolder_types,
        extra_vf_conds=extra_vf_conds,
    )

    # Fast-path for empty requested mounts
    if not accessible_vfolders:
        if requested_vfolder_names:
            raise VFolderNotFound("There is no accessible vfolders at all.")
        else:
            return []
    accessible_vfolders_map = {vfolder["name"]: vfolder for vfolder in accessible_vfolders}

    # add automount folder list into requested_vfolder_names
    # and requested_vfolder_subpath
    for _vfolder in accessible_vfolders:
        if _vfolder["name"].startswith("."):
            requested_vfolder_names.setdefault(_vfolder["name"], _vfolder["name"])
            requested_vfolder_subpaths.setdefault(_vfolder["name"], ".")

    # for vfolder in accessible_vfolders:
    for key, vfolder_name in requested_vfolder_names.items():
        if not (vfolder := accessible_vfolders_map.get(vfolder_name)):
            raise VFolderNotFound(f"VFolder {vfolder_name} is not found or accessible.")
        await ensure_host_permission_allowed(
            conn,
            vfolder["host"],
            allowed_vfolder_types=allowed_vfolder_types,
            user_uuid=user_scope.user_uuid,
            resource_policy=resource_policy,
            domain_name=user_scope.domain_name,
            group_id=user_scope.group_id,
            permission=VFolderHostPermission.MOUNT_IN_SESSION,
        )
        if vfolder["group"] is not None and vfolder["group"] != str(user_scope.group_id):
            # User's accessible group vfolders should not be mounted
            # if not belong to the execution kernel.
            continue
        try:
            mount_base_path = PurePosixPath(
                await storage_manager.get_mount_path(
                    vfolder["host"],
                    vfolder["id"],
                    PurePosixPath(requested_vfolder_subpaths[key]),
                ),
            )
        except VFolderOperationFailed as e:
            raise InvalidAPIParameters(e.extra_msg, e.extra_data) from None
        if (_vfname := vfolder["name"]) in VFOLDER_DSTPATHS_MAP:
            requested_vfolder_dstpaths[_vfname] = VFOLDER_DSTPATHS_MAP[_vfname]
        if vfolder["name"] == ".local" and vfolder["group"] is not None:
            # Auto-create per-user subdirectory inside the group-owned ".local" vfolder.
            async with storage_manager.request(
                vfolder["host"],
                "POST",
                "folder/file/mkdir",
                params={
                    "volume": storage_manager.split_host(vfolder["host"])[1],
                    "vfid": vfolder["id"],
                    "relpath": str(user_scope.user_uuid.hex),
                    "exist_ok": True,
                },
            ):
                pass
            # Mount the per-user subdirectory as the ".local" vfolder.
            matched_vfolder_mounts.append(
                VFolderMount(
                    name=vfolder["name"],
                    vfid=vfolder["id"],
                    vfsubpath=PurePosixPath(user_scope.user_uuid.hex),
                    host_path=mount_base_path / user_scope.user_uuid.hex,
                    kernel_path=PurePosixPath("/home/work/.local"),
                    mount_perm=vfolder["permission"],
<<<<<<< HEAD
                    app_config=vfolder["app_config"],
=======
                    usage_mode=vfolder["usage_mode"],
>>>>>>> 96373fb5
                )
            )
        else:
            # Normal vfolders
            kernel_path_raw = requested_vfolder_dstpaths.get(key)
            if kernel_path_raw is None:
                kernel_path = PurePosixPath(f"/home/work/{vfolder['name']}")
            else:
                kernel_path = PurePosixPath(kernel_path_raw)
                if not kernel_path.is_absolute():
                    kernel_path = PurePosixPath("/home/work", kernel_path_raw)
            matched_vfolder_mounts.append(
                VFolderMount(
                    name=vfolder["name"],
                    vfid=vfolder["id"],
                    vfsubpath=PurePosixPath(requested_vfolder_subpaths[key]),
                    host_path=mount_base_path / requested_vfolder_subpaths[key],
                    kernel_path=kernel_path,
                    mount_perm=vfolder["permission"],
<<<<<<< HEAD
                    app_config=vfolder["app_config"],
=======
                    usage_mode=vfolder["usage_mode"],
>>>>>>> 96373fb5
                )
            )

    # Check if there are overlapping mount targets
    for vf1 in matched_vfolder_mounts:
        for vf2 in matched_vfolder_mounts:
            if vf1.name == vf2.name:
                continue
            if vf1.kernel_path.is_relative_to(vf2.kernel_path):
                raise InvalidAPIParameters(
                    f"VFolder mount path {vf1.kernel_path} overlaps with {vf2.kernel_path}",
                )

    return matched_vfolder_mounts


async def ensure_host_permission_allowed(
    db_conn,
    folder_host: str,
    *,
    permission: VFolderHostPermission,
    allowed_vfolder_types: Sequence[str],
    user_uuid: uuid.UUID,
    resource_policy: Mapping[str, Any],
    domain_name: str,
    group_id: Optional[uuid.UUID] = None,
) -> None:
    allowed_hosts = await filter_host_allowed_permission(
        db_conn,
        allowed_vfolder_types=allowed_vfolder_types,
        user_uuid=user_uuid,
        resource_policy=resource_policy,
        domain_name=domain_name,
        group_id=group_id,
    )
    if folder_host not in allowed_hosts or permission not in allowed_hosts[folder_host]:
        raise InvalidAPIParameters(f"`{permission}` Not allowed in vfolder host(`{folder_host}`)")


async def filter_host_allowed_permission(
    db_conn,
    *,
    allowed_vfolder_types: Sequence[str],
    user_uuid: uuid.UUID,
    resource_policy: Mapping[str, Any],
    domain_name: str,
    group_id: Optional[uuid.UUID] = None,
) -> VFolderHostPermissionMap:
    allowed_hosts = VFolderHostPermissionMap()
    if "user" in allowed_vfolder_types:
        allowed_hosts_by_user = await get_allowed_vfolder_hosts_by_user(
            db_conn, resource_policy, domain_name, user_uuid
        )
        allowed_hosts = allowed_hosts | allowed_hosts_by_user
    if "group" in allowed_vfolder_types and group_id is not None:
        allowed_hosts_by_group = await get_allowed_vfolder_hosts_by_group(
            db_conn, resource_policy, domain_name, group_id
        )
        allowed_hosts = allowed_hosts | allowed_hosts_by_group
    return allowed_hosts


async def initiate_vfolder_clone(
    db_engine: ExtendedAsyncSAEngine,
    vfolder_info: VFolderCloneInfo,
    storage_manager: StorageSessionManager,
    background_task_manager: BackgroundTaskManager,
) -> tuple[uuid.UUID, uuid.UUID]:
    source_vf_cond = vfolders.c.id == vfolder_info.source_vfolder_id

    async def _update_status() -> None:
        async with db_engine.begin_session() as db_session:
            query = (
                sa.update(vfolders)
                .values(status=VFolderOperationStatus.CLONING)
                .where(source_vf_cond)
            )
            await db_session.execute(query)

    await execute_with_retry(_update_status)

    target_proxy, target_volume = storage_manager.split_host(vfolder_info.target_host)
    source_proxy, source_volume = storage_manager.split_host(vfolder_info.source_host)

    # Generate the ID of the destination vfolder.
    # TODO: If we refactor to use ORM, the folder ID will be created from the database by inserting
    #       the actual object (with RETURNING clause).  In that case, we need to temporarily
    #       mark the object to be "unusable-yet" until the storage proxy craetes the destination
    #       vfolder.  After done, we need to make another transaction to clear the unusable state.
    target_folder_id = uuid.uuid4()

    async def _clone(reporter: ProgressReporter) -> None:
        try:
            async with storage_manager.request(
                target_proxy,
                "POST",
                "folder/create",
                json={
                    "volume": target_volume,
                    "vfid": str(target_folder_id),
                    # 'options': {'quota': params['quota']},
                },
            ):
                pass
        except aiohttp.ClientResponseError:
            raise VFolderOperationFailed(extra_msg=str(target_folder_id))

        async def _insert_vfolder() -> None:
            async with db_engine.begin_session() as db_session:
                insert_values = {
                    "id": target_folder_id,
                    "name": vfolder_info.target_vfolder_name,
                    "usage_mode": vfolder_info.usage_mode,
                    "permission": vfolder_info.permission,
                    "last_used": None,
                    "host": vfolder_info.target_host,
                    "creator": vfolder_info.email,
                    "ownership_type": VFolderOwnershipType("user"),
                    "user": vfolder_info.user_id,
                    "group": None,
                    "unmanaged_path": "",
                    "cloneable": vfolder_info.cloneable,
                }
                insert_query = sa.insert(vfolders, insert_values)
                try:
                    await db_session.execute(insert_query)
                except sa.exc.DataError:
                    # TODO: pass exception info
                    raise InvalidAPIParameters

        await execute_with_retry(_insert_vfolder)

        try:
            async with storage_manager.request(
                source_proxy,
                "POST",
                "folder/clone",
                json={
                    "src_volume": source_volume,
                    "src_vfid": str(vfolder_info.source_vfolder_id),
                    "dst_volume": target_volume,
                    "dst_vfid": str(target_folder_id),
                },
            ):
                pass
        except aiohttp.ClientResponseError:
            raise VFolderOperationFailed(extra_msg=str(vfolder_info.source_vfolder_id))

        async def _update_source_vfolder() -> None:
            async with db_engine.begin_session() as db_session:
                query = (
                    sa.update(vfolders)
                    .values(status=VFolderOperationStatus.READY)
                    .where(source_vf_cond)
                )
                await db_session.execute(query)

        await execute_with_retry(_update_source_vfolder)

    task_id = await background_task_manager.start(_clone)
    return task_id, target_folder_id


async def initiate_vfolder_removal(
    db_engine: ExtendedAsyncSAEngine,
    requested_vfolders: Sequence[VFolderDeletionInfo],
    storage_manager: StorageSessionManager,
    storage_ptask_group: aiotools.PersistentTaskGroup,
) -> int:
    vfolder_info_len = len(requested_vfolders)
    vfolder_ids = tuple(vf_id for vf_id, _ in requested_vfolders)
    cond = vfolders.c.id.in_(vfolder_ids)
    if vfolder_info_len == 0:
        return 0
    elif vfolder_info_len == 1:
        cond = vfolders.c.id == vfolder_ids[0]

    async with db_engine.begin_session() as db_session:

        async def _update_vfolder_status() -> None:
            query = sa.update(vfolders).values(status=VFolderOperationStatus.DELETING).where(cond)
            await db_session.execute(query)

        await execute_with_retry(_update_vfolder_status)

    async def _delete():
        for folder_id, host_name in requested_vfolders:
            proxy_name, volume_name = storage_manager.split_host(host_name)
            try:
                async with storage_manager.request(
                    proxy_name,
                    "POST",
                    "folder/delete",
                    json={
                        "volume": volume_name,
                        "vfid": str(folder_id),
                    },
                ):
                    pass
            except aiohttp.ClientResponseError:
                raise VFolderOperationFailed(extra_msg=str(folder_id))

        async with db_engine.begin_session() as db_session:

            async def _delete_row() -> None:
                await db_session.execute(sa.delete(vfolders).where(cond))

            await execute_with_retry(_delete_row)
        log.debug("Successfully removed vFolders {}", [str(x) for x in vfolder_ids])

    storage_ptask_group.create_task(_delete())
    log.debug("Started removing vFolders {}", [str(x) for x in vfolder_ids])

    return vfolder_info_len


class VirtualFolder(graphene.ObjectType):
    class Meta:
        interfaces = (Item,)

    host = graphene.String()
    name = graphene.String()
    user = graphene.UUID()  # User.id (current owner, null in project vfolders)
    user_email = graphene.String()  # User.email (current owner, null in project vfolders)
    group = graphene.UUID()  # Group.id (current owner, null in user vfolders)
    group_name = graphene.String()  # Group.name (current owenr, null in user vfolders)
    creator = graphene.String()  # User.email (always set)
    unmanaged_path = graphene.String()
    usage_mode = graphene.String()
    permission = graphene.String()
    ownership_type = graphene.String()
    max_files = graphene.Int()
    max_size = BigInt()  # in MiB
    created_at = GQLDateTime()
    last_used = GQLDateTime()

    num_files = graphene.Int()
    cur_size = BigInt()
    # num_attached = graphene.Int()
    cloneable = graphene.Boolean()
    status = graphene.String()

    @classmethod
    def from_row(cls, ctx: GraphQueryContext, row: Row) -> Optional[VirtualFolder]:
        if row is None:
            return None
        return cls(
            id=row["id"],
            host=row["host"],
            name=row["name"],
            user=row["user"],
            user_email=row["users_email"],
            group=row["group"],
            group_name=row["groups_name"],
            creator=row["creator"],
            unmanaged_path=row["unmanaged_path"],
            usage_mode=row["usage_mode"],
            permission=row["permission"],
            ownership_type=row["ownership_type"],
            max_files=row["max_files"],
            max_size=row["max_size"],  # in MiB
            created_at=row["created_at"],
            last_used=row["last_used"],
            # num_attached=row['num_attached'],
            cloneable=row["cloneable"],
            status=row["status"],
            cur_size=row["cur_size"],
        )

    async def resolve_num_files(self, info: graphene.ResolveInfo) -> int:
        # TODO: measure on-the-fly
        return 0

    _queryfilter_fieldspec = {
        "id": ("vfolders_id", uuid.UUID),
        "host": ("vfolders_host", None),
        "name": ("vfolders_name", None),
        "group": ("vfolders_group", uuid.UUID),
        "group_name": ("groups_name", None),
        "user": ("vfolders_user", uuid.UUID),
        "user_email": ("users_email", None),
        "creator": ("vfolders_creator", None),
        "unmanaged_path": ("vfolders_unmanaged_path", None),
        "usage_mode": ("vfolders_usage_mode", lambda s: VFolderUsageMode[s]),
        "permission": ("vfolders_permission", lambda s: VFolderPermission[s]),
        "ownership_type": ("vfolders_ownership_type", lambda s: VFolderOwnershipType[s]),
        "max_files": ("vfolders_max_files", None),
        "max_size": ("vfolders_max_size", None),
        "created_at": ("vfolders_created_at", dtparse),
        "last_used": ("vfolders_last_used", dtparse),
        "cloneable": ("vfolders_cloneable", None),
        "status": ("vfolders_status", lambda s: VFolderOperationStatus[s]),
    }

    _queryorder_colmap = {
        "id": "vfolders_id",
        "host": "vfolders_host",
        "name": "vfolders_name",
        "group": "vfolders_group",
        "group_name": "groups_name",
        "user": "vfolders_user",
        "user_email": "users_email",
        "creator": "vfolders_creator",
        "usage_mode": "vfolders_usage_mode",
        "permission": "vfolders_permission",
        "ownership_type": "vfolders_ownership_type",
        "max_files": "vfolders_max_files",
        "max_size": "vfolders_max_size",
        "created_at": "vfolders_created_at",
        "last_used": "vfolders_last_used",
        "cloneable": "vfolders_cloneable",
        "status": "vfolders_status",
        "cur_size": "vfolders_cur_size",
    }

    @classmethod
    async def load_count(
        cls,
        graph_ctx: GraphQueryContext,
        *,
        domain_name: str = None,
        group_id: uuid.UUID = None,
        user_id: uuid.UUID = None,
        filter: str = None,
    ) -> int:
        from .user import users

        j = vfolders.join(users, vfolders.c.user == users.c.uuid, isouter=True)
        query = sa.select([sa.func.count()]).select_from(j)
        if domain_name is not None:
            query = query.where(users.c.domain_name == domain_name)
        if group_id is not None:
            query = query.where(vfolders.c.group == group_id)
        if user_id is not None:
            query = query.where(vfolders.c.user == user_id)
        if filter is not None:
            qfparser = QueryFilterParser(cls._queryfilter_fieldspec)
            query = qfparser.append_filter(query, filter)
        async with graph_ctx.db.begin_readonly() as conn:
            result = await conn.execute(query)
            return result.scalar()

    @classmethod
    async def load_slice(
        cls,
        graph_ctx: GraphQueryContext,
        limit: int,
        offset: int,
        *,
        domain_name: str = None,
        group_id: uuid.UUID = None,
        user_id: uuid.UUID = None,
        filter: str = None,
        order: str = None,
    ) -> Sequence[VirtualFolder]:
        from .group import groups
        from .user import users

        j = vfolders.join(users, vfolders.c.user == users.c.uuid, isouter=True).join(
            groups, vfolders.c.group == groups.c.id, isouter=True
        )
        query = (
            sa.select([vfolders, users.c.email, groups.c.name.label("groups_name")])
            .select_from(j)
            .limit(limit)
            .offset(offset)
        )
        if domain_name is not None:
            query = query.where(users.c.domain_name == domain_name)
        if group_id is not None:
            query = query.where(vfolders.c.group == group_id)
        if user_id is not None:
            query = query.where(vfolders.c.user == user_id)
        if filter is not None:
            qfparser = QueryFilterParser(cls._queryfilter_fieldspec)
            query = qfparser.append_filter(query, filter)
        if order is not None:
            qoparser = QueryOrderParser(cls._queryorder_colmap)
            query = qoparser.append_ordering(query, order)
        else:
            query = query.order_by(vfolders.c.created_at.desc())
        async with graph_ctx.db.begin_readonly() as conn:
            return [
                obj
                async for r in (await conn.stream(query))
                if (obj := cls.from_row(graph_ctx, r)) is not None
            ]

    @classmethod
    async def batch_load_by_user(
        cls,
        graph_ctx: GraphQueryContext,
        user_uuids: Sequence[uuid.UUID],
        *,
        domain_name: str = None,
        group_id: uuid.UUID = None,
    ) -> Sequence[Sequence[VirtualFolder]]:
        from .user import users

        # TODO: num_attached count group-by
        j = sa.join(vfolders, users, vfolders.c.user == users.c.uuid)
        query = (
            sa.select([vfolders])
            .select_from(j)
            .where(vfolders.c.user.in_(user_uuids))
            .order_by(sa.desc(vfolders.c.created_at))
        )
        if domain_name is not None:
            query = query.where(users.c.domain_name == domain_name)
        if group_id is not None:
            query = query.where(vfolders.c.group == group_id)
        async with graph_ctx.db.begin_readonly() as conn:
            return await batch_multiresult(
                graph_ctx,
                conn,
                query,
                cls,
                user_uuids,
                lambda row: row["user"],
            )


class VirtualFolderList(graphene.ObjectType):
    class Meta:
        interfaces = (PaginatedList,)

    items = graphene.List(VirtualFolder, required=True)


class VirtualFolderPermission(graphene.ObjectType):
    class Meta:
        interfaces = (Item,)

    permission = graphene.String()
    vfolder = graphene.UUID()
    vfolder_name = graphene.String()
    user = graphene.UUID()
    user_email = graphene.String()

    @classmethod
    def from_row(cls, ctx: GraphQueryContext, row: Row) -> Optional[VirtualFolderPermission]:
        if row is None:
            return None
        return cls(
            permission=row["permission"],
            vfolder=row["vfolder"],
            vfolder_name=row["name"],
            user=row["user"],
            user_email=row["email"],
        )

    _queryfilter_fieldspec = {
        "permission": ("vfolder_permissions_permission", lambda s: VFolderPermission[s]),
        "vfolder": ("vfolder_permissions_vfolder", None),
        "vfolder_name": ("vfolders_name", None),
        "user": ("vfolder_permissions_user", None),
        "user_email": ("users_email", None),
    }

    _queryorder_colmap = {
        "permission": "vfolder_permissions_permission",
        "vfolder": "vfolder_permissions_vfolder",
        "vfolder_name": "vfolders_name",
        "user": "vfolder_permissions_user",
        "user_email": "users_email",
    }

    @classmethod
    async def load_count(
        cls,
        graph_ctx: GraphQueryContext,
        *,
        user_id: uuid.UUID = None,
        filter: str = None,
    ) -> int:
        from .user import users

        j = vfolder_permissions.join(vfolders, vfolders.c.id == vfolder_permissions.c.vfolder).join(
            users, users.c.uuid == vfolder_permissions.c.user
        )
        query = sa.select([sa.func.count()]).select_from(j)
        if user_id is not None:
            query = query.where(vfolders.c.user == user_id)
        if filter is not None:
            qfparser = QueryFilterParser(cls._queryfilter_fieldspec)
            query = qfparser.append_filter(query, filter)
        async with graph_ctx.db.begin_readonly() as conn:
            result = await conn.execute(query)
            return result.scalar()

    @classmethod
    async def load_slice(
        cls,
        graph_ctx: GraphQueryContext,
        limit: int,
        offset: int,
        *,
        user_id: uuid.UUID = None,
        filter: str = None,
        order: str = None,
    ) -> Sequence[VirtualFolderPermission]:
        from .user import users

        j = vfolder_permissions.join(vfolders, vfolders.c.id == vfolder_permissions.c.vfolder).join(
            users, users.c.uuid == vfolder_permissions.c.user
        )
        query = (
            sa.select([vfolder_permissions, vfolders.c.name, users.c.email])
            .select_from(j)
            .limit(limit)
            .offset(offset)
        )
        if user_id is not None:
            query = query.where(vfolders.c.user == user_id)
        if filter is not None:
            qfparser = QueryFilterParser(cls._queryfilter_fieldspec)
            query = qfparser.append_filter(query, filter)
        if order is not None:
            qoparser = QueryOrderParser(cls._queryorder_colmap)
            query = qoparser.append_ordering(query, order)
        else:
            query = query.order_by(vfolders.c.created_at.desc())
        async with graph_ctx.db.begin_readonly() as conn:
            return [
                obj
                async for r in (await conn.stream(query))
                if (obj := cls.from_row(graph_ctx, r)) is not None
            ]


class VirtualFolderPermissionList(graphene.ObjectType):
    class Meta:
        interfaces = (PaginatedList,)

    items = graphene.List(VirtualFolderPermission, required=True)<|MERGE_RESOLUTION|>--- conflicted
+++ resolved
@@ -20,17 +20,11 @@
 from ai.backend.common.bgtask import ProgressReporter
 from ai.backend.common.logging import BraceStyleAdapter
 from ai.backend.common.types import (
-<<<<<<< HEAD
     MountedAppConfig,
     VFolderHostPermission,
     VFolderHostPermissionMap,
     VFolderMount,
-=======
-    VFolderHostPermission,
-    VFolderHostPermissionMap,
-    VFolderMount,
     VFolderUsageMode,
->>>>>>> 96373fb5
 )
 
 from ..api.exceptions import InvalidAPIParameters, VFolderNotFound, VFolderOperationFailed
@@ -85,25 +79,6 @@
 log = BraceStyleAdapter(logging.getLogger(__spec__.name))  # type: ignore[name-defined]
 
 
-<<<<<<< HEAD
-class VFolderUsageMode(str, enum.Enum):
-    """
-    Usage mode of virtual folder.
-
-    GENERAL: normal virtual folder
-    MODEL: virtual folder which provides shared models
-    DATA: virtual folder which provides shared data
-    APP: virtual folder which provides mounted apps
-    """
-
-    GENERAL = "general"
-    MODEL = "model"
-    DATA = "data"
-    APP = "app"
-
-
-=======
->>>>>>> 96373fb5
 class VFolderOwnershipType(str, enum.Enum):
     """
     Ownership type of virtual folder.
@@ -732,11 +707,7 @@
                     host_path=mount_base_path / user_scope.user_uuid.hex,
                     kernel_path=PurePosixPath("/home/work/.local"),
                     mount_perm=vfolder["permission"],
-<<<<<<< HEAD
-                    app_config=vfolder["app_config"],
-=======
                     usage_mode=vfolder["usage_mode"],
->>>>>>> 96373fb5
                 )
             )
         else:
@@ -756,11 +727,7 @@
                     host_path=mount_base_path / requested_vfolder_subpaths[key],
                     kernel_path=kernel_path,
                     mount_perm=vfolder["permission"],
-<<<<<<< HEAD
-                    app_config=vfolder["app_config"],
-=======
                     usage_mode=vfolder["usage_mode"],
->>>>>>> 96373fb5
                 )
             )
 
