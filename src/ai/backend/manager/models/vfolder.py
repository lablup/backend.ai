from __future__ import annotations

import enum
import os.path
import uuid
from datetime import datetime
from pathlib import PurePosixPath
from typing import TYPE_CHECKING, Any, List, Mapping, Optional, Sequence

import graphene
import sqlalchemy as sa
import trafaret as t
from dateutil.parser import parse as dtparse
from dateutil.tz import tzutc
from graphene.types.datetime import DateTime as GQLDateTime
from sqlalchemy.dialects import postgresql as pgsql
from sqlalchemy.engine.row import Row
from sqlalchemy.ext.asyncio import AsyncConnection as SAConnection

from ai.backend.common.types import VFolderHostPermission, VFolderHostPermissionMap, VFolderMount

from ..api.exceptions import InvalidAPIParameters, VFolderNotFound, VFolderOperationFailed
from ..defs import RESERVED_VFOLDER_PATTERNS, RESERVED_VFOLDERS
from ..types import UserScope
from .base import (
    GUID,
    BigInt,
    EnumValueType,
    IDColumn,
    Item,
    PaginatedList,
    batch_multiresult,
    metadata,
)
from .minilang.ordering import QueryOrderParser
from .minilang.queryfilter import QueryFilterParser
from .user import UserRole
from .utils import sql_json_merge

if TYPE_CHECKING:
    from sqlalchemy.sql.expression import BinaryExpression

    from .gql import GraphQueryContext
    from .storage import StorageSessionManager

__all__: Sequence[str] = (
    "vfolders",
    "vfolder_invitations",
    "vfolder_permissions",
    "VirtualFolder",
    "VFolderUsageMode",
    "VFolderOwnershipType",
    "VFolderInvitationState",
    "VFolderPermission",
    "VFolderPermissionValidator",
    "VFolderOperationStatus",
    "VFolderAccessStatus",
    "DEAD_VFOLDER_STATUSES",
    "query_accessible_vfolders",
    "get_allowed_vfolder_hosts_by_group",
    "get_allowed_vfolder_hosts_by_user",
    "verify_vfolder_name",
    "prepare_vfolder_mounts",
<<<<<<< HEAD
    "update_vfolder_status",
=======
    "filter_host_allowed_permission",
    "ensure_host_permission_allowed",
>>>>>>> 3b01c92a
)


class VFolderUsageMode(str, enum.Enum):
    """
    Usage mode of virtual folder.

    GENERAL: normal virtual folder
    MODEL: virtual folder which provides shared models
    DATA: virtual folder which provides shared data
    """

    GENERAL = "general"
    MODEL = "model"
    DATA = "data"


class VFolderOwnershipType(str, enum.Enum):
    """
    Ownership type of virtual folder.
    """

    USER = "user"
    GROUP = "group"


class VFolderPermission(str, enum.Enum):
    """
    Permissions for a virtual folder given to a specific access key.
    RW_DELETE includes READ_WRITE and READ_WRITE includes READ_ONLY.
    """

    READ_ONLY = "ro"
    READ_WRITE = "rw"
    RW_DELETE = "wd"
    OWNER_PERM = "wd"  # resolved as RW_DELETE


class VFolderPermissionValidator(t.Trafaret):
    def check_and_return(self, value: Any) -> VFolderPermission:
        if value not in ["ro", "rw", "wd"]:
            self._failure('one of "ro", "rw", or "wd" required', value=value)
        return VFolderPermission(value)


class VFolderInvitationState(str, enum.Enum):
    """
    Virtual Folder invitation state.
    """

    PENDING = "pending"
    CANCELED = "canceled"  # canceled by inviter
    ACCEPTED = "accepted"
    REJECTED = "rejected"  # rejected by invitee


class VFolderOperationStatus(str, enum.Enum):
    """
    Introduce virtual folder current status for storage-proxy operations.
    """

    READY = "ready"
    PERFORMING = "performing"
    CLONING = "cloning"
    MOUNTED = "mounted"
    ERROR = "error"
    DELETE_ONGOING = "delete-ongoing"  # vfolder is moving to trash bin
    DELETE_COMPLETE = "deleted-complete"  # vfolder is in trash bin
    RECOVER_ONGOING = "recover-ongoing"  # vfolder is being recovered from trash bin
    PURGE_ONGOING = "purge-ongoing"  # vfolder is being removed from trash bin
    # PURGE_COMPLETE = "purged-complete"  # vfolder is permanently removed


class VFolderAccessStatus(str, enum.Enum):
    """
    Introduce virtual folder desired status for storage-proxy operations.
    Not added to db scheme  and determined only by current vfolder status.
    """

    READABLE = "readable"
    UPDATABLE = "updatable"
    RECOVERABLE = "recoverable"
    PURGABLE = "purgable"


DEAD_VFOLDER_STATUSES = (
    VFolderOperationStatus.DELETE_ONGOING,
    VFolderOperationStatus.DELETE_COMPLETE,
    VFolderOperationStatus.PURGE_ONGOING,
)


vfolders = sa.Table(
    "vfolders",
    metadata,
    IDColumn("id"),
    # host will be '' if vFolder is unmanaged
    sa.Column("host", sa.String(length=128), nullable=False),
    sa.Column("name", sa.String(length=64), nullable=False, index=True),
    sa.Column(
        "usage_mode",
        EnumValueType(VFolderUsageMode),
        default=VFolderUsageMode.GENERAL,
        nullable=False,
    ),
    sa.Column("permission", EnumValueType(VFolderPermission), default=VFolderPermission.READ_WRITE),
    sa.Column("max_files", sa.Integer(), default=1000),
    sa.Column("max_size", sa.Integer(), default=None),  # in MBytes
    sa.Column("num_files", sa.Integer(), default=0),
    sa.Column("cur_size", sa.Integer(), default=0),  # in KBytes
    sa.Column("created_at", sa.DateTime(timezone=True), server_default=sa.func.now()),
    sa.Column("last_used", sa.DateTime(timezone=True), nullable=True),
    # creator is always set to the user who created vfolder (regardless user/project types)
    sa.Column("creator", sa.String(length=128), nullable=True),
    # unmanaged vfolder represents the host-side absolute path instead of storage-based path.
    sa.Column("unmanaged_path", sa.String(length=512), nullable=True),
    sa.Column(
        "ownership_type",
        EnumValueType(VFolderOwnershipType),
        default=VFolderOwnershipType.USER,
        nullable=False,
    ),
    sa.Column("user", GUID, sa.ForeignKey("users.uuid"), nullable=True),  # owner if user vfolder
    sa.Column("group", GUID, sa.ForeignKey("groups.id"), nullable=True),  # owner if project vfolder
    sa.Column("cloneable", sa.Boolean, default=False, nullable=False),
    sa.Column(
        "status",
        EnumValueType(VFolderOperationStatus),
        default=VFolderOperationStatus.READY,
        server_default=VFolderOperationStatus.READY.value,
        nullable=False,
    ),
    # status_history records the most recent status changes for each status
    # e.g)
    # {
    #   "ready": "2022-10-22T10:22:30",
    #   "delete-pending": "2022-10-22T11:40:30",
    #   "delete-ongoing": "2022-10-25T10:22:30"
    # }
    sa.Column("status_history", pgsql.JSONB(), nullable=True, default=sa.null()),
    sa.CheckConstraint(
        "(ownership_type = 'user' AND \"user\" IS NOT NULL) OR "
        "(ownership_type = 'group' AND \"group\" IS NOT NULL)",
        name="ownership_type_match_with_user_or_group",
    ),
    sa.CheckConstraint(
        '("user" IS NULL AND "group" IS NOT NULL) OR ("user" IS NOT NULL AND "group" IS NULL)',
        name="either_one_of_user_or_group",
    ),
)


vfolder_attachment = sa.Table(
    "vfolder_attachment",
    metadata,
    sa.Column(
        "vfolder",
        GUID,
        sa.ForeignKey("vfolders.id", onupdate="CASCADE", ondelete="CASCADE"),
        nullable=False,
    ),
    sa.Column(
        "kernel",
        GUID,
        sa.ForeignKey("kernels.id", onupdate="CASCADE", ondelete="CASCADE"),
        nullable=False,
    ),
    sa.PrimaryKeyConstraint("vfolder", "kernel"),
)


vfolder_invitations = sa.Table(
    "vfolder_invitations",
    metadata,
    IDColumn("id"),
    sa.Column("permission", EnumValueType(VFolderPermission), default=VFolderPermission.READ_WRITE),
    sa.Column("inviter", sa.String(length=256)),  # email
    sa.Column("invitee", sa.String(length=256), nullable=False),  # email
    sa.Column(
        "state", EnumValueType(VFolderInvitationState), default=VFolderInvitationState.PENDING
    ),
    sa.Column("created_at", sa.DateTime(timezone=True), server_default=sa.func.now()),
    sa.Column(
        "modified_at",
        sa.DateTime(timezone=True),
        nullable=True,
        onupdate=sa.func.current_timestamp(),
    ),
    sa.Column(
        "vfolder",
        GUID,
        sa.ForeignKey("vfolders.id", onupdate="CASCADE", ondelete="CASCADE"),
        nullable=False,
    ),
)


vfolder_permissions = sa.Table(
    "vfolder_permissions",
    metadata,
    sa.Column("permission", EnumValueType(VFolderPermission), default=VFolderPermission.READ_WRITE),
    sa.Column(
        "vfolder",
        GUID,
        sa.ForeignKey("vfolders.id", onupdate="CASCADE", ondelete="CASCADE"),
        nullable=False,
    ),
    sa.Column("user", GUID, sa.ForeignKey("users.uuid"), nullable=False),
)


def verify_vfolder_name(folder: str) -> bool:
    if folder in RESERVED_VFOLDERS:
        return False
    for pattern in RESERVED_VFOLDER_PATTERNS:
        if pattern.match(folder):
            return False
    return True


async def query_accessible_vfolders(
    conn: SAConnection,
    user_uuid: uuid.UUID,
    *,
    # when enabled, skip vfolder ownership check if user role is admin or superadmin
    allow_privileged_access=False,
    user_role=None,
    domain_name=None,
    allowed_vfolder_types=None,
    extra_vf_conds=None,
    extra_invited_vf_conds=None,
    extra_vf_user_conds=None,
    extra_vf_group_conds=None,
) -> Sequence[Mapping[str, Any]]:
    from ai.backend.manager.models import association_groups_users as agus
    from ai.backend.manager.models import groups, users

    if allowed_vfolder_types is None:
        allowed_vfolder_types = ["user"]  # legacy default

    vfolders_selectors = [
        vfolders.c.name,
        vfolders.c.id,
        vfolders.c.host,
        vfolders.c.usage_mode,
        vfolders.c.created_at,
        vfolders.c.last_used,
        vfolders.c.max_files,
        vfolders.c.max_size,
        vfolders.c.ownership_type,
        vfolders.c.user,
        vfolders.c.group,
        vfolders.c.creator,
        vfolders.c.unmanaged_path,
        vfolders.c.cloneable,
        vfolders.c.status,
        # vfolders.c.permission,
        # users.c.email,
    ]

    async def _append_entries(_query, _is_owner=True):
        if extra_vf_conds is not None:
            _query = _query.where(extra_vf_conds)
        if extra_vf_user_conds is not None:
            _query = _query.where(extra_vf_user_conds)
        result = await conn.execute(_query)
        for row in result:
            row_keys = row.keys()
            _perm = (
                row.vfolder_permissions_permission
                if "vfolder_permissions_permission" in row_keys
                else row.vfolders_permission
            )
            entries.append(
                {
                    "name": row.vfolders_name,
                    "id": row.vfolders_id,
                    "host": row.vfolders_host,
                    "usage_mode": row.vfolders_usage_mode,
                    "created_at": row.vfolders_created_at,
                    "last_used": row.vfolders_last_used,
                    "max_size": row.vfolders_max_size,
                    "max_files": row.vfolders_max_files,
                    "ownership_type": row.vfolders_ownership_type,
                    "user": str(row.vfolders_user) if row.vfolders_user else None,
                    "group": str(row.vfolders_group) if row.vfolders_group else None,
                    "creator": row.vfolders_creator,
                    "user_email": row.users_email if "users_email" in row_keys else None,
                    "group_name": row.groups_name if "groups_name" in row_keys else None,
                    "is_owner": _is_owner,
                    "permission": _perm,
                    "unmanaged_path": row.vfolders_unmanaged_path,
                    "cloneable": row.vfolders_cloneable,
                    "status": row.vfolders_status,
                }
            )

    entries: List[dict] = []
    # User vfolders.
    if "user" in allowed_vfolder_types:
        # Scan my owned vfolders.
        j = vfolders.join(users, vfolders.c.user == users.c.uuid)
        query = sa.select(
            vfolders_selectors + [vfolders.c.permission, users.c.email], use_labels=True
        ).select_from(j)
        if not allow_privileged_access or (
            user_role != UserRole.ADMIN and user_role != UserRole.SUPERADMIN
        ):
            query = query.where(vfolders.c.user == user_uuid)
        await _append_entries(query)

        # Scan vfolders shared with me.
        j = vfolders.join(
            vfolder_permissions,
            vfolders.c.id == vfolder_permissions.c.vfolder,
            isouter=True,
        ).join(
            users,
            vfolders.c.user == users.c.uuid,
            isouter=True,
        )
        query = (
            sa.select(
                vfolders_selectors + [vfolder_permissions.c.permission, users.c.email],
                use_labels=True,
            )
            .select_from(j)
            .where(
                (vfolder_permissions.c.user == user_uuid)
                & (vfolders.c.ownership_type == VFolderOwnershipType.USER),
            )
        )
        if extra_invited_vf_conds is not None:
            query = query.where(extra_invited_vf_conds)
        await _append_entries(query, _is_owner=False)

    if "group" in allowed_vfolder_types:
        # Scan group vfolders.
        if user_role == UserRole.ADMIN or user_role == "admin":
            query = (
                sa.select([groups.c.id])
                .select_from(groups)
                .where(groups.c.domain_name == domain_name)
            )
            result = await conn.execute(query)
            grps = result.fetchall()
            group_ids = [g.id for g in grps]
        else:
            j = sa.join(agus, users, agus.c.user_id == users.c.uuid)
            query = sa.select([agus.c.group_id]).select_from(j).where(agus.c.user_id == user_uuid)
            result = await conn.execute(query)
            grps = result.fetchall()
            group_ids = [g.group_id for g in grps]
        j = vfolders.join(groups, vfolders.c.group == groups.c.id)
        query = sa.select(
            vfolders_selectors + [vfolders.c.permission, groups.c.name], use_labels=True
        ).select_from(j)
        if user_role != UserRole.SUPERADMIN:
            query = query.where(vfolders.c.group.in_(group_ids))
        if extra_vf_group_conds is not None:
            query = query.where(extra_vf_group_conds)
        is_owner = (user_role == UserRole.ADMIN or user_role == "admin") or (
            user_role == UserRole.SUPERADMIN or user_role == "superadmin"
        )
        await _append_entries(query, is_owner)

        # Override permissions, if exists, for group vfolders.
        j = sa.join(
            vfolders,
            vfolder_permissions,
            vfolders.c.id == vfolder_permissions.c.vfolder,
        )
        query = (
            sa.select(vfolder_permissions.c.permission, vfolder_permissions.c.vfolder)
            .select_from(j)
            .where(
                (vfolders.c.group.in_(group_ids)) & (vfolder_permissions.c.user == user_uuid),
            )
        )
        if extra_vf_conds is not None:
            query = query.where(extra_vf_conds)
        if extra_vf_user_conds is not None:
            query = query.where(extra_vf_user_conds)
        result = await conn.execute(query)
        overriding_permissions: dict = {row.vfolder: row.permission for row in result}
        for entry in entries:
            if (
                entry["id"] in overriding_permissions
                and entry["ownership_type"] == VFolderOwnershipType.GROUP
            ):
                entry["permission"] = overriding_permissions[entry["id"]]

    return entries


async def get_allowed_vfolder_hosts_by_group(
    conn: SAConnection,
    resource_policy,
    domain_name: str,
    group_id: Optional[uuid.UUID] = None,
    domain_admin: bool = False,
) -> VFolderHostPermissionMap:
    """
    Union `allowed_vfolder_hosts` from domain, group, and keypair_resource_policy.

    If `group_id` is not None, `allowed_vfolder_hosts` from the group is also merged.
    If the requester is a domain admin, gather all `allowed_vfolder_hosts` of the domain groups.
    """
    from . import domains, groups

    # Domain's allowed_vfolder_hosts.
    allowed_hosts = VFolderHostPermissionMap()
    query = sa.select([domains.c.allowed_vfolder_hosts]).where(
        (domains.c.name == domain_name) & (domains.c.is_active),
    )
    if values := await conn.scalar(query):
        allowed_hosts = allowed_hosts | values
    # Group's allowed_vfolder_hosts.
    if group_id is not None:
        query = sa.select([groups.c.allowed_vfolder_hosts]).where(
            (groups.c.domain_name == domain_name)
            & (groups.c.id == group_id)
            & (groups.c.is_active),
        )
        if values := await conn.scalar(query):
            allowed_hosts = allowed_hosts | values
    elif domain_admin:
        query = sa.select([groups.c.allowed_vfolder_hosts]).where(
            (groups.c.domain_name == domain_name) & (groups.c.is_active),
        )
        if rows := (await conn.execute(query)).fetchall():
            for row in rows:
                allowed_hosts = allowed_hosts | row.allowed_vfolder_hosts
    # Keypair Resource Policy's allowed_vfolder_hosts
    allowed_hosts = allowed_hosts | resource_policy["allowed_vfolder_hosts"]
    return allowed_hosts


async def get_allowed_vfolder_hosts_by_user(
    conn: SAConnection,
    resource_policy: Mapping[str, Any],
    domain_name: str,
    user_uuid: uuid.UUID,
    group_id: Optional[uuid.UUID] = None,
) -> VFolderHostPermissionMap:
    """
    Union `allowed_vfolder_hosts` from domain, groups, and keypair_resource_policy.

    All available `allowed_vfolder_hosts` of groups which requester associated will be merged.
    """
    from . import association_groups_users, domains, groups

    # Domain's allowed_vfolder_hosts.
    allowed_hosts = VFolderHostPermissionMap()
    query = sa.select([domains.c.allowed_vfolder_hosts]).where(
        (domains.c.name == domain_name) & (domains.c.is_active),
    )
    if values := await conn.scalar(query):
        allowed_hosts = allowed_hosts | values
    # User's Groups' allowed_vfolder_hosts.
    if group_id is not None:
        j = groups.join(
            association_groups_users,
            (
                (groups.c.id == association_groups_users.c.group_id)
                & (groups.c.id == group_id)
                & (association_groups_users.c.user_id == user_uuid)
            ),
        )
    else:
        j = groups.join(
            association_groups_users,
            (
                (groups.c.id == association_groups_users.c.group_id)
                & (association_groups_users.c.user_id == user_uuid)
            ),
        )
    query = (
        sa.select([groups.c.allowed_vfolder_hosts])
        .select_from(j)
        .where(
            (domains.c.name == domain_name) & (groups.c.is_active),
        )
    )
    if rows := (await conn.execute(query)).fetchall():
        for row in rows:
            allowed_hosts = allowed_hosts | row.allowed_vfolder_hosts
    # Keypair Resource Policy's allowed_vfolder_hosts
    allowed_hosts = allowed_hosts | resource_policy["allowed_vfolder_hosts"]
    return allowed_hosts


async def prepare_vfolder_mounts(
    conn: SAConnection,
    storage_manager: StorageSessionManager,
    allowed_vfolder_types: Sequence[str],
    user_scope: UserScope,
    resource_policy: Mapping[str, Any],
    requested_mounts: Sequence[str],
    requested_mount_map: Mapping[str, str],
) -> Sequence[VFolderMount]:
    """
    Determine the actual mount information from the requested vfolder lists,
    vfolder configurations, and the given user scope.
    """

    requested_vfolder_names: dict[str, str] = {}
    requested_vfolder_subpaths: dict[str, str] = {}
    requested_vfolder_dstpaths: dict[str, str] = {}
    matched_vfolder_mounts: list[VFolderMount] = []

    # Split the vfolder name and subpaths
    for key in requested_mounts:
        name, _, subpath = key.partition("/")
        if not PurePosixPath(os.path.normpath(key)).is_relative_to(name):
            raise InvalidAPIParameters(
                f"The subpath '{subpath}' should designate "
                f"a subdirectory of the vfolder '{name}'.",
            )
        requested_vfolder_names[key] = name
        requested_vfolder_subpaths[key] = os.path.normpath(subpath)
    for key, value in requested_mount_map.items():
        requested_vfolder_dstpaths[key] = value

    # Check if there are overlapping mount sources
    for p1 in requested_mounts:
        for p2 in requested_mounts:
            if p1 == p2:
                continue
            if PurePosixPath(p1).is_relative_to(PurePosixPath(p2)):
                raise InvalidAPIParameters(
                    f"VFolder source path '{p1}' overlaps with '{p2}'",
                )

    # Query the accessible vfolders that satisfy either:
    # - the name matches with the requested vfolder name, or
    # - the name starts with a dot (dot-prefixed vfolder) for automatic mounting.
    if requested_vfolder_names:
        extra_vf_conds = vfolders.c.name.in_(
            requested_vfolder_names.values()
        ) | vfolders.c.name.startswith(".")
    else:
        extra_vf_conds = vfolders.c.name.startswith(".")
    accessible_vfolders = await query_accessible_vfolders(
        conn,
        user_scope.user_uuid,
        user_role=user_scope.user_role,
        domain_name=user_scope.domain_name,
        allowed_vfolder_types=allowed_vfolder_types,
        extra_vf_conds=extra_vf_conds,
    )

    # Fast-path for empty requested mounts
    if not accessible_vfolders:
        if requested_vfolder_names:
            raise VFolderNotFound("There is no accessible vfolders at all.")
        else:
            return []
    accessible_vfolders_map = {vfolder["name"]: vfolder for vfolder in accessible_vfolders}

    # add automount folder list into requested_vfolder_names
    # and requested_vfolder_subpath
    for _vfolder in accessible_vfolders:
        if _vfolder["name"].startswith("."):
            requested_vfolder_names.setdefault(_vfolder["name"], _vfolder["name"])
            requested_vfolder_subpaths.setdefault(_vfolder["name"], ".")

    # for vfolder in accessible_vfolders:
    for key, vfolder_name in requested_vfolder_names.items():
        if not (vfolder := accessible_vfolders_map.get(vfolder_name)):
            raise VFolderNotFound(f"VFolder {vfolder_name} is not found or accessible.")
        await ensure_host_permission_allowed(
            conn,
            vfolder["host"],
            allowed_vfolder_types=allowed_vfolder_types,
            user_uuid=user_scope.user_uuid,
            resource_policy=resource_policy,
            domain_name=user_scope.domain_name,
            group_id=user_scope.group_id,
            permission=VFolderHostPermission.MOUNT_IN_SESSION,
        )
        if vfolder["group"] is not None and vfolder["group"] != str(user_scope.group_id):
            # User's accessible group vfolders should not be mounted
            # if not belong to the execution kernel.
            continue
        try:
            mount_base_path = PurePosixPath(
                await storage_manager.get_mount_path(
                    vfolder["host"],
                    vfolder["id"],
                    PurePosixPath(requested_vfolder_subpaths[key]),
                ),
            )
        except VFolderOperationFailed as e:
            raise InvalidAPIParameters(e.extra_msg, e.extra_data) from None
        if vfolder["name"] == ".local" and vfolder["group"] is not None:
            # Auto-create per-user subdirectory inside the group-owned ".local" vfolder.
            async with storage_manager.request(
                vfolder["host"],
                "POST",
                "folder/file/mkdir",
                params={
                    "volume": storage_manager.split_host(vfolder["host"])[1],
                    "vfid": vfolder["id"],
                    "relpath": str(user_scope.user_uuid.hex),
                    "exist_ok": True,
                },
            ):
                pass
            # Mount the per-user subdirectory as the ".local" vfolder.
            matched_vfolder_mounts.append(
                VFolderMount(
                    name=vfolder["name"],
                    vfid=vfolder["id"],
                    vfsubpath=PurePosixPath(user_scope.user_uuid.hex),
                    host_path=mount_base_path / user_scope.user_uuid.hex,
                    kernel_path=PurePosixPath("/home/work/.local"),
                    mount_perm=vfolder["permission"],
                )
            )
        else:
            # Normal vfolders
            kernel_path_raw = requested_vfolder_dstpaths.get(key)
            if kernel_path_raw is None:
                kernel_path = PurePosixPath(f"/home/work/{vfolder['name']}")
            else:
                kernel_path = PurePosixPath(kernel_path_raw)
                if not kernel_path.is_absolute():
                    kernel_path = PurePosixPath("/home/work", kernel_path_raw)
            matched_vfolder_mounts.append(
                VFolderMount(
                    name=vfolder["name"],
                    vfid=vfolder["id"],
                    vfsubpath=PurePosixPath(requested_vfolder_subpaths[key]),
                    host_path=mount_base_path / requested_vfolder_subpaths[key],
                    kernel_path=kernel_path,
                    mount_perm=vfolder["permission"],
                )
            )

    # Check if there are overlapping mount targets
    for vf1 in matched_vfolder_mounts:
        for vf2 in matched_vfolder_mounts:
            if vf1.name == vf2.name:
                continue
            if vf1.kernel_path.is_relative_to(vf2.kernel_path):
                raise InvalidAPIParameters(
                    f"VFolder mount path {vf1.kernel_path} overlaps with {vf2.kernel_path}",
                )

    return matched_vfolder_mounts


<<<<<<< HEAD
async def update_vfolder_status(
    conn: SAConnection,
    target_vfolder_cond: BinaryExpression,
    update_status: VFolderOperationStatus,
):
    query = (
        sa.update(vfolders)
        .values(
            status=update_status,
            status_history=sql_json_merge(
                vfolders.c.status_history,
                (),
                {
                    update_status.name: datetime.now(tzutc()).isoformat(),
                },
            ),
        )
        .where(target_vfolder_cond)
    )
    await conn.execute(query)
=======
async def ensure_host_permission_allowed(
    db_conn,
    folder_host: str,
    *,
    permission: VFolderHostPermission,
    allowed_vfolder_types: Sequence[str],
    user_uuid: uuid.UUID,
    resource_policy: Mapping[str, Any],
    domain_name: str,
    group_id: Optional[uuid.UUID] = None,
) -> None:
    allowed_hosts = await filter_host_allowed_permission(
        db_conn,
        allowed_vfolder_types=allowed_vfolder_types,
        user_uuid=user_uuid,
        resource_policy=resource_policy,
        domain_name=domain_name,
        group_id=group_id,
    )
    if folder_host not in allowed_hosts or permission not in allowed_hosts[folder_host]:
        raise InvalidAPIParameters(f"`{permission}` Not allowed in vfolder host(`{folder_host}`)")


async def filter_host_allowed_permission(
    db_conn,
    *,
    allowed_vfolder_types: Sequence[str],
    user_uuid: uuid.UUID,
    resource_policy: Mapping[str, Any],
    domain_name: str,
    group_id: Optional[uuid.UUID] = None,
) -> VFolderHostPermissionMap:
    allowed_hosts = VFolderHostPermissionMap()
    if "user" in allowed_vfolder_types:
        allowed_hosts_by_user = await get_allowed_vfolder_hosts_by_user(
            db_conn, resource_policy, domain_name, user_uuid
        )
        allowed_hosts = allowed_hosts | allowed_hosts_by_user
    if "group" in allowed_vfolder_types and group_id is not None:
        allowed_hosts_by_group = await get_allowed_vfolder_hosts_by_group(
            db_conn, resource_policy, domain_name, group_id
        )
        allowed_hosts = allowed_hosts | allowed_hosts_by_group
    return allowed_hosts
>>>>>>> 3b01c92a


class VirtualFolder(graphene.ObjectType):
    class Meta:
        interfaces = (Item,)

    host = graphene.String()
    name = graphene.String()
    user = graphene.UUID()  # User.id (current owner, null in project vfolders)
    user_email = graphene.String()  # User.email (current owner, null in project vfolders)
    group = graphene.UUID()  # Group.id (current owner, null in user vfolders)
    group_name = graphene.String()  # Group.name (current owenr, null in user vfolders)
    creator = graphene.String()  # User.email (always set)
    unmanaged_path = graphene.String()
    usage_mode = graphene.String()
    permission = graphene.String()
    ownership_type = graphene.String()
    max_files = graphene.Int()
    max_size = BigInt()  # in MiB
    created_at = GQLDateTime()
    last_used = GQLDateTime()

    num_files = graphene.Int()
    cur_size = BigInt()
    # num_attached = graphene.Int()
    cloneable = graphene.Boolean()
    status = graphene.String()

    @classmethod
    def from_row(cls, ctx: GraphQueryContext, row: Row) -> Optional[VirtualFolder]:
        if row is None:
            return None
        return cls(
            id=row["id"],
            host=row["host"],
            name=row["name"],
            user=row["user"],
            user_email=row["users_email"],
            group=row["group"],
            group_name=row["groups_name"],
            creator=row["creator"],
            unmanaged_path=row["unmanaged_path"],
            usage_mode=row["usage_mode"],
            permission=row["permission"],
            ownership_type=row["ownership_type"],
            max_files=row["max_files"],
            max_size=row["max_size"],  # in MiB
            created_at=row["created_at"],
            last_used=row["last_used"],
            # num_attached=row['num_attached'],
            cloneable=row["cloneable"],
            status=row["status"],
        )

    async def resolve_num_files(self, info: graphene.ResolveInfo) -> int:
        # TODO: measure on-the-fly
        return 0

    async def resolve_cur_size(self, info: graphene.ResolveInfo) -> int:
        # TODO: measure on-the-fly
        return 0

    _queryfilter_fieldspec = {
        "id": ("vfolders_id", uuid.UUID),
        "host": ("vfolders_host", None),
        "name": ("vfolders_name", None),
        "group": ("vfolders_group", uuid.UUID),
        "group_name": ("groups_name", None),
        "user": ("vfolders_user", uuid.UUID),
        "user_email": ("users_email", None),
        "creator": ("vfolders_creator", None),
        "unmanaged_path": ("vfolders_unmanaged_path", None),
        "usage_mode": ("vfolders_usage_mode", lambda s: VFolderUsageMode[s]),
        "permission": ("vfolders_permission", lambda s: VFolderPermission[s]),
        "ownership_type": ("vfolders_ownership_type", lambda s: VFolderOwnershipType[s]),
        "max_files": ("vfolders_max_files", None),
        "max_size": ("vfolders_max_size", None),
        "created_at": ("vfolders_created_at", dtparse),
        "last_used": ("vfolders_last_used", dtparse),
        "cloneable": ("vfolders_cloneable", None),
        "status": ("vfolders_status", lambda s: VFolderOperationStatus[s]),
    }

    _queryorder_colmap = {
        "id": "vfolders_id",
        "host": "vfolders_host",
        "name": "vfolders_name",
        "group": "vfolders_group",
        "group_name": "groups_name",
        "user": "vfolders_user",
        "user_email": "users_email",
        "creator": "vfolders_creator",
        "usage_mode": "vfolders_usage_mode",
        "permission": "vfolders_permission",
        "ownership_type": "vfolders_ownership_type",
        "max_files": "vfolders_max_files",
        "max_size": "vfolders_max_size",
        "created_at": "vfolders_created_at",
        "last_used": "vfolders_last_used",
        "cloneable": "vfolders_cloneable",
        "status": "vfolders_status",
    }

    @classmethod
    async def load_count(
        cls,
        graph_ctx: GraphQueryContext,
        *,
        domain_name: str = None,
        group_id: uuid.UUID = None,
        user_id: uuid.UUID = None,
        filter: str = None,
    ) -> int:
        from .user import users

        j = vfolders.join(users, vfolders.c.user == users.c.uuid, isouter=True)
        query = sa.select([sa.func.count()]).select_from(j)
        if domain_name is not None:
            query = query.where(users.c.domain_name == domain_name)
        if group_id is not None:
            query = query.where(vfolders.c.group == group_id)
        if user_id is not None:
            query = query.where(vfolders.c.user == user_id)
        if filter is not None:
            qfparser = QueryFilterParser(cls._queryfilter_fieldspec)
            query = qfparser.append_filter(query, filter)
        async with graph_ctx.db.begin_readonly() as conn:
            result = await conn.execute(query)
            return result.scalar()

    @classmethod
    async def load_slice(
        cls,
        graph_ctx: GraphQueryContext,
        limit: int,
        offset: int,
        *,
        domain_name: str = None,
        group_id: uuid.UUID = None,
        user_id: uuid.UUID = None,
        filter: str = None,
        order: str = None,
    ) -> Sequence[VirtualFolder]:
        from .group import groups
        from .user import users

        j = vfolders.join(users, vfolders.c.user == users.c.uuid, isouter=True).join(
            groups, vfolders.c.group == groups.c.id, isouter=True
        )
        query = (
            sa.select([vfolders, users.c.email, groups.c.name.label("groups_name")])
            .select_from(j)
            .limit(limit)
            .offset(offset)
        )
        if domain_name is not None:
            query = query.where(users.c.domain_name == domain_name)
        if group_id is not None:
            query = query.where(vfolders.c.group == group_id)
        if user_id is not None:
            query = query.where(vfolders.c.user == user_id)
        if filter is not None:
            qfparser = QueryFilterParser(cls._queryfilter_fieldspec)
            query = qfparser.append_filter(query, filter)
        if order is not None:
            qoparser = QueryOrderParser(cls._queryorder_colmap)
            query = qoparser.append_ordering(query, order)
        else:
            query = query.order_by(vfolders.c.created_at.desc())
        async with graph_ctx.db.begin_readonly() as conn:
            return [
                obj
                async for r in (await conn.stream(query))
                if (obj := cls.from_row(graph_ctx, r)) is not None
            ]

    @classmethod
    async def batch_load_by_user(
        cls,
        graph_ctx: GraphQueryContext,
        user_uuids: Sequence[uuid.UUID],
        *,
        domain_name: str = None,
        group_id: uuid.UUID = None,
    ) -> Sequence[Sequence[VirtualFolder]]:
        from .user import users

        # TODO: num_attached count group-by
        j = sa.join(vfolders, users, vfolders.c.user == users.c.uuid)
        query = (
            sa.select([vfolders])
            .select_from(j)
            .where(vfolders.c.user.in_(user_uuids))
            .order_by(sa.desc(vfolders.c.created_at))
        )
        if domain_name is not None:
            query = query.where(users.c.domain_name == domain_name)
        if group_id is not None:
            query = query.where(vfolders.c.group == group_id)
        async with graph_ctx.db.begin_readonly() as conn:
            return await batch_multiresult(
                graph_ctx,
                conn,
                query,
                cls,
                user_uuids,
                lambda row: row["user"],
            )


class VirtualFolderList(graphene.ObjectType):
    class Meta:
        interfaces = (PaginatedList,)

    items = graphene.List(VirtualFolder, required=True)


class VirtualFolderPermission(graphene.ObjectType):
    class Meta:
        interfaces = (Item,)

    permission = graphene.String()
    vfolder = graphene.UUID()
    vfolder_name = graphene.String()
    user = graphene.UUID()
    user_email = graphene.String()

    @classmethod
    def from_row(cls, ctx: GraphQueryContext, row: Row) -> Optional[VirtualFolderPermission]:
        if row is None:
            return None
        return cls(
            permission=row["permission"],
            vfolder=row["vfolder"],
            vfolder_name=row["name"],
            user=row["user"],
            user_email=row["email"],
        )

    _queryfilter_fieldspec = {
        "permission": ("vfolder_permissions_permission", lambda s: VFolderPermission[s]),
        "vfolder": ("vfolder_permissions_vfolder", None),
        "vfolder_name": ("vfolders_name", None),
        "user": ("vfolder_permissions_user", None),
        "user_email": ("users_email", None),
    }

    _queryorder_colmap = {
        "permission": "vfolder_permissions_permission",
        "vfolder": "vfolder_permissions_vfolder",
        "vfolder_name": "vfolders_name",
        "user": "vfolder_permissions_user",
        "user_email": "users_email",
    }

    @classmethod
    async def load_count(
        cls,
        graph_ctx: GraphQueryContext,
        *,
        user_id: uuid.UUID = None,
        filter: str = None,
    ) -> int:
        from .user import users

        j = vfolder_permissions.join(vfolders, vfolders.c.id == vfolder_permissions.c.vfolder).join(
            users, users.c.uuid == vfolder_permissions.c.user
        )
        query = sa.select([sa.func.count()]).select_from(j)
        if user_id is not None:
            query = query.where(vfolders.c.user == user_id)
        if filter is not None:
            qfparser = QueryFilterParser(cls._queryfilter_fieldspec)
            query = qfparser.append_filter(query, filter)
        async with graph_ctx.db.begin_readonly() as conn:
            result = await conn.execute(query)
            return result.scalar()

    @classmethod
    async def load_slice(
        cls,
        graph_ctx: GraphQueryContext,
        limit: int,
        offset: int,
        *,
        user_id: uuid.UUID = None,
        filter: str = None,
        order: str = None,
    ) -> Sequence[VirtualFolderPermission]:
        from .user import users

        j = vfolder_permissions.join(vfolders, vfolders.c.id == vfolder_permissions.c.vfolder).join(
            users, users.c.uuid == vfolder_permissions.c.user
        )
        query = (
            sa.select([vfolder_permissions, vfolders.c.name, users.c.email])
            .select_from(j)
            .limit(limit)
            .offset(offset)
        )
        if user_id is not None:
            query = query.where(vfolders.c.user == user_id)
        if filter is not None:
            qfparser = QueryFilterParser(cls._queryfilter_fieldspec)
            query = qfparser.append_filter(query, filter)
        if order is not None:
            qoparser = QueryOrderParser(cls._queryorder_colmap)
            query = qoparser.append_ordering(query, order)
        else:
            query = query.order_by(vfolders.c.created_at.desc())
        async with graph_ctx.db.begin_readonly() as conn:
            return [
                obj
                async for r in (await conn.stream(query))
                if (obj := cls.from_row(graph_ctx, r)) is not None
            ]


class VirtualFolderPermissionList(graphene.ObjectType):
    class Meta:
        interfaces = (PaginatedList,)

    items = graphene.List(VirtualFolderPermission, required=True)<|MERGE_RESOLUTION|>--- conflicted
+++ resolved
@@ -61,12 +61,9 @@
     "get_allowed_vfolder_hosts_by_user",
     "verify_vfolder_name",
     "prepare_vfolder_mounts",
-<<<<<<< HEAD
     "update_vfolder_status",
-=======
     "filter_host_allowed_permission",
     "ensure_host_permission_allowed",
->>>>>>> 3b01c92a
 )
 
 
@@ -720,7 +717,6 @@
     return matched_vfolder_mounts
 
 
-<<<<<<< HEAD
 async def update_vfolder_status(
     conn: SAConnection,
     target_vfolder_cond: BinaryExpression,
@@ -741,7 +737,8 @@
         .where(target_vfolder_cond)
     )
     await conn.execute(query)
-=======
+
+
 async def ensure_host_permission_allowed(
     db_conn,
     folder_host: str,
@@ -786,7 +783,6 @@
         )
         allowed_hosts = allowed_hosts | allowed_hosts_by_group
     return allowed_hosts
->>>>>>> 3b01c92a
 
 
 class VirtualFolder(graphene.ObjectType):
