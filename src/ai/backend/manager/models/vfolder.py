from __future__ import annotations

import enum
import logging
import os.path
import uuid
from collections.abc import Container, Mapping
from dataclasses import dataclass
from datetime import datetime
from pathlib import PurePosixPath
from typing import (
    TYPE_CHECKING,
    Any,
    Final,
    List,
    NamedTuple,
    Optional,
    Sequence,
    TypeAlias,
    cast,
)

import aiohttp
import aiotools
import graphene
import sqlalchemy as sa
import trafaret as t
from dateutil.parser import parse as dtparse
from dateutil.tz import tzutc
from graphene.types.datetime import DateTime as GQLDateTime
from graphql import Undefined
from sqlalchemy.dialects import postgresql as pgsql
from sqlalchemy.engine.row import Row
from sqlalchemy.ext.asyncio import AsyncConnection as SAConnection
from sqlalchemy.ext.asyncio import AsyncSession as SASession
from sqlalchemy.orm import load_only, relationship, selectinload

from ai.backend.common.bgtask import ProgressReporter
from ai.backend.common.logging import BraceStyleAdapter
from ai.backend.common.types import (
    MountPermission,
    QuotaScopeID,
    QuotaScopeType,
    SessionId,
    VFolderHostPermission,
    VFolderHostPermissionMap,
    VFolderID,
    VFolderMount,
    VFolderUsageMode,
)

from ..api.exceptions import (
    InvalidAPIParameters,
    ObjectNotFound,
    VFolderNotFound,
    VFolderOperationFailed,
    VFolderPermissionError,
)
from ..defs import (
    RESERVED_VFOLDER_PATTERNS,
    RESERVED_VFOLDERS,
    VFOLDER_DSTPATHS_MAP,
)
from ..types import UserScope
from .base import (
    GUID,
    Base,
    BigInt,
    EnumValueType,
    IDColumn,
    Item,
    PaginatedList,
    QuotaScopeIDType,
    StrEnumType,
    batch_multiresult,
    metadata,
)
from .group import GroupRow
from .minilang.ordering import OrderSpecItem, QueryOrderParser
from .minilang.queryfilter import FieldSpecItem, QueryFilterParser, enum_field_getter
from .rbac import (
    AbstractPermissionContext,
    AbstractPermissionContextBuilder,
    BaseScope,
    DomainScope,
    ProjectScope,
    ScopedUserRole,
    StorageHost,
    get_roles_in_scope,
)
from .rbac import (
    UserScope as UserRBACScope,
)
from .rbac.context import ClientContext
from .rbac.exceptions import InvalidScope, NotEnoughPermission
from .rbac.permission_defs import StorageHostPermission
from .rbac.permission_defs import VFolderPermission as VFolderRBACPermission
from .session import DEAD_SESSION_STATUSES, SessionRow
from .storage import PermissionContext as StorageHostPermissionContext
from .storage import PermissionContextBuilder as StorageHostPermissionContextBuilder
from .user import UserRole, UserRow
from .utils import ExtendedAsyncSAEngine, execute_with_retry, sql_json_merge

if TYPE_CHECKING:
    from ..api.context import BackgroundTaskManager
    from .gql import GraphQueryContext
    from .storage import StorageSessionManager

__all__: Sequence[str] = (
    "vfolders",
    "vfolder_invitations",
    "vfolder_permissions",
    "VirtualFolder",
    "VFolderOwnershipType",
    "VFolderInvitationState",
    "VFolderPermission",
    "VFolderPermissionValidator",
    "VFolderOperationStatus",
    "VFolderStatusSet",
    "DEAD_VFOLDER_STATUSES",
    "VFolderCloneInfo",
    "VFolderDeletionInfo",
    "VFolderRow",
    "QuotaScope",
    "SetQuotaScope",
    "UnsetQuotaScope",
    "query_accessible_vfolders",
    "initiate_vfolder_clone",
    "initiate_vfolder_deletion",
    "get_allowed_vfolder_hosts_by_group",
    "get_allowed_vfolder_hosts_by_user",
    "verify_vfolder_name",
    "prepare_vfolder_mounts",
    "update_vfolder_status",
    "filter_host_allowed_permission",
    "ensure_host_permission_allowed",
    "vfolder_status_map",
    "DEAD_VFOLDER_STATUSES",
    "SOFT_DELETED_VFOLDER_STATUSES",
    "HARD_DELETED_VFOLDER_STATUSES",
    "VFolderPermissionSetAlias",
)


log = BraceStyleAdapter(logging.getLogger(__spec__.name))  # type: ignore[name-defined]


class VFolderOwnershipType(enum.StrEnum):
    """
    Ownership type of virtual folder.
    """

    USER = "user"
    GROUP = "group"


class VFolderPermission(enum.StrEnum):
    """
    Permissions for a virtual folder given to a specific access key.
    RW_DELETE includes READ_WRITE and READ_WRITE includes READ_ONLY.
    """

    READ_ONLY = "ro"
    READ_WRITE = "rw"
    RW_DELETE = "wd"
    OWNER_PERM = "wd"  # resolved as RW_DELETE


class VFolderPermissionValidator(t.Trafaret):
    def check_and_return(self, value: Any) -> VFolderPermission:
        if value not in ["ro", "rw", "wd"]:
            self._failure('one of "ro", "rw", or "wd" required', value=value)
        return VFolderPermission(value)


class VFolderInvitationState(enum.StrEnum):
    """
    Virtual Folder invitation state.
    """

    PENDING = "pending"
    CANCELED = "canceled"  # canceled by inviter
    ACCEPTED = "accepted"
    REJECTED = "rejected"  # rejected by invitee


class VFolderOperationStatus(enum.StrEnum):
    """
    Introduce virtual folder current status for storage-proxy operations.
    """

    READY = "ready"
    PERFORMING = "performing"
    CLONING = "cloning"
    MOUNTED = "mounted"
    ERROR = "error"

    DELETE_PENDING = "delete-pending"  # vfolder is in trash bin
    DELETE_ONGOING = "delete-ongoing"  # vfolder is being deleted in storage
    DELETE_COMPLETE = "delete-complete"  # vfolder is deleted permanently, only DB row remains
    DELETE_ERROR = "delete-error"


class VFolderStatusSet(enum.StrEnum):
    """
    Acts as an alias to represent set of VFolder statuses. Use this value as a key of
    `vfolder_status_map` dictionary to retrieve actual `VFolderOperationStatus` values.
    """

    READABLE = "readable"
    """Represents VFolder in a normal (readable, mountable and clonable) state"""

    MOUNTABLE = "mountable"
    """Represents VFolder in a mountable state"""

    UPDATABLE = "updatable"
    """Represents VFolder in idle (not performing active clone or removal) state"""

    DELETABLE = "deletable"
    """Simillar with UPDATABLE but does not allow VFolder in MOUNTED state"""

    PURGABLE = "purgable"
    """Represents VFolder located in trash bin. The meaning of `purge` here is
    completely different between our VFolder `/purge` API so be sure not to confuse.
    That API will be renamed any soon in a more self-representitive way."""

    RECOVERABLE = "recoverable"
    """alias of VFolderStatusSet.PURGABLE"""

    INACCESSIBLE = "inaccessible"
    """Represents VFolder which is now completely removed from storage and only its record is being kept"""


vfolder_status_map: Final[dict[VFolderStatusSet, set[VFolderOperationStatus]]] = {
    VFolderStatusSet.READABLE: {
        VFolderOperationStatus.READY,
        VFolderOperationStatus.PERFORMING,
        VFolderOperationStatus.CLONING,
        VFolderOperationStatus.MOUNTED,
        VFolderOperationStatus.ERROR,
        VFolderOperationStatus.DELETE_PENDING,
    },
    VFolderStatusSet.MOUNTABLE: {
        VFolderOperationStatus.READY,
        VFolderOperationStatus.PERFORMING,
        VFolderOperationStatus.CLONING,
        VFolderOperationStatus.MOUNTED,
    },
    # if UPDATABLE access status is requested, READY and MOUNTED operation statuses are accepted.
    VFolderStatusSet.UPDATABLE: {
        VFolderOperationStatus.READY,
        VFolderOperationStatus.MOUNTED,
    },
    # if DELETABLE access status is requested, only READY operation status is accepted.
    VFolderStatusSet.DELETABLE: {
        VFolderOperationStatus.READY,
    },
    # if DELETABLE access status is requested, DELETE_PENDING, DELETE_COMPLETE operation status is accepted.
    VFolderStatusSet.PURGABLE: {
        VFolderOperationStatus.DELETE_PENDING,
        VFolderOperationStatus.DELETE_COMPLETE,
    },
    VFolderStatusSet.RECOVERABLE: {
        VFolderOperationStatus.DELETE_PENDING,
    },
    VFolderStatusSet.INACCESSIBLE: {
        VFolderOperationStatus.DELETE_COMPLETE,
    },
}


class VFolderPermissionSetAlias(enum.Enum):
    READABLE = {
        VFolderPermission.READ_ONLY,
        VFolderPermission.READ_WRITE,
        VFolderPermission.RW_DELETE,
    }
    WRITABLE = {VFolderPermission.READ_WRITE, VFolderPermission.RW_DELETE}
    DELETABLE = {VFolderPermission.RW_DELETE}


SOFT_DELETED_VFOLDER_STATUSES = (
    VFolderOperationStatus.DELETE_PENDING,
    VFolderOperationStatus.DELETE_ONGOING,
)

HARD_DELETED_VFOLDER_STATUSES = (
    VFolderOperationStatus.DELETE_COMPLETE,
    VFolderOperationStatus.DELETE_ERROR,
)

DEAD_VFOLDER_STATUSES = (
    *SOFT_DELETED_VFOLDER_STATUSES,
    *HARD_DELETED_VFOLDER_STATUSES,
)


class VFolderDeletionInfo(NamedTuple):
    vfolder_id: VFolderID
    host: str


class VFolderCloneInfo(NamedTuple):
    source_vfolder_id: VFolderID
    source_host: str
    domain_name: str

    # Target Vfolder infos
    target_quota_scope_id: str
    target_vfolder_name: str
    target_host: str
    usage_mode: VFolderUsageMode
    permission: VFolderPermission
    email: str
    user_id: uuid.UUID
    cloneable: bool


vfolders = sa.Table(
    "vfolders",
    metadata,
    IDColumn("id"),
    # host will be '' if vFolder is unmanaged
    sa.Column("host", sa.String(length=128), nullable=False, index=True),
    sa.Column("domain_name", sa.String(length=64), nullable=False, index=True),
    sa.Column("quota_scope_id", QuotaScopeIDType, nullable=False),
    sa.Column("name", sa.String(length=64), nullable=False, index=True),
    sa.Column(
        "usage_mode",
        EnumValueType(VFolderUsageMode),
        default=VFolderUsageMode.GENERAL,
        nullable=False,
        index=True,
    ),
    sa.Column(
        "permission", EnumValueType(VFolderPermission), default=VFolderPermission.READ_WRITE
    ),  # legacy
    sa.Column("max_files", sa.Integer(), default=1000),
    sa.Column("max_size", sa.Integer(), default=None),  # in MBytes
    sa.Column("num_files", sa.Integer(), default=0),
    sa.Column("cur_size", sa.Integer(), default=0),  # in KBytes
    sa.Column("created_at", sa.DateTime(timezone=True), server_default=sa.func.now()),
    sa.Column("last_used", sa.DateTime(timezone=True), nullable=True),
    # creator is always set to the user who created vfolder (regardless user/project types)
    sa.Column("creator", sa.String(length=128), nullable=True),
    # unmanaged vfolder represents the host-side absolute path instead of storage-based path.
    sa.Column("unmanaged_path", sa.String(length=512), nullable=True),
    sa.Column(
        "ownership_type",
        EnumValueType(VFolderOwnershipType),
        default=VFolderOwnershipType.USER,
        nullable=False,
        index=True,
    ),
    sa.Column("user", GUID, nullable=True),  # owner if user vfolder
    sa.Column("group", GUID, nullable=True),  # owner if project vfolder
    sa.Column("cloneable", sa.Boolean, default=False, nullable=False),
    sa.Column(
        "status",
        StrEnumType(VFolderOperationStatus),
        default=VFolderOperationStatus.READY,
        server_default=VFolderOperationStatus.READY,
        nullable=False,
        index=True,
    ),
    # status_history records the most recent status changes for each status
    # e.g)
    # {
    #   "ready": "2022-10-22T10:22:30",
    #   "delete-pending": "2022-10-22T11:40:30",
    #   "delete-ongoing": "2022-10-25T10:22:30"
    # }
    sa.Column("status_history", pgsql.JSONB(), nullable=True, default=sa.null()),
    sa.Column("status_changed", sa.DateTime(timezone=True), nullable=True, index=True),
)


vfolder_attachment = sa.Table(
    "vfolder_attachment",
    metadata,
    sa.Column(
        "vfolder",
        GUID,
        sa.ForeignKey("vfolders.id", onupdate="CASCADE", ondelete="CASCADE"),
        nullable=False,
    ),
    sa.Column(
        "kernel",
        GUID,
        sa.ForeignKey("kernels.id", onupdate="CASCADE", ondelete="CASCADE"),
        nullable=False,
    ),
    sa.PrimaryKeyConstraint("vfolder", "kernel"),
)


vfolder_invitations = sa.Table(
    "vfolder_invitations",
    metadata,
    IDColumn("id"),
    sa.Column("permission", EnumValueType(VFolderPermission), default=VFolderPermission.READ_WRITE),
    sa.Column("inviter", sa.String(length=256)),  # email
    sa.Column("invitee", sa.String(length=256), nullable=False),  # email
    sa.Column(
        "state", EnumValueType(VFolderInvitationState), default=VFolderInvitationState.PENDING
    ),
    sa.Column("created_at", sa.DateTime(timezone=True), server_default=sa.func.now()),
    sa.Column(
        "modified_at",
        sa.DateTime(timezone=True),
        nullable=True,
        onupdate=sa.func.current_timestamp(),
    ),
    sa.Column(
        "vfolder",
        GUID,
        sa.ForeignKey("vfolders.id", onupdate="CASCADE", ondelete="CASCADE"),
        nullable=False,
    ),
)


vfolder_permissions = sa.Table(
    "vfolder_permissions",
    metadata,
    IDColumn(),
    sa.Column("permission", EnumValueType(VFolderPermission), default=VFolderPermission.READ_WRITE),
    sa.Column(
        "vfolder",
        GUID,
        sa.ForeignKey("vfolders.id", onupdate="CASCADE", ondelete="CASCADE"),
        nullable=False,
    ),
    sa.Column("user", GUID, sa.ForeignKey("users.uuid"), nullable=False),
)


class VFolderPermissionRow(Base):
    __table__ = vfolder_permissions

    vfolder_row = relationship("VFolderRow", back_populates="permission_rows")


class VFolderRow(Base):
    __table__ = vfolders

    endpoints = relationship("EndpointRow", back_populates="model_row")
    user_row = relationship(
        "UserRow",
        back_populates="vfolder_rows",
        primaryjoin="UserRow.uuid == foreign(VFolderRow.user)",
    )
    group_row = relationship(
        "GroupRow",
        back_populates="vfolder_rows",
        primaryjoin="GroupRow.id == foreign(VFolderRow.group)",
    )
    permission_rows = relationship(VFolderPermissionRow, back_populates="vfolder_row")

    @classmethod
    async def get(
        cls,
        session: SASession,
        id: uuid.UUID,
        load_user: bool = False,
        load_group: bool = False,
    ) -> VFolderRow:
        query = sa.select(VFolderRow).where(VFolderRow.id == id)
        if load_user:
            query = query.options(selectinload(VFolderRow.user_row))
        if load_group:
            query = query.options(selectinload(VFolderRow.group_row))

        result = await session.scalar(query)
        if not result:
            raise ObjectNotFound(object_name="VFolder")
        return result

    def __contains__(self, key):
        return key in self.__dir__()

    def __getitem__(self, item):
        try:
            return getattr(self, item)
        except AttributeError:
            raise KeyError(item)

    @property
    def vfid(self) -> VFolderID:
        return VFolderID(self.quota_scope_id, self.id)


def verify_vfolder_name(folder: str) -> bool:
    if folder in RESERVED_VFOLDERS:
        return False
    for pattern in RESERVED_VFOLDER_PATTERNS:
        if pattern.match(folder):
            return False
    return True


async def query_accessible_vfolders(
    conn: SAConnection,
    user_uuid: uuid.UUID,
    *,
    # when enabled, skip vfolder ownership check if user role is admin or superadmin
    allow_privileged_access=False,
    user_role=None,
    domain_name=None,
    allowed_vfolder_types=None,
    extra_vf_conds=None,
    extra_invited_vf_conds=None,
    extra_vf_user_conds=None,
    extra_vf_group_conds=None,
    allowed_status_set: VFolderStatusSet | None = None,
) -> Sequence[Mapping[str, Any]]:
    from ai.backend.manager.models import association_groups_users as agus
    from ai.backend.manager.models import groups, users

    if allowed_vfolder_types is None:
        allowed_vfolder_types = ["user"]  # legacy default

    vfolders_selectors = [
        vfolders.c.name,
        vfolders.c.id,
        vfolders.c.host,
        vfolders.c.quota_scope_id,
        vfolders.c.usage_mode,
        vfolders.c.created_at,
        vfolders.c.last_used,
        vfolders.c.max_files,
        vfolders.c.max_size,
        vfolders.c.ownership_type,
        vfolders.c.user,
        vfolders.c.group,
        vfolders.c.creator,
        vfolders.c.unmanaged_path,
        vfolders.c.cloneable,
        vfolders.c.status,
        vfolders.c.cur_size,
        # vfolders.c.permission,
        # users.c.email,
    ]

    async def _append_entries(_query, _is_owner=True):
        if extra_vf_conds is not None:
            _query = _query.where(extra_vf_conds)
        if extra_vf_user_conds is not None:
            _query = _query.where(extra_vf_user_conds)
        result = await conn.execute(_query)
        for row in result:
            row_keys = row.keys()
            _perm = (
                row.vfolder_permissions_permission
                if "vfolder_permissions_permission" in row_keys
                else row.vfolders_permission
            )
            entries.append({
                "name": row.vfolders_name,
                "id": row.vfolders_id,
                "host": row.vfolders_host,
                "quota_scope_id": row.vfolders_quota_scope_id,
                "usage_mode": row.vfolders_usage_mode,
                "created_at": row.vfolders_created_at,
                "last_used": row.vfolders_last_used,
                "max_size": row.vfolders_max_size,
                "max_files": row.vfolders_max_files,
                "ownership_type": row.vfolders_ownership_type,
                "user": str(row.vfolders_user) if row.vfolders_user else None,
                "group": str(row.vfolders_group) if row.vfolders_group else None,
                "creator": row.vfolders_creator,
                "user_email": row.users_email if "users_email" in row_keys else None,
                "group_name": row.groups_name if "groups_name" in row_keys else None,
                "is_owner": _is_owner,
                "permission": _perm,
                "unmanaged_path": row.vfolders_unmanaged_path,
                "cloneable": row.vfolders_cloneable,
                "status": row.vfolders_status,
                "cur_size": row.vfolders_cur_size,
            })

    entries: List[dict] = []
    # User vfolders.
    if "user" in allowed_vfolder_types:
        # Scan vfolders on requester's behalf.
        j = vfolders.join(users, vfolders.c.user == users.c.uuid)
        query = sa.select(
            vfolders_selectors + [vfolders.c.permission, users.c.email], use_labels=True
        ).select_from(j)
        if allowed_status_set is not None:
            query = query.where(vfolders.c.status.in_(vfolder_status_map[allowed_status_set]))
        else:
            query = query.where(
                vfolders.c.status.not_in(vfolder_status_map[VFolderStatusSet.INACCESSIBLE])
            )
        if not allow_privileged_access or (
            user_role != UserRole.ADMIN and user_role != UserRole.SUPERADMIN
        ):
            query = query.where(vfolders.c.user == user_uuid)
        await _append_entries(query)

        # Scan vfolders shared with requester.
        j = vfolders.join(
            vfolder_permissions,
            vfolders.c.id == vfolder_permissions.c.vfolder,
            isouter=True,
        ).join(
            users,
            vfolders.c.user == users.c.uuid,
            isouter=True,
        )
        query = (
            sa.select(
                vfolders_selectors + [vfolder_permissions.c.permission, users.c.email],
                use_labels=True,
            )
            .select_from(j)
            .where(
                (vfolder_permissions.c.user == user_uuid)
                & (vfolders.c.ownership_type == VFolderOwnershipType.USER)
            )
        )
        if allowed_status_set is not None:
            query = query.where(vfolders.c.status.in_(vfolder_status_map[allowed_status_set]))
        else:
            query = query.where(
                vfolders.c.status.not_in(vfolder_status_map[VFolderStatusSet.INACCESSIBLE])
            )
        if extra_invited_vf_conds is not None:
            query = query.where(extra_invited_vf_conds)
        await _append_entries(query, _is_owner=False)

    if "group" in allowed_vfolder_types:
        # Scan group vfolders.
        if user_role == UserRole.ADMIN or user_role == "admin":
            query = (
                sa.select([groups.c.id])
                .select_from(groups)
                .where(groups.c.domain_name == domain_name)
            )
            result = await conn.execute(query)
            grps = result.fetchall()
            group_ids = [g.id for g in grps]
        else:
            j = sa.join(agus, users, agus.c.user_id == users.c.uuid)
            query = sa.select([agus.c.group_id]).select_from(j).where(agus.c.user_id == user_uuid)
            result = await conn.execute(query)
            grps = result.fetchall()
            group_ids = [g.group_id for g in grps]
        j = vfolders.join(groups, vfolders.c.group == groups.c.id)
        query = sa.select(
            vfolders_selectors + [vfolders.c.permission, groups.c.name], use_labels=True
        ).select_from(j)
        if user_role != UserRole.SUPERADMIN and user_role != "superadmin":
            query = query.where(vfolders.c.group.in_(group_ids))
        if extra_vf_group_conds is not None:
            query = query.where(extra_vf_group_conds)
        is_owner = (user_role == UserRole.ADMIN or user_role == "admin") or (
            user_role == UserRole.SUPERADMIN or user_role == "superadmin"
        )
        await _append_entries(query, is_owner)

        # Override permissions, if exists, for group vfolders.
        j = sa.join(
            vfolders,
            vfolder_permissions,
            vfolders.c.id == vfolder_permissions.c.vfolder,
        )
        query = (
            sa.select(vfolder_permissions.c.permission, vfolder_permissions.c.vfolder)
            .select_from(j)
            .where((vfolders.c.group.in_(group_ids)) & (vfolder_permissions.c.user == user_uuid))
        )
        if allowed_status_set is not None:
            query = query.where(vfolders.c.status.in_(vfolder_status_map[allowed_status_set]))
        else:
            query = query.where(
                vfolders.c.status.not_in(vfolder_status_map[VFolderStatusSet.INACCESSIBLE])
            )
        if extra_vf_conds is not None:
            query = query.where(extra_vf_conds)
        if extra_vf_user_conds is not None:
            query = query.where(extra_vf_user_conds)
        result = await conn.execute(query)
        overriding_permissions: dict = {row.vfolder: row.permission for row in result}
        for entry in entries:
            if (
                entry["id"] in overriding_permissions
                and entry["ownership_type"] == VFolderOwnershipType.GROUP
            ):
                entry["permission"] = overriding_permissions[entry["id"]]

    return entries


async def get_allowed_vfolder_hosts_by_group(
    conn: SAConnection,
    resource_policy,
    domain_name: str,
    group_id: Optional[uuid.UUID] = None,
    domain_admin: bool = False,
) -> VFolderHostPermissionMap:
    """
    Union `allowed_vfolder_hosts` from domain, group, and keypair_resource_policy.

    If `group_id` is not None, `allowed_vfolder_hosts` from the group is also merged.
    If the requester is a domain admin, gather all `allowed_vfolder_hosts` of the domain groups.
    """
    from . import domains, groups

    # Domain's allowed_vfolder_hosts.
    allowed_hosts = VFolderHostPermissionMap()
    query = sa.select([domains.c.allowed_vfolder_hosts]).where(
        (domains.c.name == domain_name) & (domains.c.is_active),
    )
    if values := await conn.scalar(query):
        allowed_hosts = allowed_hosts | values
    # Group's allowed_vfolder_hosts.
    if group_id is not None:
        query = sa.select([groups.c.allowed_vfolder_hosts]).where(
            (groups.c.domain_name == domain_name)
            & (groups.c.id == group_id)
            & (groups.c.is_active),
        )
        if values := await conn.scalar(query):
            allowed_hosts = allowed_hosts | values
    elif domain_admin:
        query = sa.select([groups.c.allowed_vfolder_hosts]).where(
            (groups.c.domain_name == domain_name) & (groups.c.is_active),
        )
        if rows := (await conn.execute(query)).fetchall():
            for row in rows:
                allowed_hosts = allowed_hosts | row.allowed_vfolder_hosts
    # Keypair Resource Policy's allowed_vfolder_hosts
    allowed_hosts = allowed_hosts | resource_policy["allowed_vfolder_hosts"]
    return allowed_hosts


async def get_allowed_vfolder_hosts_by_user(
    conn: SAConnection,
    resource_policy: Mapping[str, Any],
    domain_name: str,
    user_uuid: uuid.UUID,
    group_id: Optional[uuid.UUID] = None,
) -> VFolderHostPermissionMap:
    """
    Union `allowed_vfolder_hosts` from domain, groups, and keypair_resource_policy.

    All available `allowed_vfolder_hosts` of groups which requester associated will be merged.
    """
    from . import association_groups_users, domains, groups

    # Domain's allowed_vfolder_hosts.
    allowed_hosts = VFolderHostPermissionMap()
    query = sa.select([domains.c.allowed_vfolder_hosts]).where(
        (domains.c.name == domain_name) & (domains.c.is_active),
    )
    if values := await conn.scalar(query):
        allowed_hosts = allowed_hosts | values
    # User's Groups' allowed_vfolder_hosts.
    if group_id is not None:
        j = groups.join(
            association_groups_users,
            (
                (groups.c.id == association_groups_users.c.group_id)
                & (groups.c.id == group_id)
                & (association_groups_users.c.user_id == user_uuid)
            ),
        )
    else:
        j = groups.join(
            association_groups_users,
            (
                (groups.c.id == association_groups_users.c.group_id)
                & (association_groups_users.c.user_id == user_uuid)
            ),
        )
    query = (
        sa.select([groups.c.allowed_vfolder_hosts])
        .select_from(j)
        .where(
            (groups.c.domain_name == domain_name) & (groups.c.is_active),
        )
    )
    if rows := (await conn.execute(query)).fetchall():
        for row in rows:
            allowed_hosts = allowed_hosts | row.allowed_vfolder_hosts
    # Keypair Resource Policy's allowed_vfolder_hosts
    allowed_hosts = allowed_hosts | resource_policy["allowed_vfolder_hosts"]
    return allowed_hosts


async def prepare_vfolder_mounts(
    conn: SAConnection,
    storage_manager: StorageSessionManager,
    allowed_vfolder_types: Sequence[str],
    user_scope: UserScope,
    resource_policy: Mapping[str, Any],
    requested_mount_references: Sequence[str | uuid.UUID],
    requested_mount_reference_map: Mapping[str | uuid.UUID, str],
    requested_mount_reference_options: Mapping[str | uuid.UUID, Any],
) -> Sequence[VFolderMount]:
    """
    Determine the actual mount information from the requested vfolder lists,
    vfolder configurations, and the given user scope.
    """
    requested_mounts: list[str] = [
        name for name in requested_mount_references if isinstance(name, str)
    ]
    requested_mount_map: dict[str, str] = {
        name: path for name, path in requested_mount_reference_map.items() if isinstance(name, str)
    }
    requested_mount_options: dict[str, dict[str, Any]] = {
        name: options
        for name, options in requested_mount_reference_options.items()
        if isinstance(name, str)
    }

    vfolder_ids_to_resolve = [
        vfid for vfid in requested_mount_references if isinstance(vfid, uuid.UUID)
    ]
    query = (
        sa.select([vfolders.c.id, vfolders.c.name])
        .select_from(vfolders)
        .where(vfolders.c.id.in_(vfolder_ids_to_resolve))
    )
    result = await conn.execute(query)

    for vfid, name in result.fetchall():
        requested_mounts.append(name)
        if path := requested_mount_reference_map.get(vfid):
            requested_mount_map[name] = path
        if options := requested_mount_reference_options.get(vfid):
            requested_mount_options[name] = options

    requested_vfolder_names: dict[str, str] = {}
    requested_vfolder_subpaths: dict[str, str] = {}
    requested_vfolder_dstpaths: dict[str, str] = {}
    matched_vfolder_mounts: list[VFolderMount] = []

    # Split the vfolder name and subpaths
    for key in requested_mounts:
        name, _, subpath = key.partition("/")
        if not PurePosixPath(os.path.normpath(key)).is_relative_to(name):
            raise InvalidAPIParameters(
                f"The subpath '{subpath}' should designate a subdirectory of the vfolder '{name}'.",
            )
        requested_vfolder_names[key] = name
        requested_vfolder_subpaths[key] = os.path.normpath(subpath)
    for key, value in requested_mount_map.items():
        requested_vfolder_dstpaths[key] = value

    # Check if there are overlapping mount sources
    for p1 in requested_mounts:
        for p2 in requested_mounts:
            if p1 == p2:
                continue
            if PurePosixPath(p1).is_relative_to(PurePosixPath(p2)):
                raise InvalidAPIParameters(
                    f"VFolder source path '{p1}' overlaps with '{p2}'",
                )

    # Query the accessible vfolders that satisfy either:
    # - the name matches with the requested vfolder name, or
    # - the name starts with a dot (dot-prefixed vfolder) for automatic mounting.
    extra_vf_conds = vfolders.c.name.startswith(".") & vfolders.c.status.not_in(
        DEAD_VFOLDER_STATUSES
    )
    if requested_vfolder_names:
        extra_vf_conds = extra_vf_conds | (
            vfolders.c.name.in_(requested_vfolder_names.values())
            & vfolders.c.status.not_in(DEAD_VFOLDER_STATUSES)
        )
    accessible_vfolders = await query_accessible_vfolders(
        conn,
        user_scope.user_uuid,
        user_role=user_scope.user_role,
        domain_name=user_scope.domain_name,
        allowed_vfolder_types=allowed_vfolder_types,
        extra_vf_conds=extra_vf_conds,
    )

    # Fast-path for empty requested mounts
    if not accessible_vfolders:
        if requested_vfolder_names:
            raise VFolderNotFound("There is no accessible vfolders at all.")
        else:
            return []
    accessible_vfolders_map = {vfolder["name"]: vfolder for vfolder in accessible_vfolders}

    # add automount folder list into requested_vfolder_names
    # and requested_vfolder_subpath
    for _vfolder in accessible_vfolders:
        if _vfolder["name"].startswith("."):
            requested_vfolder_names.setdefault(_vfolder["name"], _vfolder["name"])
            requested_vfolder_subpaths.setdefault(_vfolder["name"], ".")

    # for vfolder in accessible_vfolders:
    for key, vfolder_name in requested_vfolder_names.items():
        if not (vfolder := accessible_vfolders_map.get(vfolder_name)):
            raise VFolderNotFound(f"VFolder {vfolder_name} is not found or accessible.")
        await ensure_host_permission_allowed(
            conn,
            vfolder["host"],
            allowed_vfolder_types=allowed_vfolder_types,
            user_uuid=user_scope.user_uuid,
            resource_policy=resource_policy,
            domain_name=user_scope.domain_name,
            group_id=user_scope.group_id,
            permission=VFolderHostPermission.MOUNT_IN_SESSION,
        )
        if vfolder["group"] is not None and vfolder["group"] != str(user_scope.group_id):
            # User's accessible group vfolders should not be mounted
            # if they do not belong to the execution kernel.
            continue
        try:
            mount_base_path = PurePosixPath(
                await storage_manager.get_mount_path(
                    vfolder["host"],
                    VFolderID(vfolder["quota_scope_id"], vfolder["id"]),
                    PurePosixPath(requested_vfolder_subpaths[key]),
                ),
            )
        except VFolderOperationFailed as e:
            raise InvalidAPIParameters(e.extra_msg, e.extra_data) from None
        if (_vfname := vfolder["name"]) in VFOLDER_DSTPATHS_MAP:
            requested_vfolder_dstpaths[_vfname] = VFOLDER_DSTPATHS_MAP[_vfname]
        if vfolder["name"] == ".local" and vfolder["group"] is not None:
            # Auto-create per-user subdirectory inside the group-owned ".local" vfolder.
            async with storage_manager.request(
                vfolder["host"],
                "POST",
                "folder/file/mkdir",
                params={
                    "volume": storage_manager.split_host(vfolder["host"])[1],
                    "vfid": str(VFolderID(vfolder["quota_scope_id"], vfolder["id"])),
                    "relpaths": [str(user_scope.user_uuid.hex)],
                    "exist_ok": True,
                },
            ):
                pass
            # Mount the per-user subdirectory as the ".local" vfolder.
            matched_vfolder_mounts.append(
                VFolderMount(
                    name=vfolder["name"],
                    vfid=VFolderID(vfolder["quota_scope_id"], vfolder["id"]),
                    vfsubpath=PurePosixPath(user_scope.user_uuid.hex),
                    host_path=mount_base_path / user_scope.user_uuid.hex,
                    kernel_path=PurePosixPath("/home/work/.local"),
                    mount_perm=vfolder["permission"],
                    usage_mode=vfolder["usage_mode"],
                )
            )
        else:
            # Normal vfolders
            kernel_path_raw = requested_vfolder_dstpaths.get(key)
            if kernel_path_raw is None:
                kernel_path = PurePosixPath(f"/home/work/{vfolder['name']}")
            else:
                kernel_path = PurePosixPath(kernel_path_raw)
                if not kernel_path.is_absolute():
                    kernel_path = PurePosixPath("/home/work", kernel_path_raw)
            match requested_perm := requested_mount_options.get(key, {}).get("permission"):
                case MountPermission.READ_ONLY:
                    mount_perm = MountPermission.READ_ONLY
                case MountPermission.READ_WRITE | MountPermission.RW_DELETE:
                    if vfolder["permission"] == VFolderPermission.READ_ONLY:
                        raise VFolderPermissionError(
                            f"VFolder {vfolder_name} is allowed to be accessed in '{vfolder['permission'].value}' mode, "
                            f"but attempted with '{requested_perm.value}' mode."
                        )
                    mount_perm = requested_perm
                case _:  # None if unset
                    mount_perm = vfolder["permission"]
            matched_vfolder_mounts.append(
                VFolderMount(
                    name=vfolder["name"],
                    vfid=VFolderID(vfolder["quota_scope_id"], vfolder["id"]),
                    vfsubpath=PurePosixPath(requested_vfolder_subpaths[key]),
                    host_path=mount_base_path / requested_vfolder_subpaths[key],
                    kernel_path=kernel_path,
                    mount_perm=mount_perm,
                    usage_mode=vfolder["usage_mode"],
                )
            )

    # Check if there are overlapping mount targets
    for vf1 in matched_vfolder_mounts:
        for vf2 in matched_vfolder_mounts:
            if vf1.name == vf2.name:
                continue
            if vf1.kernel_path.is_relative_to(vf2.kernel_path):
                raise InvalidAPIParameters(
                    f"VFolder mount path {vf1.kernel_path} overlaps with {vf2.kernel_path}",
                )

    return matched_vfolder_mounts


async def update_vfolder_status(
    engine: ExtendedAsyncSAEngine,
    vfolder_ids: Sequence[uuid.UUID],
    update_status: VFolderOperationStatus,
    do_log: bool = True,
) -> None:
    vfolder_info_len = len(vfolder_ids)
    cond = vfolders.c.id.in_(vfolder_ids)
    if vfolder_info_len == 0:
        return None
    elif vfolder_info_len == 1:
        cond = vfolders.c.id == vfolder_ids[0]

    now = datetime.now(tzutc())

    if update_status == VFolderOperationStatus.DELETE_PENDING:
        select_stmt = sa.select(VFolderRow).where(VFolderRow.id.in_(vfolder_ids))
        async with engine.begin_readonly_session() as db_session:
            for vf_row in await db_session.scalars(select_stmt):
                vf_row = cast(VFolderRow, vf_row)
                mount_sessions = await get_sessions_by_mounted_folder(
                    db_session, VFolderID.from_row(vf_row)
                )
                if mount_sessions:
                    session_ids = [str(s) for s in mount_sessions]
                    raise InvalidAPIParameters(
                        f"Cannot delete the vfolder. The vfolder(id: {vf_row.id}) is mounted on sessions(ids: {session_ids})"
                    )

    async def _update() -> None:
        async with engine.begin_session() as db_session:
            query = (
                sa.update(vfolders)
                .values(
                    status=update_status,
                    status_changed=now,
                    status_history=sql_json_merge(
                        vfolders.c.status_history,
                        (),
                        {
                            update_status.name: now.isoformat(),
                        },
                    ),
                )
                .where(cond)
            )
            await db_session.execute(query)

    await execute_with_retry(_update)
    if do_log:
        log.debug(
            "Successfully updated status of VFolder(s) {} to {}",
            [str(x) for x in vfolder_ids],
            update_status.name,
        )


async def ensure_host_permission_allowed(
    db_conn,
    folder_host: str,
    *,
    permission: VFolderHostPermission,
    allowed_vfolder_types: Sequence[str],
    user_uuid: uuid.UUID,
    resource_policy: Mapping[str, Any],
    domain_name: str,
    group_id: Optional[uuid.UUID] = None,
) -> None:
    allowed_hosts = await filter_host_allowed_permission(
        db_conn,
        allowed_vfolder_types=allowed_vfolder_types,
        user_uuid=user_uuid,
        resource_policy=resource_policy,
        domain_name=domain_name,
        group_id=group_id,
    )
    if folder_host not in allowed_hosts or permission not in allowed_hosts[folder_host]:
        raise InvalidAPIParameters(f"`{permission}` Not allowed in vfolder host(`{folder_host}`)")


async def filter_host_allowed_permission(
    db_conn,
    *,
    allowed_vfolder_types: Sequence[str],
    user_uuid: uuid.UUID,
    resource_policy: Mapping[str, Any],
    domain_name: str,
    group_id: Optional[uuid.UUID] = None,
) -> VFolderHostPermissionMap:
    allowed_hosts = VFolderHostPermissionMap()
    if "user" in allowed_vfolder_types:
        allowed_hosts_by_user = await get_allowed_vfolder_hosts_by_user(
            db_conn, resource_policy, domain_name, user_uuid
        )
        allowed_hosts = allowed_hosts | allowed_hosts_by_user
    if "group" in allowed_vfolder_types and group_id is not None:
        allowed_hosts_by_group = await get_allowed_vfolder_hosts_by_group(
            db_conn, resource_policy, domain_name, group_id
        )
        allowed_hosts = allowed_hosts | allowed_hosts_by_group
    return allowed_hosts


async def initiate_vfolder_clone(
    db_engine: ExtendedAsyncSAEngine,
    vfolder_info: VFolderCloneInfo,
    storage_manager: StorageSessionManager,
    background_task_manager: BackgroundTaskManager,
) -> tuple[uuid.UUID, uuid.UUID]:
    source_vf_cond = vfolders.c.id == vfolder_info.source_vfolder_id.folder_id

    async def _update_status() -> None:
        async with db_engine.begin_session() as db_session:
            query = (
                sa.update(vfolders)
                .values(status=VFolderOperationStatus.CLONING)
                .where(source_vf_cond)
            )
            await db_session.execute(query)

    await execute_with_retry(_update_status)

    target_proxy, target_volume = storage_manager.split_host(vfolder_info.target_host)
    source_proxy, source_volume = storage_manager.split_host(vfolder_info.source_host)

    # Generate the ID of the destination vfolder.
    # TODO: If we refactor to use ORM, the folder ID will be created from the database by inserting
    #       the actual object (with RETURNING clause).  In that case, we need to temporarily
    #       mark the object to be "unusable-yet" until the storage proxy craetes the destination
    #       vfolder.  After done, we need to make another transaction to clear the unusable state.
    target_folder_id = VFolderID(vfolder_info.source_vfolder_id.quota_scope_id, uuid.uuid4())

    async def _clone(reporter: ProgressReporter) -> None:
        async def _insert_vfolder() -> None:
            async with db_engine.begin_session() as db_session:
                insert_values = {
                    "id": target_folder_id.folder_id,
                    "name": vfolder_info.target_vfolder_name,
                    "domain_name": vfolder_info.domain_name,
                    "usage_mode": vfolder_info.usage_mode,
                    "permission": vfolder_info.permission,
                    "last_used": None,
                    "host": vfolder_info.target_host,
                    # TODO: add quota_scope_id
                    "creator": vfolder_info.email,
                    "ownership_type": VFolderOwnershipType("user"),
                    "user": vfolder_info.user_id,
                    "group": None,
                    "unmanaged_path": "",
                    "cloneable": vfolder_info.cloneable,
                    "quota_scope_id": vfolder_info.source_vfolder_id.quota_scope_id,
                }
                insert_query = sa.insert(vfolders, insert_values)
                try:
                    await db_session.execute(insert_query)
                except sa.exc.DataError:
                    # TODO: pass exception info
                    raise InvalidAPIParameters

        await execute_with_retry(_insert_vfolder)

        try:
            async with storage_manager.request(
                source_proxy,
                "POST",
                "folder/clone",
                json={
                    "src_volume": source_volume,
                    "src_vfid": str(vfolder_info.source_vfolder_id),
                    "dst_volume": target_volume,
                    "dst_vfid": str(target_folder_id),
                },
            ):
                pass
        except aiohttp.ClientResponseError:
            raise VFolderOperationFailed(extra_msg=str(vfolder_info.source_vfolder_id))

        async def _update_source_vfolder() -> None:
            async with db_engine.begin_session() as db_session:
                query = (
                    sa.update(vfolders)
                    .values(status=VFolderOperationStatus.READY)
                    .where(source_vf_cond)
                )
                await db_session.execute(query)

        await execute_with_retry(_update_source_vfolder)

    task_id = await background_task_manager.start(_clone)
    return task_id, target_folder_id.folder_id


async def initiate_vfolder_deletion(
    db_engine: ExtendedAsyncSAEngine,
    requested_vfolders: Sequence[VFolderDeletionInfo],
    storage_manager: StorageSessionManager,
    storage_ptask_group: aiotools.PersistentTaskGroup,
) -> int:
    """Purges VFolder content from storage host."""
    vfolder_info_len = len(requested_vfolders)
    vfolder_ids = tuple(vf_id.folder_id for vf_id, _ in requested_vfolders)
    vfolders.c.id.in_(vfolder_ids)
    if vfolder_info_len == 0:
        return 0
    elif vfolder_info_len == 1:
        vfolders.c.id == vfolder_ids[0]
    await update_vfolder_status(
        db_engine, vfolder_ids, VFolderOperationStatus.DELETE_ONGOING, do_log=False
    )

    row_deletion_infos: list[VFolderDeletionInfo] = []
    failed_deletion: list[tuple[VFolderDeletionInfo, str]] = []

    async def _delete():
        for vfolder_info in requested_vfolders:
            folder_id, host_name = vfolder_info
            proxy_name, volume_name = storage_manager.split_host(host_name)
            try:
                async with storage_manager.request(
                    proxy_name,
                    "POST",
                    "folder/delete",
                    json={
                        "volume": volume_name,
                        "vfid": str(folder_id),
                    },
                ) as (_, resp):
                    pass
            except (VFolderOperationFailed, InvalidAPIParameters) as e:
                if e.status == 404:
                    row_deletion_infos.append(vfolder_info)
                else:
                    failed_deletion.append((vfolder_info, repr(e)))
            except Exception as e:
                failed_deletion.append((vfolder_info, repr(e)))
            else:
                row_deletion_infos.append(vfolder_info)
        if row_deletion_infos:
            vfolder_ids = tuple(vf_id.folder_id for vf_id, _ in row_deletion_infos)

            await update_vfolder_status(
                db_engine, vfolder_ids, VFolderOperationStatus.DELETE_COMPLETE, do_log=False
            )
            log.debug("Successfully removed vfolders {}", [str(x) for x in vfolder_ids])
        if failed_deletion:
            await update_vfolder_status(
                db_engine,
                [vfid.vfolder_id for vfid, _ in failed_deletion],
                VFolderOperationStatus.DELETE_ERROR,
                do_log=False,
            )
            extra_data = {str(vfid.vfolder_id): err_msg for vfid, err_msg in failed_deletion}
            raise VFolderOperationFailed(extra_data=extra_data)

    storage_ptask_group.create_task(_delete(), name="delete_vfolders")
    log.debug("Started purging vfolders {}", [str(x) for x in vfolder_ids])

    return vfolder_info_len


async def ensure_quota_scope_accessible_by_user(
    conn: SASession,
    quota_scope: QuotaScopeID,
    user: Mapping[str, Any],
) -> None:
    from ai.backend.manager.models import association_groups_users as agus

    # Lookup user table to match if quota is scoped to the user
    query = sa.select(UserRow).where(UserRow.uuid == quota_scope.scope_id)
    quota_scope_user = await conn.scalar(query)
    if quota_scope_user:
        match user["role"]:
            case UserRole.SUPERADMIN:
                return
            case UserRole.ADMIN:
                if quota_scope_user.domain == user["domain"]:
                    return
            case _:
                if quota_scope_user.uuid == user["uuid"]:
                    return
        raise InvalidAPIParameters

    # Lookup group table to match if quota is scoped to the group
    query = sa.select(GroupRow).where(GroupRow.id == quota_scope.scope_id)
    quota_scope_group = await conn.scalar(query)
    if quota_scope_group:
        match user["role"]:
            case UserRole.SUPERADMIN:
                return
            case UserRole.ADMIN:
                if quota_scope_group.domain == user["domain"]:
                    return
            case _:
                query = (
                    sa.select([agus.c.group_id])
                    .select_from(agus)
                    .where(
                        (agus.c.group_id == quota_scope.scope_id) & (agus.c.user_id == user["uuid"])
                    )
                )
                matched_group_id = await conn.scalar(query)
                if matched_group_id:
                    return

    raise InvalidAPIParameters


async def get_sessions_by_mounted_folder(
    db_session: SASession, vfolder_id: VFolderID
) -> tuple[SessionId]:
    """
    Return a tuple of sessions.id that the give folder is mounted on.
    """

    select_stmt = (
        sa.select(SessionRow)
        .where(
            (SessionRow.status.not_in(DEAD_SESSION_STATUSES))
            & SessionRow.vfolder_mounts.contains([{"vfid": str(vfolder_id)}])
        )
        .options(load_only(SessionRow.id))
    )

    session_rows = (await db_session.scalars(select_stmt)).all()
    return tuple([session.id for session in session_rows])


class VirtualFolder(graphene.ObjectType):
    class Meta:
        interfaces = (Item,)

    host = graphene.String()
    quota_scope_id = graphene.String()
    name = graphene.String()
    user = graphene.UUID()  # User.id (current owner, null in project vfolders)
    user_email = graphene.String()  # User.email (current owner, null in project vfolders)
    group = graphene.UUID()  # Group.id (current owner, null in user vfolders)
    group_name = graphene.String()  # Group.name (current owenr, null in user vfolders)
    creator = graphene.String()  # User.email (always set)
    domain_name = graphene.String(description="Added in 24.09.0.")
    unmanaged_path = graphene.String()
    usage_mode = graphene.String()
    permission = graphene.String()
    ownership_type = graphene.String()
    max_files = graphene.Int()
    max_size = BigInt()  # in MiB
    created_at = GQLDateTime()
    last_used = GQLDateTime()

    num_files = graphene.Int()
    cur_size = BigInt()
    # num_attached = graphene.Int()
    cloneable = graphene.Boolean()
    status = graphene.String()

    @classmethod
    def from_row(cls, ctx: GraphQueryContext, row: Row | VFolderRow) -> Optional[VirtualFolder]:
        if row is None:
            return None

        def _get_field(name: str) -> Any:
            try:
                return row[name]
            except sa.exc.NoSuchColumnError:
                return None

        return cls(
            id=row["id"],
            host=row["host"],
            quota_scope_id=row["quota_scope_id"],
            name=row["name"],
            user=row["user"],
            user_email=_get_field("users_email"),
            group=row["group"],
            group_name=_get_field("groups_name"),
            creator=row["creator"],
            domain_name=row["domain_name"],
            unmanaged_path=row["unmanaged_path"],
            usage_mode=row["usage_mode"],
            permission=row["permission"],
            ownership_type=row["ownership_type"],
            max_files=row["max_files"],
            max_size=row["max_size"],  # in MiB
            created_at=row["created_at"],
            last_used=row["last_used"],
            # num_attached=row['num_attached'],
            cloneable=row["cloneable"],
            status=row["status"],
            cur_size=row["cur_size"],
        )

    @classmethod
    def from_orm_row(cls, row: VFolderRow) -> VirtualFolder:
        return cls(
            id=row.id,
            host=row.host,
            quota_scope_id=row.quota_scope_id,
            name=row.name,
            user=row.user,
            user_email=row.user_row.email if row.user_row is not None else None,
            group=row.group,
            group_name=row.group_row.name if row.group_row is not None else None,
            creator=row.creator,
            unmanaged_path=row.unmanaged_path,
            usage_mode=row.usage_mode,
            permission=row.permission,
            ownership_type=row.ownership_type,
            max_files=row.max_files,
            max_size=row.max_size,
            created_at=row.created_at,
            last_used=row.last_used,
            cloneable=row.cloneable,
            status=row.status,
            cur_size=row.cur_size,
        )

    async def resolve_num_files(self, info: graphene.ResolveInfo) -> int:
        # TODO: measure on-the-fly
        return 0

    _queryfilter_fieldspec: Mapping[str, FieldSpecItem] = {
        "id": ("vfolders_id", uuid.UUID),
        "host": ("vfolders_host", None),
        "quota_scope_id": ("vfolders_quota_scope_id", None),
        "name": ("vfolders_name", None),
        "group": ("vfolders_group", uuid.UUID),
        "group_name": ("groups_name", None),
        "user": ("vfolders_user", uuid.UUID),
        "user_email": ("users_email", None),
        "creator": ("vfolders_creator", None),
        "domain_name": ("vfolders_domain_name", None),
        "unmanaged_path": ("vfolders_unmanaged_path", None),
        "usage_mode": (
            "vfolders_usage_mode",
            enum_field_getter(VFolderUsageMode),
        ),
        "permission": (
            "vfolders_permission",
            enum_field_getter(VFolderPermission),
        ),
        "ownership_type": (
            "vfolders_ownership_type",
            enum_field_getter(VFolderOwnershipType),
        ),
        "max_files": ("vfolders_max_files", None),
        "max_size": ("vfolders_max_size", None),
        "created_at": ("vfolders_created_at", dtparse),
        "last_used": ("vfolders_last_used", dtparse),
        "cloneable": ("vfolders_cloneable", None),
        "status": (
            "vfolders_status",
            lambda s: VFolderOperationStatus(s),
        ),
    }

    _queryorder_colmap: Mapping[str, OrderSpecItem] = {
        "id": ("vfolders_id", None),
        "host": ("vfolders_host", None),
        "quota_scope_id": ("vfolders_quota_scope_id", None),
        "name": ("vfolders_name", None),
        "group": ("vfolders_group", None),
        "group_name": ("groups_name", None),
        "domain_name": ("domain_name", None),
        "user": ("vfolders_user", None),
        "user_email": ("users_email", None),
        "creator": ("vfolders_creator", None),
        "usage_mode": ("vfolders_usage_mode", None),
        "permission": ("vfolders_permission", None),
        "ownership_type": ("vfolders_ownership_type", None),
        "max_files": ("vfolders_max_files", None),
        "max_size": ("vfolders_max_size", None),
        "created_at": ("vfolders_created_at", None),
        "last_used": ("vfolders_last_used", None),
        "cloneable": ("vfolders_cloneable", None),
        "status": ("vfolders_status", None),
        "cur_size": ("vfolders_cur_size", None),
    }

    @classmethod
    async def load_count(
        cls,
        graph_ctx: GraphQueryContext,
        *,
        domain_name: str = None,
        group_id: uuid.UUID = None,
        user_id: uuid.UUID = None,
        filter: str = None,
    ) -> int:
        from .group import groups
        from .user import users

        j = vfolders.join(users, vfolders.c.user == users.c.uuid, isouter=True).join(
            groups, vfolders.c.group == groups.c.id, isouter=True
        )
        query = sa.select([sa.func.count()]).select_from(j)
        if domain_name is not None:
            query = query.where(users.c.domain_name == domain_name)
        if group_id is not None:
            query = query.where(vfolders.c.group == group_id)
        if user_id is not None:
            query = query.where(vfolders.c.user == user_id)
        if filter is not None:
            qfparser = QueryFilterParser(cls._queryfilter_fieldspec)
            query = qfparser.append_filter(query, filter)
        async with graph_ctx.db.begin_readonly() as conn:
            result = await conn.execute(query)
            return result.scalar()

    @classmethod
    async def load_slice(
        cls,
        graph_ctx: GraphQueryContext,
        limit: int,
        offset: int,
        *,
        domain_name: str = None,
        group_id: uuid.UUID = None,
        user_id: uuid.UUID = None,
        filter: str = None,
        order: str = None,
    ) -> Sequence[VirtualFolder]:
        from .group import groups
        from .user import users

        j = vfolders.join(users, vfolders.c.user == users.c.uuid, isouter=True).join(
            groups, vfolders.c.group == groups.c.id, isouter=True
        )
        query = (
            sa.select([vfolders, users.c.email, groups.c.name.label("groups_name")])
            .select_from(j)
            .limit(limit)
            .offset(offset)
        )
        if domain_name is not None:
            query = query.where(users.c.domain_name == domain_name)
        if group_id is not None:
            query = query.where(vfolders.c.group == group_id)
        if user_id is not None:
            query = query.where(vfolders.c.user == user_id)
        if filter is not None:
            qfparser = QueryFilterParser(cls._queryfilter_fieldspec)
            query = qfparser.append_filter(query, filter)
        if order is not None:
            qoparser = QueryOrderParser(cls._queryorder_colmap)
            query = qoparser.append_ordering(query, order)
        else:
            query = query.order_by(vfolders.c.created_at.desc())
        async with graph_ctx.db.begin_readonly() as conn:
            return [
                obj
                async for r in (await conn.stream(query))
                if (obj := cls.from_row(graph_ctx, r)) is not None
            ]

    @classmethod
    async def batch_load_by_id(
        cls,
        graph_ctx: GraphQueryContext,
        ids: list[str],
        *,
        domain_name: str | None = None,
        group_id: uuid.UUID | None = None,
        user_id: uuid.UUID | None = None,
        filter: str | None = None,
    ) -> Sequence[Sequence[VirtualFolder]]:
        from .user import UserRow

        j = sa.join(VFolderRow, UserRow, VFolderRow.user == UserRow.uuid)
        query = (
            sa.select(VFolderRow)
            .select_from(j)
            .where(VFolderRow.id.in_(ids))
            .order_by(sa.desc(VFolderRow.created_at))
        )
        if user_id is not None:
            query = query.where(VFolderRow.user == user_id)
            if domain_name is not None:
                query = query.where(UserRow.domain_name == domain_name)
        if group_id is not None:
            query = query.where(VFolderRow.group == group_id)
        if filter is not None:
            qfparser = QueryFilterParser(cls._queryfilter_fieldspec)
            query = qfparser.append_filter(query, filter)
        async with graph_ctx.db.begin_readonly_session() as db_sess:
            return await batch_multiresult(
                graph_ctx,
                db_sess,
                query,
                cls,
                ids,
                lambda row: row["user"],
            )

    @classmethod
    async def batch_load_by_user(
        cls,
        graph_ctx: GraphQueryContext,
        user_uuids: Sequence[uuid.UUID],
        *,
        domain_name: str = None,
        group_id: uuid.UUID = None,
    ) -> Sequence[Sequence[VirtualFolder]]:
        from .user import users

        # TODO: num_attached count group-by
        j = sa.join(vfolders, users, vfolders.c.user == users.c.uuid)
        query = (
            sa.select([vfolders])
            .select_from(j)
            .where(vfolders.c.user.in_(user_uuids))
            .order_by(sa.desc(vfolders.c.created_at))
        )
        if domain_name is not None:
            query = query.where(users.c.domain_name == domain_name)
        if group_id is not None:
            query = query.where(vfolders.c.group == group_id)
        async with graph_ctx.db.begin_readonly() as conn:
            return await batch_multiresult(
                graph_ctx,
                conn,
                query,
                cls,
                user_uuids,
                lambda row: row["user"],
            )

    @classmethod
    async def load_count_invited(
        cls,
        graph_ctx: GraphQueryContext,
        *,
        domain_name: str = None,
        group_id: uuid.UUID = None,
        user_id: uuid.UUID = None,
        filter: str = None,
    ) -> int:
        from .user import users

        j = vfolders.join(
            vfolder_permissions,
            vfolders.c.id == vfolder_permissions.c.vfolder,
        ).join(
            users,
            vfolder_permissions.c.user == users.c.uuid,
        )
        query = (
            sa.select([sa.func.count()])
            .select_from(j)
            .where(
                (vfolder_permissions.c.user == user_id)
                & (vfolders.c.ownership_type == VFolderOwnershipType.USER),
            )
        )
        if domain_name is not None:
            query = query.where(users.c.domain_name == domain_name)
        if filter is not None:
            qfparser = QueryFilterParser(cls._queryfilter_fieldspec)
            query = qfparser.append_filter(query, filter)
        async with graph_ctx.db.begin_readonly() as conn:
            result = await conn.execute(query)
            return result.scalar()

    @classmethod
    async def load_slice_invited(
        cls,
        graph_ctx: GraphQueryContext,
        limit: int,
        offset: int,
        *,
        domain_name: str = None,
        group_id: uuid.UUID = None,
        user_id: uuid.UUID = None,
        filter: str = None,
        order: str = None,
    ) -> list[VirtualFolder]:
        from .user import users

        j = vfolders.join(
            vfolder_permissions,
            vfolders.c.id == vfolder_permissions.c.vfolder,
        ).join(
            users,
            vfolder_permissions.c.user == users.c.uuid,
        )
        query = (
            sa.select([vfolders, users.c.email])
            .select_from(j)
            .where(
                (vfolder_permissions.c.user == user_id)
                & (vfolders.c.ownership_type == VFolderOwnershipType.USER),
            )
            .limit(limit)
            .offset(offset)
        )
        if domain_name is not None:
            query = query.where(users.c.domain_name == domain_name)
        if filter is not None:
            qfparser = QueryFilterParser(cls._queryfilter_fieldspec)
            query = qfparser.append_filter(query, filter)
        if order is not None:
            qoparser = QueryOrderParser(cls._queryorder_colmap)
            query = qoparser.append_ordering(query, order)
        else:
            query = query.order_by(vfolders.c.created_at.desc())
        async with graph_ctx.db.begin_readonly() as conn:
            return [
                obj
                async for r in (await conn.stream(query))
                if (obj := cls.from_row(graph_ctx, r)) is not None
            ]

    @classmethod
    async def load_count_project(
        cls,
        graph_ctx: GraphQueryContext,
        *,
        domain_name: str = None,
        group_id: uuid.UUID = None,
        user_id: uuid.UUID = None,
        filter: str = None,
    ) -> int:
        from ai.backend.manager.models import association_groups_users as agus

        from .group import groups

        query = sa.select([agus.c.group_id]).select_from(agus).where(agus.c.user_id == user_id)

        async with graph_ctx.db.begin_readonly() as conn:
            result = await conn.execute(query)

        grps = result.fetchall()
        group_ids = [g.group_id for g in grps]
        j = sa.join(vfolders, groups, vfolders.c.group == groups.c.id)
        query = sa.select([sa.func.count()]).select_from(j).where(vfolders.c.group.in_(group_ids))

        if domain_name is not None:
            query = query.where(groups.c.domain_name == domain_name)
        if filter is not None:
            qfparser = QueryFilterParser(cls._queryfilter_fieldspec)
            query = qfparser.append_filter(query, filter)
        async with graph_ctx.db.begin_readonly() as conn:
            result = await conn.execute(query)
            return result.scalar()

    @classmethod
    async def load_slice_project(
        cls,
        graph_ctx: GraphQueryContext,
        limit: int,
        offset: int,
        *,
        domain_name: str = None,
        group_id: uuid.UUID = None,
        user_id: uuid.UUID = None,
        filter: str = None,
        order: str = None,
    ) -> list[VirtualFolder]:
        from ai.backend.manager.models import association_groups_users as agus

        from .group import groups

        query = sa.select([agus.c.group_id]).select_from(agus).where(agus.c.user_id == user_id)
        async with graph_ctx.db.begin_readonly() as conn:
            result = await conn.execute(query)
        grps = result.fetchall()
        group_ids = [g.group_id for g in grps]
        j = vfolders.join(groups, vfolders.c.group == groups.c.id)
        query = (
            sa.select([
                vfolders,
                groups.c.name.label("groups_name"),
            ])
            .select_from(j)
            .where(vfolders.c.group.in_(group_ids))
            .limit(limit)
            .offset(offset)
        )
        if domain_name is not None:
            query = query.where(groups.c.domain_name == domain_name)
        if filter is not None:
            qfparser = QueryFilterParser(cls._queryfilter_fieldspec)
            query = qfparser.append_filter(query, filter)
        if order is not None:
            qoparser = QueryOrderParser(cls._queryorder_colmap)
            query = qoparser.append_ordering(query, order)
        else:
            query = query.order_by(vfolders.c.created_at.desc())
        async with graph_ctx.db.begin_readonly() as conn:
            return [
                obj
                async for r in (await conn.stream(query))
                if (obj := cls.from_row(graph_ctx, r)) is not None
            ]


class VirtualFolderList(graphene.ObjectType):
    class Meta:
        interfaces = (PaginatedList,)

    items = graphene.List(VirtualFolder, required=True)


<<<<<<< HEAD
class VirtualFolderNode(graphene.ObjectType):
    class Meta:
        interfaces = (AsyncNode,)
        description = "Added in 24.03.4."

    row_id = graphene.UUID(description="Added in 24.03.4. ID of VFolder.")
    host = graphene.String()
    quota_scope_id = graphene.String()
    name = graphene.String()
    user = graphene.UUID()  # User.id (current owner, null in project vfolders)
    user_email = graphene.String()  # User.email (current owner, null in project vfolders)
    group = graphene.UUID()  # Group.id (current owner, null in user vfolders)
    group_name = graphene.String()  # Group.name (current owenr, null in user vfolders)
    creator = graphene.String()  # User.email (always set)
    unmanaged_path = graphene.String()
    usage_mode = graphene.String()
    permission = graphene.String()
    ownership_type = graphene.String()
    max_files = graphene.Int()
    max_size = BigInt()  # in MiB
    created_at = GQLDateTime()
    last_used = GQLDateTime()

    num_files = graphene.Int()
    cur_size = BigInt()
    # num_attached = graphene.Int()
    cloneable = graphene.Boolean()
    status = graphene.String()

    _queryfilter_fieldspec: Mapping[str, FieldSpecItem] = {
        "id": ("vfolders_id", uuid.UUID),
        "host": ("vfolders_host", None),
        "quota_scope_id": ("vfolders_quota_scope_id", None),
        "name": ("vfolders_name", None),
        "group": ("vfolders_group", uuid.UUID),
        "group_name": ("groups_name", None),
        "user": ("vfolders_user", uuid.UUID),
        "user_email": ("users_email", None),
        "creator": ("vfolders_creator", None),
        "unmanaged_path": ("vfolders_unmanaged_path", None),
        "usage_mode": (
            "vfolders_usage_mode",
            enum_field_getter(VFolderUsageMode),
        ),
        "permission": (
            "vfolders_permission",
            enum_field_getter(VFolderPermission),
        ),
        "ownership_type": (
            "vfolders_ownership_type",
            enum_field_getter(VFolderOwnershipType),
        ),
        "max_files": ("vfolders_max_files", None),
        "max_size": ("vfolders_max_size", None),
        "created_at": ("vfolders_created_at", dtparse),
        "last_used": ("vfolders_last_used", dtparse),
        "cloneable": ("vfolders_cloneable", None),
        "status": (
            "vfolders_status",
            enum_field_getter(VFolderOperationStatus),
        ),
    }

    _queryorder_colmap: Mapping[str, OrderSpecItem] = {
        "id": ("vfolders_id", None),
        "host": ("vfolders_host", None),
        "quota_scope_id": ("vfolders_quota_scope_id", None),
        "name": ("vfolders_name", None),
        "group": ("vfolders_group", None),
        "group_name": ("groups_name", None),
        "user": ("vfolders_user", None),
        "user_email": ("users_email", None),
        "creator": ("vfolders_creator", None),
        "usage_mode": ("vfolders_usage_mode", None),
        "permission": ("vfolders_permission", None),
        "ownership_type": ("vfolders_ownership_type", None),
        "max_files": ("vfolders_max_files", None),
        "max_size": ("vfolders_max_size", None),
        "created_at": ("vfolders_created_at", None),
        "last_used": ("vfolders_last_used", None),
        "cloneable": ("vfolders_cloneable", None),
        "status": ("vfolders_status", None),
        "cur_size": ("vfolders_cur_size", None),
    }

    def resolve_created_at(
        self,
        info: graphene.ResolveInfo,
    ) -> datetime:
        if isinstance(self.created_at, datetime):
            return self.created_at

        try:
            return dtparse(self.created_at)
        except ParserError:
            return self.created_at

    @classmethod
    def from_row(cls, info: graphene.ResolveInfo, row: VFolderRow) -> VirtualFolderNode:
        return cls(
            id=row.id,
            row_id=row.id,
            host=row.host,
            quota_scope_id=row.quota_scope_id,
            name=row.name,
            user=row.user,
            user_email=row.user_row.email if row.user_row else None,
            group=row.group_row.id if row.group_row else None,
            group_name=row.group_row.name if row.group_row else None,
            creator=row.creator,
            unmanaged_path=row.unmanaged_path,
            usage_mode=row.usage_mode,
            permission=row.permission,
            ownership_type=row.ownership_type,
            max_files=row.max_files,
            max_size=row.max_size,  # in B
            created_at=row.created_at,
            last_used=row.last_used,
            cloneable=row.cloneable,
            status=row.status,
            cur_size=row.cur_size,
        )

    @classmethod
    async def get_node(cls, info: graphene.ResolveInfo, id: str) -> VirtualFolderNode:
        graph_ctx: GraphQueryContext = info.context

        _, vfolder_row_id = AsyncNode.resolve_global_id(info, id)
        async with graph_ctx.db.begin_readonly_session() as db_session:
            vfolder_row = await VFolderRow.get(
                db_session, uuid.UUID(vfolder_row_id), load_user=True, load_group=True
            )
            if vfolder_row.status in DEAD_VFOLDER_STATUSES:
                raise ValueError(
                    f"The vfolder is deleted. (id: {vfolder_row_id}, status: {vfolder_row.status})"
                )
            return cls.from_row(info, vfolder_row)

    @classmethod
    async def get_connection(
        cls,
        info: graphene.ResolveInfo,
        filter_expr: str | None = None,
        order_expr: str | None = None,
        offset: int | None = None,
        after: str | None = None,
        first: int | None = None,
        before: str | None = None,
        last: int | None = None,
    ) -> ConnectionResolverResult:
        graph_ctx: GraphQueryContext = info.context
        _filter_arg = (
            FilterExprArg(filter_expr, QueryFilterParser(cls._queryfilter_fieldspec))
            if filter_expr is not None
            else None
        )
        _order_expr = (
            OrderExprArg(order_expr, QueryOrderParser(cls._queryorder_colmap))
            if order_expr is not None
            else None
        )
        (
            query,
            cnt_query,
            _,
            cursor,
            pagination_order,
            page_size,
        ) = generate_sql_info_for_gql_connection(
            info,
            VFolderRow,
            VFolderRow.id,
            _filter_arg,
            _order_expr,
            offset,
            after=after,
            first=first,
            before=before,
            last=last,
        )

        query = query.options(
            joinedload(VFolderRow.user_row),
            joinedload(VFolderRow.group_row),
        )
        async with graph_ctx.db.begin_readonly_session() as db_session:
            vfolder_rows = (await db_session.scalars(query)).all()
            result = [(cls.from_row(info, vf)) for vf in vfolder_rows]

            total_cnt = await db_session.scalar(cnt_query)
            return ConnectionResolverResult(result, cursor, pagination_order, page_size, total_cnt)


class VirtualFolderConnection(Connection):
    class Meta:
        node = VirtualFolderNode
        description = "Added in 24.03.4"


=======
>>>>>>> fa801d75
class VirtualFolderPermission(graphene.ObjectType):
    class Meta:
        interfaces = (Item,)

    permission = graphene.String()
    vfolder = graphene.UUID()
    vfolder_name = graphene.String()
    user = graphene.UUID()
    user_email = graphene.String()

    @classmethod
    def from_row(cls, ctx: GraphQueryContext, row: Row) -> Optional[VirtualFolderPermission]:
        if row is None:
            return None
        return cls(
            permission=row["permission"],
            vfolder=row["vfolder"],
            vfolder_name=row["name"],
            user=row["user"],
            user_email=row["email"],
        )

    _queryfilter_fieldspec: Mapping[str, FieldSpecItem] = {
        "permission": ("vfolder_permissions_permission", enum_field_getter(VFolderPermission)),
        "vfolder": ("vfolder_permissions_vfolder", None),
        "vfolder_name": ("vfolders_name", None),
        "user": ("vfolder_permissions_user", None),
        "user_email": ("users_email", None),
    }

    _queryorder_colmap: Mapping[str, OrderSpecItem] = {
        "permission": ("vfolder_permissions_permission", None),
        "vfolder": ("vfolder_permissions_vfolder", None),
        "vfolder_name": ("vfolders_name", None),
        "user": ("vfolder_permissions_user", None),
        "user_email": ("users_email", None),
    }

    @classmethod
    async def load_count(
        cls,
        graph_ctx: GraphQueryContext,
        *,
        user_id: uuid.UUID = None,
        filter: str = None,
    ) -> int:
        from .user import users

        j = vfolder_permissions.join(vfolders, vfolders.c.id == vfolder_permissions.c.vfolder).join(
            users, users.c.uuid == vfolder_permissions.c.user
        )
        query = sa.select([sa.func.count()]).select_from(j)
        if user_id is not None:
            query = query.where(vfolders.c.user == user_id)
        if filter is not None:
            qfparser = QueryFilterParser(cls._queryfilter_fieldspec)
            query = qfparser.append_filter(query, filter)
        async with graph_ctx.db.begin_readonly() as conn:
            result = await conn.execute(query)
            return result.scalar()

    @classmethod
    async def load_slice(
        cls,
        graph_ctx: GraphQueryContext,
        limit: int,
        offset: int,
        *,
        user_id: uuid.UUID = None,
        filter: str = None,
        order: str = None,
    ) -> list[VirtualFolderPermission]:
        from .user import users

        j = vfolder_permissions.join(vfolders, vfolders.c.id == vfolder_permissions.c.vfolder).join(
            users, users.c.uuid == vfolder_permissions.c.user
        )
        query = (
            sa.select([vfolder_permissions, vfolders.c.name, users.c.email])
            .select_from(j)
            .limit(limit)
            .offset(offset)
        )
        if user_id is not None:
            query = query.where(vfolders.c.user == user_id)
        if filter is not None:
            qfparser = QueryFilterParser(cls._queryfilter_fieldspec)
            query = qfparser.append_filter(query, filter)
        if order is not None:
            qoparser = QueryOrderParser(cls._queryorder_colmap)
            query = qoparser.append_ordering(query, order)
        else:
            query = query.order_by(vfolders.c.created_at.desc())
        async with graph_ctx.db.begin_readonly() as conn:
            return [
                obj
                async for r in (await conn.stream(query))
                if (obj := cls.from_row(graph_ctx, r)) is not None
            ]


class VirtualFolderPermissionList(graphene.ObjectType):
    class Meta:
        interfaces = (PaginatedList,)

    items = graphene.List(VirtualFolderPermission, required=True)


class QuotaDetails(graphene.ObjectType):
    usage_bytes = BigInt(required=False)
    usage_count = BigInt(required=False)
    hard_limit_bytes = BigInt(required=False)


class QuotaScope(graphene.ObjectType):
    class Meta:
        interfaces = (Item,)

    id = graphene.ID(required=True)
    quota_scope_id = graphene.String(required=True)
    storage_host_name = graphene.String(required=True)
    details = graphene.NonNull(QuotaDetails)

    @classmethod
    def from_vfolder_row(cls, ctx: GraphQueryContext, row: VFolderRow) -> QuotaScope:
        return QuotaScope(
            quota_scope_id=str(row.quota_scope_id),
            storage_host_name=row.host,
        )

    def resolve_id(self, info: graphene.ResolveInfo) -> str:
        return f"QuotaScope:{self.storage_host_name}/{self.quota_scope_id}"

    async def resolve_details(self, info: graphene.ResolveInfo) -> Optional[int]:
        graph_ctx: GraphQueryContext = info.context
        proxy_name, volume_name = graph_ctx.storage_manager.split_host(self.storage_host_name)
        try:
            async with graph_ctx.storage_manager.request(
                proxy_name,
                "GET",
                "quota-scope",
                json={"volume": volume_name, "qsid": self.quota_scope_id},
                raise_for_status=True,
            ) as (_, storage_resp):
                quota_config = await storage_resp.json()
                usage_bytes = quota_config["used_bytes"]
                if usage_bytes is not None and usage_bytes < 0:
                    usage_bytes = None
                return QuotaDetails(
                    # FIXME: limit scaning this only for fast scan capable volumes
                    usage_bytes=usage_bytes,
                    hard_limit_bytes=quota_config["limit_bytes"] or None,
                    usage_count=None,  # TODO: Implement
                )
        except aiohttp.ClientResponseError:
            qsid = QuotaScopeID.parse(self.quota_scope_id)
            async with graph_ctx.db.begin_readonly_session() as sess:
                await ensure_quota_scope_accessible_by_user(sess, qsid, graph_ctx.user)
                if qsid.scope_type == QuotaScopeType.USER:
                    query = (
                        sa.select(UserRow)
                        .where(UserRow.uuid == qsid.scope_id)
                        .options(selectinload(UserRow.resource_policy_row))
                    )
                else:
                    query = (
                        sa.select(GroupRow)
                        .where(GroupRow.id == qsid.scope_id)
                        .options(selectinload(GroupRow.resource_policy_row))
                    )
                result = await sess.scalar(query)
                resource_policy_constraint = result.resource_policy_row.max_quota_scope_size
                if resource_policy_constraint is not None and resource_policy_constraint < 0:
                    resource_policy_constraint = None

            return QuotaDetails(
                usage_bytes=None,
                hard_limit_bytes=resource_policy_constraint,
                usage_count=None,  # TODO: Implement
            )


class QuotaScopeInput(graphene.InputObjectType):
    hard_limit_bytes = BigInt(required=False)


class SetQuotaScope(graphene.Mutation):
    allowed_roles = (
        UserRole.SUPERADMIN,
        UserRole.ADMIN,
    )

    class Arguments:
        quota_scope_id = graphene.String(required=True)
        storage_host_name = graphene.String(required=True)
        props = QuotaScopeInput(required=True)

    quota_scope = graphene.Field(lambda: QuotaScope)

    @classmethod
    async def mutate(
        cls,
        root,
        info: graphene.ResolveInfo,
        quota_scope_id: str,
        storage_host_name: str,
        props: QuotaScopeInput,
    ) -> SetQuotaScope:
        qsid = QuotaScopeID.parse(quota_scope_id)
        graph_ctx: GraphQueryContext = info.context
        async with graph_ctx.db.begin_readonly_session() as sess:
            await ensure_quota_scope_accessible_by_user(sess, qsid, graph_ctx.user)
        if props.hard_limit_bytes is Undefined:
            # Do nothing but just return the quota scope object.
            return cls(
                QuotaScope(
                    quota_scope_id=quota_scope_id,
                    storage_host_name=storage_host_name,
                )
            )
        max_vfolder_size = props.hard_limit_bytes
        proxy_name, volume_name = graph_ctx.storage_manager.split_host(storage_host_name)
        request_body = {
            "volume": volume_name,
            "qsid": str(qsid),
            "options": {"limit_bytes": max_vfolder_size},
        }
        async with graph_ctx.storage_manager.request(
            proxy_name,
            "PATCH",
            "quota-scope",
            json=request_body,
            raise_for_status=True,
        ):
            pass
        return cls(
            QuotaScope(
                quota_scope_id=quota_scope_id,
                storage_host_name=storage_host_name,
            )
        )


class UnsetQuotaScope(graphene.Mutation):
    allowed_roles = (
        UserRole.SUPERADMIN,
        UserRole.ADMIN,
    )

    class Arguments:
        quota_scope_id = graphene.String(required=True)
        storage_host_name = graphene.String(required=True)

    quota_scope = graphene.Field(lambda: QuotaScope)

    @classmethod
    async def mutate(
        cls,
        root,
        info: graphene.ResolveInfo,
        quota_scope_id: str,
        storage_host_name: str,
    ) -> SetQuotaScope:
        qsid = QuotaScopeID.parse(quota_scope_id)
        graph_ctx: GraphQueryContext = info.context
        proxy_name, volume_name = graph_ctx.storage_manager.split_host(storage_host_name)
        request_body: dict[str, Any] = {
            "volume": volume_name,
            "qsid": str(qsid),
        }
        async with graph_ctx.db.begin_readonly_session() as sess:
            await ensure_quota_scope_accessible_by_user(sess, qsid, graph_ctx.user)
        async with graph_ctx.storage_manager.request(
            proxy_name,
            "DELETE",
            "quota-scope/quota",
            json=request_body,
            raise_for_status=True,
        ):
            pass

        return cls(
            QuotaScope(
                quota_scope_id=quota_scope_id,
                storage_host_name=storage_host_name,
            )
        )


<<<<<<< HEAD
class ModelCard(graphene.ObjectType):
    class Meta:
        interfaces = (AsyncNode,)

    name = graphene.String()
    row_id = graphene.UUID(description="Added in 24.03.8. ID of VFolder.")
    vfolder = graphene.Field(VirtualFolder)
    vfolder_node = graphene.Field(VirtualFolderNode, description="Added in 24.09.0.")
    author = graphene.String()
    title = graphene.String(description="Human readable name of the model.")
    version = graphene.String()
    created_at = GQLDateTime(description="The time the model was created.")
    modified_at = GQLDateTime(description="The last time the model was modified.")
    description = graphene.String()
    task = graphene.String()
    category = graphene.String()
    architecture = graphene.String()
    framework = graphene.List(lambda: graphene.String)
    label = graphene.List(lambda: graphene.String)
    license = graphene.String()
    min_resource = graphene.JSONString()
    readme = graphene.String()
    readme_filetype = graphene.String(
        description=(
            "Type (mostly extension of the filename) of the README file. e.g. md, rst, txt, ..."
        )
    )
    error_msg = graphene.String(description="Added in 24.03.8.")

    _queryfilter_fieldspec: Mapping[str, FieldSpecItem] = {
        "id": ("vfolders_id", uuid.UUID),
        "host": ("vfolders_host", None),
        "quota_scope_id": ("vfolders_quota_scope_id", None),
        "name": ("vfolders_name", None),
        "group": ("vfolders_group", uuid.UUID),
        "group_name": ("groups_name", None),
        "user": ("vfolders_user", uuid.UUID),
        "user_email": ("users_email", None),
        "creator": ("vfolders_creator", None),
        "unmanaged_path": ("vfolders_unmanaged_path", None),
        "usage_mode": (
            "vfolders_usage_mode",
            enum_field_getter(VFolderUsageMode),
        ),
        "permission": (
            "vfolders_permission",
            enum_field_getter(VFolderPermission),
        ),
        "ownership_type": (
            "vfolders_ownership_type",
            enum_field_getter(VFolderOwnershipType),
        ),
        "max_files": ("vfolders_max_files", None),
        "max_size": ("vfolders_max_size", None),
        "created_at": ("vfolders_created_at", dtparse),
        "last_used": ("vfolders_last_used", dtparse),
        "cloneable": ("vfolders_cloneable", None),
        "status": (
            "vfolders_status",
            enum_field_getter(VFolderOperationStatus),
        ),
    }

    _queryorder_colmap: Mapping[str, OrderSpecItem] = {
        "id": ("vfolders_id", None),
        "host": ("vfolders_host", None),
        "quota_scope_id": ("vfolders_quota_scope_id", None),
        "name": ("vfolders_name", None),
        "group": ("vfolders_group", None),
        "group_name": ("groups_name", None),
        "user": ("vfolders_user", None),
        "user_email": ("users_email", None),
        "creator": ("vfolders_creator", None),
        "usage_mode": ("vfolders_usage_mode", None),
        "permission": ("vfolders_permission", None),
        "ownership_type": ("vfolders_ownership_type", None),
        "max_files": ("vfolders_max_files", None),
        "max_size": ("vfolders_max_size", None),
        "created_at": ("vfolders_created_at", None),
        "last_used": ("vfolders_last_used", None),
        "cloneable": ("vfolders_cloneable", None),
        "status": ("vfolders_status", None),
        "cur_size": ("vfolders_cur_size", None),
    }

    def resolve_created_at(
        self,
        info: graphene.ResolveInfo,
    ) -> datetime:
        try:
            return dtparse(self.created_at)
        except (TypeError, ParserError):
            return self.created_at

    def resolve_modified_at(
        self,
        info: graphene.ResolveInfo,
    ) -> datetime:
        try:
            return dtparse(self.modified_at)
        except (TypeError, ParserError):
            return self.modified_at

    @classmethod
    def parse_model(
        cls,
        resolve_info: graphene.ResolveInfo,
        vfolder_row: VFolderRow,
        *,
        model_def: dict[str, Any] | None = None,
        readme: str | None = None,
        readme_filetype: str | None = None,
    ) -> ModelCard:
        if model_def is not None:
            models = model_def["models"]
        else:
            models = []
        try:
            metadata = models[0]["metadata"]
            name = models[0]["name"]
        except (IndexError, KeyError):
            metadata = {}
            name = vfolder_row.name
        return cls(
            id=vfolder_row.id,
            row_id=vfolder_row.id,
            vfolder=VirtualFolder.from_orm_row(vfolder_row),
            vfolder_node=VirtualFolderNode.from_row(resolve_info, vfolder_row),
            name=name,
            author=metadata.get("author") or vfolder_row.creator or "",
            title=metadata.get("title") or vfolder_row.name,
            version=metadata.get("version") or "",
            created_at=metadata.get("created") or vfolder_row.created_at,
            modified_at=metadata.get("last_modified") or vfolder_row.created_at,
            description=metadata.get("description") or "",
            task=metadata.get("task") or "",
            architecture=metadata.get("architecture") or "",
            framework=metadata.get("framework") or [],
            label=metadata.get("label") or [],
            category=metadata.get("category") or "",
            license=metadata.get("license") or "",
            min_resource=metadata.get("min_resource") or {},
            readme=readme,
            readme_filetype=readme_filetype,
        )

    @classmethod
    async def from_row(
        cls, info: graphene.ResolveInfo, vfolder_row: VFolderRow
    ) -> ModelCard | None:
        graph_ctx: GraphQueryContext = info.context

        try:
            return await cls.parse_row(info, vfolder_row)
        except Exception as e:
            if isinstance(e, ModelCardProcessError):
                error_msg = e.msg
            else:
                error_msg = "Unknown error"
            if (
                graph_ctx.user["role"] in (UserRole.SUPERADMIN, UserRole.ADMIN)
                or vfolder_row.creator == graph_ctx.user["email"]
            ):
                return cls(
                    id=vfolder_row.id,
                    row_id=vfolder_row.id,
                    name=vfolder_row.name,
                    author=vfolder_row.creator or "",
                    error_msg=error_msg,
                )
            else:
                return None

    @classmethod
    async def parse_row(
        cls, info: graphene.ResolveInfo, vfolder_row: VFolderRow
    ) -> ModelCard | None:
        async def _fetch_file(
            filename: str,
        ) -> bytes:  # FIXME: We should avoid fetching files from disk
            chunks = bytes()
            async with graph_ctx.storage_manager.request(
                proxy_name,
                "POST",
                "folder/file/fetch",
                json={
                    "volume": volume_name,
                    "vfid": str(vfolder_id),
                    "relpath": f"./{filename}",
                },
            ) as (_, storage_resp):
                while True:
                    chunk = await storage_resp.content.read(DEFAULT_CHUNK_SIZE)
                    if not chunk:
                        break
                    chunks += chunk
            return chunks

        graph_ctx: GraphQueryContext = info.context

        vfolder_row_id = vfolder_row.id
        quota_scope_id = vfolder_row.quota_scope_id
        host = vfolder_row.host
        vfolder_id = VFolderID(quota_scope_id, vfolder_row_id)
        proxy_name, volume_name = graph_ctx.storage_manager.split_host(host)
        try:
            async with graph_ctx.storage_manager.request(
                proxy_name,
                "POST",
                "folder/file/list",
                json={
                    "volume": volume_name,
                    "vfid": str(vfolder_id),
                    "relpath": ".",
                },
            ) as (_, storage_resp):
                vfolder_files = (await storage_resp.json())["items"]
        except VFolderOperationFailed as e:
            raise ModelCardProcessError(
                f"Failed to fetch definition file from folder. (detail:{e.extra_msg})"
            )

        model_definition_filename: str | None = None
        readme_idx: int | None = None

        for idx, item in enumerate(vfolder_files):
            if (item["name"] in ("model-definition.yml", "model-definition.yaml")) and (
                not model_definition_filename
            ):
                model_definition_filename = item["name"]
            if item["name"].lower().startswith("readme."):
                readme_idx = idx

        if model_definition_filename:
            try:
                chunks = await _fetch_file(model_definition_filename)
            except VFolderOperationFailed as e:
                raise ModelCardProcessError(
                    f"Failed to fetch model definition file (detail:{e.extra_msg})"
                )
            model_definition_yaml = chunks.decode("utf-8")
            try:
                model_definition_dict = yaml.load(model_definition_yaml, Loader=yaml.FullLoader)
            except yaml.error.YAMLError as e:
                raise ModelCardProcessError(
                    f"Invalid YAML syntax (data:{model_definition_yaml}, detail:{str(e)})"
                )
            try:
                model_definition = model_definition_iv.check(model_definition_dict)
            except t.DataError as e:
                raise ModelCardProcessError(
                    f"Failed to validate model definition file (data:{model_definition_dict}, detail:{str(e)})"
                )
            assert model_definition is not None
            model_definition["id"] = vfolder_row_id
        else:
            model_definition = None

        if readme_idx is not None:
            readme_filename: str = vfolder_files[readme_idx]["name"]
            try:
                chunks = await _fetch_file(readme_filename)
            except VFolderOperationFailed:
                readme = "Failed to fetch README file."
                readme_filetype = None
            else:
                readme = chunks.decode("utf-8")
                readme_filetype = readme_filename.split(".")[-1]
        else:
            readme = None
            readme_filetype = None

        return cls.parse_model(
            info,
            vfolder_row,
            model_def=model_definition,
            readme=readme,
            readme_filetype=readme_filetype,
        )

    @classmethod
    async def get_node(cls, info: graphene.ResolveInfo, id: str) -> ModelCard | None:
        graph_ctx: GraphQueryContext = info.context

        _, vfolder_row_id = AsyncNode.resolve_global_id(info, id)
        async with graph_ctx.db.begin_readonly_session() as db_session:
            vfolder_row = await VFolderRow.get(
                db_session, uuid.UUID(vfolder_row_id), load_user=True, load_group=True
            )
            if vfolder_row.usage_mode != VFolderUsageMode.MODEL:
                raise ValueError(
                    f"The vfolder is not model. expect: {VFolderUsageMode.MODEL.value}, got:"
                    f" {vfolder_row.usage_mode.value}. (id: {vfolder_row_id})"
                )
            if vfolder_row.status in DEAD_VFOLDER_STATUSES:
                raise ValueError(
                    f"The vfolder is deleted. (id: {vfolder_row_id}, status: {vfolder_row.status})"
                )
        return await cls.from_row(info, vfolder_row)

    @classmethod
    async def get_connection(
        cls,
        info: graphene.ResolveInfo,
        filter_expr: str | None = None,
        order_expr: str | None = None,
        offset: int | None = None,
        after: str | None = None,
        first: int | None = None,
        before: str | None = None,
        last: int | None = None,
    ) -> ConnectionResolverResult:
        graph_ctx: GraphQueryContext = info.context
        _filter_arg = (
            FilterExprArg(filter_expr, QueryFilterParser(cls._queryfilter_fieldspec))
            if filter_expr is not None
            else None
        )
        _order_expr = (
            OrderExprArg(order_expr, QueryOrderParser(cls._queryorder_colmap))
            if order_expr is not None
            else None
        )
        (
            query,
            cnt_query,
            _,
            cursor,
            pagination_order,
            page_size,
        ) = generate_sql_info_for_gql_connection(
            info,
            VFolderRow,
            VFolderRow.id,
            _filter_arg,
            _order_expr,
            offset,
            after=after,
            first=first,
            before=before,
            last=last,
        )
        async with graph_ctx.db.begin_readonly_session() as db_session:
            model_store_project_gids = (
                (
                    await db_session.execute(
                        sa.select([GroupRow.id]).where(
                            (GroupRow.type == ProjectType.MODEL_STORE)
                            & (GroupRow.domain_name == graph_ctx.user["domain_name"])
                        )
                    )
                )
                .scalars()
                .all()
            )
            additional_cond = (VFolderRow.status.not_in(DEAD_VFOLDER_STATUSES)) & (
                VFolderRow.group.in_(model_store_project_gids)
            )
            query = query.where(additional_cond)
            cnt_query = cnt_query.where(additional_cond)
            query = query.options(
                joinedload(VFolderRow.user_row),
                joinedload(VFolderRow.group_row),
            )
            vfolder_rows = (await db_session.scalars(query)).all()
            total_cnt = await db_session.scalar(cnt_query)
        result = []
        for vf in vfolder_rows:
            if (_node := await cls.from_row(info, vf)) is not None:
                result.append(_node)
            else:
                total_cnt -= 1
        return ConnectionResolverResult(result, cursor, pagination_order, page_size, total_cnt)


class ModelCardConnection(Connection):
    class Meta:
        node = ModelCard
        description = "Added in 24.03.4"


=======
>>>>>>> fa801d75
# RBAC
WhereClauseType: TypeAlias = (
    sa.sql.expression.BinaryExpression | sa.sql.expression.BooleanClauseList
)
# TypeAlias is deprecated since 3.12 but mypy does not follow up yet

OWNER_PERMISSIONS: frozenset[VFolderRBACPermission] = frozenset([
    perm for perm in VFolderRBACPermission
])
ADMIN_PERMISSIONS: frozenset[VFolderRBACPermission] = frozenset([
    VFolderRBACPermission.READ_ATTRIBUTE,
    VFolderRBACPermission.UPDATE_ATTRIBUTE,
    VFolderRBACPermission.DELETE_VFOLDER,
])
MONITOR_PERMISSIONS: frozenset[VFolderRBACPermission] = frozenset([
    VFolderRBACPermission.READ_ATTRIBUTE,
    VFolderRBACPermission.UPDATE_ATTRIBUTE,
])
PRIVILEGED_MEMBER_PERMISSIONS: frozenset[VFolderRBACPermission] = frozenset([
    VFolderRBACPermission.READ_ATTRIBUTE,
    VFolderRBACPermission.READ_CONTENT,
    VFolderRBACPermission.WRITE_CONTENT,
    VFolderRBACPermission.DELETE_CONTENT,
    VFolderRBACPermission.MOUNT_RO,
    VFolderRBACPermission.MOUNT_RW,
    VFolderRBACPermission.MOUNT_WD,
])
MEMBER_PERMISSIONS: frozenset[VFolderRBACPermission] = frozenset()

# TODO: Change type of `vfolder_permissions.permission` to VFolderRBACPermission
LEGACY_PERMISSION_TO_RBAC_PERMISSION_MAP: Mapping[
    VFolderPermission, frozenset[VFolderRBACPermission]
] = {
    VFolderPermission.READ_ONLY: frozenset([
        VFolderRBACPermission.READ_ATTRIBUTE,
        VFolderRBACPermission.READ_CONTENT,
    ]),
    VFolderPermission.READ_WRITE: frozenset([
        VFolderRBACPermission.READ_ATTRIBUTE,
        VFolderRBACPermission.UPDATE_ATTRIBUTE,
        VFolderRBACPermission.DELETE_VFOLDER,
        VFolderRBACPermission.READ_CONTENT,
        VFolderRBACPermission.WRITE_CONTENT,
        VFolderRBACPermission.DELETE_CONTENT,
        VFolderRBACPermission.MOUNT_RO,
        VFolderRBACPermission.MOUNT_RW,
    ]),
    VFolderPermission.RW_DELETE: frozenset([
        VFolderRBACPermission.READ_ATTRIBUTE,
        VFolderRBACPermission.UPDATE_ATTRIBUTE,
        VFolderRBACPermission.DELETE_VFOLDER,
        VFolderRBACPermission.READ_CONTENT,
        VFolderRBACPermission.WRITE_CONTENT,
        VFolderRBACPermission.DELETE_CONTENT,
        VFolderRBACPermission.MOUNT_RO,
        VFolderRBACPermission.MOUNT_RW,
        VFolderRBACPermission.MOUNT_WD,
    ]),
    VFolderPermission.OWNER_PERM: frozenset(OWNER_PERMISSIONS),
}

_VFOLDER_PERMISSION_TO_STORAGE_HOST_PERMISSION_MAP: Mapping[
    VFolderRBACPermission, StorageHostPermission
] = {
    VFolderRBACPermission.CLONE: StorageHostPermission.CLONE,
    VFolderRBACPermission.ASSIGN_PERMISSION_TO_OTHERS: StorageHostPermission.ASSIGN_PERMISSION_TO_OTHERS,
    VFolderRBACPermission.READ_ATTRIBUTE: StorageHostPermission.READ_ATTRIBUTE,
    VFolderRBACPermission.UPDATE_ATTRIBUTE: StorageHostPermission.UPDATE_ATTRIBUTE,
    VFolderRBACPermission.DELETE_VFOLDER: StorageHostPermission.DELETE_VFOLDER,
    VFolderRBACPermission.READ_CONTENT: StorageHostPermission.READ_CONTENT,
    VFolderRBACPermission.WRITE_CONTENT: StorageHostPermission.WRITE_CONTENT,
    VFolderRBACPermission.DELETE_CONTENT: StorageHostPermission.DELETE_CONTENT,
    VFolderRBACPermission.MOUNT_RO: StorageHostPermission.MOUNT_RO,
    VFolderRBACPermission.MOUNT_RW: StorageHostPermission.MOUNT_RW,
    VFolderRBACPermission.MOUNT_WD: StorageHostPermission.MOUNT_WD,
}

_STORAGE_HOST_PERMISSION_TO_VFOLDER_PERMISSION_MAP: Mapping[
    StorageHostPermission, VFolderRBACPermission
] = {
    StorageHostPermission.CLONE: VFolderRBACPermission.CLONE,
    StorageHostPermission.ASSIGN_PERMISSION_TO_OTHERS: VFolderRBACPermission.ASSIGN_PERMISSION_TO_OTHERS,
    StorageHostPermission.READ_ATTRIBUTE: VFolderRBACPermission.READ_ATTRIBUTE,
    StorageHostPermission.UPDATE_ATTRIBUTE: VFolderRBACPermission.UPDATE_ATTRIBUTE,
    StorageHostPermission.DELETE_VFOLDER: VFolderRBACPermission.DELETE_VFOLDER,
    StorageHostPermission.READ_CONTENT: VFolderRBACPermission.READ_CONTENT,
    StorageHostPermission.WRITE_CONTENT: VFolderRBACPermission.WRITE_CONTENT,
    StorageHostPermission.DELETE_CONTENT: VFolderRBACPermission.DELETE_CONTENT,
    StorageHostPermission.MOUNT_RO: VFolderRBACPermission.MOUNT_RO,
    StorageHostPermission.MOUNT_RW: VFolderRBACPermission.MOUNT_RW,
    StorageHostPermission.MOUNT_WD: VFolderRBACPermission.MOUNT_WD,
}


# RBAC
@dataclass
class VFolderPermissionContext(
    AbstractPermissionContext[VFolderRBACPermission, VFolderRow, uuid.UUID]
):
    host_permission_ctx: StorageHostPermissionContext | None = None

    @property
    def query_condition(self) -> WhereClauseType | None:
        cond: WhereClauseType | None = None

        def _OR_coalesce(
            base_cond: WhereClauseType | None,
            _cond: sa.sql.expression.BinaryExpression,
        ) -> WhereClauseType:
            return base_cond | _cond if base_cond is not None else _cond

        if self.user_id_to_permission_map:
            cond = _OR_coalesce(cond, VFolderRow.user.in_(self.user_id_to_permission_map.keys()))
        if self.project_id_to_permission_map:
            cond = _OR_coalesce(
                cond, VFolderRow.group.in_(self.project_id_to_permission_map.keys())
            )
        if self.domain_name_to_permission_map:
            cond = _OR_coalesce(
                cond, VFolderRow.domain_name.in_(self.domain_name_to_permission_map.keys())
            )
        if self.object_id_to_additional_permission_map:
            cond = _OR_coalesce(
                cond, VFolderRow.id.in_(self.object_id_to_additional_permission_map.keys())
            )
        if self.object_id_to_overriding_permission_map:
            cond = _OR_coalesce(
                cond, VFolderRow.id.in_(self.object_id_to_overriding_permission_map.keys())
            )

        if self.host_permission_ctx is not None:
            if cond is not None:
                host_names = self.host_permission_ctx.host_to_permissions_map.keys()
                cond = cond & VFolderRow.host.in_(host_names)
        return cond

    def apply_host_permission_ctx(self, host_permission_ctx: StorageHostPermissionContext) -> None:
        self.host_permission_ctx = host_permission_ctx

    async def build_query(self) -> sa.sql.Select | None:
        cond = self.query_condition
        if cond is None:
            return None
        return sa.select(VFolderRow).where(cond)

    async def calculate_final_permission(
        self, rbac_obj: VFolderRow
    ) -> frozenset[VFolderRBACPermission]:
        vfolder_row = rbac_obj
        vfolder_id = cast(uuid.UUID, vfolder_row.id)
        permissions: set[VFolderRBACPermission] = set()

        if (
            overriding_perm := self.object_id_to_overriding_permission_map.get(vfolder_id)
        ) is not None:
            permissions = set(overriding_perm)
        else:
            permissions |= self.object_id_to_additional_permission_map.get(vfolder_id, set())
            permissions |= self.user_id_to_permission_map.get(vfolder_row.user, set())
            permissions |= self.project_id_to_permission_map.get(vfolder_row.group, set())
            permissions |= self.domain_name_to_permission_map.get(vfolder_row.domain_name, set())

        if self.host_permission_ctx is not None:
            host_permission_map = self.host_permission_ctx.host_to_permissions_map
            host_perms = host_permission_map.get(vfolder_row.host)
            if host_perms is not None:
                permissions &= {
                    _STORAGE_HOST_PERMISSION_TO_VFOLDER_PERMISSION_MAP[perm]
                    for perm in host_perms
                    if perm in _STORAGE_HOST_PERMISSION_TO_VFOLDER_PERMISSION_MAP
                }

        return frozenset(permissions)


class VFolderPermissionContextBuilder(
    AbstractPermissionContextBuilder[VFolderRBACPermission, VFolderPermissionContext]
):
    db_session: SASession

    def __init__(self, db_session: SASession) -> None:
        self.db_session = db_session

    async def build(
        self,
        ctx: ClientContext,
        target_scope: BaseScope,
        requested_permission: VFolderRBACPermission,
    ) -> VFolderPermissionContext:
        match target_scope:
            case DomainScope(domain_name):
                permission_ctx = await self.build_in_domain_scope(ctx, domain_name)
            case ProjectScope(project_id, domain_name):
                permission_ctx = await self.build_in_project_scope(ctx, project_id)
            case UserRBACScope(user_id, _):
                permission_ctx = await self.build_in_user_scope(ctx, user_id)
            case _:
                raise InvalidScope
        permission_ctx.filter_by_permission(requested_permission)
        return permission_ctx

    async def build_in_nested_scope(
        self,
        ctx: ClientContext,
        target_scope: BaseScope,
        requested_permission: VFolderRBACPermission,
    ) -> VFolderPermissionContext:
        match target_scope:
            case DomainScope(domain_name):
                permission_ctx = await self.build_in_domain_scope(ctx, domain_name)
                _user_perm_ctx = await self.build_in_user_scope_in_domain(
                    ctx, ctx.user_id, domain_name
                )
                permission_ctx = VFolderPermissionContext.merge(permission_ctx, _user_perm_ctx)
                _project_perm_ctx = await self.build_in_project_scopes_in_domain(ctx, domain_name)
                permission_ctx = VFolderPermissionContext.merge(permission_ctx, _project_perm_ctx)
            case ProjectScope(project_id, _):
                permission_ctx = await self.build_in_project_scope(ctx, project_id)
                _user_perm_ctx = await self.build_in_user_scope(ctx, ctx.user_id)
                permission_ctx = VFolderPermissionContext.merge(permission_ctx, _user_perm_ctx)
            case UserRBACScope(user_id, _):
                permission_ctx = await self.build_in_user_scope(ctx, user_id)
            case _:
                raise InvalidScope
        permission_ctx.filter_by_permission(requested_permission)
        return permission_ctx

    async def build_in_domain_scope(
        self,
        ctx: ClientContext,
        domain_name: str,
    ) -> VFolderPermissionContext:
        roles = await get_roles_in_scope(ctx, DomainScope(domain_name), self.db_session)
        domain_permissions = await VFolderPermissionContextBuilder.calculate_permission_by_roles(
            roles
        )
        result = VFolderPermissionContext(
            domain_name_to_permission_map={domain_name: domain_permissions}
        )
        return result

    async def build_in_project_scopes_in_domain(
        self,
        ctx: ClientContext,
        domain_name: str,
    ) -> VFolderPermissionContext:
        result = VFolderPermissionContext()

        _project_stmt = (
            sa.select(GroupRow)
            .where(GroupRow.domain_name == domain_name)
            .options(load_only(GroupRow.id))
        )
        for row in await self.db_session.scalars(_project_stmt):
            _row = cast(GroupRow, row)
            _project_perm_ctx = await self.build_in_project_scope(ctx, _row.id)
            result = VFolderPermissionContext.merge(result, _project_perm_ctx)
        return result

    async def build_in_user_scope_in_domain(
        self,
        ctx: ClientContext,
        user_id: uuid.UUID,
        domain_name: str,
    ) -> VFolderPermissionContext:
        # For Superadmin and monitor who can create vfolders in multiple different domains.
        roles = await get_roles_in_scope(ctx, UserRBACScope(user_id, domain_name), self.db_session)
        permissions = await VFolderPermissionContextBuilder.calculate_permission_by_roles(roles)

        _vfolder_stmt = (
            sa.select(VFolderRow)
            .where((VFolderRow.user == user_id) & (VFolderRow.domain_name == domain_name))
            .options(load_only(VFolderRow.id))
        )
        own_folder_map = {
            row.id: permissions for row in await self.db_session.scalars(_vfolder_stmt)
        }
        result = VFolderPermissionContext(object_id_to_additional_permission_map=own_folder_map)

        _stmt = (
            sa.select(VFolderPermissionRow)
            .select_from(sa.join(VFolderPermissionRow, VFolderRow))
            .where(
                (VFolderPermissionRow.user == ctx.user_id)
                & (
                    VFolderRow.ownership_type == VFolderOwnershipType.USER
                )  # filter out user vfolders
                & (VFolderRow.domain_name == domain_name)
            )
        )
        object_id_to_permission_map = {
            row.vfolder: LEGACY_PERMISSION_TO_RBAC_PERMISSION_MAP[row.permission]
            for row in await self.db_session.scalars(_stmt)
        }
        if ctx.user_role in (UserRole.SUPERADMIN, UserRole.ADMIN):
            ctx_to_merge = VFolderPermissionContext(
                object_id_to_additional_permission_map=object_id_to_permission_map
            )
        else:
            ctx_to_merge = VFolderPermissionContext(
                object_id_to_overriding_permission_map=object_id_to_permission_map
            )
        result = VFolderPermissionContext.merge(result, ctx_to_merge)
        return result

    async def build_in_project_scope(
        self,
        ctx: ClientContext,
        project_id: uuid.UUID,
    ) -> VFolderPermissionContext:
        roles = await get_roles_in_scope(ctx, ProjectScope(project_id), self.db_session)
        permissions = await VFolderPermissionContextBuilder.calculate_permission_by_roles(roles)
        result = VFolderPermissionContext(project_id_to_permission_map={project_id: permissions})

        _stmt = (
            sa.select(VFolderPermissionRow)
            .select_from(sa.join(VFolderPermissionRow, VFolderRow))
            .where(
                (VFolderPermissionRow.user == ctx.user_id)
                & (
                    VFolderRow.ownership_type == VFolderOwnershipType.GROUP
                )  # filter out user vfolders
            )
        )
        object_id_to_permission_map = {
            row.vfolder: LEGACY_PERMISSION_TO_RBAC_PERMISSION_MAP[row.permission]
            for row in await self.db_session.scalars(_stmt)
        }
        if ScopedUserRole.ADMIN in roles:
            result.object_id_to_additional_permission_map = object_id_to_permission_map
        else:
            result.object_id_to_overriding_permission_map = object_id_to_permission_map
        return result

    async def build_in_user_scope(
        self,
        ctx: ClientContext,
        user_id: uuid.UUID,
    ) -> VFolderPermissionContext:
        roles = await get_roles_in_scope(ctx, UserRBACScope(user_id), self.db_session)
        permissions = await VFolderPermissionContextBuilder.calculate_permission_by_roles(roles)
        result = VFolderPermissionContext(user_id_to_permission_map={user_id: permissions})

        _stmt = (
            sa.select(VFolderPermissionRow)
            .select_from(sa.join(VFolderPermissionRow, VFolderRow))
            .where(
                (VFolderPermissionRow.user == ctx.user_id)
                & (
                    VFolderRow.ownership_type == VFolderOwnershipType.USER
                )  # filter out user vfolders
            )
        )
        object_id_to_permission_map = {
            row.vfolder: LEGACY_PERMISSION_TO_RBAC_PERMISSION_MAP[row.permission]
            for row in await self.db_session.scalars(_stmt)
        }
        if ctx.user_role in (UserRole.SUPERADMIN, UserRole.ADMIN):
            result.object_id_to_additional_permission_map = object_id_to_permission_map
        else:
            result.object_id_to_overriding_permission_map = object_id_to_permission_map
        return result

    @classmethod
    async def _permission_for_owner(
        cls,
    ) -> frozenset[VFolderRBACPermission]:
        return OWNER_PERMISSIONS

    @classmethod
    async def _permission_for_admin(
        cls,
    ) -> frozenset[VFolderRBACPermission]:
        return ADMIN_PERMISSIONS

    @classmethod
    async def _permission_for_monitor(
        cls,
    ) -> frozenset[VFolderRBACPermission]:
        return MONITOR_PERMISSIONS

    @classmethod
    async def _permission_for_privileged_member(
        cls,
    ) -> frozenset[VFolderRBACPermission]:
        return PRIVILEGED_MEMBER_PERMISSIONS

    @classmethod
    async def _permission_for_member(
        cls,
    ) -> frozenset[VFolderRBACPermission]:
        return MEMBER_PERMISSIONS


class VFolderWithPermissionSet(NamedTuple):
    vfolder_row: VFolderRow
    permissions: frozenset[VFolderRBACPermission]


async def get_vfolders(
    db_conn: SAConnection,
    ctx: ClientContext,
    target_scope: BaseScope,
    requested_permission: VFolderRBACPermission,
    extra_scope: StorageHost | None = None,
    *,
    vfolder_id: uuid.UUID | None = None,
    vfolder_name: str | None = None,
    usage_mode: VFolderUsageMode | None = None,
    allowed_status: Container[VFolderOperationStatus] | None = None,
    blocked_status: Container[VFolderOperationStatus] | None = None,
) -> list[VFolderWithPermissionSet]:
    async with ctx.db.begin_readonly_session(db_conn) as db_session:
        host_permission = _VFOLDER_PERMISSION_TO_STORAGE_HOST_PERMISSION_MAP[requested_permission]
        host_permission_ctx = await StorageHostPermissionContextBuilder(db_session).build(
            ctx, target_scope, host_permission
        )
        builder = VFolderPermissionContextBuilder(db_session)
        permission_ctx = await builder.build(ctx, target_scope, requested_permission)
        permission_ctx.apply_host_permission_ctx(host_permission_ctx)

        query_stmt = await permission_ctx.build_query()
        if query_stmt is None:
            return []
        if vfolder_id is not None:
            query_stmt = query_stmt.where(VFolderRow.id == vfolder_id)
        if vfolder_name is not None:
            query_stmt = query_stmt.where(VFolderRow.name == vfolder_name)
        if usage_mode is not None:
            query_stmt = query_stmt.where(VFolderRow.usage_mode == usage_mode)
        if allowed_status is not None:
            query_stmt = query_stmt.where(VFolderRow.status.in_(allowed_status))
        if blocked_status is not None:
            query_stmt = query_stmt.where(VFolderRow.status.not_in(blocked_status))

        result: list[VFolderWithPermissionSet] = []
        for row in await db_session.scalars(query_stmt):
            row = cast(VFolderRow, row)
            permissions = await permission_ctx.calculate_final_permission(row)
            result.append(VFolderWithPermissionSet(row, permissions))
        return result


async def validate_permission(
    db_conn: SAConnection,
    ctx: ClientContext,
    target_scope: BaseScope,
    *,
    permission: VFolderRBACPermission,
    vfolder_id: uuid.UUID,
) -> None:
    vfolders = await get_vfolders(
        db_conn,
        ctx,
        target_scope,
        permission,
        vfolder_id=vfolder_id,
    )
    if not vfolders:
        raise NotEnoughPermission(f"'{permission.name}' not allowed in {str(target_scope)}")


async def get_permission_ctx(
    db_conn: SAConnection,
    ctx: ClientContext,
    target_scope: BaseScope,
    requested_permission: VFolderRBACPermission,
) -> VFolderPermissionContext:
    async with ctx.db.begin_readonly_session(db_conn) as db_session:
        host_permission = _VFOLDER_PERMISSION_TO_STORAGE_HOST_PERMISSION_MAP[requested_permission]
        host_permission_ctx = await StorageHostPermissionContextBuilder(db_session).build(
            ctx, target_scope, host_permission
        )
        builder = VFolderPermissionContextBuilder(db_session)
        permission_ctx = await builder.build_in_nested_scope(
            ctx, target_scope, requested_permission
        )
        permission_ctx.apply_host_permission_ctx(host_permission_ctx)
    return permission_ctx<|MERGE_RESOLUTION|>--- conflicted
+++ resolved
@@ -1799,208 +1799,6 @@
     items = graphene.List(VirtualFolder, required=True)
 
 
-<<<<<<< HEAD
-class VirtualFolderNode(graphene.ObjectType):
-    class Meta:
-        interfaces = (AsyncNode,)
-        description = "Added in 24.03.4."
-
-    row_id = graphene.UUID(description="Added in 24.03.4. ID of VFolder.")
-    host = graphene.String()
-    quota_scope_id = graphene.String()
-    name = graphene.String()
-    user = graphene.UUID()  # User.id (current owner, null in project vfolders)
-    user_email = graphene.String()  # User.email (current owner, null in project vfolders)
-    group = graphene.UUID()  # Group.id (current owner, null in user vfolders)
-    group_name = graphene.String()  # Group.name (current owenr, null in user vfolders)
-    creator = graphene.String()  # User.email (always set)
-    unmanaged_path = graphene.String()
-    usage_mode = graphene.String()
-    permission = graphene.String()
-    ownership_type = graphene.String()
-    max_files = graphene.Int()
-    max_size = BigInt()  # in MiB
-    created_at = GQLDateTime()
-    last_used = GQLDateTime()
-
-    num_files = graphene.Int()
-    cur_size = BigInt()
-    # num_attached = graphene.Int()
-    cloneable = graphene.Boolean()
-    status = graphene.String()
-
-    _queryfilter_fieldspec: Mapping[str, FieldSpecItem] = {
-        "id": ("vfolders_id", uuid.UUID),
-        "host": ("vfolders_host", None),
-        "quota_scope_id": ("vfolders_quota_scope_id", None),
-        "name": ("vfolders_name", None),
-        "group": ("vfolders_group", uuid.UUID),
-        "group_name": ("groups_name", None),
-        "user": ("vfolders_user", uuid.UUID),
-        "user_email": ("users_email", None),
-        "creator": ("vfolders_creator", None),
-        "unmanaged_path": ("vfolders_unmanaged_path", None),
-        "usage_mode": (
-            "vfolders_usage_mode",
-            enum_field_getter(VFolderUsageMode),
-        ),
-        "permission": (
-            "vfolders_permission",
-            enum_field_getter(VFolderPermission),
-        ),
-        "ownership_type": (
-            "vfolders_ownership_type",
-            enum_field_getter(VFolderOwnershipType),
-        ),
-        "max_files": ("vfolders_max_files", None),
-        "max_size": ("vfolders_max_size", None),
-        "created_at": ("vfolders_created_at", dtparse),
-        "last_used": ("vfolders_last_used", dtparse),
-        "cloneable": ("vfolders_cloneable", None),
-        "status": (
-            "vfolders_status",
-            enum_field_getter(VFolderOperationStatus),
-        ),
-    }
-
-    _queryorder_colmap: Mapping[str, OrderSpecItem] = {
-        "id": ("vfolders_id", None),
-        "host": ("vfolders_host", None),
-        "quota_scope_id": ("vfolders_quota_scope_id", None),
-        "name": ("vfolders_name", None),
-        "group": ("vfolders_group", None),
-        "group_name": ("groups_name", None),
-        "user": ("vfolders_user", None),
-        "user_email": ("users_email", None),
-        "creator": ("vfolders_creator", None),
-        "usage_mode": ("vfolders_usage_mode", None),
-        "permission": ("vfolders_permission", None),
-        "ownership_type": ("vfolders_ownership_type", None),
-        "max_files": ("vfolders_max_files", None),
-        "max_size": ("vfolders_max_size", None),
-        "created_at": ("vfolders_created_at", None),
-        "last_used": ("vfolders_last_used", None),
-        "cloneable": ("vfolders_cloneable", None),
-        "status": ("vfolders_status", None),
-        "cur_size": ("vfolders_cur_size", None),
-    }
-
-    def resolve_created_at(
-        self,
-        info: graphene.ResolveInfo,
-    ) -> datetime:
-        if isinstance(self.created_at, datetime):
-            return self.created_at
-
-        try:
-            return dtparse(self.created_at)
-        except ParserError:
-            return self.created_at
-
-    @classmethod
-    def from_row(cls, info: graphene.ResolveInfo, row: VFolderRow) -> VirtualFolderNode:
-        return cls(
-            id=row.id,
-            row_id=row.id,
-            host=row.host,
-            quota_scope_id=row.quota_scope_id,
-            name=row.name,
-            user=row.user,
-            user_email=row.user_row.email if row.user_row else None,
-            group=row.group_row.id if row.group_row else None,
-            group_name=row.group_row.name if row.group_row else None,
-            creator=row.creator,
-            unmanaged_path=row.unmanaged_path,
-            usage_mode=row.usage_mode,
-            permission=row.permission,
-            ownership_type=row.ownership_type,
-            max_files=row.max_files,
-            max_size=row.max_size,  # in B
-            created_at=row.created_at,
-            last_used=row.last_used,
-            cloneable=row.cloneable,
-            status=row.status,
-            cur_size=row.cur_size,
-        )
-
-    @classmethod
-    async def get_node(cls, info: graphene.ResolveInfo, id: str) -> VirtualFolderNode:
-        graph_ctx: GraphQueryContext = info.context
-
-        _, vfolder_row_id = AsyncNode.resolve_global_id(info, id)
-        async with graph_ctx.db.begin_readonly_session() as db_session:
-            vfolder_row = await VFolderRow.get(
-                db_session, uuid.UUID(vfolder_row_id), load_user=True, load_group=True
-            )
-            if vfolder_row.status in DEAD_VFOLDER_STATUSES:
-                raise ValueError(
-                    f"The vfolder is deleted. (id: {vfolder_row_id}, status: {vfolder_row.status})"
-                )
-            return cls.from_row(info, vfolder_row)
-
-    @classmethod
-    async def get_connection(
-        cls,
-        info: graphene.ResolveInfo,
-        filter_expr: str | None = None,
-        order_expr: str | None = None,
-        offset: int | None = None,
-        after: str | None = None,
-        first: int | None = None,
-        before: str | None = None,
-        last: int | None = None,
-    ) -> ConnectionResolverResult:
-        graph_ctx: GraphQueryContext = info.context
-        _filter_arg = (
-            FilterExprArg(filter_expr, QueryFilterParser(cls._queryfilter_fieldspec))
-            if filter_expr is not None
-            else None
-        )
-        _order_expr = (
-            OrderExprArg(order_expr, QueryOrderParser(cls._queryorder_colmap))
-            if order_expr is not None
-            else None
-        )
-        (
-            query,
-            cnt_query,
-            _,
-            cursor,
-            pagination_order,
-            page_size,
-        ) = generate_sql_info_for_gql_connection(
-            info,
-            VFolderRow,
-            VFolderRow.id,
-            _filter_arg,
-            _order_expr,
-            offset,
-            after=after,
-            first=first,
-            before=before,
-            last=last,
-        )
-
-        query = query.options(
-            joinedload(VFolderRow.user_row),
-            joinedload(VFolderRow.group_row),
-        )
-        async with graph_ctx.db.begin_readonly_session() as db_session:
-            vfolder_rows = (await db_session.scalars(query)).all()
-            result = [(cls.from_row(info, vf)) for vf in vfolder_rows]
-
-            total_cnt = await db_session.scalar(cnt_query)
-            return ConnectionResolverResult(result, cursor, pagination_order, page_size, total_cnt)
-
-
-class VirtualFolderConnection(Connection):
-    class Meta:
-        node = VirtualFolderNode
-        description = "Added in 24.03.4"
-
-
-=======
->>>>>>> fa801d75
 class VirtualFolderPermission(graphene.ObjectType):
     class Meta:
         interfaces = (Item,)
@@ -2290,390 +2088,6 @@
         )
 
 
-<<<<<<< HEAD
-class ModelCard(graphene.ObjectType):
-    class Meta:
-        interfaces = (AsyncNode,)
-
-    name = graphene.String()
-    row_id = graphene.UUID(description="Added in 24.03.8. ID of VFolder.")
-    vfolder = graphene.Field(VirtualFolder)
-    vfolder_node = graphene.Field(VirtualFolderNode, description="Added in 24.09.0.")
-    author = graphene.String()
-    title = graphene.String(description="Human readable name of the model.")
-    version = graphene.String()
-    created_at = GQLDateTime(description="The time the model was created.")
-    modified_at = GQLDateTime(description="The last time the model was modified.")
-    description = graphene.String()
-    task = graphene.String()
-    category = graphene.String()
-    architecture = graphene.String()
-    framework = graphene.List(lambda: graphene.String)
-    label = graphene.List(lambda: graphene.String)
-    license = graphene.String()
-    min_resource = graphene.JSONString()
-    readme = graphene.String()
-    readme_filetype = graphene.String(
-        description=(
-            "Type (mostly extension of the filename) of the README file. e.g. md, rst, txt, ..."
-        )
-    )
-    error_msg = graphene.String(description="Added in 24.03.8.")
-
-    _queryfilter_fieldspec: Mapping[str, FieldSpecItem] = {
-        "id": ("vfolders_id", uuid.UUID),
-        "host": ("vfolders_host", None),
-        "quota_scope_id": ("vfolders_quota_scope_id", None),
-        "name": ("vfolders_name", None),
-        "group": ("vfolders_group", uuid.UUID),
-        "group_name": ("groups_name", None),
-        "user": ("vfolders_user", uuid.UUID),
-        "user_email": ("users_email", None),
-        "creator": ("vfolders_creator", None),
-        "unmanaged_path": ("vfolders_unmanaged_path", None),
-        "usage_mode": (
-            "vfolders_usage_mode",
-            enum_field_getter(VFolderUsageMode),
-        ),
-        "permission": (
-            "vfolders_permission",
-            enum_field_getter(VFolderPermission),
-        ),
-        "ownership_type": (
-            "vfolders_ownership_type",
-            enum_field_getter(VFolderOwnershipType),
-        ),
-        "max_files": ("vfolders_max_files", None),
-        "max_size": ("vfolders_max_size", None),
-        "created_at": ("vfolders_created_at", dtparse),
-        "last_used": ("vfolders_last_used", dtparse),
-        "cloneable": ("vfolders_cloneable", None),
-        "status": (
-            "vfolders_status",
-            enum_field_getter(VFolderOperationStatus),
-        ),
-    }
-
-    _queryorder_colmap: Mapping[str, OrderSpecItem] = {
-        "id": ("vfolders_id", None),
-        "host": ("vfolders_host", None),
-        "quota_scope_id": ("vfolders_quota_scope_id", None),
-        "name": ("vfolders_name", None),
-        "group": ("vfolders_group", None),
-        "group_name": ("groups_name", None),
-        "user": ("vfolders_user", None),
-        "user_email": ("users_email", None),
-        "creator": ("vfolders_creator", None),
-        "usage_mode": ("vfolders_usage_mode", None),
-        "permission": ("vfolders_permission", None),
-        "ownership_type": ("vfolders_ownership_type", None),
-        "max_files": ("vfolders_max_files", None),
-        "max_size": ("vfolders_max_size", None),
-        "created_at": ("vfolders_created_at", None),
-        "last_used": ("vfolders_last_used", None),
-        "cloneable": ("vfolders_cloneable", None),
-        "status": ("vfolders_status", None),
-        "cur_size": ("vfolders_cur_size", None),
-    }
-
-    def resolve_created_at(
-        self,
-        info: graphene.ResolveInfo,
-    ) -> datetime:
-        try:
-            return dtparse(self.created_at)
-        except (TypeError, ParserError):
-            return self.created_at
-
-    def resolve_modified_at(
-        self,
-        info: graphene.ResolveInfo,
-    ) -> datetime:
-        try:
-            return dtparse(self.modified_at)
-        except (TypeError, ParserError):
-            return self.modified_at
-
-    @classmethod
-    def parse_model(
-        cls,
-        resolve_info: graphene.ResolveInfo,
-        vfolder_row: VFolderRow,
-        *,
-        model_def: dict[str, Any] | None = None,
-        readme: str | None = None,
-        readme_filetype: str | None = None,
-    ) -> ModelCard:
-        if model_def is not None:
-            models = model_def["models"]
-        else:
-            models = []
-        try:
-            metadata = models[0]["metadata"]
-            name = models[0]["name"]
-        except (IndexError, KeyError):
-            metadata = {}
-            name = vfolder_row.name
-        return cls(
-            id=vfolder_row.id,
-            row_id=vfolder_row.id,
-            vfolder=VirtualFolder.from_orm_row(vfolder_row),
-            vfolder_node=VirtualFolderNode.from_row(resolve_info, vfolder_row),
-            name=name,
-            author=metadata.get("author") or vfolder_row.creator or "",
-            title=metadata.get("title") or vfolder_row.name,
-            version=metadata.get("version") or "",
-            created_at=metadata.get("created") or vfolder_row.created_at,
-            modified_at=metadata.get("last_modified") or vfolder_row.created_at,
-            description=metadata.get("description") or "",
-            task=metadata.get("task") or "",
-            architecture=metadata.get("architecture") or "",
-            framework=metadata.get("framework") or [],
-            label=metadata.get("label") or [],
-            category=metadata.get("category") or "",
-            license=metadata.get("license") or "",
-            min_resource=metadata.get("min_resource") or {},
-            readme=readme,
-            readme_filetype=readme_filetype,
-        )
-
-    @classmethod
-    async def from_row(
-        cls, info: graphene.ResolveInfo, vfolder_row: VFolderRow
-    ) -> ModelCard | None:
-        graph_ctx: GraphQueryContext = info.context
-
-        try:
-            return await cls.parse_row(info, vfolder_row)
-        except Exception as e:
-            if isinstance(e, ModelCardProcessError):
-                error_msg = e.msg
-            else:
-                error_msg = "Unknown error"
-            if (
-                graph_ctx.user["role"] in (UserRole.SUPERADMIN, UserRole.ADMIN)
-                or vfolder_row.creator == graph_ctx.user["email"]
-            ):
-                return cls(
-                    id=vfolder_row.id,
-                    row_id=vfolder_row.id,
-                    name=vfolder_row.name,
-                    author=vfolder_row.creator or "",
-                    error_msg=error_msg,
-                )
-            else:
-                return None
-
-    @classmethod
-    async def parse_row(
-        cls, info: graphene.ResolveInfo, vfolder_row: VFolderRow
-    ) -> ModelCard | None:
-        async def _fetch_file(
-            filename: str,
-        ) -> bytes:  # FIXME: We should avoid fetching files from disk
-            chunks = bytes()
-            async with graph_ctx.storage_manager.request(
-                proxy_name,
-                "POST",
-                "folder/file/fetch",
-                json={
-                    "volume": volume_name,
-                    "vfid": str(vfolder_id),
-                    "relpath": f"./{filename}",
-                },
-            ) as (_, storage_resp):
-                while True:
-                    chunk = await storage_resp.content.read(DEFAULT_CHUNK_SIZE)
-                    if not chunk:
-                        break
-                    chunks += chunk
-            return chunks
-
-        graph_ctx: GraphQueryContext = info.context
-
-        vfolder_row_id = vfolder_row.id
-        quota_scope_id = vfolder_row.quota_scope_id
-        host = vfolder_row.host
-        vfolder_id = VFolderID(quota_scope_id, vfolder_row_id)
-        proxy_name, volume_name = graph_ctx.storage_manager.split_host(host)
-        try:
-            async with graph_ctx.storage_manager.request(
-                proxy_name,
-                "POST",
-                "folder/file/list",
-                json={
-                    "volume": volume_name,
-                    "vfid": str(vfolder_id),
-                    "relpath": ".",
-                },
-            ) as (_, storage_resp):
-                vfolder_files = (await storage_resp.json())["items"]
-        except VFolderOperationFailed as e:
-            raise ModelCardProcessError(
-                f"Failed to fetch definition file from folder. (detail:{e.extra_msg})"
-            )
-
-        model_definition_filename: str | None = None
-        readme_idx: int | None = None
-
-        for idx, item in enumerate(vfolder_files):
-            if (item["name"] in ("model-definition.yml", "model-definition.yaml")) and (
-                not model_definition_filename
-            ):
-                model_definition_filename = item["name"]
-            if item["name"].lower().startswith("readme."):
-                readme_idx = idx
-
-        if model_definition_filename:
-            try:
-                chunks = await _fetch_file(model_definition_filename)
-            except VFolderOperationFailed as e:
-                raise ModelCardProcessError(
-                    f"Failed to fetch model definition file (detail:{e.extra_msg})"
-                )
-            model_definition_yaml = chunks.decode("utf-8")
-            try:
-                model_definition_dict = yaml.load(model_definition_yaml, Loader=yaml.FullLoader)
-            except yaml.error.YAMLError as e:
-                raise ModelCardProcessError(
-                    f"Invalid YAML syntax (data:{model_definition_yaml}, detail:{str(e)})"
-                )
-            try:
-                model_definition = model_definition_iv.check(model_definition_dict)
-            except t.DataError as e:
-                raise ModelCardProcessError(
-                    f"Failed to validate model definition file (data:{model_definition_dict}, detail:{str(e)})"
-                )
-            assert model_definition is not None
-            model_definition["id"] = vfolder_row_id
-        else:
-            model_definition = None
-
-        if readme_idx is not None:
-            readme_filename: str = vfolder_files[readme_idx]["name"]
-            try:
-                chunks = await _fetch_file(readme_filename)
-            except VFolderOperationFailed:
-                readme = "Failed to fetch README file."
-                readme_filetype = None
-            else:
-                readme = chunks.decode("utf-8")
-                readme_filetype = readme_filename.split(".")[-1]
-        else:
-            readme = None
-            readme_filetype = None
-
-        return cls.parse_model(
-            info,
-            vfolder_row,
-            model_def=model_definition,
-            readme=readme,
-            readme_filetype=readme_filetype,
-        )
-
-    @classmethod
-    async def get_node(cls, info: graphene.ResolveInfo, id: str) -> ModelCard | None:
-        graph_ctx: GraphQueryContext = info.context
-
-        _, vfolder_row_id = AsyncNode.resolve_global_id(info, id)
-        async with graph_ctx.db.begin_readonly_session() as db_session:
-            vfolder_row = await VFolderRow.get(
-                db_session, uuid.UUID(vfolder_row_id), load_user=True, load_group=True
-            )
-            if vfolder_row.usage_mode != VFolderUsageMode.MODEL:
-                raise ValueError(
-                    f"The vfolder is not model. expect: {VFolderUsageMode.MODEL.value}, got:"
-                    f" {vfolder_row.usage_mode.value}. (id: {vfolder_row_id})"
-                )
-            if vfolder_row.status in DEAD_VFOLDER_STATUSES:
-                raise ValueError(
-                    f"The vfolder is deleted. (id: {vfolder_row_id}, status: {vfolder_row.status})"
-                )
-        return await cls.from_row(info, vfolder_row)
-
-    @classmethod
-    async def get_connection(
-        cls,
-        info: graphene.ResolveInfo,
-        filter_expr: str | None = None,
-        order_expr: str | None = None,
-        offset: int | None = None,
-        after: str | None = None,
-        first: int | None = None,
-        before: str | None = None,
-        last: int | None = None,
-    ) -> ConnectionResolverResult:
-        graph_ctx: GraphQueryContext = info.context
-        _filter_arg = (
-            FilterExprArg(filter_expr, QueryFilterParser(cls._queryfilter_fieldspec))
-            if filter_expr is not None
-            else None
-        )
-        _order_expr = (
-            OrderExprArg(order_expr, QueryOrderParser(cls._queryorder_colmap))
-            if order_expr is not None
-            else None
-        )
-        (
-            query,
-            cnt_query,
-            _,
-            cursor,
-            pagination_order,
-            page_size,
-        ) = generate_sql_info_for_gql_connection(
-            info,
-            VFolderRow,
-            VFolderRow.id,
-            _filter_arg,
-            _order_expr,
-            offset,
-            after=after,
-            first=first,
-            before=before,
-            last=last,
-        )
-        async with graph_ctx.db.begin_readonly_session() as db_session:
-            model_store_project_gids = (
-                (
-                    await db_session.execute(
-                        sa.select([GroupRow.id]).where(
-                            (GroupRow.type == ProjectType.MODEL_STORE)
-                            & (GroupRow.domain_name == graph_ctx.user["domain_name"])
-                        )
-                    )
-                )
-                .scalars()
-                .all()
-            )
-            additional_cond = (VFolderRow.status.not_in(DEAD_VFOLDER_STATUSES)) & (
-                VFolderRow.group.in_(model_store_project_gids)
-            )
-            query = query.where(additional_cond)
-            cnt_query = cnt_query.where(additional_cond)
-            query = query.options(
-                joinedload(VFolderRow.user_row),
-                joinedload(VFolderRow.group_row),
-            )
-            vfolder_rows = (await db_session.scalars(query)).all()
-            total_cnt = await db_session.scalar(cnt_query)
-        result = []
-        for vf in vfolder_rows:
-            if (_node := await cls.from_row(info, vf)) is not None:
-                result.append(_node)
-            else:
-                total_cnt -= 1
-        return ConnectionResolverResult(result, cursor, pagination_order, page_size, total_cnt)
-
-
-class ModelCardConnection(Connection):
-    class Meta:
-        node = ModelCard
-        description = "Added in 24.03.4"
-
-
-=======
->>>>>>> fa801d75
 # RBAC
 WhereClauseType: TypeAlias = (
     sa.sql.expression.BinaryExpression | sa.sql.expression.BooleanClauseList
