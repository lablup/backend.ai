--- conflicted
+++ resolved
@@ -1,13 +1,9 @@
 from __future__ import annotations
 
 import enum
-from collections.abc import Sequence, Mapping, Callable, Iterable
+from collections.abc import Callable, Iterable, Mapping, Sequence
 from dataclasses import dataclass
-<<<<<<< HEAD
-from typing import TYPE_CHECKING, Optional, TypeAlias, cast, override, Self
-=======
-from typing import Optional, TypeAlias, cast, override
->>>>>>> 3cb2c176
+from typing import Optional, Self, TypeAlias, cast, override
 
 import sqlalchemy as sa
 from sqlalchemy.dialects import postgresql as pgsql
@@ -38,7 +34,7 @@
 )
 from .rbac.context import ClientContext
 from .rbac.permission_defs import AgentPermission, ScalingGroupPermission
-from .utils import ExtendedAsyncSAEngine,execute_with_txn_retry
+from .utils import ExtendedAsyncSAEngine, execute_with_txn_retry
 
 __all__: Sequence[str] = (
     "agents",
@@ -101,10 +97,7 @@
 
     @classmethod
     async def get_agents_by_condition(
-        cls,
-        conditions: Iterable[QueryCondition],
-        *,
-        db: ExtendedAsyncSAEngine
+        cls, conditions: Iterable[QueryCondition], *, db: ExtendedAsyncSAEngine
     ) -> list[Self]:
         query_stmt = sa.select(AgentRow)
         condition: Optional[sa.sql.expression.BinaryExpression] = None
@@ -121,10 +114,7 @@
 
     @classmethod
     async def get_schedulable_agents_by_sgroup(
-        cls,
-        sgroup_name: str,
-        *,
-        db: ExtendedAsyncSAEngine
+        cls, sgroup_name: str, *, db: ExtendedAsyncSAEngine
     ) -> list[Self]:
         return await cls.get_agents_by_condition(
             [
@@ -152,22 +142,28 @@
     ConditionMerger.OR: sa.or_,
 }
 
+
 def _append_condition(
     condition: Optional[sa.sql.expression.BinaryExpression],
     new_condition: sa.sql.expression.BinaryExpression,
     operator: ConditionMerger,
 ) -> sa.sql.expression.BinaryExpression:
-    return _COND_SQL_OPERATOR_MAP[operator](condition, new_condition) if condition is not None else new_condition
+    return (
+        _COND_SQL_OPERATOR_MAP[operator](condition, new_condition)
+        if condition is not None
+        else new_condition
+    )
 
 
 def by_scaling_group(
     scaling_group: str,
     operator: ConditionMerger,
 ) -> QueryCondition:
-    def _by_scaling_group(condition: Optional[sa.sql.expression.BinaryExpression]) -> sa.sql.expression.BinaryExpression:
-        return _append_condition(
-            condition, AgentRow.scaling_group == scaling_group, operator
-        )
+    def _by_scaling_group(
+        condition: Optional[sa.sql.expression.BinaryExpression],
+    ) -> sa.sql.expression.BinaryExpression:
+        return _append_condition(condition, AgentRow.scaling_group == scaling_group, operator)
+
     return _by_scaling_group
 
 
@@ -175,10 +171,11 @@
     status: AgentStatus,
     operator: ConditionMerger,
 ) -> QueryCondition:
-    def _by_status(condition: Optional[sa.sql.expression.BinaryExpression]) -> sa.sql.expression.BinaryExpression:
-        return _append_condition(
-            condition, AgentRow.status == status, operator
-        )
+    def _by_status(
+        condition: Optional[sa.sql.expression.BinaryExpression],
+    ) -> sa.sql.expression.BinaryExpression:
+        return _append_condition(condition, AgentRow.status == status, operator)
+
     return _by_status
 
 
@@ -186,11 +183,12 @@
     schedulable: bool,
     operator: ConditionMerger,
 ) -> QueryCondition:
-    def _by_schedulable(condition: Optional[sa.sql.expression.BinaryExpression]) -> sa.sql.expression.BinaryExpression:
+    def _by_schedulable(
+        condition: Optional[sa.sql.expression.BinaryExpression],
+    ) -> sa.sql.expression.BinaryExpression:
         schedulable_ = true() if schedulable else false()
-        return _append_condition(
-            condition, AgentRow.schedulable == schedulable_, operator
-        )
+        return _append_condition(condition, AgentRow.schedulable == schedulable_, operator)
+
     return _by_schedulable
 
 
