from __future__ import annotations

import enum
from typing import TYPE_CHECKING, Any, Dict, Mapping, Sequence

import graphene
import sqlalchemy as sa
from dateutil.parser import parse as dtparse
from graphene.types.datetime import DateTime as GQLDateTime
from sqlalchemy.dialects import postgresql as pgsql
from sqlalchemy.engine.row import Row
from sqlalchemy.ext.asyncio import AsyncConnection as SAConnection
from sqlalchemy.sql.expression import true

<<<<<<< HEAD
from ai.backend.common import msgpack, redis_helper
from ai.backend.common.types import (
    AgentId,
    BinarySize,
    HardwareMetadata,
    ResourceSlot,
)
=======
from ai.backend.common import msgpack, redis
from ai.backend.common.types import AgentId, BinarySize, HardwareMetadata, ResourceSlot
>>>>>>> f559a456

from .base import (
    EnumType,
    Item,
    PaginatedList,
    ResourceSlotColumn,
    batch_result,
    metadata,
    privileged_mutation,
    set_if_set,
    simple_db_mutate,
)
from .kernel import AGENT_RESOURCE_OCCUPYING_KERNEL_STATUSES, kernels
from .minilang.ordering import QueryOrderParser
from .minilang.queryfilter import QueryFilterParser
from .user import UserRole

if TYPE_CHECKING:
    from ai.backend.manager.models.gql import GraphQueryContext

__all__: Sequence[str] = (
    'agents', 'AgentStatus',
    'AgentList', 'Agent', 'ModifyAgent',
    'recalc_agent_resource_occupancy',
)


class AgentStatus(enum.Enum):
    ALIVE = 0
    LOST = 1
    RESTARTING = 2
    TERMINATED = 3


agents = sa.Table(
    'agents', metadata,
    sa.Column('id', sa.String(length=64), primary_key=True),
    sa.Column('status', EnumType(AgentStatus), nullable=False, index=True,
              default=AgentStatus.ALIVE),
    sa.Column('status_changed', sa.DateTime(timezone=True), nullable=True),
    sa.Column('region', sa.String(length=64), index=True, nullable=False),
    sa.Column('scaling_group', sa.ForeignKey('scaling_groups.name'), index=True,
              nullable=False, server_default='default', default='default'),
    sa.Column('schedulable', sa.Boolean(),
              nullable=False, server_default=true(), default=True),

    sa.Column('available_slots', ResourceSlotColumn(), nullable=False),
    sa.Column('occupied_slots', ResourceSlotColumn(), nullable=False),

    sa.Column('addr', sa.String(length=128), nullable=False),
    sa.Column('first_contact', sa.DateTime(timezone=True),
              server_default=sa.func.now()),
    sa.Column('lost_at', sa.DateTime(timezone=True), nullable=True),

    sa.Column('version', sa.String(length=64), nullable=False),
    sa.Column('architecture', sa.String(length=32), nullable=False),
    sa.Column('compute_plugins', pgsql.JSONB(), nullable=False, default={}),
)


class Agent(graphene.ObjectType):

    class Meta:
        interfaces = (Item, )

    status = graphene.String()
    status_changed = GQLDateTime()
    region = graphene.String()
    scaling_group = graphene.String()
    schedulable = graphene.Boolean()
    available_slots = graphene.JSONString()
    occupied_slots = graphene.JSONString()
    addr = graphene.String()
    architecture = graphene.String()
    first_contact = GQLDateTime()
    lost_at = GQLDateTime()
    live_stat = graphene.JSONString()
    version = graphene.String()
    compute_plugins = graphene.JSONString()
    hardware_metadata = graphene.JSONString()

    # Legacy fields
    mem_slots = graphene.Int()
    cpu_slots = graphene.Float()
    gpu_slots = graphene.Float()
    tpu_slots = graphene.Float()
    used_mem_slots = graphene.Int()
    used_cpu_slots = graphene.Float()
    used_gpu_slots = graphene.Float()
    used_tpu_slots = graphene.Float()
    cpu_cur_pct = graphene.Float()
    mem_cur_bytes = graphene.Float()

    compute_containers = graphene.List(
        'ai.backend.manager.models.ComputeContainer',
        status=graphene.String())

    @classmethod
    def from_row(
        cls,
        ctx: GraphQueryContext,
        row: Row,
    ) -> Agent:
        mega = 2 ** 20
        return cls(
            id=row['id'],
            status=row['status'].name,
            status_changed=row['status_changed'],
            region=row['region'],
            scaling_group=row['scaling_group'],
            schedulable=row['schedulable'],
            available_slots=row['available_slots'].to_json(),
            occupied_slots=row['occupied_slots'].to_json(),
            addr=row['addr'],
            architecture=row['architecture'],
            first_contact=row['first_contact'],
            lost_at=row['lost_at'],
            version=row['version'],
            compute_plugins=row['compute_plugins'],
            # legacy fields
            mem_slots=BinarySize.from_str(row['available_slots']['mem']) // mega,
            cpu_slots=row['available_slots']['cpu'],
            gpu_slots=row['available_slots'].get('cuda.device', 0),
            tpu_slots=row['available_slots'].get('tpu.device', 0),
            used_mem_slots=BinarySize.from_str(
                row['occupied_slots'].get('mem', 0)) // mega,
            used_cpu_slots=float(row['occupied_slots'].get('cpu', 0)),
            used_gpu_slots=float(row['occupied_slots'].get('cuda.device', 0)),
            used_tpu_slots=float(row['occupied_slots'].get('tpu.device', 0)),
        )

    async def resolve_live_stat(self, info: graphene.ResolveInfo) -> Any:
        ctx: GraphQueryContext = info.context
        rs = ctx.redis_stat
        live_stat = await redis_helper.execute(rs, lambda r: r.get(str(self.id)))
        if live_stat is not None:
            live_stat = msgpack.unpackb(live_stat)
        return live_stat

    async def resolve_cpu_cur_pct(self, info: graphene.ResolveInfo) -> Any:
        ctx: GraphQueryContext = info.context
        rs = ctx.redis_stat
        live_stat = await redis_helper.execute(rs, lambda r: r.get(str(self.id)))
        if live_stat is not None:
            live_stat = msgpack.unpackb(live_stat)
            try:
                return float(live_stat['node']['cpu_util']['pct'])
            except (KeyError, TypeError, ValueError):
                return 0.0
        return 0.0

    async def resolve_mem_cur_bytes(self, info: graphene.ResolveInfo) -> Any:
        ctx: GraphQueryContext = info.context
        rs = ctx.redis_stat
        live_stat = await redis_helper.execute(rs, lambda r: r.get(str(self.id)))
        if live_stat is not None:
            live_stat = msgpack.unpackb(live_stat)
            try:
                return int(live_stat['node']['mem']['current'])
            except (KeyError, TypeError, ValueError):
                return 0
        return 0

    async def resolve_hardware_metadata(
        self,
        info: graphene.ResolveInfo,
    ) -> Mapping[str, HardwareMetadata]:
        graph_ctx: GraphQueryContext = info.context
        return await graph_ctx.registry.gather_agent_hwinfo(self.id)

    _queryfilter_fieldspec = {
        "id": ("id", None),
        "status": ("status", lambda s: AgentStatus[s]),
        "status_changed": ("status_changed", dtparse),
        "region": ("region", None),
        "scaling_group": ("scaling_group", None),
        "schedulable": ("schedulabe", None),
        "addr": ("addr", None),
        "first_contact": ("first_contat", dtparse),
        "lost_at": ("lost_at", dtparse),
        "version": ("version", None),
    }

    _queryorder_colmap = {
        "id": "id",
        "status": "status",
        "status_changed": "status_changed",
        "region": "region",
        "scaling_group": "scaling_group",
        "schedulable": "schedulable",
        "first_contact": "first_contact",
        "lost_at": "lost_at",
        "version": "version",
        "available_slots": "available_slots",
        "occupied_slots": "occupied_slots",
    }

    @classmethod
    async def load_count(
        cls,
        graph_ctx: GraphQueryContext, *,
        scaling_group: str = None,
        raw_status: str = None,
        filter: str = None,
    ) -> int:
        query = (
            sa.select([sa.func.count()])
            .select_from(agents)
        )
        if scaling_group is not None:
            query = query.where(agents.c.scaling_group == scaling_group)
        if raw_status is not None:
            query = query.where(agents.c.status == AgentStatus[raw_status])
        if filter is not None:
            qfparser = QueryFilterParser(cls._queryfilter_fieldspec)
            query = qfparser.append_filter(query, filter)
        async with graph_ctx.db.begin_readonly() as conn:
            result = await conn.execute(query)
            return result.scalar()

    @classmethod
    async def load_slice(
        cls,
        graph_ctx: GraphQueryContext,
        limit: int, offset: int, *,
        scaling_group: str = None,
        raw_status: str = None,
        filter: str = None,
        order: str = None,
    ) -> Sequence[Agent]:
        query = (
            sa.select([agents])
            .select_from(agents)
            .limit(limit)
            .offset(offset)
        )
        if scaling_group is not None:
            query = query.where(agents.c.scaling_group == scaling_group)
        if raw_status is not None:
            query = query.where(agents.c.status == AgentStatus[raw_status])
        if filter is not None:
            qfparser = QueryFilterParser(cls._queryfilter_fieldspec)
            query = qfparser.append_filter(query, filter)
        if order is not None:
            qoparser = QueryOrderParser(cls._queryorder_colmap)
            query = qoparser.append_ordering(query, order)
        else:
            query = query.order_by(
                agents.c.status.asc(),
                agents.c.scaling_group.asc(),
                agents.c.id.asc(),
            )
        async with graph_ctx.db.begin_readonly() as conn:
            return [
                cls.from_row(graph_ctx, row)
                async for row in (await conn.stream(query))
            ]

    @classmethod
    async def load_all(
        cls,
        graph_ctx: GraphQueryContext, *,
        scaling_group: str = None,
        raw_status: str = None,
    ) -> Sequence[Agent]:
        query = (
            sa.select([agents])
            .select_from(agents)
        )
        if scaling_group is not None:
            query = query.where(agents.c.scaling_group == scaling_group)
        if raw_status is not None:
            query = query.where(agents.c.status == AgentStatus[raw_status])
        async with graph_ctx.db.begin_readonly() as conn:
            return [
                cls.from_row(graph_ctx, row)
                async for row in (await conn.stream(query))
            ]

    @classmethod
    async def batch_load(
        cls,
        graph_ctx: GraphQueryContext,
        agent_ids: Sequence[AgentId], *,
        raw_status: str = None,
    ) -> Sequence[Agent | None]:
        query = (
            sa.select([agents])
            .select_from(agents)
            .where(agents.c.id.in_(agent_ids))
            .order_by(
                agents.c.id,
            )
        )
        if raw_status is not None:
            query = query.where(agents.c.status == AgentStatus[raw_status])
        async with graph_ctx.db.begin_readonly() as conn:
            return await batch_result(
                graph_ctx, conn, query, cls,
                agent_ids, lambda row: row['id'],
            )


class ModifyAgentInput(graphene.InputObjectType):
    schedulable = graphene.Boolean(required=False, default=True)
    scaling_group = graphene.String(required=False)


class AgentList(graphene.ObjectType):
    class Meta:
        interfaces = (PaginatedList, )

    items = graphene.List(Agent, required=True)


async def recalc_agent_resource_occupancy(db_conn: SAConnection, agent_id: AgentId) -> None:
    query = (
        sa.select([
            kernels.c.occupied_slots,
        ])
        .select_from(kernels)
        .where(
            (kernels.c.agent == agent_id) &
            (kernels.c.status.in_(AGENT_RESOURCE_OCCUPYING_KERNEL_STATUSES)),
        )
    )
    occupied_slots = ResourceSlot()
    result = await db_conn.execute(query)
    for row in result:
        occupied_slots += row['occupied_slots']
    query = (
        sa.update(agents)
        .values({
            'occupied_slots': occupied_slots,
        })
        .where(agents.c.id == agent_id)
    )
    await db_conn.execute(query)


class ModifyAgent(graphene.Mutation):

    allowed_roles = (UserRole.SUPERADMIN,)

    class Arguments:
        id = graphene.String(required=True)
        props = ModifyAgentInput(required=True)

    ok = graphene.Boolean()
    msg = graphene.String()

    @classmethod
    @privileged_mutation(
        UserRole.SUPERADMIN,
        lambda id, **kwargs: (None, id),
    )
    async def mutate(
        cls,
        root,
        info: graphene.ResolveInfo,
        id: str,
        props: ModifyAgentInput,
    ) -> ModifyAgent:
        graph_ctx: GraphQueryContext = info.context
        data: Dict[str, Any] = {}
        set_if_set(props, data, 'schedulable')
        set_if_set(props, data, 'scaling_group')
        await graph_ctx.registry.update_scaling_group(id, data['scaling_group'])

        update_query = (
            sa.update(agents).values(data).where(agents.c.id == id)
        )
        return await simple_db_mutate(cls, graph_ctx, update_query)<|MERGE_RESOLUTION|>--- conflicted
+++ resolved
@@ -12,18 +12,8 @@
 from sqlalchemy.ext.asyncio import AsyncConnection as SAConnection
 from sqlalchemy.sql.expression import true
 
-<<<<<<< HEAD
 from ai.backend.common import msgpack, redis_helper
-from ai.backend.common.types import (
-    AgentId,
-    BinarySize,
-    HardwareMetadata,
-    ResourceSlot,
-)
-=======
-from ai.backend.common import msgpack, redis
 from ai.backend.common.types import AgentId, BinarySize, HardwareMetadata, ResourceSlot
->>>>>>> f559a456
 
 from .base import (
     EnumType,
