"""
Configuration Schema on etcd
----------------------------

The etcd (v3) itself is a flat key-value storage, but we use its prefix-based filtering
by using a directory-like configuration structure.
At the root, it contains "/sorna/{namespace}" as the common prefix.

In most cases, a single global configurations are sufficient, but cluster administrators
may want to apply different settings (e.g., resource slot types, vGPU sizes, etc.)
to different scaling groups or even each node.

To support such requirements, we add another level of prefix named "configuration scope".
There are three types of configuration scopes:

 * Global
 * Scaling group
 * Node

When reading configurations, the underlying `ai.backend.common.etcd.AsyncEtcd` class
returns a `collections.ChainMap` instance that merges three configuration scopes
in the order of node, scaling group, and global, so that node-level configs override
scaling-group configs, and scaling-group configs override global configs if they exist.

Note that the global scope prefix may be an empty string; this allows use of legacy
etcd databases without explicit migration.  When the global scope prefix is an empty string,
it does not make a new depth in the directory structure, so "{namespace}/config/x" (not
"{namespace}//config/x"!) is recognized as the global config.

Notes on Docker registry configurations
~~~~~~~~~~~~~~~~~~~~~~~~~~~~~~~~~~~~~~~

A registry name contains the host, port (only for non-standards), and the path.
So, they must be URL-quoted (including slashes) to avoid parsing
errors due to intermediate slashes and colons.
Alias keys are also URL-quoted in the same way.

{namespace}
 + ''  # ConfigScoeps.GLOBAL
   + config
     + system
       - timezone: "UTC"  # pytz-compatible timezone names (e.g., "Asia/Seoul")
     + api
       - allow-origins: "*"
       - allow-openapi-schema-introspection: "yes" | "no"  # (default: no)
       - allow-graphql-schema-introspection: "yes" | "no"  # (default: no)
       + resources
         - group_resource_visibility: "true"  # return group resource status in check-presets
                                              # (default: false)
     + docker
       + image
         - auto_pull: "digest" (default) | "tag" | "none"
     + redis
       - addr: "{redis-host}:{redis-port}"
       - password: {password}
     + idle
       - enabled: "timeout,utilization"      # comma-separated list of checker names
       - app-streaming-packet-timeout: "5m"  # in seconds; idleness of app-streaming TCP connections
         # NOTE: idle checkers get activated AFTER the app-streaming packet timeout has passed.
       - checkers
         + "timeout"
           - threshold: "10m"
         + "utilization"
           + resource-thresholds
             + "cpu_util"
               - average: 30  # in percent
             + "mem"
               - average: 30  # in percent
             + "cuda_util"
               - average: 30  # in percent  # CUDA core utilization
             + "cuda_mem"
               - average: 30  # in percent
               # NOTE: To use "cuda.mem" criteria, user programs must use
               #       an incremental allocation strategy for CUDA memory.
           - thresholds-check-operator: "and"
             # "and" (default, so any other words except the "or"):
             #     garbage collect a session only when ALL of the resources are
             #     under-utilized not exceeding their thresholds.
             #     ex) (cpu < threshold) AND (mem < threshold) AND ...
             # "or":
             #     garbage collect a session when ANY of the resources is
             #     under-utilized not exceeding their thresholds.
             #     ex) (cpu < threshold) OR (mem < threshold) OR ...
           - time-window: "12h"  # time window to average utilization
                                 # a session will not be terminated until this time
           - initial-grace-period: "5m" # time to allow to be idle for first
         # "session_lifetime" does not have etcd config but it is configured via
         # the keypair_resource_polices table.
     + resource_slots
       - {"cuda.device"}: {"count"}
       - {"cuda.mem"}: {"bytes"}
       - {"cuda.smp"}: {"count"}
       ...
     + plugins
       + accelerator
         + "cuda"
           - allocation_mode: "discrete"
           ...
       + scheduler
         + "fifo"
         + "lifo"
         + "drf"
         ...
     + network
       + subnet
         - agent: "0.0.0.0/0"
         - container: "0.0.0.0/0"
       + overlay
         - mtu: 1500  # Maximum Transmission Unit
       + rpc
         - keepalive-timeout: 60  # seconds
     + watcher
       - token: {some-secret}
   + volumes
     - _types     # allowed vfolder types
       + "user"   # enabled if present
       + "group"  # enabled if present
     # 20.09 and later
     - default_host: "{default-proxy}:{default-volume}"
     + proxies:   # each proxy may provide multiple volumes
       + "local"  # proxy name
         - client_api: "http://localhost:6021"
         - manager_api: "http://localhost:6022"
         - secret: "xxxxxx..."       # for manager API
         - ssl_verify: true | false  # for manager API
         - sftp_scaling_groups: "group-1,group-2,..."
       + "mynas1"
         - client_api: "https://proxy1.example.com:6021"
         - manager_api: "https://proxy1.example.com:6022"
         - secret: "xxxxxx..."       # for manager API
         - ssl_verify: true | false  # for manager API
         - sftp_scaling_groups: "group-3,group-4,..."
     # 23.03 and later
       + exposed_volume_info: "percentage"
       ...
     ...
   ...
 + nodes
   + manager
     - {instance-id}: "up"
     ...
   # etcd.get("config/redis/addr") is not None => single redis node
   # etcd.get("config/redis/sentinel") is not None => redis sentinel
   + redis:
     - addr: "tcp://redis:6379"
     - sentinel: {comma-seperated list of sentinel addresses}
     - service_name: "mymanager"
     - password: {redis-auth-password}
   + agents
     + {instance-id}: {"starting","running"}  # ConfigScopes.NODE
       - ip: {"127.0.0.1"}
       - watcher_port: {"6009"}
     ...
 + sgroup
   + {name}  # ConfigScopes.SGROUP
     - swarm-manager/token
     - swarm-manager/host
     - swarm-worker/token
     - iprange          # to choose ethernet iface when creating containers
     - resource_policy  # the name of scaling-group resource-policy in database
     + nodes
       - {instance-id}: 1  # just a membership set
"""

from __future__ import annotations

import logging
import os
import secrets
import socket
import sys
import urllib.parse
from abc import abstractmethod
from collections import UserDict
from collections.abc import Mapping
from contextvars import ContextVar
from pathlib import Path
from pprint import pformat
from typing import (
    Any,
    Awaitable,
    Callable,
    Final,
    List,
    Optional,
    Sequence,
    TypeAlias,
)

import aiotools
import click
import trafaret as t
import yarl

from ai.backend.common import config
from ai.backend.common import validators as tx
from ai.backend.common.defs import DEFAULT_FILE_IO_TIMEOUT
from ai.backend.common.etcd import AsyncEtcd, ConfigScopes
from ai.backend.common.etcd_etcetra import AsyncEtcd as EtcetraAsyncEtcd
from ai.backend.common.identity import get_instance_id
from ai.backend.common.lock import EtcdLock, FileLock, RedisLock
from ai.backend.common.types import (
    HostPortPair,
    SlotName,
    SlotTypes,
    current_resource_slots,
)
from ai.backend.logging import BraceStyleAdapter, LogLevel

from ..manager.defs import INTRINSIC_SLOTS
from .api import ManagerStatus
from .api.exceptions import ServerMisconfiguredError
from .models.session import SessionStatus
from .pglock import PgAdvisoryLock

log = BraceStyleAdapter(logging.getLogger(__spec__.name))

_max_cpu_count = os.cpu_count()
_file_perm = (Path(__file__).parent / "server.py").stat()

DEFAULT_CHUNK_SIZE: Final = 256 * 1024  # 256 KiB
DEFAULT_INFLIGHT_CHUNKS: Final = 8

NestedStrKeyedDict: TypeAlias = "dict[str, Any | NestedStrKeyedDict]"

current_vfolder_types: ContextVar[List[str]] = ContextVar("current_vfolder_types")

manager_local_config_iv = (
    t.Dict({
        t.Key("db"): t.Dict({
            t.Key("type", default="postgresql"): t.Enum("postgresql"),
            t.Key("addr"): tx.HostPortPair,
            t.Key("name"): tx.Slug[2:64],
            t.Key("user"): t.String,
            t.Key("password"): t.String,
            t.Key("pool-size", default=8): t.ToInt[1:],  # type: ignore
            t.Key("pool-recycle", default=-1): t.ToFloat[-1:],  # -1 is infinite
            t.Key("pool-pre-ping", default=False): t.ToBool,
            t.Key("max-overflow", default=64): t.ToInt[-1:],  # -1 is infinite  # type: ignore
            t.Key("lock-conn-timeout", default=0): t.ToFloat[0:],  # 0 is infinite
        }),
        t.Key("manager"): t.Dict({
            t.Key("ipc-base-path", default="/tmp/backend.ai/ipc"): tx.Path(
                type="dir", auto_create=True
            ),
            t.Key("num-proc", default=_max_cpu_count): t.Int[1:_max_cpu_count],
            t.Key("id", default=f"i-{socket.gethostname()}"): t.String,
            t.Key("user", default=None): tx.UserID(default_uid=_file_perm.st_uid),
            t.Key("user", default=None): tx.UserID(default_uid=_file_perm.st_uid),
            t.Key("group", default=None): tx.GroupID(default_gid=_file_perm.st_gid),
            t.Key("service-addr", default=("0.0.0.0", 8080)): tx.HostPortPair,
            t.Key(
                "rpc-auth-manager-keypair", default="fixtures/manager/manager.key_secret"
            ): tx.Path(type="file"),
            t.Key("heartbeat-timeout", default=40.0): t.Float[1.0:],  # type: ignore
            t.Key("secret", default=None): t.Null | t.String,
            t.Key("ssl-enabled", default=False): t.ToBool,
            t.Key("ssl-cert", default=None): t.Null | tx.Path(type="file"),
            t.Key("ssl-privkey", default=None): t.Null | tx.Path(type="file"),
            t.Key("event-loop", default="asyncio"): t.Enum("asyncio", "uvloop"),
            t.Key("distributed-lock", default="pg_advisory"): t.Enum(
                "filelock",
                "pg_advisory",
                "redlock",
                "etcd",
                "etcetra",
            ),
            t.Key(
                "pg-advisory-config", default=PgAdvisoryLock.default_config
            ): PgAdvisoryLock.config_iv,
            t.Key("filelock-config", default=FileLock.default_config): FileLock.config_iv,
            t.Key("redlock-config", default=RedisLock.default_config): RedisLock.config_iv,
            t.Key("etcdlock-config", default=EtcdLock.default_config): EtcdLock.config_iv,
            t.Key("pid-file", default=os.devnull): tx.Path(
                type="file",
                allow_nonexisting=True,
                allow_devnull=True,
            ),
            t.Key("allowed-plugins", default=None): t.Null | tx.ToSet,
            t.Key("disabled-plugins", default=None): t.Null | tx.ToSet,
            t.Key("hide-agents", default=False): t.Bool,
            t.Key(
                "agent-selection-resource-priority",
                default=["cuda", "rocm", "tpu", "cpu", "mem"],
            ): t.List(t.String),
            t.Key("importer-image", default="lablup/importer:manylinux2010"): t.String,
            t.Key("max-wsmsg-size", default=16 * (2**20)): t.ToInt,  # default: 16 MiB
            tx.AliasedKey(["aiomonitor-termui-port", "aiomonitor-port"], default=48100): t.ToInt[
                1:65535
            ],
            t.Key("aiomonitor-webui-port", default=49100): t.ToInt[1:65535],
            t.Key("use-experimental-redis-event-dispatcher", default=False): t.ToBool,
<<<<<<< HEAD
            t.Key("huggingface-token", default=None): t.Null | t.String,
=======
            t.Key("status-update-interval", default=None): t.Null | t.ToFloat[0:],  # second
            t.Key("status-lifetime", default=None): t.Null | t.ToInt[0:],  # second
            t.Key("public-metrics-port", default=None): t.Null | t.ToInt[1:65535],
>>>>>>> eed9d3c2
        }).allow_extra("*"),
        t.Key("docker-registry"): t.Dict({  # deprecated in v20.09
            t.Key("ssl-verify", default=True): t.ToBool,
        }).allow_extra("*"),
        t.Key("logging"): t.Any,  # checked in ai.backend.logging
        t.Key("debug"): t.Dict({
            t.Key("enabled", default=False): t.ToBool,
            t.Key("asyncio", default=False): t.Bool,
            t.Key("enhanced-aiomonitor-task-info", default=False): t.Bool,
            t.Key("log-events", default=False): t.ToBool,
            t.Key("log-scheduler-ticks", default=False): t.ToBool,
            t.Key("periodic-sync-stats", default=False): t.ToBool,
        }).allow_extra("*"),
    })
    .merge(config.etcd_config_iv)
    .allow_extra("*")
)

_config_defaults: Mapping[str, Any] = {
    "system": {
        "timezone": "UTC",
    },
    "api": {
        "allow-origins": "*",
        "allow-openapi-schema-introspection": False,
        "allow-graphql-schema-introspection": False,
        "max-gql-query-depth": None,
        "max-gql-connection-page-size": None,
    },
    "redis": config.redis_default_config,
    "docker": {
        "registry": {},
        "image": {
            "auto_pull": "digest",
        },
    },
    "network": {
        "subnet": {
            "agent": "0.0.0.0/0",
            "container": "0.0.0.0/0",
        },
        "overlay": {
            "mtu": "1500",
        },
    },
    "plugins": {
        "accelerator": {},
        "scheduler": {},
        "agent-selector": {},
    },
    "watcher": {
        "token": None,
        "file-io-timeout": DEFAULT_FILE_IO_TIMEOUT,
    },
    "session": {
        "hang-tolerance": {
            "threshold": {},
        },
    },
}


session_hang_tolerance_iv = t.Dict(
    {
        t.Key(
            "threshold", default=_config_defaults["session"]["hang-tolerance"]["threshold"]
        ): t.Dict({
            t.Key(SessionStatus.PREPARING.name, optional=True): tx.TimeDuration(),
            t.Key(SessionStatus.TERMINATING.name, optional=True): tx.TimeDuration(),
        }).ignore_extra("*"),
    },
)


shared_config_iv = t.Dict({
    t.Key("system", default=_config_defaults["system"]): t.Dict({
        t.Key("timezone", default=_config_defaults["system"]["timezone"]): tx.TimeZone,
    }).allow_extra("*"),
    t.Key("api", default=_config_defaults["api"]): t.Dict({
        t.Key("allow-origins", default=_config_defaults["api"]["allow-origins"]): t.String,
        t.Key(
            "allow-graphql-schema-introspection",
            default=_config_defaults["api"]["allow-graphql-schema-introspection"],
        ): t.ToBool,
        t.Key(
            "allow-openapi-schema-introspection",
            default=_config_defaults["api"]["allow-openapi-schema-introspection"],
        ): t.ToBool,
        t.Key("max-gql-query-depth", default=_config_defaults["api"]["max-gql-query-depth"]): t.Null
        | t.ToInt[1:],
        t.Key(
            "max-gql-connection-page-size",
            default=_config_defaults["api"]["max-gql-connection-page-size"],
        ): t.Null | t.ToInt[1:],
    }).allow_extra("*"),
    t.Key("redis", default=_config_defaults["redis"]): config.redis_config_iv,
    t.Key("docker", default=_config_defaults["docker"]): t.Dict({
        t.Key("image", default=_config_defaults["docker"]["image"]): t.Dict({
            t.Key("auto_pull", default=_config_defaults["docker"]["image"]["auto_pull"]): t.Enum(
                "digest", "tag", "none"
            ),
        }).allow_extra("*"),
    }).allow_extra("*"),
    t.Key("plugins", default=_config_defaults["plugins"]): t.Dict({
        t.Key("accelerator", default=_config_defaults["plugins"]["accelerator"]): t.Mapping(
            t.String, t.Mapping(t.String, t.Any)
        ),
        t.Key("scheduler", default=_config_defaults["plugins"]["scheduler"]): t.Mapping(
            t.String, t.Mapping(t.String, t.Any)
        ),
        t.Key("agent-selector", default=_config_defaults["plugins"]["agent-selector"]): t.Mapping(
            t.String, config.agent_selector_globalconfig_iv
        ),
    }).allow_extra("*"),
    t.Key("network", default=_config_defaults["network"]): t.Dict({
        t.Key("subnet", default=_config_defaults["network"]["subnet"]): t.Dict({
            t.Key("agent", default=_config_defaults["network"]["subnet"]["agent"]): tx.IPNetwork,
            t.Key(
                "container", default=_config_defaults["network"]["subnet"]["container"]
            ): tx.IPNetwork,
        }).allow_extra("*"),
        t.Key("overlay", default=_config_defaults["network"]["overlay"]): t.Null
        | t.Dict({
            t.Key("mtu", default=_config_defaults["network"]["overlay"]["mtu"]): t.ToInt(gte=1),
        }).allow_extra("*"),
    }).allow_extra("*"),
    t.Key("watcher", default=_config_defaults["watcher"]): t.Dict({
        t.Key("token", default=_config_defaults["watcher"]["token"]): t.Null | t.String,
        t.Key(
            "file-io-timeout", default=_config_defaults["watcher"]["file-io-timeout"]
        ): t.ToFloat(),
    }).allow_extra("*"),
    t.Key("auth", default=None): (
        t.Dict({
            t.Key("max_password_age", default=None): t.Null | tx.TimeDuration(),
        }).allow_extra("*")
        | t.Null
    ),
    t.Key("session", default=_config_defaults["session"]): t.Dict(
        {
            t.Key(
                "hang-tolerance", default=_config_defaults["session"]["hang-tolerance"]
            ): session_hang_tolerance_iv,
        },
    ).allow_extra("*"),
}).allow_extra("*")

_volume_defaults: dict[str, Any] = {
    "_types": {
        "user": {},
    },
}

volume_config_iv = t.Dict({
    t.Key("_types", default=_volume_defaults["_types"]): t.Dict({
        t.Key("user", optional=True): t.String(allow_blank=True) | t.Dict({}).allow_extra("*"),
        t.Key("group", optional=True): t.String(allow_blank=True) | t.Dict({}).allow_extra("*"),
    }).allow_extra("*"),
    t.Key("default_host"): t.String,
    t.Key("exposed_volume_info", default="percentage"): tx.StringList(delimiter=","),
    t.Key("proxies"): t.Mapping(
        tx.Slug,
        t.Dict({
            t.Key("client_api"): t.String,
            t.Key("manager_api"): t.String,
            t.Key("secret"): t.String,
            t.Key("ssl_verify"): t.ToBool,
            t.Key("sftp_scaling_groups", default=None): t.Null | tx.StringList(delimiter=","),
        }),
    ),
}).allow_extra("*")


ConfigWatchCallback = Callable[[Sequence[str]], Awaitable[None]]


class AbstractConfig(UserDict):
    _watch_callbacks: List[ConfigWatchCallback]

    def __init__(self, initial_data: Optional[Mapping[str, Any]] = None) -> None:
        super().__init__(initial_data)
        self._watch_callbacks = []

    @abstractmethod
    async def reload(self) -> None:
        pass

    def add_watch_callback(self, cb: ConfigWatchCallback) -> None:
        self._watch_callbacks.append(cb)

    async def dispatch_watch_callbacks(self, updated_keys: Sequence[str]) -> None:
        for cb in self._watch_callbacks:
            await cb(updated_keys)


class LocalConfig(AbstractConfig):
    async def reload(self) -> None:
        raise NotImplementedError


def load(
    config_path: Optional[Path] = None,
    log_level: LogLevel = LogLevel.NOTSET,
) -> LocalConfig:
    # Determine where to read configuration.
    raw_cfg, cfg_src_path = config.read_from_file(config_path, "manager")

    # Override the read config with environment variables (for legacy).
    config.override_with_env(raw_cfg, ("etcd", "namespace"), "BACKEND_NAMESPACE")
    config.override_with_env(raw_cfg, ("etcd", "addr"), "BACKEND_ETCD_ADDR")
    config.override_with_env(raw_cfg, ("etcd", "user"), "BACKEND_ETCD_USER")
    config.override_with_env(raw_cfg, ("etcd", "password"), "BACKEND_ETCD_PASSWORD")
    config.override_with_env(raw_cfg, ("db", "addr"), "BACKEND_DB_ADDR")
    config.override_with_env(raw_cfg, ("db", "name"), "BACKEND_DB_NAME")
    config.override_with_env(raw_cfg, ("db", "user"), "BACKEND_DB_USER")
    config.override_with_env(raw_cfg, ("db", "password"), "BACKEND_DB_PASSWORD")
    config.override_with_env(raw_cfg, ("manager", "num-proc"), "BACKEND_MANAGER_NPROC")
    config.override_with_env(raw_cfg, ("manager", "ssl-cert"), "BACKEND_SSL_CERT")
    config.override_with_env(raw_cfg, ("manager", "ssl-privkey"), "BACKEND_SSL_KEY")
    config.override_with_env(raw_cfg, ("manager", "pid-file"), "BACKEND_PID_FILE")
    config.override_with_env(raw_cfg, ("manager", "api-listen-addr", "host"), "BACKEND_SERVICE_IP")
    config.override_with_env(
        raw_cfg, ("manager", "api-listen-addr", "port"), "BACKEND_SERVICE_PORT"
    )
    config.override_with_env(
        raw_cfg, ("manager", "event-listen-addr", "host"), "BACKEND_ADVERTISED_MANAGER_HOST"
    )
    config.override_with_env(
        raw_cfg, ("manager", "event-listen-addr", "port"), "BACKEND_EVENTS_PORT"
    )
    config.override_with_env(
        raw_cfg, ("docker-registry", "ssl-verify"), "BACKEND_SKIP_SSLCERT_VALIDATION"
    )

    config.override_key(raw_cfg, ("debug", "enabled"), log_level == LogLevel.DEBUG)
    if log_level != LogLevel.NOTSET:
        config.override_key(raw_cfg, ("logging", "level"), log_level)
        config.override_key(raw_cfg, ("logging", "pkg-ns", "ai.backend"), log_level)
        config.override_key(raw_cfg, ("logging", "pkg-ns", "aiohttp"), log_level)

    # Validate and fill configurations
    # (allow_extra will make configs to be forward-compatible)
    try:
        cfg = config.check(raw_cfg, manager_local_config_iv)
        if cfg["debug"]["enabled"]:
            print("== Manager configuration ==", file=sys.stderr)
            print(pformat(cfg), file=sys.stderr)
        cfg["_src"] = cfg_src_path
        if cfg["manager"]["secret"] is None:
            cfg["manager"]["secret"] = secrets.token_urlsafe(16)
    except config.ConfigurationError as e:
        print(
            "ConfigurationError: Could not read or validate the manager local config:",
            file=sys.stderr,
        )
        print(pformat(e.invalid_data), file=sys.stderr)
        raise click.Abort()
    else:
        return LocalConfig(cfg)


class SharedConfig(AbstractConfig):
    def __init__(
        self,
        etcd_addr: HostPortPair,
        etcd_user: Optional[str],
        etcd_password: Optional[str],
        namespace: str,
    ) -> None:
        super().__init__()
        credentials = None
        if etcd_user:
            assert etcd_user is not None
            assert etcd_password is not None
            credentials = {
                "user": etcd_user,
                "password": etcd_password,
            }
        scope_prefix_map = {
            ConfigScopes.GLOBAL: "",
            # TODO: provide a way to specify other scope prefixes
        }
        self.etcd = AsyncEtcd(etcd_addr, namespace, scope_prefix_map, credentials=credentials)
        self.etcetra_etcd = EtcetraAsyncEtcd(
            etcd_addr, namespace, scope_prefix_map, credentials=credentials
        )

    async def close(self) -> None:
        await self.etcd.close()

    async def reload(self) -> None:
        raw_cfg = await self.etcd.get_prefix("config")
        try:
            cfg = shared_config_iv.check(raw_cfg)
        except config.ConfigurationError as e:
            print("Validation of shared etcd configuration has failed:", file=sys.stderr)
            print(pformat(e.invalid_data), file=sys.stderr)
            raise click.Abort()
        else:
            self.data = cfg

    def __hash__(self) -> int:
        # When used as a key in dicts, we don't care our contents.
        # Just treat it like an opaque object.
        return hash(id(self))

    @classmethod
    def flatten(cls, key_prefix: str, inner_dict: NestedStrKeyedDict) -> dict[str, str]:
        flattend_dict: dict[str, str] = {}
        for k, v in inner_dict.items():
            if k == "":
                flattened_key = key_prefix
            else:
                flattened_key = key_prefix + "/" + urllib.parse.quote(k, safe="")
            match v:
                case Mapping():
                    flattend_dict.update(cls.flatten(flattened_key, v))  # type: ignore
                case str():
                    flattend_dict[flattened_key] = v
                case int() | float() | yarl.URL():
                    flattend_dict[flattened_key] = str(v)
                case _:
                    raise ValueError(
                        f"The value {v!r} must be serialized before storing to the etcd"
                    )
        return flattend_dict

    async def get_raw(self, key: str, allow_null: bool = True) -> Optional[str]:
        value = await self.etcd.get(key)
        if not allow_null and value is None:
            raise ServerMisconfiguredError("A required etcd config is missing.", key)
        return value

    async def register_myself(self) -> None:
        instance_id = await get_instance_id()
        manager_info = {
            f"nodes/manager/{instance_id}": "up",
        }
        await self.etcd.put_dict(manager_info)

    async def deregister_myself(self) -> None:
        instance_id = await get_instance_id()
        await self.etcd.delete_prefix(f"nodes/manager/{instance_id}")

    async def update_resource_slots(
        self,
        slot_key_and_units: Mapping[SlotName, SlotTypes],
    ) -> None:
        updates = {}
        known_slots = await self.get_resource_slots()
        for k, v in slot_key_and_units.items():
            if k not in known_slots or v != known_slots[k]:
                updates[f"config/resource_slots/{k}"] = v.value
        if updates:
            await self.etcd.put_dict(updates)

    async def update_manager_status(self, status) -> None:
        await self.etcd.put("manager/status", status.value)
        self.get_manager_status.cache_clear()

    @aiotools.lru_cache(maxsize=1, expire_after=2.0)
    async def _get_resource_slots(self):
        raw_data = await self.etcd.get_prefix_dict("config/resource_slots")
        return {SlotName(k): SlotTypes(v) for k, v in raw_data.items()}

    async def get_resource_slots(self) -> Mapping[SlotName, SlotTypes]:
        """
        Returns the system-wide known resource slots and their units.
        """
        try:
            ret = current_resource_slots.get()
        except LookupError:
            configured_slots = await self._get_resource_slots()
            ret = {**INTRINSIC_SLOTS, **configured_slots}
            current_resource_slots.set(ret)
        return ret

    @aiotools.lru_cache(maxsize=1, expire_after=2.0)
    async def _get_vfolder_types(self):
        return await self.etcd.get_prefix("volumes/_types")

    async def get_vfolder_types(self) -> Sequence[str]:
        """
        Returns the vfolder types currently set. One of "user" and/or "group".
        If none is specified, "user" type is implicitly assumed.
        """
        try:
            ret = current_vfolder_types.get()
        except LookupError:
            vf_types = await self._get_vfolder_types()
            ret = list(vf_types.keys())
            current_vfolder_types.set(ret)
        return ret

    @aiotools.lru_cache(maxsize=1, expire_after=5.0)
    async def get_manager_nodes_info(self):
        return await self.etcd.get_prefix_dict("nodes/manager")

    @aiotools.lru_cache(maxsize=1, expire_after=2.0)
    async def get_manager_status(self) -> ManagerStatus:
        status = await self.etcd.get("manager/status")
        if status is None:
            return ManagerStatus.TERMINATED
        return ManagerStatus(status)

    async def watch_manager_status(self):
        async with aiotools.aclosing(self.etcd.watch("manager/status")) as agen:
            async for ev in agen:
                yield ev

    # TODO: refactor using contextvars in Python 3.7 so that the result is cached
    #       in a per-request basis.
    @aiotools.lru_cache(maxsize=1, expire_after=2.0)
    async def get_allowed_origins(self):
        return await self.etcd.get("config/api/allow-origins")

    def get_redis_url(self, db: int = 0) -> yarl.URL:
        """
        Returns a complete URL composed from the given Redis config.
        """
        url = yarl.URL("redis://host").with_host(str(self.data["redis"]["addr"][0])).with_port(
            self.data["redis"]["addr"][1]
        ).with_password(self.data["redis"]["password"]) / str(db)
        return url<|MERGE_RESOLUTION|>--- conflicted
+++ resolved
@@ -290,13 +290,10 @@
             ],
             t.Key("aiomonitor-webui-port", default=49100): t.ToInt[1:65535],
             t.Key("use-experimental-redis-event-dispatcher", default=False): t.ToBool,
-<<<<<<< HEAD
-            t.Key("huggingface-token", default=None): t.Null | t.String,
-=======
             t.Key("status-update-interval", default=None): t.Null | t.ToFloat[0:],  # second
             t.Key("status-lifetime", default=None): t.Null | t.ToInt[0:],  # second
             t.Key("public-metrics-port", default=None): t.Null | t.ToInt[1:65535],
->>>>>>> eed9d3c2
+            t.Key("huggingface-token", default=None): t.Null | t.String,
         }).allow_extra("*"),
         t.Key("docker-registry"): t.Dict({  # deprecated in v20.09
             t.Key("ssl-verify", default=True): t.ToBool,
