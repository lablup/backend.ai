from __future__ import annotations

"""
Configuration Schema on etcd
----------------------------

The etcd (v3) itself is a flat key-value storage, but we use its prefix-based filtering
by using a directory-like configuration structure.
At the root, it contains "/sorna/{namespace}" as the common prefix.

In most cases, a single global configurations are sufficient, but cluster administrators
may want to apply different settings (e.g., resource slot types, vGPU sizes, etc.)
to different scaling groups or even each node.

To support such requirements, we add another level of prefix named "configuration scope".
There are three types of configuration scopes:

 * Global
 * Scaling group
 * Node

When reading configurations, the underlying `ai.backend.common.etcd.AsyncEtcd` class
returns a `collections.ChainMap` instance that merges three configuration scopes
in the order of node, scaling group, and global, so that node-level configs override
scaling-group configs, and scaling-group configs override global configs if they exist.

Note that the global scope prefix may be an empty string; this allows use of legacy
etcd databases without explicit migration.  When the global scope prefix is an empty string,
it does not make a new depth in the directory structure, so "{namespace}/config/x" (not
"{namespace}//config/x"!) is recognized as the global config.

Notes on Docker registry configurations
~~~~~~~~~~~~~~~~~~~~~~~~~~~~~~~~~~~~~~~

A registry name contains the host, port (only for non-standards), and the path.
So, they must be URL-quoted (including slashes) to avoid parsing
errors due to intermediate slashes and colons.
Alias keys are also URL-quoted in the same way.

{namespace}
 + ''  # ConfigScoeps.GLOBAL
   + config
     + system
       - timezone: "UTC"  # pytz-compatible timezone names (e.g., "Asia/Seoul")
     + api
       - allow-origins: "*"
       + resources
         - group_resource_visibility: "true"  # return group resource status in check-presets
                                              # (default: false)
     + docker
       + image
         - auto_pull: "digest" (default) | "tag" | "none"
       + registry
         + "index.docker.io": "https://registry-1.docker.io"
           - username: "lablup"
         + {registry-name}: {registry-URL}  # {registry-name} is url-quoted
           - username: {username}
           - password: {password}
           - type: "docker" | "harbor" | "harbor2"
           - project: "project1-name,project2-name,..."  # harbor only
           - ssl-verify: "yes" | "no"
         ...
     + redis
       - addr: "{redis-host}:{redis-port}"
       - password: {password}
     + idle
       - enabled: "timeout,utilization"      # comma-separated list of checker names
       - app-streaming-packet-timeout: "5m"  # in seconds; idleness of app-streaming TCP connections
         # NOTE: idle checkers get activated AFTER the app-streaming packet timeout has passed.
       - checkers
         + "timeout"
           - threshold: "10m"
         + "utilization"
           + resource-thresholds
             + "cpu_util"
               - average: 30  # in percent
             + "mem"
               - average: 30  # in percent
             + "cuda_util"
               - average: 30  # in percent  # CUDA core utilization
             + "cuda_mem"
               - average: 30  # in percent
               # NOTE: To use "cuda.mem" criteria, user programs must use
               #       an incremental allocation strategy for CUDA memory.
           - thresholds-check-operator: "and"
             # "and" (default, so any other words except the "or"):
             #     garbage collect a session only when ALL of the resources are
             #     under-utilized not exceeding their thresholds.
             #     ex) (cpu < threshold) AND (mem < threshold) AND ...
             # "or":
             #     garbage collect a session when ANY of the resources is
             #     under-utilized not exceeding their thresholds.
             #     ex) (cpu < threshold) OR (mem < threshold) OR ...
           - time-window: "12h"  # time window to average utilization
                                 # a session will not be terminated until this time
           - initial-grace-period: "5m" # time to allow to be idle for first
         # "session_lifetime" does not have etcd config but it is configured via
         # the keypair_resource_polices table.
     + resource_slots
       - {"cuda.device"}: {"count"}
       - {"cuda.mem"}: {"bytes"}
       - {"cuda.smp"}: {"count"}
       ...
     + plugins
       + accelerator
         + "cuda"
           - allocation_mode: "discrete"
           ...
       + scheduler
         + "fifo"
         + "lifo"
         + "drf"
         ...
     + network
       + subnet
         - agent: "0.0.0.0/0"
         - container: "0.0.0.0/0"
       + overlay
         - mtu: 1500  # Maximum Transmission Unit
       + rpc
         - keepalive-timeout: 60  # seconds
     + watcher
       - token: {some-secret}
   + volumes
     - _types     # allowed vfolder types
       + "user"   # enabled if present
       + "group"  # enabled if present
     # 20.09 and later
     - default_host: "{default-proxy}:{default-volume}"
     + proxies:   # each proxy may provide multiple volumes
       + "local"  # proxy name
         - client_api: "http://localhost:6021"
         - manager_api: "http://localhost:6022"
         - secret: "xxxxxx..."       # for manager API
         - ssl_verify: true | false  # for manager API
         - sftp_scaling_groups: "group-1,group-2,..."
       + "mynas1"
         - client_api: "https://proxy1.example.com:6021"
         - manager_api: "https://proxy1.example.com:6022"
         - secret: "xxxxxx..."       # for manager API
         - ssl_verify: true | false  # for manager API
         - sftp_scaling_groups: "group-3,group-4,..."
     # 23.03 and later
       + exposed_volume_info: "percentage"
       ...
     ...
   ...
 + nodes
   + manager
     - {instance-id}: "up"
     ...
   # etcd.get("config/redis/addr") is not None => single redis node
   # etcd.get("config/redis/sentinel") is not None => redis sentinel
   + redis:
     - addr: "tcp://redis:6379"
     - sentinel: {comma-seperated list of sentinel addresses}
     - service_name: "mymanager"
     - password: {redis-auth-password}
   + agents
     + {instance-id}: {"starting","running"}  # ConfigScopes.NODE
       - ip: {"127.0.0.1"}
       - watcher_port: {"6009"}
     ...
 + sgroup
   + {name}  # ConfigScopes.SGROUP
     - swarm-manager/token
     - swarm-manager/host
     - swarm-worker/token
     - iprange          # to choose ethernet iface when creating containers
     - resource_policy  # the name of scaling-group resource-policy in database
     + nodes
       - {instance-id}: 1  # just a membership set
"""

import logging
import os
import secrets
import socket
import sys
from abc import abstractmethod
from collections import UserDict
from contextvars import ContextVar
from pathlib import Path
from pprint import pformat
from typing import Any, Awaitable, Callable, Final, List, Mapping, Optional, Sequence

import aiotools
import click
import trafaret as t
import yarl

from ai.backend.common import config
from ai.backend.common import validators as tx
from ai.backend.common.etcd import AsyncEtcd, ConfigScopes
from ai.backend.common.identity import get_instance_id
from ai.backend.common.logging import BraceStyleAdapter
from ai.backend.common.types import (
    HostPortPair,
    LogSeverity,
    SlotName,
    SlotTypes,
    current_resource_slots,
)

from ..manager.defs import INTRINSIC_SLOTS
from .api import ManagerStatus
from .api.exceptions import ServerMisconfiguredError

log = BraceStyleAdapter(logging.getLogger(__spec__.name))  # type: ignore[name-defined]

_max_cpu_count = os.cpu_count()
_file_perm = (Path(__file__).parent / "server.py").stat()

DEFAULT_CHUNK_SIZE: Final = 256 * 1024  # 256 KiB
DEFAULT_INFLIGHT_CHUNKS: Final = 8

current_vfolder_types: ContextVar[List[str]] = ContextVar("current_vfolder_types")

manager_local_config_iv = (
    t.Dict(
        {
            t.Key("db"): t.Dict(
                {
                    t.Key("type", default="postgresql"): t.Enum("postgresql"),
                    t.Key("addr"): tx.HostPortPair,
                    t.Key("name"): tx.Slug[2:64],
                    t.Key("user"): t.String,
                    t.Key("password"): t.String,
                    t.Key("pool-size", default=8): t.ToInt[1:],  # type: ignore
                    t.Key("max-overflow", default=64): t.ToInt[
                        -1:  # -1 is infinite  # type: ignore
                    ],
                }
            ),
            t.Key("manager"): t.Dict(
                {
                    t.Key("ipc-base-path", default="/tmp/backend.ai/ipc"): tx.Path(
                        type="dir", auto_create=True
                    ),
                    t.Key("num-proc", default=_max_cpu_count): t.Int[1:_max_cpu_count],
                    t.Key("id", default=f"i-{socket.gethostname()}"): t.String,
                    t.Key("user", default=None): tx.UserID(default_uid=_file_perm.st_uid),
                    t.Key("user", default=None): tx.UserID(default_uid=_file_perm.st_uid),
                    t.Key("group", default=None): tx.GroupID(default_gid=_file_perm.st_gid),
                    t.Key("service-addr", default=("0.0.0.0", 8080)): tx.HostPortPair,
                    t.Key("heartbeat-timeout", default=40.0): t.Float[1.0:],  # type: ignore
                    t.Key("secret", default=None): t.Null | t.String,
                    t.Key("ssl-enabled", default=False): t.ToBool,
                    t.Key("ssl-cert", default=None): t.Null | tx.Path(type="file"),
                    t.Key("ssl-privkey", default=None): t.Null | tx.Path(type="file"),
                    t.Key("event-loop", default="asyncio"): t.Enum("asyncio", "uvloop"),
                    t.Key("distributed-lock", default="pg_advisory"): t.Enum(
                        "filelock", "pg_advisory", "redlock", "etcd"
                    ),
                    t.Key("pid-file", default=os.devnull): tx.Path(
                        type="file",
                        allow_nonexisting=True,
                        allow_devnull=True,
                    ),
                    t.Key("allowed-plugins", default=None): t.Null | tx.ToSet,
                    t.Key("disabled-plugins", default=None): t.Null | tx.ToSet,
                    t.Key("hide-agents", default=False): t.Bool,
                    t.Key("importer-image", default="lablup/importer:manylinux2010"): t.String,
                    t.Key("max-wsmsg-size", default=16 * (2**20)): t.ToInt,  # default: 16 MiB
                    t.Key("aiomonitor-port", default=48100): t.Int[1:65535],
                }
            ).allow_extra("*"),
            t.Key("pipeline", default=None): t.Null | t.Dict(
                {
                    t.Key("event-queue", default=None): t.Null | tx.HostPortPair,
                },
            ).allow_extra("*"),
            t.Key("docker-registry"): t.Dict(
                {  # deprecated in v20.09
                    t.Key("ssl-verify", default=True): t.ToBool,
                }
            ).allow_extra("*"),
            t.Key("logging"): t.Any,  # checked in ai.backend.common.logging
            t.Key("debug"): t.Dict(
                {
                    t.Key("enabled", default=False): t.ToBool,
                    t.Key("asyncio", default=False): t.Bool,
                    t.Key("enhanced-aiomonitor-task-info", default=False): t.Bool,
                    t.Key("log-events", default=False): t.ToBool,
                    t.Key("log-scheduler-ticks", default=False): t.ToBool,
                    t.Key("periodic-sync-stats", default=False): t.ToBool,
                }
            ).allow_extra("*"),
        }
    )
    .merge(config.etcd_config_iv)
    .allow_extra("*")
)

_config_defaults: Mapping[str, Any] = {
    "system": {
        "timezone": "UTC",
    },
    "api": {
        "allow-origins": "*",
    },
    "redis": {
        "addr": "127.0.0.1:6379",
        "password": None,
    },
    "docker": {
        "registry": {},
        "image": {
            "auto_pull": "digest",
        },
    },
    "network": {
        "subnet": {
            "agent": "0.0.0.0/0",
            "container": "0.0.0.0/0",
        },
        "overlay": {
            "mtu": "1500",
        },
    },
    "plugins": {
        "accelerator": {},
        "scheduler": {},
    },
    "watcher": {
        "token": None,
    },
    "session": {
        "hang-toleration-threshold": {},
    },
}

container_registry_iv = t.Dict(
    {
        t.Key(""): tx.URL,
        t.Key("type", default="docker"): t.String,
        t.Key("username", default=None): t.Null | t.String,
        t.Key("password", default=None): t.Null | t.String,
        t.Key("project", default=None): t.Null | tx.StringList | t.List(t.String),
        t.Key("ssl-verify", default=True): t.ToBool,
    }
).allow_extra("*")

shared_config_iv = t.Dict(
    {
        t.Key("system", default=_config_defaults["system"]): t.Dict(
            {
                t.Key("timezone", default=_config_defaults["system"]["timezone"]): tx.TimeZone,
            }
        ).allow_extra("*"),
        t.Key("api", default=_config_defaults["api"]): t.Dict(
            {
                t.Key("allow-origins", default=_config_defaults["api"]["allow-origins"]): t.String,
            }
        ).allow_extra("*"),
        t.Key("redis", default=_config_defaults["redis"]): t.Dict(
            {
                t.Key("addr", default=_config_defaults["redis"]["addr"]): t.Null | tx.HostPortPair,
                t.Key("sentinel", default=None): t.Null | tx.DelimiterSeperatedList(
                    tx.HostPortPair
                ),
                t.Key("service_name", default=None): t.Null | t.String,
                t.Key("password", default=_config_defaults["redis"]["password"]): t.Null | t.String,
            }
        ).allow_extra("*"),
        t.Key("docker", default=_config_defaults["docker"]): t.Dict(
            {
                t.Key("registry"): t.Mapping(t.String, container_registry_iv),
                t.Key("image", default=_config_defaults["docker"]["image"]): t.Dict(
                    {
                        t.Key(
                            "auto_pull", default=_config_defaults["docker"]["image"]["auto_pull"]
                        ): t.Enum("digest", "tag", "none"),
                    }
                ).allow_extra("*"),
            }
        ).allow_extra("*"),
        t.Key("plugins", default=_config_defaults["plugins"]): t.Dict(
            {
                t.Key("accelerator", default=_config_defaults["plugins"]["accelerator"]): t.Mapping(
                    t.String, t.Mapping(t.String, t.Any)
                ),
                t.Key("scheduler", default=_config_defaults["plugins"]["scheduler"]): t.Mapping(
                    t.String, t.Mapping(t.String, t.Any)
                ),
            }
        ).allow_extra("*"),
        t.Key("network", default=_config_defaults["network"]): t.Dict(
            {
                t.Key("subnet", default=_config_defaults["network"]["subnet"]): t.Dict(
                    {
                        t.Key(
                            "agent", default=_config_defaults["network"]["subnet"]["agent"]
                        ): tx.IPNetwork,
                        t.Key(
                            "container", default=_config_defaults["network"]["subnet"]["container"]
                        ): tx.IPNetwork,
                    }
                ).allow_extra("*"),
                t.Key("overlay", default=_config_defaults["network"]["overlay"]): t.Null | t.Dict(
                    {
                        t.Key(
                            "mtu", default=_config_defaults["network"]["overlay"]["mtu"]
                        ): t.ToInt(gte=1),
                    }
                ).allow_extra("*"),
            }
        ).allow_extra("*"),
        t.Key("watcher", default=_config_defaults["watcher"]): t.Dict(
            {
                t.Key("token", default=_config_defaults["watcher"]["token"]): t.Null | t.String,
            }
        ).allow_extra("*"),
<<<<<<< HEAD
        t.Key("session", default=_shdefs["session"]): t.Dict(
            {
                t.Key(
                    "hang-toleration-threshold",
                    default=_shdefs["session"]["hang-toleration-threshold"],
                ): t.Dict(
                    {
                        t.Key("PREPARING", optional=True): t.String,
                        t.Key("TERMINATING", optional=True): t.String,
                    },
                ),
            },
        ).allow_extra("*"),
=======
        t.Key("auth", default=None): (
            t.Dict(
                {
                    t.Key("max_password_age", default=None): t.Null | tx.TimeDuration(),
                }
            ).allow_extra("*")
            | t.Null
        ),
>>>>>>> 538d03be
    }
).allow_extra("*")

_volume_defaults: dict[str, Any] = {
    "_types": {
        "user": {},
    },
}

volume_config_iv = t.Dict(
    {
        t.Key("_types", default=_volume_defaults["_types"]): t.Dict(
            {
                t.Key("user", optional=True): t.String(allow_blank=True) | t.Dict({}).allow_extra(
                    "*"
                ),
                t.Key("group", optional=True): t.String(allow_blank=True) | t.Dict({}).allow_extra(
                    "*"
                ),
            }
        ).allow_extra("*"),
        t.Key("default_host"): t.String,
        t.Key("exposed_volume_info", default="percentage"): tx.StringList(delimiter=","),
        t.Key("proxies"): t.Mapping(
            tx.Slug,
            t.Dict(
                {
                    t.Key("client_api"): t.String,
                    t.Key("manager_api"): t.String,
                    t.Key("secret"): t.String,
                    t.Key("ssl_verify"): t.ToBool,
                    t.Key("sftp_scaling_groups", default=None): t.Null | tx.StringList(
                        delimiter=","
                    ),
                }
            ),
        ),
    }
).allow_extra("*")


ConfigWatchCallback = Callable[[Sequence[str]], Awaitable[None]]


class AbstractConfig(UserDict):
    _watch_callbacks: List[ConfigWatchCallback]

    def __init__(self, initial_data: Mapping[str, Any] = None) -> None:
        super().__init__(initial_data)
        self._watch_callbacks = []

    @abstractmethod
    async def reload(self) -> None:
        pass

    def add_watch_callback(self, cb: ConfigWatchCallback) -> None:
        self._watch_callbacks.append(cb)

    async def dispatch_watch_callbacks(self, updated_keys: Sequence[str]) -> None:
        for cb in self._watch_callbacks:
            await cb(updated_keys)


class LocalConfig(AbstractConfig):
    async def reload(self) -> None:
        raise NotImplementedError


def load(config_path: Path = None, log_level: str = "info") -> LocalConfig:
    # Determine where to read configuration.
    raw_cfg, cfg_src_path = config.read_from_file(config_path, "manager")

    # Override the read config with environment variables (for legacy).
    config.override_with_env(raw_cfg, ("etcd", "namespace"), "BACKEND_NAMESPACE")
    config.override_with_env(raw_cfg, ("etcd", "addr"), "BACKEND_ETCD_ADDR")
    config.override_with_env(raw_cfg, ("etcd", "user"), "BACKEND_ETCD_USER")
    config.override_with_env(raw_cfg, ("etcd", "password"), "BACKEND_ETCD_PASSWORD")
    config.override_with_env(raw_cfg, ("db", "addr"), "BACKEND_DB_ADDR")
    config.override_with_env(raw_cfg, ("db", "name"), "BACKEND_DB_NAME")
    config.override_with_env(raw_cfg, ("db", "user"), "BACKEND_DB_USER")
    config.override_with_env(raw_cfg, ("db", "password"), "BACKEND_DB_PASSWORD")
    config.override_with_env(raw_cfg, ("manager", "num-proc"), "BACKEND_MANAGER_NPROC")
    config.override_with_env(raw_cfg, ("manager", "ssl-cert"), "BACKEND_SSL_CERT")
    config.override_with_env(raw_cfg, ("manager", "ssl-privkey"), "BACKEND_SSL_KEY")
    config.override_with_env(raw_cfg, ("manager", "pid-file"), "BACKEND_PID_FILE")
    config.override_with_env(raw_cfg, ("manager", "api-listen-addr", "host"), "BACKEND_SERVICE_IP")
    config.override_with_env(
        raw_cfg, ("manager", "api-listen-addr", "port"), "BACKEND_SERVICE_PORT"
    )
    config.override_with_env(
        raw_cfg, ("manager", "event-listen-addr", "host"), "BACKEND_ADVERTISED_MANAGER_HOST"
    )
    config.override_with_env(
        raw_cfg, ("manager", "event-listen-addr", "port"), "BACKEND_EVENTS_PORT"
    )
    config.override_with_env(
        raw_cfg, ("docker-registry", "ssl-verify"), "BACKEND_SKIP_SSLCERT_VALIDATION"
    )

    config.override_key(raw_cfg, ("debug", "enabled"), log_level == LogSeverity.DEBUG)
    config.override_key(raw_cfg, ("logging", "level"), log_level.upper())
    config.override_key(raw_cfg, ("logging", "pkg-ns", "ai.backend"), log_level.upper())
    config.override_key(raw_cfg, ("logging", "pkg-ns", "aiohttp"), log_level.upper())

    # Validate and fill configurations
    # (allow_extra will make configs to be forward-copmatible)
    try:
        cfg = config.check(raw_cfg, manager_local_config_iv)
        if "debug" in cfg and cfg["debug"]["enabled"]:
            print("== Manager configuration ==", file=sys.stderr)
            print(pformat(cfg), file=sys.stderr)
        cfg["_src"] = cfg_src_path
        if cfg["manager"]["secret"] is None:
            cfg["manager"]["secret"] = secrets.token_urlsafe(16)
    except config.ConfigurationError as e:
        print("Validation of manager configuration has failed:", file=sys.stderr)
        print(pformat(e.invalid_data), file=sys.stderr)
        raise click.Abort()
    else:
        return LocalConfig(cfg)


class SharedConfig(AbstractConfig):
    def __init__(
        self,
        etcd_addr: HostPortPair,
        etcd_user: Optional[str],
        etcd_password: Optional[str],
        namespace: str,
    ) -> None:
        # WARNING: importing etcd3/grpc must be done after forks.
        super().__init__()
        credentials = None
        if etcd_user:
            assert etcd_user is not None
            assert etcd_password is not None
            credentials = {
                "user": etcd_user,
                "password": etcd_password,
            }
        scope_prefix_map = {
            ConfigScopes.GLOBAL: "",
            # TODO: provide a way to specify other scope prefixes
        }
        self.etcd = AsyncEtcd(etcd_addr, namespace, scope_prefix_map, credentials=credentials)

    async def close(self) -> None:
        await self.etcd.close()

    async def reload(self) -> None:
        raw_cfg = await self.etcd.get_prefix("config")
        try:
            cfg = shared_config_iv.check(raw_cfg)
        except config.ConfigurationError as e:
            print("Validation of shared etcd configuration has failed:", file=sys.stderr)
            print(pformat(e.invalid_data), file=sys.stderr)
            raise click.Abort()
        else:
            self.data = cfg

    def __hash__(self) -> int:
        # When used as a key in dicts, we don't care our contents.
        # Just treat it lke an opaque object.
        return hash(id(self))

    async def get_raw(self, key: str, allow_null: bool = True) -> Optional[str]:
        value = await self.etcd.get(key)
        if not allow_null and value is None:
            raise ServerMisconfiguredError("A required etcd config is missing.", key)
        return value

    async def register_myself(self) -> None:
        instance_id = await get_instance_id()
        manager_info = {
            f"nodes/manager/{instance_id}": "up",
        }
        await self.etcd.put_dict(manager_info)

    async def deregister_myself(self) -> None:
        instance_id = await get_instance_id()
        await self.etcd.delete_prefix(f"nodes/manager/{instance_id}")

    async def update_resource_slots(
        self,
        slot_key_and_units: Mapping[SlotName, SlotTypes],
    ) -> None:
        updates = {}
        known_slots = await self.get_resource_slots()
        for k, v in slot_key_and_units.items():
            if k not in known_slots or v != known_slots[k]:
                updates[f"config/resource_slots/{k}"] = v.value
        if updates:
            await self.etcd.put_dict(updates)

    async def update_manager_status(self, status) -> None:
        await self.etcd.put("manager/status", status.value)
        self.get_manager_status.cache_clear()

    @aiotools.lru_cache(maxsize=1, expire_after=2.0)
    async def _get_resource_slots(self):
        raw_data = await self.etcd.get_prefix_dict("config/resource_slots")
        return {SlotName(k): SlotTypes(v) for k, v in raw_data.items()}

    async def get_resource_slots(self) -> Mapping[SlotName, SlotTypes]:
        """
        Returns the system-wide known resource slots and their units.
        """
        try:
            ret = current_resource_slots.get()
        except LookupError:
            configured_slots = await self._get_resource_slots()
            ret = {**INTRINSIC_SLOTS, **configured_slots}
            current_resource_slots.set(ret)
        return ret

    @aiotools.lru_cache(maxsize=1, expire_after=2.0)
    async def _get_vfolder_types(self):
        return await self.etcd.get_prefix("volumes/_types")

    async def get_vfolder_types(self) -> Sequence[str]:
        """
        Returns the vfolder types currently set. One of "user" and/or "group".
        If none is specified, "user" type is implicitly assumed.
        """
        try:
            ret = current_vfolder_types.get()
        except LookupError:
            vf_types = await self._get_vfolder_types()
            ret = list(vf_types.keys())
            current_vfolder_types.set(ret)
        return ret

    @aiotools.lru_cache(maxsize=1, expire_after=5.0)
    async def get_manager_nodes_info(self):
        return await self.etcd.get_prefix_dict("nodes/manager")

    @aiotools.lru_cache(maxsize=1, expire_after=2.0)
    async def get_manager_status(self) -> ManagerStatus:
        status = await self.etcd.get("manager/status")
        if status is None:
            return ManagerStatus.TERMINATED
        return ManagerStatus(status)

    async def watch_manager_status(self):
        async with aiotools.aclosing(self.etcd.watch("manager/status")) as agen:
            async for ev in agen:
                yield ev

    # TODO: refactor using contextvars in Python 3.7 so that the result is cached
    #       in a per-request basis.
    @aiotools.lru_cache(maxsize=1, expire_after=2.0)
    async def get_allowed_origins(self):
        return await self.etcd.get("config/api/allow-origins")

    def get_redis_url(self, db: int = 0) -> yarl.URL:
        """
        Returns a complete URL composed from the given Redis config.
        """
        url = yarl.URL("redis://host").with_host(str(self.data["redis"]["addr"][0])).with_port(
            self.data["redis"]["addr"][1]
        ).with_password(self.data["redis"]["password"]) / str(db)
        return url<|MERGE_RESOLUTION|>--- conflicted
+++ resolved
@@ -411,21 +411,6 @@
                 t.Key("token", default=_config_defaults["watcher"]["token"]): t.Null | t.String,
             }
         ).allow_extra("*"),
-<<<<<<< HEAD
-        t.Key("session", default=_shdefs["session"]): t.Dict(
-            {
-                t.Key(
-                    "hang-toleration-threshold",
-                    default=_shdefs["session"]["hang-toleration-threshold"],
-                ): t.Dict(
-                    {
-                        t.Key("PREPARING", optional=True): t.String,
-                        t.Key("TERMINATING", optional=True): t.String,
-                    },
-                ),
-            },
-        ).allow_extra("*"),
-=======
         t.Key("auth", default=None): (
             t.Dict(
                 {
@@ -434,7 +419,19 @@
             ).allow_extra("*")
             | t.Null
         ),
->>>>>>> 538d03be
+        t.Key("session", default=_config_defaults["session"]): t.Dict(
+            {
+                t.Key(
+                    "hang-toleration-threshold",
+                    default=_config_defaults["session"]["hang-toleration-threshold"],
+                ): t.Dict(
+                    {
+                        t.Key("PREPARING", optional=True): t.String,
+                        t.Key("TERMINATING", optional=True): t.String,
+                    },
+                ),
+            },
+        ).allow_extra("*"),
     }
 ).allow_extra("*")
 
