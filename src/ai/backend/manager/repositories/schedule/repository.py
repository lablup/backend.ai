import itertools
import logging
import uuid
from collections import defaultdict
from collections.abc import Iterable
from datetime import datetime, timedelta, timezone
from decimal import Decimal
from functools import partial
from typing import Any, Optional, cast

import sqlalchemy as sa
from dateutil.tz import tzutc
from sqlalchemy.ext.asyncio import AsyncSession as SASession
from sqlalchemy.orm import noload, selectinload
from sqlalchemy.sql.elements import ColumnElement

from ai.backend.common.clients.valkey_client.valkey_stat.client import ValkeyStatClient
from ai.backend.common.metrics.metric import LayerType
<<<<<<< HEAD
from ai.backend.common.types import AgentId, ResourceSlot, SessionId
from ai.backend.manager.data.model_serving.types import EndpointLifecycle
=======
from ai.backend.common.types import (
    AgentId,
    AutoScalingMetricComparator,
    AutoScalingMetricSource,
    KernelId,
    ResourceSlot,
    SessionId,
)
from ai.backend.logging.utils import BraceStyleAdapter
>>>>>>> 842e1bbc
from ai.backend.manager.decorators.repository_decorator import (
    create_layer_aware_repository_decorator,
)
from ai.backend.manager.models import (
    AgentRow,
    AgentStatus,
    EndpointRow,
    KernelRow,
    KernelStatistics,
    KernelStatus,
    RoutingRow,
    ScalingGroupOpts,
    ScalingGroupRow,
    SessionRow,
    SessionStatus,
    recalc_agent_resource_occupancy,
)
from ai.backend.manager.models.endpoint import (
    EndpointAutoScalingRuleRow,
    EndpointLifecycle,
    EndpointStatistics,
)
from ai.backend.manager.models.kernel import recalc_concurrency_used
from ai.backend.manager.models.routing import RouteStatus
from ai.backend.manager.models.session import _build_session_fetch_query
from ai.backend.manager.models.utils import (
    ExtendedAsyncSAEngine,
    sql_json_increment,
    sql_json_merge,
)
from ai.backend.manager.scheduler.types import (
    AgentAllocationContext,
    KernelAgentBinding,
    SchedulingContext,
)

log = BraceStyleAdapter(logging.getLogger("ai.backend.manager.scheduler"))

# Layer-specific decorator for schedule repository
repository_decorator = create_layer_aware_repository_decorator(LayerType.SCHEDULE)


class ScheduleRepository:
    _db: ExtendedAsyncSAEngine
    _valkey_stat: ValkeyStatClient

    def __init__(self, db: ExtendedAsyncSAEngine, valkey_stat: ValkeyStatClient) -> None:
        self._db = db
        self._valkey_stat = valkey_stat

    async def _get_kernel_count_per_agent_at_endpoint(
        self,
        session: SASession,
        endpoint_id: uuid.UUID,
        filter_by_statuses: Iterable[KernelStatus],
    ) -> dict[AgentId, int]:
        # Optimized loading for kernel counting - load routing with session and kernels
        routing_rows: list[RoutingRow] = (
            await session.scalars(
                sa.select(RoutingRow)
                .options(
                    selectinload(RoutingRow.session_row).options(selectinload(SessionRow.kernels))
                )
                .where(
                    RoutingRow.endpoint == endpoint_id,
                )
            )
        ).all()

        kernel_count_per_agent: dict[AgentId, int] = {}

        for routing_row in routing_rows:
            session_row: SessionRow = routing_row.session_row
            kernels: list[KernelRow] = session_row.kernels

            for kernel in kernels:
                if kernel.status in filter_by_statuses:
                    if agent_id := kernel.agent:
                        kernel_count_per_agent[agent_id] = (
                            kernel_count_per_agent.get(agent_id, 0) + 1
                        )

        return kernel_count_per_agent

    async def _list_managed_sessions(
        self,
        session: SASession,
        sgroup_name: str,
        pending_timeout: timedelta,
    ) -> tuple[list[SessionRow], list[SessionRow], list[SessionRow]]:
        managed_sessions = await SessionRow.get_sgroup_managed_sessions(session, sgroup_name)

        candidates: list[SessionRow] = []
        cancelleds: list[SessionRow] = []
        existings: list[SessionRow] = []

        now = datetime.now(tzutc())
        key_func = lambda s: (s.status.value, s.created_at)
        for status, sessions in itertools.groupby(
            sorted(managed_sessions, key=key_func),
            key=lambda s: s.status,
        ):
            if status != SessionStatus.PENDING:
                existings.extend(sessions)
                continue
            for sess in sessions:
                elapsed_pending_time = now - sess.created_at
                if pending_timeout.total_seconds() > 0 and elapsed_pending_time >= pending_timeout:
                    cancelleds.append(sess)
                else:
                    candidates.append(sess)

        return existings, candidates, cancelleds

    async def _reserve_agent(
        self,
        session: SASession,
        scaling_group: str,
        agent_id: Optional[AgentId],
        requested_slots: ResourceSlot,
        extra_conds: Optional[ColumnElement] = None,
    ) -> AgentAllocationContext:
        query = sa.select(AgentRow.occupied_slots).where(AgentRow.id == agent_id).with_for_update()
        if extra_conds is not None:
            query = query.where(extra_conds)
        current_occupied_slots = (await session.execute(query)).scalar()
        if current_occupied_slots is None:
            raise RuntimeError(f"No agent matching condition: {extra_conds}")
        update_query = (
            sa.update(AgentRow)
            .values(
                occupied_slots=(current_occupied_slots + requested_slots),
            )
            .where(AgentRow.id == agent_id)
        )
        await session.execute(update_query)
        query = sa.select(AgentRow.addr).where(AgentRow.id == agent_id)
        agent_addr = await session.scalar(query)
        assert agent_addr is not None
        return AgentAllocationContext(agent_id, agent_addr, scaling_group)

    async def _apply_cancellation(
        self,
        session: SASession,
        session_ids: list[SessionId],
        reason: str = "pending-timeout",
    ) -> None:
        now = datetime.now(tzutc())
        kernel_query = (
            sa.update(KernelRow)
            .values(
                status=KernelStatus.CANCELLED,
                status_info=reason,
                terminated_at=now,
                status_history=sql_json_merge(
                    KernelRow.status_history,
                    (),
                    {
                        KernelStatus.CANCELLED.name: now.isoformat(),
                    },
                ),
            )
            .where(KernelRow.session_id.in_(session_ids))
        )
        await session.execute(kernel_query)
        query = (
            sa.update(SessionRow)
            .values(
                status=SessionStatus.CANCELLED,
                status_info=reason,
                terminated_at=now,
                status_history=sql_json_merge(
                    SessionRow.status_history,
                    (),
                    {
                        SessionStatus.CANCELLED.name: now.isoformat(),
                    },
                ),
            )
            .where(SessionRow.id.in_(session_ids))
        )
        await session.execute(query)

    async def _rollback_predicate_mutations(
        self,
        session: SASession,
        sched_ctx: SchedulingContext,
        sess_row: SessionRow,
    ) -> None:
        await recalc_concurrency_used(session, sched_ctx.registry.valkey_stat, sess_row.access_key)

    @repository_decorator()
    async def get_schedulable_scaling_groups(self) -> list[str]:
        async with self._db.begin_readonly_session() as session:
            query = (
                sa.select(AgentRow.scaling_group)
                .where(AgentRow.status == AgentStatus.ALIVE)
                .group_by(AgentRow.scaling_group)
            )
            result = await session.execute(query)
            return [row.scaling_group for row in result.fetchall()]

    @repository_decorator()
    async def get_scaling_group_info(self, sgroup_name: str) -> tuple[str, ScalingGroupOpts]:
        async with self._db.begin_readonly_session() as session:
            result = await session.execute(
                sa.select(ScalingGroupRow.scheduler, ScalingGroupRow.scheduler_opts).where(
                    ScalingGroupRow.name == sgroup_name
                )
            )
            row = result.first()
            if row is None:
                raise ValueError(f'Scaling group "{sgroup_name}" not found!')
            return row.scheduler, row.scheduler_opts

    @repository_decorator()
    async def list_managed_sessions(
        self,
        sgroup_name: str,
        pending_timeout: timedelta,
    ) -> tuple[list[SessionRow], list[SessionRow], list[SessionRow]]:
        async with self._db.begin_readonly_session() as session:
            return await self._list_managed_sessions(session, sgroup_name, pending_timeout)

    @repository_decorator()
    async def get_endpoint_for_session(self, session_id: SessionId) -> Optional[uuid.UUID]:
        async with self._db.begin_readonly_session() as session:
            return await session.scalar(
                sa.select(RoutingRow.endpoint).where(RoutingRow.session == session_id)
            )

    @repository_decorator()
    async def get_kernel_count_per_agent_at_endpoint(
        self,
        endpoint_id: uuid.UUID,
        filter_by_statuses: Iterable[KernelStatus],
    ) -> dict[AgentId, int]:
        async with self._db.begin_readonly_session() as session:
            return await self._get_kernel_count_per_agent_at_endpoint(
                session, endpoint_id, filter_by_statuses
            )

    @repository_decorator()
    async def get_schedulable_agents_by_sgroup(self, sgroup_name: str) -> list[AgentRow]:
        async with self._db.begin_readonly_session() as session:
            from ai.backend.manager.models import list_schedulable_agents_by_sgroup

            result = await list_schedulable_agents_by_sgroup(session, sgroup_name)
            return list(result)

    @repository_decorator()
    async def get_session_by_id(self, session_id: SessionId) -> Optional[SessionRow]:
        async with self._db.begin_readonly_session() as session:
            return await SessionRow.get_session_by_id(session, session_id)

    @repository_decorator()
    async def get_schedulable_session_with_kernels_and_agents(
        self, session_id: SessionId
    ) -> Optional[SessionRow]:
        async with self._db.begin_readonly_session() as session:
            return await self._get_schedulable_session_with_kernels_and_agents(session, session_id)

    async def _get_schedulable_session_with_kernels_and_agents(
        self, session: SASession, session_id: SessionId
    ) -> Optional[SessionRow]:
        eager_loading_op = (
            selectinload(SessionRow.kernels).options(
                selectinload(KernelRow.agent_row).noload("*"),
            ),
        )
        return await SessionRow.get_session_by_id(
            session, session_id, eager_loading_op=eager_loading_op
        )

    @repository_decorator()
    async def apply_cancellation(
        self, session_ids: list[SessionId], reason: str = "pending-timeout"
    ) -> None:
        async with self._db.begin_session() as session:
            await self._apply_cancellation(session, session_ids, reason)

    @repository_decorator()
    async def update_session_predicate_failure(
        self,
        sched_ctx: SchedulingContext,
        pending_sess: SessionRow,
        status_update_data: dict,
    ) -> None:
        async with self._db.begin_session() as session:
            await self._rollback_predicate_mutations(session, sched_ctx, pending_sess)
            query = (
                sa.update(SessionRow)
                .values(
                    status_info="predicate-checks-failed",
                    status_data=sql_json_increment(
                        SessionRow.status_data,
                        ("scheduler", "retries"),
                        parent_updates=status_update_data,
                    ),
                )
                .where(SessionRow.id == pending_sess.id)
            )
            await session.execute(query)
            if pending_sess.is_private:
                await self._apply_cancellation(session, [pending_sess.id])

    @repository_decorator()
    async def update_session_status_data(
        self,
        pending_sess: SessionRow,
        status_update_data: dict,
    ) -> None:
        async with self._db.begin_session() as session:
            kernel_query = (
                sa.update(KernelRow)
                .where(KernelRow.session_id == pending_sess.id)
                .values(
                    status_data=sql_json_merge(
                        KernelRow.status_data,
                        ("scheduler",),
                        obj=status_update_data,
                    ),
                )
            )
            await session.execute(kernel_query)
            session_query = (
                sa.update(SessionRow)
                .where(SessionRow.id == pending_sess.id)
                .values(
                    status_data=sql_json_merge(
                        SessionRow.status_data,
                        ("scheduler",),
                        obj=status_update_data,
                    ),
                )
            )
            await session.execute(session_query)

    @repository_decorator()
    async def get_agent_available_slots(
        self, agent_id: AgentId
    ) -> tuple[ResourceSlot, ResourceSlot]:
        async with self._db.begin_readonly_session() as session:
            result = (
                await session.execute(
                    sa.select([AgentRow.available_slots, AgentRow.occupied_slots]).where(
                        AgentRow.id == agent_id
                    )
                )
            ).fetchall()[0]
            if result is None:
                raise RuntimeError(f"No such agent exist in DB: {agent_id}")
            return result

    @repository_decorator()
    async def reserve_agent(
        self,
        scaling_group: str,
        agent_id: Optional[AgentId],
        requested_slots: ResourceSlot,
        extra_conds: Optional[ColumnElement] = None,
    ) -> AgentAllocationContext:
        async with self._db.begin_session() as session:
            return await self._reserve_agent(
                session, scaling_group, agent_id, requested_slots, extra_conds
            )

    @repository_decorator()
    async def update_kernel_status_with_error(
        self,
        kernel_id: str,
        status_info: str,
        status_data: Any,
    ) -> None:
        async with self._db.begin_session() as session:
            query = (
                sa.update(KernelRow)
                .values(
                    status_info=status_info,
                    status_data=status_data,
                )
                .where(KernelRow.id == kernel_id)
            )
            await session.execute(query)

    @repository_decorator()
    async def finalize_scheduled_session(
        self,
        session_id: SessionId,
        sgroup_name: str,
        kernel_agent_bindings: list[KernelAgentBinding],
    ) -> None:
        kernel_agent_id_addr = {
            binding.kernel.id: (
                binding.agent_alloc_ctx.agent_id,
                binding.agent_alloc_ctx.agent_addr,
            )
            for binding in kernel_agent_bindings
        }
        agent_ids: list[AgentId] = []
        now = datetime.now(tzutc())
        async with self._db.begin_session() as db_session:
            stmt = (
                sa.select(SessionRow)
                .where(SessionRow.id == session_id)
                .options(selectinload(SessionRow.kernels))
            )

            session_row = await db_session.scalar(stmt)
            session_row = cast(SessionRow, session_row)
            for kernel_row in session_row.kernels:
                kernel_row = cast(KernelRow, kernel_row)
                kernel_row.set_status(
                    KernelStatus.SCHEDULED, status_info="scheduled", status_changed_at=now
                )
                kernel_row.scaling_group = sgroup_name
                bind_agent_id, bind_agent_addr = kernel_agent_id_addr[kernel_row.id]
                if bind_agent_id is not None:
                    agent_ids.append(bind_agent_id)
                    kernel_row.agent = bind_agent_id
                    kernel_row.agent_addr = bind_agent_addr
            session_row.set_status(
                SessionStatus.SCHEDULED, status_info="scheduled", status_changed_at=now
            )
            session_row.scaling_group_name = sgroup_name
            session_row.agent_ids = agent_ids

    async def _update_session_scheduling_failure(
        self,
        sched_ctx: SchedulingContext,
        sess_ctx: SessionRow,
        error_msg: Optional[str],
    ) -> None:
        async with self._db.begin_session() as session:
            await self._rollback_predicate_mutations(session, sched_ctx, sess_ctx)
            query = (
                sa.update(SessionRow)
                .values(
                    status_info="no-available-instances",
                    status_data=sql_json_increment(
                        SessionRow.status_data,
                        ("scheduler", "retries"),
                        parent_updates={
                            "last_try": datetime.now(tzutc()).isoformat(),
                            "msg": error_msg or "",
                        },
                    ),
                )
                .where(SessionRow.id == sess_ctx.id)
            )
            await session.execute(query)

    async def _update_session_generic_failure(
        self,
        sched_ctx: SchedulingContext,
        sess_ctx: SessionRow,
        exc_data: Any,
    ) -> None:
        async with self._db.begin_session() as session:
            await self._rollback_predicate_mutations(session, sched_ctx, sess_ctx)
            query = (
                sa.update(SessionRow)
                .values(
                    status_info="scheduler-error",
                    status_data=exc_data,
                )
                .where(SessionRow.id == sess_ctx.id)
            )
            await session.execute(query)

    @repository_decorator()
    async def finalize_single_node_session(
        self,
        session_id: SessionId,
        sgroup_name: str,
        agent_alloc_ctx: AgentAllocationContext,
    ) -> None:
        agent_ids: list[AgentId] = []
        now = datetime.now(tzutc())
        async with self._db.begin_session() as db_session:
            stmt = (
                sa.select(SessionRow)
                .where(SessionRow.id == session_id)
                .options(selectinload(SessionRow.kernels))
            )

            session_row = await db_session.scalar(stmt)
            session_row = cast(SessionRow, session_row)
            if session_row is None:
                raise RuntimeError(f"Session {session_id} not found")

            for kernel in session_row.kernels:
                kernel.set_status(
                    KernelStatus.SCHEDULED,
                    status_info="scheduled",
                    status_data={},
                    status_changed_at=now,
                )
                kernel.agent = agent_alloc_ctx.agent_id
                kernel.agent_addr = agent_alloc_ctx.agent_addr
                kernel.scaling_group = sgroup_name
            session_row.set_status(
                SessionStatus.SCHEDULED,
                status_info="scheduled",
                status_data={},
                status_changed_at=now,
            )
            if agent_alloc_ctx.agent_id is not None:
                agent_ids.append(agent_alloc_ctx.agent_id)
            session_row.scaling_group_name = sgroup_name
            session_row.agent_ids = agent_ids

    @repository_decorator()
    async def update_kernel_scheduling_failure(
        self,
        sched_ctx: SchedulingContext,
        sess_ctx: SessionRow,
        kernel_id: str,
        error_msg: Optional[str],
    ) -> None:
        async with self._db.begin_session() as session:
            await self._rollback_predicate_mutations(session, sched_ctx, sess_ctx)
            query = (
                sa.update(KernelRow)
                .values(
                    status_info="no-available-instances",
                    status_data=sql_json_increment(
                        KernelRow.status_data,
                        ("scheduler", "retries"),
                        parent_updates={
                            "last_try": datetime.now(tzutc()).isoformat(),
                            "msg": error_msg or "",
                        },
                    ),
                )
                .where(KernelRow.id == kernel_id)
            )
            await session.execute(query)

    @repository_decorator()
    async def update_multinode_kernel_generic_failure(
        self,
        sched_ctx: SchedulingContext,
        sess_ctx: SessionRow,
        kernel_id: str,
        exc_data: Any,
    ) -> None:
        await self.update_session_predicate_failure(sched_ctx, sess_ctx, {})
        await self.update_kernel_status_with_error(kernel_id, "scheduler-error", exc_data)

    async def _mark_session_cancelled(
        self,
        sched_ctx: SchedulingContext,
        session: SessionRow,
        status_data: Any,
    ) -> None:
        async with self._db.begin_session() as db_session:
            affected_agents = set(k.agent for k in session.kernels)
            await self._rollback_predicate_mutations(db_session, sched_ctx, session)
            now = datetime.now(tzutc())
            update_query = (
                sa.update(KernelRow)
                .values(
                    status=KernelStatus.CANCELLED,
                    status_changed=now,
                    status_info="failed-to-start",
                    status_data=status_data,
                    terminated_at=now,
                    status_history=sql_json_merge(
                        KernelRow.status_history,
                        (),
                        {
                            KernelStatus.CANCELLED.name: now.isoformat(),
                        },
                    ),
                )
                .where(KernelRow.session_id == session.id)
            )
            await db_session.execute(update_query)
            update_sess_query = (
                sa.update(SessionRow)
                .values(
                    status=SessionStatus.CANCELLED,
                    status_info="failed-to-start",
                    status_data=status_data,
                    terminated_at=now,
                    status_history=sql_json_merge(
                        SessionRow.status_history,
                        (),
                        {
                            SessionStatus.CANCELLED.name: now.isoformat(),
                        },
                    ),
                )
                .where(SessionRow.id == session.id)
            )
            await db_session.execute(update_sess_query)
            for agent_id in affected_agents:
                await recalc_agent_resource_occupancy(db_session, agent_id)

    @repository_decorator()
    async def transit_scheduled_to_preparing(self) -> list[SessionRow]:
        async with self._db.begin_session() as session:
            return await self._transit_scheduled_to_preparing(session)

    async def _transit_scheduled_to_preparing(self, session: SASession) -> list[SessionRow]:
        now = datetime.now(timezone.utc)
        scheduled_sessions = await SessionRow.get_sessions_by_status(
            session, SessionStatus.SCHEDULED, load_kernel_image=True
        )
        for row in scheduled_sessions:
            for kernel_row in row.kernels:
                _kernel_row = cast(KernelRow, kernel_row)
                _kernel_row.set_status(KernelStatus.PREPARING, status_changed_at=now)
            row.set_status(SessionStatus.PREPARING, status_changed_at=now)
        return scheduled_sessions

    @repository_decorator()
    async def mark_sessions_and_kernels_creating(self) -> list[SessionRow]:
        async with self._db.begin_session() as session:
            now = datetime.now(timezone.utc)
            session_rows = await SessionRow.get_sessions_by_status(session, SessionStatus.PREPARED)
            for row in session_rows:
                for kernel_row in row.kernels:
                    _kernel_row = cast(KernelRow, kernel_row)
                    _kernel_row.set_status(KernelStatus.CREATING, status_changed_at=now)
                row.set_status(SessionStatus.CREATING, status_changed_at=now)
            return session_rows

    @repository_decorator()
    async def clean_zombie_routes(self) -> int:
        async with self._db.begin_session() as session:
            query = (
                sa.select(RoutingRow)
                .join(
                    RoutingRow.session_row.and_(
                        SessionRow.status.in_((SessionStatus.TERMINATED, SessionStatus.CANCELLED))
                    )
                )
                .where(RoutingRow.status.in_((RouteStatus.PROVISIONING, RouteStatus.TERMINATING)))
                .options(selectinload(RoutingRow.session_row))
            )
            result = await session.execute(query)
            zombie_routes = result.scalars().all()
            if len(zombie_routes) > 0:
                query = sa.delete(RoutingRow).where(
                    RoutingRow.id.in_([r.id for r in zombie_routes])
                )
                result = await session.execute(query)
                return result.rowcount
            return 0

    @repository_decorator()
    async def create_routing_rows(self, endpoint_create_data: list[tuple]) -> list[uuid.UUID]:
        async with self._db.begin_session() as session:
            created_routes = []
            for endpoint, expand_count in endpoint_create_data:
                for _ in range(expand_count):
                    route_id = uuid.uuid4()
                    routing_row = RoutingRow(
                        route_id,
                        endpoint.id,
                        None,
                        endpoint.session_owner,
                        endpoint.domain,
                        endpoint.project,
                    )
                    session.add(routing_row)
                    created_routes.append(route_id)
            await session.commit()
            return created_routes

    @repository_decorator()
    async def destroy_terminated_endpoints_and_routes(
        self, endpoints_to_mark_terminated: set, already_destroyed_sessions: list[SessionId]
    ) -> None:
        async with self._db.begin_session() as session:
            query = (
                sa.update(EndpointRow)
                .values({
                    "destroyed_at": sa.func.now(),
                    "lifecycle_stage": EndpointLifecycle.DESTROYED,
                })
                .where(EndpointRow.id.in_([e.id for e in endpoints_to_mark_terminated]))
            )
<<<<<<< HEAD

    async def _destroy_terminated_endpoints_and_routes(
        self,
        session: SASession,
        endpoints_to_mark_terminated: set,
        already_destroyed_sessions: list[SessionId],
    ) -> None:
        query = (
            sa.update(EndpointRow)
            .values({
                "destroyed_at": sa.func.now(),
                "lifecycle_stage": EndpointLifecycle.DESTROYED,
            })
            .where(EndpointRow.id.in_([e.id for e in endpoints_to_mark_terminated]))
        )
        await session.execute(query)
        query = sa.delete(RoutingRow).where(RoutingRow.session.in_(already_destroyed_sessions))
        await session.execute(query)
=======
            await session.execute(query)
            query = sa.delete(RoutingRow).where(RoutingRow.session.in_(already_destroyed_sessions))
            await session.execute(query)
>>>>>>> 842e1bbc

    @repository_decorator()
    async def get_container_info_for_destroyed_kernels(self, session_id: SessionId) -> dict:
        async with self._db.begin_readonly_session() as session:
            query = sa.select(KernelRow.id, KernelRow.container_id).where(
                KernelRow.session_id == session_id
            )
            rows = (await session.execute(query)).fetchall()
            return {row["id"]: row["container_id"] for row in rows}

    @repository_decorator()
    async def autoscale_endpoints(self) -> None:
        async with self._db.begin_session(commit_on_end=True) as session:
            await self._autoscale_endpoints(session)

    async def _autoscale_endpoints(self, session: SASession) -> None:
        current_datetime = datetime.now(timezone.utc)
        rules = await EndpointAutoScalingRuleRow.list(session)

        # Currently auto scaling supports two types of stat as source: kernel and endpoint
        # To fetch aggregated kernel metrics among every kernels managed by a single endpoint
        # we first need to collect every routings, and then the sessions tied to each routing,
        # and finally the child kernels of each session
        endpoints = await EndpointRow.batch_load(
            session, [rule.endpoint for rule in rules], load_routes=True
        )
        endpoint_by_id = {endpoint.id: endpoint for endpoint in endpoints}
        metric_requested_sessions: list[SessionId] = []
        metric_requested_kernels: list[KernelId] = []
        metric_requested_endpoints: list[uuid.UUID] = []

        kernel_statistics_by_id: dict[KernelId, Any] = {}
        endpoint_statistics_by_id: dict[uuid.UUID, Any] = {}
        kernels_by_session_id: dict[SessionId, list[KernelRow]] = defaultdict(lambda: [])

        for rule in rules:
            match rule.metric_source:
                case AutoScalingMetricSource.KERNEL:
                    metric_requested_sessions += [
                        route.session for route in endpoint_by_id[rule.endpoint].routings
                    ]
                case AutoScalingMetricSource.INFERENCE_FRAMEWORK:
                    metric_requested_endpoints.append(rule.endpoint)

        kernel_rows = await KernelRow.batch_load_by_session_id(
            session, list(metric_requested_sessions)
        )
        for kernel in kernel_rows:
            kernels_by_session_id[kernel.session_id].append(kernel)
            metric_requested_kernels.append(kernel.id)

        # To speed up and lower the pressure to the redis we must load every metrics
        # in bulk, not querying each key at once
        kernel_live_stats = await KernelStatistics.batch_load_by_kernel_impl(
            self._valkey_stat,
            cast(list[SessionId], list(metric_requested_kernels)),
        )
        endpoint_live_stats = await EndpointStatistics.batch_load_by_endpoint_impl(
            self._valkey_stat,
            cast(list[SessionId], list(metric_requested_endpoints)),
        )

        kernel_statistics_by_id = {
            kernel_id: metric
            for kernel_id, metric in zip(metric_requested_kernels, kernel_live_stats)
        }
        endpoint_statistics_by_id = {
            endpoint_id: metric
            for endpoint_id, metric in zip(metric_requested_endpoints, endpoint_live_stats)
        }

        log_skip_due_to_missing_metric = partial(
            log.warning,
            "AUTOSCALE(e:{0.endpoint}, rule:{0.id}): skipping the rule because metric {0.metric_name} does not exist",
        )

        for rule in rules:
            should_trigger = False
            match rule.metric_source:
                # Kernel metrics should be evaluated by the average of the metric across every kernels
                case AutoScalingMetricSource.KERNEL:
                    metric_aggregated_value = Decimal("0")
                    metric_found_kernel_count = 0
                    for route in endpoint_by_id[rule.endpoint].routings:
                        for kernel in kernels_by_session_id[route.session]:
                            if not kernel_statistics_by_id.get(kernel.id):
                                continue
                            live_stat = kernel_statistics_by_id[kernel.id]
                            if rule.metric_name not in live_stat:
                                continue
                            metric_found_kernel_count += 1
                            metric_aggregated_value += Decimal(live_stat[rule.metric_name]["pct"])
                    if metric_found_kernel_count == 0:
                        log_skip_due_to_missing_metric(rule)
                        continue
                    current_value = metric_aggregated_value / Decimal(metric_found_kernel_count)
                case AutoScalingMetricSource.INFERENCE_FRAMEWORK:
                    if not endpoint_statistics_by_id[rule.endpoint]:
                        log_skip_due_to_missing_metric(rule)
                        continue
                    live_stat = endpoint_statistics_by_id[rule.endpoint]
                    if rule.metric_name not in live_stat:
                        log_skip_due_to_missing_metric(rule)
                        continue
                    current_value = Decimal(live_stat[rule.metric_name]["current"]) / len(
                        endpoint_by_id[rule.endpoint].routings
                    )
                case _:
                    raise NotImplementedError

            match rule.comparator:
                case AutoScalingMetricComparator.LESS_THAN:
                    should_trigger = current_value < rule.threshold
                case AutoScalingMetricComparator.LESS_THAN_OR_EQUAL:
                    should_trigger = current_value <= rule.threshold
                case AutoScalingMetricComparator.GREATER_THAN:
                    should_trigger = current_value > rule.threshold
                case AutoScalingMetricComparator.GREATER_THAN_OR_EQUAL:
                    should_trigger = current_value >= rule.threshold

            log.debug(
                "AUTOSCALE(e:{}, rule:{}): {} {} {}: {}",
                rule.endpoint,
                rule.id,
                current_value,
                rule.comparator,
                rule.threshold,
                should_trigger,
            )
            if should_trigger:
                new_replica_count = max(0, rule.endpoint_row.replicas + rule.step_size)
                if (rule.min_replicas is not None and new_replica_count < rule.min_replicas) or (
                    rule.max_replicas is not None and new_replica_count > rule.max_replicas
                ):
                    log.info(
                        "AUTOSCALE(e:{}, rule:{}): ignored the new replica count {} ({}) [min: {}, max: {}]",
                        rule.endpoint,
                        rule.id,
                        new_replica_count,
                        rule.step_size,
                        rule.min_replicas,
                        rule.max_replicas,
                    )
                    continue
                if rule.last_triggered_at is None or rule.last_triggered_at < (
                    current_datetime - timedelta(seconds=rule.cooldown_seconds)
                ):
                    # Changes applied here will be reflected at consequent queries (at `scale_services()`)
                    # so we do not have to propagate the changes on the function level
                    rule.endpoint_row.replicas = new_replica_count
                    rule.last_triggered_at = current_datetime
                    log.info(
                        "AUTOSCALE(e:{}, rule:{}): applied the new replica count {} ({})",
                        rule.endpoint,
                        rule.id,
                        new_replica_count,
                        rule.step_size,
                    )
                else:
                    log.info(
                        "AUTOSCALE(e:{}, rule:{}): ignored the new replica count {} ({}) as the rule is on a cooldown period until {}",
                        rule.endpoint,
                        rule.id,
                        new_replica_count,
                        rule.step_size,
                        rule.last_triggered_at + timedelta(seconds=rule.cooldown_seconds),
                    )

    @repository_decorator()
    async def get_endpoints_for_scaling(self) -> list:
        async with self._db.begin_readonly_session() as session:
<<<<<<< HEAD
            return await self._get_endpoints_for_scaling(session)

    async def _get_endpoints_for_scaling(self, session: SASession) -> list:
        endpoints = await EndpointRow.list(
            session,
            load_image=True,
            load_routes=True,
            status_filter=[EndpointLifecycle.CREATED, EndpointLifecycle.DESTROYING],
        )
        return endpoints
=======
            endpoints = await EndpointRow.list(
                session,
                load_image=True,
                load_routes=True,
                status_filter=[EndpointLifecycle.CREATED, EndpointLifecycle.DESTROYING],
            )
            return endpoints
>>>>>>> 842e1bbc

    @repository_decorator()
    async def get_sessions_to_destroy_for_scaling(
        self, route_sessions: list[SessionId]
    ) -> list[SessionRow]:
        async with self._db.begin_readonly_session() as session:
            return await self._get_sessions_to_destroy_for_scaling(session, route_sessions)

    async def _get_sessions_to_destroy_for_scaling(
        self, session: SASession, route_sessions: list[SessionId]
    ) -> list[SessionRow]:
        # Optimized loading for session destruction - load kernels with agent info
        kernel_loading_op = (
            noload("*"),
            selectinload(SessionRow.kernels).options(
                noload("*"),
                selectinload(KernelRow.agent_row).noload("*"),
            ),
        )
        query = _build_session_fetch_query(
            SessionRow.id.in_(route_sessions), eager_loading_op=kernel_loading_op
        )
        result = await session.execute(query)
        return result.scalars().all()

    @repository_decorator()
    async def delete_appproxy_endpoints_readonly(
        self, endpoints_to_mark_terminated: set, registry
    ) -> None:
        async with self._db.begin_readonly_session() as session:
            await self._delete_appproxy_endpoints_readonly(
                session, endpoints_to_mark_terminated, registry
            )

    async def _delete_appproxy_endpoints_readonly(
        self, session: SASession, endpoints_to_mark_terminated: set, registry
    ) -> None:
        for endpoint in endpoints_to_mark_terminated:
            try:
                await registry.delete_appproxy_endpoint(session, endpoint)
            except Exception as e:
                import logging

                from ai.backend.logging import BraceStyleAdapter

                log = BraceStyleAdapter(logging.getLogger("ai.backend.manager.scheduler"))
                log.warning("failed to communicate with AppProxy endpoint: {}", str(e))<|MERGE_RESOLUTION|>--- conflicted
+++ resolved
@@ -16,10 +16,6 @@
 
 from ai.backend.common.clients.valkey_client.valkey_stat.client import ValkeyStatClient
 from ai.backend.common.metrics.metric import LayerType
-<<<<<<< HEAD
-from ai.backend.common.types import AgentId, ResourceSlot, SessionId
-from ai.backend.manager.data.model_serving.types import EndpointLifecycle
-=======
 from ai.backend.common.types import (
     AgentId,
     AutoScalingMetricComparator,
@@ -29,7 +25,6 @@
     SessionId,
 )
 from ai.backend.logging.utils import BraceStyleAdapter
->>>>>>> 842e1bbc
 from ai.backend.manager.decorators.repository_decorator import (
     create_layer_aware_repository_decorator,
 )
@@ -715,30 +710,9 @@
                 })
                 .where(EndpointRow.id.in_([e.id for e in endpoints_to_mark_terminated]))
             )
-<<<<<<< HEAD
-
-    async def _destroy_terminated_endpoints_and_routes(
-        self,
-        session: SASession,
-        endpoints_to_mark_terminated: set,
-        already_destroyed_sessions: list[SessionId],
-    ) -> None:
-        query = (
-            sa.update(EndpointRow)
-            .values({
-                "destroyed_at": sa.func.now(),
-                "lifecycle_stage": EndpointLifecycle.DESTROYED,
-            })
-            .where(EndpointRow.id.in_([e.id for e in endpoints_to_mark_terminated]))
-        )
-        await session.execute(query)
-        query = sa.delete(RoutingRow).where(RoutingRow.session.in_(already_destroyed_sessions))
-        await session.execute(query)
-=======
             await session.execute(query)
             query = sa.delete(RoutingRow).where(RoutingRow.session.in_(already_destroyed_sessions))
             await session.execute(query)
->>>>>>> 842e1bbc
 
     @repository_decorator()
     async def get_container_info_for_destroyed_kernels(self, session_id: SessionId) -> dict:
@@ -910,18 +884,6 @@
     @repository_decorator()
     async def get_endpoints_for_scaling(self) -> list:
         async with self._db.begin_readonly_session() as session:
-<<<<<<< HEAD
-            return await self._get_endpoints_for_scaling(session)
-
-    async def _get_endpoints_for_scaling(self, session: SASession) -> list:
-        endpoints = await EndpointRow.list(
-            session,
-            load_image=True,
-            load_routes=True,
-            status_filter=[EndpointLifecycle.CREATED, EndpointLifecycle.DESTROYING],
-        )
-        return endpoints
-=======
             endpoints = await EndpointRow.list(
                 session,
                 load_image=True,
@@ -929,7 +891,6 @@
                 status_filter=[EndpointLifecycle.CREATED, EndpointLifecycle.DESTROYING],
             )
             return endpoints
->>>>>>> 842e1bbc
 
     @repository_decorator()
     async def get_sessions_to_destroy_for_scaling(
