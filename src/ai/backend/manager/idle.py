--- conflicted
+++ resolved
@@ -118,13 +118,8 @@
         return {**self.data}
 
     @property
-<<<<<<< HEAD
     def utilization_result(self) -> dict[str, bool]:
-        return {k: (v.avg_util >= v.threshold) for k, v in self.data.items()}
-=======
-    def utilizion_result(self) -> dict[str, bool]:
         return {k: v.avg_util >= v.threshold for k, v in self.data.items()}
->>>>>>> ab51efe7
 
 
 class AppStreamingStatus(enum.Enum):
@@ -314,11 +309,7 @@
     ) -> dict[str, Any]:
         return {
             checker.name: {
-<<<<<<< HEAD
-                "remaining": (await checker.get_checker_result(self._redis_live, session_id)),
-=======
-                "remaining": await add_period_to_result(checker, user_grace_period),
->>>>>>> ab51efe7
+                "remaining": await checker.get_checker_result(self._redis_live, session_id),
                 "remaining_time_type": checker.remaining_time_type.value,
                 "extra": await checker.get_extra_info(session_id),
             }
