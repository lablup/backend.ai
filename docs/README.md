# Backend.AI Documentation

Developer guide for Backend.AI documentation


## Setting up the build environment for docs

### Installing pyenv and pyenv-virtualenv

* Please refer to the official docs:
  - https://github.com/pyenv/pyenv#installation
  - https://github.com/pyenv/pyenv-virtualenv#installation

### Setting up the documenting environment

Then, follow the instructions below:

```console
$ pyenv virtualenv $(pyenv latest 3.12) bai-docs
$ git clone https://github.com/lablup/backend.ai bai-dev
$ cd ./bai-dev/docs
$ pyenv local bai-docs
$ pip install -U pip setuptools wheel
$ pip install -U -r requirements.txt
```


## Building API Reference JSON file
REST API
```console
$ ./backend.ai mgr api dump-openapi --output docs/manager/rest-reference/openapi.json
```
Graphql API
```console
$ ./backend.ai mgr api dump-graphql-schema --output docs/manager/graphql-reference/schema.graphql
```
This script must be executed on behalf of the virtual environment managed by pants, not by the venv for the sphinx.
Generated OpenAPI file will be located at under `manager/rest-reference/openapi.json` and `manager/graphql-reference/schema.graphql`.


## Building HTML document

> [!NOTE]
> Please ensure that you are inside the `docs` directory and the virtualenv is activated.

### Make the html version

```console
$ make html
```

The compiled documentation is under `_build/html/index.html`.
You may serve it for local inspection using `python -m http.server --directory _build/html`.


## Translation

### Generate/update pot (Portable Object Template) files

```console
$ make gettext
```

### Build po (Portable Object) files using sphinx-intl

```console
$ sphinx-intl update -p _build/locale/ -l ko
```

The `.po` message files are under `locales/ko/LC_MESSAGES/`.
Edit them by filling missing translations.

### Build HTML files with translated version

```console
$ sphinx-intl build
$ make -e SPHINXOPTS="-D language='ko'" html
```


## Building PDF document

```console
$ make latexpdf
```

The compiled documentation is under `_build/latex/BackendAIDoc.pdf`.

Building PDF requires following libraries to be present on your system.

* TeX Live
  - ko.TeX (texlive-lang-korean)
  - latexmk
* ImageMagick
* Font files (All required font files must be installed)

### Installing dependencies on macOS
1. Install MacTeX from [here](https://www.tug.org/mactex/). There are two types of MacTeX distributions; The BasicTeX one is more lightweight and MacTeX contains most of the libraries commonly used.
2. Execute following command to install missing dependencies.
```console
sudo tlmgr install latexmk tex-gyre fncychap wrapfig capt-of framed needspace collection-langkorean collection-fontsrecommended tabulary varwidth titlesec
```
3. Install both Pretendard (used for main font) and D2Coding (used to draw monospace characters) fonts
```console
curl -L https://github.com/orioncactus/pretendard/releases/download/v1.3.9/Pretendard-1.3.9.zip -o pretendard.zip
unzip -o pretendard.zip -d fonts/Pretendard
curl -L https://github.com/naver/d2codingfont/releases/download/VER1.3.2/D2Coding-Ver1.3.2-20180524.zip -o d2coding.zip
unzip -o d2coding.zip -d fonts/D2Coding
```


## Advanced Settings

### Managing the hierarchy of toctree (Table of Contents) of documentation

When documentation of each file gets too big to contain all things in one topic,
It should be branched with proper sub-topics.
The hierarchy of toctree has been managed through `index.rst`.
Please note that contents in `index.rst` must contain the actual directory tree, unless it will not contain documentation you expected.

For More Information, Please check out [`index.rst`](https://github.com/lablup/backend.ai/blob/main/docs/index.rst) file.

### Adding a new language translation

Add a new project in readthedocs.org with the "-xx" suffix
where "xx" is an ISO 639-1 language code, which targets
the same GitHub address to the original project.

Then configure the main project in readthedocs.org to have
the new project as a specific language translation.

Example:

* https://readthedocs.org/projects/sorna
* https://readthedocs.org/projects/sorna-ko

Please ask the docs maintainer for help.


## Preview

### The PR previews

Our ReadTheDocs bot automatically builds the HTML preview for each commit of a PR that changes
the contents of the `docs` directory.
You may simply click the link in the PR comment written by the bot.

### The HTML documentation

You may open `_build/html/index.html` from the local filesystem directly on your browser,
but the REST API reference (as of 24.03) which uses a dedicated Javascript-based viewer won't work.

To preview the full documentation including the REST API reference seamlessly, you need to run a local nginx server.

1. Create a HTTP server which serves `_build/html` folder. For example:
   ```bash
   python -m http.server --directory _build/html 8000
   ```
2. Executing the command above inside `docs` folder will serve the documentation page on port 8000 (http://localhost:8000).


### Interactive REST API browser

<<<<<<< HEAD
=======
You may use [GraphiQL](https://github.com/graphql/graphiql/tree/main/packages/graphiql#graphiql)
to interact and inspect the Backend.AI Manager's GraphQL API.

>>>>>>> df19aa60
1. Ensure you have the access to the manager server.
   The manager's *etcd* configuration should say `config/api/allow-openapi-schema-introspection` is true.
2. Run `backend.ai proxy` command of the client SDK.  Depending on your setup, adjust `--bind` and `--port` options.
   Use the client SDK version 21.03.7+ or 20.09.9+ at least to avoid unexpected CORS issues.
3. From your web browser, navigate to `/spec/openapi` under proxy server set up at step 2.
   Enjoy auto-completion and schema introspection of Backend.AI admin API!

### Interactive GraphQL API browser

You may use [GraphiQL](https://github.com/graphql/graphiql/tree/main/packages/graphiql#graphiql)
to interact and inspect the Backend.AI Manager's GraphQL API.

1. Ensure you have the access to the manager server.
   The manager's *etcd* configuration should say `config/api/allow-graphql-schema-introspection` is true.
2. Run `backend.ai proxy` command of the client SDK.  Depending on your setup, adjust `--bind` and `--port` options.
   Use the client SDK version 21.03.7+ or 20.09.9+ at least to avoid unexpected CORS issues.
3. From your web browser, navigate to `/spec/graphiql` under proxy server set up at step 2.
   Enjoy auto-completion and schema introspection of Backend.AI admin API!


## References for newcomers

- http://www.sphinx-doc.org/en/master/usage/restructuredtext/basics.html
- https://poedit.net/<|MERGE_RESOLUTION|>--- conflicted
+++ resolved
@@ -161,12 +161,9 @@
 
 ### Interactive REST API browser
 
-<<<<<<< HEAD
-=======
 You may use [GraphiQL](https://github.com/graphql/graphiql/tree/main/packages/graphiql#graphiql)
 to interact and inspect the Backend.AI Manager's GraphQL API.
 
->>>>>>> df19aa60
 1. Ensure you have the access to the manager server.
    The manager's *etcd* configuration should say `config/api/allow-openapi-schema-introspection` is true.
 2. Run `backend.ai proxy` command of the client SDK.  Depending on your setup, adjust `--bind` and `--port` options.
