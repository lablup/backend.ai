--- conflicted
+++ resolved
@@ -3,11 +3,7 @@
   "info": {
     "title": "Backend.AI Manager API",
     "description": "Backend.AI Manager REST API specification",
-<<<<<<< HEAD
-    "version": "25.13.1",
-=======
     "version": "25.13.2",
->>>>>>> ffdf9662
     "contact": {
       "name": "Lablup Inc.",
       "url": "https://docs.backend.ai",
