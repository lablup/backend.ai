# SOME DESCRIPTIVE TITLE.
# Copyright (C) 2016-2018, Lablup Inc.
# This file is distributed under the same license as the Backend.AI API
# Documentation package.
# FIRST AUTHOR <EMAIL@ADDRESS>, 2019.
#
#, fuzzy
msgid ""
msgstr ""
"Project-Id-Version: Backend.AI API Documentation 1.0\n"
"Report-Msgid-Bugs-To: \n"
"POT-Creation-Date: 2019-10-14 21:43+0900\n"
"PO-Revision-Date: YEAR-MO-DA HO:MI+ZONE\n"
"Last-Translator: FULL NAME <EMAIL@ADDRESS>\n"
"Language-Team: LANGUAGE <LL@li.org>\n"
"MIME-Version: 1.0\n"
"Content-Type: text/plain; charset=utf-8\n"
"Content-Transfer-Encoding: 8bit\n"
"Generated-By: Babel 2.7.0\n"

#: ../../index.rst:21
msgid "Concepts"
msgstr "컨셉"

#: ../../index.rst:31
msgid "Cluster Installation"
msgstr "클러스터 설치"

#: ../../index.rst:40
msgid "Client SDK"
msgstr "SDK 클라이언트"

#: ../../index.rst:48
msgid "API Common Reference"
msgstr "API 공통 자료"

#: ../../index.rst:59
msgid "User API Reference"
msgstr "사용자 API 자료"

#: ../../index.rst:75
msgid "Admin API Reference"
msgstr "어드민 API 자료"

#: ../../index.rst:87
msgid "Developer Manuals"
<<<<<<< HEAD
msgstr "개발자 자료"
=======
msgstr "개발자 매뉴얼"
>>>>>>> 21f48758

#: ../../index.rst:7
msgid "Backend.AI API Documentation"
msgstr "Backend.AI API 문서"

#: ../../index.rst:9
msgid "**Latest API version: v4.20190315**"
msgstr "**최신 API 버전 : v4.20190315**"

#: ../../index.rst:11
msgid ""
"Backend.AI is a hassle-free backend for AI model development and "
"deployment. It runs arbitrary user codes safely in resource-constrained "
"environments, using Docker and our own sandbox wrapper."
msgstr ""

#: ../../index.rst:14
msgid ""
"It hosts various programming languages and runtimes, such as Python 2/3, "
"R, PHP, C/C++, Java, Javascript, Julia, Octave, Haskell, Lua and NodeJS, "
"as well as AI-oriented libraries such as TensorFlow, Keras, Caffe, and "
"MXNet."
msgstr ""

#: ../../index.rst:17
msgid "Table of Contents"
msgstr ""

#: ../../index.rst:97
msgid "Indices and tables"
msgstr ""

#: ../../index.rst:99
msgid ":ref:`genindex`"
msgstr ""

#: ../../index.rst:100
msgid ":ref:`modindex`"
msgstr ""

#: ../../index.rst:101
msgid ":ref:`search`"
msgstr ""
<|MERGE_RESOLUTION|>--- conflicted
+++ resolved
@@ -44,11 +44,7 @@
 
 #: ../../index.rst:87
 msgid "Developer Manuals"
-<<<<<<< HEAD
-msgstr "개발자 자료"
-=======
 msgstr "개발자 매뉴얼"
->>>>>>> 21f48758
 
 #: ../../index.rst:7
 msgid "Backend.AI API Documentation"
