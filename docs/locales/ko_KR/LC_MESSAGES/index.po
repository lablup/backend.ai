# SOME DESCRIPTIVE TITLE.
# Copyright (C) 2016-2018, Lablup Inc.
# This file is distributed under the same license as the Backend.AI API
# Documentation package.
# FIRST AUTHOR <EMAIL@ADDRESS>, 2019.
#
msgid ""
msgstr ""
"Project-Id-Version: Backend.AI API Documentation 1.0\n"
"Report-Msgid-Bugs-To: \n"
"POT-Creation-Date: 2019-10-14 21:43+0900\n"
"PO-Revision-Date: 2022-01-22 20:56+0900\n"
"Last-Translator: \n"
"Language-Team: \n"
"Language: ko_KR\n"
"MIME-Version: 1.0\n"
"Content-Type: text/plain; charset=utf-8\n"
"Content-Transfer-Encoding: 8bit\n"
"Generated-By: Babel 2.7.0\n"
"X-Generator: Poedit 3.0.1\n"

#: ../../index.rst:21
msgid "Concepts"
msgstr "개념"

#: ../../index.rst:31
msgid "Cluster Installation"
msgstr "클러스터 설치"

#: ../../index.rst:40
msgid "Client SDK"
msgstr "클라이언트 SDK"

#: ../../index.rst:48
msgid "API Common Reference"
msgstr "API 공통 레퍼런스"

#: ../../index.rst:59
msgid "User API Reference"
<<<<<<< HEAD
msgstr "유저 API 레퍼런스"
=======
msgstr "사용자 API 레퍼런스"
>>>>>>> 5ffd4c7a

#: ../../index.rst:75
msgid "Admin API Reference"
msgstr "관리자 API 레퍼런스"

#: ../../index.rst:87
msgid "Developer Manuals"
msgstr "개발자 매뉴얼"

#: ../../index.rst:7
msgid "Backend.AI API Documentation"
msgstr "Backend.AI API 문서"

#: ../../index.rst:9
msgid "**Latest API version: v4.20190315**"
<<<<<<< HEAD
msgstr "**최신 API 버전: v4.20190315**"
=======
msgstr "**최근 API 버전: v4.20190315**"
>>>>>>> 5ffd4c7a

#: ../../index.rst:11
msgid ""
"Backend.AI is a hassle-free backend for AI model development and "
"deployment. It runs arbitrary user codes safely in resource-constrained "
"environments, using Docker and our own sandbox wrapper."
msgstr ""
<<<<<<< HEAD
"Backend.AI는 AI 모델 개발과 배포를 위해 수반되는 모든 골치아픈 작업을 대신하는 백엔드 플랫폼입니다. "
"Backend.AI는 Docker나 자체 구현된 샌드박스 래퍼를 사용함으로서 "
"제한된 자원 환경에서 사용자의 코드를 안전하게 실행합니다."
=======
"Backend.AI 는 AI 모델 개발 및 배포를 위한 귀찮음에서 벗어난 백엔드입니"
"다. Docker 및 자체 샌드박스 래퍼를 사용하여 리소스가 제한된 환경에서 임의"
"의 사용자 코드를 안전하게 실행합니다."
>>>>>>> 5ffd4c7a

#: ../../index.rst:14
msgid ""
"It hosts various programming languages and runtimes, such as Python 2/3, "
"R, PHP, C/C++, Java, Javascript, Julia, Octave, Haskell, Lua and NodeJS, "
"as well as AI-oriented libraries such as TensorFlow, Keras, Caffe, and "
"MXNet."
msgstr ""
<<<<<<< HEAD
"Backend.AI는 Python 2/3, R, PHP, C/C++, Java, Javascript, Julia, Octave, "
"Haskell, Lua, 그리고 NodeJS 등의 다양한 프로그래밍 언어와 런타임을 지원하며, "
"TensorFlow, Keras, Caffe, MXNet 등의 AI 라이브러리를 지원합니다."
=======
"다음과 같은 Python 2/3, R, PHP, C/C++, Java, Javascript, Julia, Octave, "
"Haskel, Lua 및 NodeJS와 같은 다양한 프로그래밍 언어 및 런타임을 실행할 "
"수 있으며, 또한 Tensorflow, Keras, Caffe 및 MXNet과 같은 AI지향 라이브러"
"리도 관리합니다."
>>>>>>> 5ffd4c7a

#: ../../index.rst:17
msgid "Table of Contents"
msgstr "목차"

#: ../../index.rst:97
msgid "Indices and tables"
msgstr "색인과 표"

#: ../../index.rst:99
msgid ":ref:`genindex`"
msgstr ""

#: ../../index.rst:100
msgid ":ref:`modindex`"
msgstr ""

#: ../../index.rst:101
msgid ":ref:`search`"
msgstr ""<|MERGE_RESOLUTION|>--- conflicted
+++ resolved
@@ -37,11 +37,7 @@
 
 #: ../../index.rst:59
 msgid "User API Reference"
-<<<<<<< HEAD
-msgstr "유저 API 레퍼런스"
-=======
 msgstr "사용자 API 레퍼런스"
->>>>>>> 5ffd4c7a
 
 #: ../../index.rst:75
 msgid "Admin API Reference"
@@ -56,12 +52,8 @@
 msgstr "Backend.AI API 문서"
 
 #: ../../index.rst:9
-msgid "**Latest API version: v4.20190315**"
-<<<<<<< HEAD
-msgstr "**최신 API 버전: v4.20190315**"
-=======
-msgstr "**최근 API 버전: v4.20190315**"
->>>>>>> 5ffd4c7a
+msgid "**Latest API version: v5.20191215**"
+msgstr "**최근 API 버전: v5.20191215**"
 
 #: ../../index.rst:11
 msgid ""
@@ -69,15 +61,9 @@
 "deployment. It runs arbitrary user codes safely in resource-constrained "
 "environments, using Docker and our own sandbox wrapper."
 msgstr ""
-<<<<<<< HEAD
 "Backend.AI는 AI 모델 개발과 배포를 위해 수반되는 모든 골치아픈 작업을 대신하는 백엔드 플랫폼입니다. "
 "Backend.AI는 Docker나 자체 구현된 샌드박스 래퍼를 사용함으로서 "
 "제한된 자원 환경에서 사용자의 코드를 안전하게 실행합니다."
-=======
-"Backend.AI 는 AI 모델 개발 및 배포를 위한 귀찮음에서 벗어난 백엔드입니"
-"다. Docker 및 자체 샌드박스 래퍼를 사용하여 리소스가 제한된 환경에서 임의"
-"의 사용자 코드를 안전하게 실행합니다."
->>>>>>> 5ffd4c7a
 
 #: ../../index.rst:14
 msgid ""
@@ -86,16 +72,9 @@
 "as well as AI-oriented libraries such as TensorFlow, Keras, Caffe, and "
 "MXNet."
 msgstr ""
-<<<<<<< HEAD
 "Backend.AI는 Python 2/3, R, PHP, C/C++, Java, Javascript, Julia, Octave, "
 "Haskell, Lua, 그리고 NodeJS 등의 다양한 프로그래밍 언어와 런타임을 지원하며, "
 "TensorFlow, Keras, Caffe, MXNet 등의 AI 라이브러리를 지원합니다."
-=======
-"다음과 같은 Python 2/3, R, PHP, C/C++, Java, Javascript, Julia, Octave, "
-"Haskel, Lua 및 NodeJS와 같은 다양한 프로그래밍 언어 및 런타임을 실행할 "
-"수 있으며, 또한 Tensorflow, Keras, Caffe 및 MXNet과 같은 AI지향 라이브러"
-"리도 관리합니다."
->>>>>>> 5ffd4c7a
 
 #: ../../index.rst:17
 msgid "Table of Contents"
