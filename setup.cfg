[metadata]
name = backend.ai
version = attr: ai.backend.meta.__version__
description = Lablup Backend.AI Meta-package
long_description = file: README.md
long_description_content_type = text/markdown
url = https://backend.ai
author = Lablup Inc.
author_email = devops@lablup.com
license = LGPLv3
classifiers =
    Development Status :: 5 - Production/Stable
    License :: OSI Approved :: GNU Lesser General Public License v3 or later (LGPLv3+)
    Intended Audience :: Developers
    Intended Audience :: Science/Research
    Intended Audience :: Information Technology
    Intended Audience :: System Administrators
    Intended Audience :: Healthcare Industry
    Intended Audience :: Financial and Insurance Industry
    Programming Language :: Python
    Programming Language :: Python :: 3
    Programming Language :: Python :: 3 :: Only
    Programming Language :: Python :: 3.8
    Operating System :: POSIX
    Operating System :: MacOS :: MacOS X
    Environment :: Console
    Environment :: No Input/Output (Daemon)
    Topic :: Scientific/Engineering
    Topic :: Scientific/Engineering :: Artificial Intelligence
    Topic :: Software Development
    Topic :: System :: Clustering
    Topic :: System :: Distributed Computing
    Framework :: AsyncIO
project_urls =
    Documentation = https://docs.backend.ai
    Source = https://github.com/lablup/backend.ai
    Tracker = https://github.com/lablup/backend.ai/issues

[options]
zip_safe = False
package_dir =
    = src
packages = find_namespace:
python_requires = >=3.8
setup_requires =
    setuptools>=46.0.0
install_requires =
<<<<<<< HEAD
    backend.ai-client>=20.03.0.dev0,<20.4.0
=======
    backend.ai-client~=20.03.0
>>>>>>> d4e468c9

[options.packages.find]
where = src
include = ai.backend.meta

[options.extras_require]
manager =
<<<<<<< HEAD
    backend.ai-manager>=20.03.0.dev0,<20.4.0
agent =
    backend.ai-agent>=20.03.0.dev0,<20.4.0
=======
    backend.ai-manager~=20.03.0
agent =
    backend.ai-agent~=20.03.0
>>>>>>> d4e468c9
build =
    wheel~=0.33.6
    twine~=3.1.1
    setuptools>=46.0.0
dev =
<<<<<<< HEAD
    pytest-sugar>=0.9.2
=======
>>>>>>> d4e468c9
test =
    pytest~=5.4.1
lint =
    flake8>=3.7.9
typecheck =
    mypy>=0.770
docs =
    sphinx~=3.0
    sphinx-rtd-theme>=0.4.3
    pygments~=2.6

[bdist_wheel]
universal = false

[flake8]
# ref: http://pep8.readthedocs.io/en/latest/intro.html#error-codes
ignore = E731,E221,E241,E126,E127,E129,E401,N801,N802
max-line-length = 105
builtins = _
exclude = .git,.cache,.idea,.tox,.eggs,*.egg,__pycache__,venv,build,docs,docker

[tool:pytest]
testpaths = tests<|MERGE_RESOLUTION|>--- conflicted
+++ resolved
@@ -45,11 +45,7 @@
 setup_requires =
     setuptools>=46.0.0
 install_requires =
-<<<<<<< HEAD
-    backend.ai-client>=20.03.0.dev0,<20.4.0
-=======
     backend.ai-client~=20.03.0
->>>>>>> d4e468c9
 
 [options.packages.find]
 where = src
@@ -57,24 +53,14 @@
 
 [options.extras_require]
 manager =
-<<<<<<< HEAD
-    backend.ai-manager>=20.03.0.dev0,<20.4.0
-agent =
-    backend.ai-agent>=20.03.0.dev0,<20.4.0
-=======
     backend.ai-manager~=20.03.0
 agent =
     backend.ai-agent~=20.03.0
->>>>>>> d4e468c9
 build =
     wheel~=0.33.6
     twine~=3.1.1
     setuptools>=46.0.0
 dev =
-<<<<<<< HEAD
-    pytest-sugar>=0.9.2
-=======
->>>>>>> d4e468c9
 test =
     pytest~=5.4.1
 lint =
