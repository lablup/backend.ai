#! /bin/bash

# Set "echo -e" as default
shopt -s xpg_echo

# For CentOS 7 or older versions of Linux only
# - To make old gcc to allow declaring a vairiable inside a for loop.
# PANTS_PYTHON_NATIVE_CODE_CPP_FLAGS="-std=gnu99"

RED="\033[0;91m"
GREEN="\033[0;92m"
YELLOW="\033[0;93m"
BLUE="\033[0;94m"
CYAN="\033[0;96m"
WHITE="\033[0;97m"
LRED="\033[1;31m"
LGREEN="\033[1;32m"
LYELLOW="\033[1;33m"
LBLUE="\033[1;34m"
LCYAN="\033[1;36m"
LWHITE="\033[1;37m"
LG="\033[0;37m"
BOLD="\033[1m"
UNDL="\033[4m"
RVRS="\033[7m"
NC="\033[0m"
REWRITELN="\033[A\r\033[K"

readlinkf() {
  $bpython -c "import os,sys; print(os.path.realpath(os.path.expanduser(sys.argv[1])))" "${1}"
}

sed_inplace() {
  # BSD sed and GNU sed implements the "-i" option differently.
  case "$OSTYPE" in
    darwin*) sed -i '' "$@" ;;
    bsd*) sed -i '' "$@" ;;
    *) sed -i "$@" ;;
  esac
}

trim() {
  echo "$1" | sed -e 's/^[[:space:]]*//g' -e 's/[[:space:]]*$//g'
}

usage() {
  echo "${GREEN}Backend.AI Development Setup${NC}: ${CYAN}Auto-installer Tool${NC}"
  echo ""
  echo "Installs the single-node development setup of Backend.AI from this"
  echo "semi-mono repository for the server-side components."
  echo ""
  echo "Changes in 22.06 or later:"
  echo ""
  echo "* Deprecated '-e/--env', '--install-path', '--python-version' options"
  echo "  as they are now deprecated because the working-copy directory"
  echo "  becomes the target installation path and identifies the"
  echo "  installation".
  echo "* '--server-branch' and '--client-branch' is now merged into a single"
  echo "  '--branch' option."
  echo ""
  echo "${LWHITE}USAGE${NC}"
  echo "  $0 ${LWHITE}[OPTIONS]${NC}"
  echo ""
  echo "${LWHITE}OPTIONS${NC}"
  echo "  ${LWHITE}-h, --help${NC}"
  echo "    Show this help message and exit"
  echo ""
  echo "  ${LWHITE}--enable-cuda${NC}"
  echo "    Install CUDA accelerator plugin and pull a"
  echo "    TenosrFlow CUDA kernel for testing/demo."
  echo "    (default: false)"
  echo ""
  echo "  ${LWHITE}--cuda-branch NAME${NC}"
  echo "    The branch of git clone for the CUDA accelerator "
  echo "    plugin; only valid if ${LWHITE}--enable-cuda${NC} is specified."
  echo "    If set as ${LWHITE}\"mock\"${NC}, it will install the mockup version "
  echo "    plugin so that you may develop and test CUDA integration "
  echo "    features without real GPUs."
  echo "    (default: main)"
  echo ""
  echo "  ${LWHITE}--editable-webui${NC}"
  echo "    Install the webui as an editable repository under src/ai/backend/webui."
  echo ""
  echo "  ${LWHITE}--postgres-port PORT${NC}"
  echo "    The port to bind the PostgreSQL container service."
  echo "    (default: 8100)"
  echo ""
  echo "  ${LWHITE}--redis-port PORT${NC}"
  echo "    The port to bind the Redis container service."
  echo "    (default: 8110)"
  echo ""
  echo "  ${LWHITE}--etcd-port PORT${NC}"
  echo "    The port to bind the etcd container service."
  echo "    (default: 8120)"
  echo ""
  echo "  ${LWHITE}--webserver-port PORT${NC}"
  echo "    The port to expose the web server."
  echo "    (default: 8080)"
  echo ""
  echo "  ${LWHITE}--manager-port PORT${NC}"
  echo "    The port to expose the manager API service."
  echo "    (default: 8081)"
  echo ""
  echo "  ${LWHITE}--agent-rpc-port PORT${NC}"
  echo "    The port for the manager-to-agent RPC calls."
  echo "    (default: 6001)"
  echo ""
  echo "  ${LWHITE}--agent-watcher-port PORT${NC}"
  echo "    The port for the agent's watcher service."
  echo "    (default: 6009)"
}

show_error() {
  echo " "
  echo "${RED}[ERROR]${NC} ${LRED}$1${NC}"
}

show_warning() {
  echo " "
  echo "${YELLOW}[ERROR]${NC} ${LYELLOW}$1${NC}"
}

show_info() {
  echo " "
  echo "${BLUE}[INFO]${NC} ${GREEN}$1${NC}"
}

show_note() {
  echo " "
  echo "${BLUE}[NOTE]${NC} $1"
}

show_important_note() {
  echo " "
  echo "${LRED}[NOTE]${NC} $1"
}

has_python() {
  "$1" -c '' >/dev/null 2>&1
  if [ "$?" -eq 127 ]; then
    echo 0
  else
    echo 1
  fi
}

if [[ "$OSTYPE" == "linux-gnu" ]]; then
  if [ $(id -u) = "0" ]; then
    docker_sudo=''
  else
    docker_sudo='sudo'
  fi
else
  docker_sudo=''
fi
if [ $(id -u) = "0" ]; then
  sudo=''
else
  sudo='sudo'
fi

# Detect distribution
KNOWN_DISTRO="(Debian|Ubuntu|RedHat|CentOS|openSUSE|Amazon|Arista|SUSE)"
DISTRO=$(lsb_release -d 2>/dev/null | grep -Eo $KNOWN_DISTRO  || grep -Eo $KNOWN_DISTRO /etc/issue 2>/dev/null || uname -s)

if [ $DISTRO = "Darwin" ]; then
  DISTRO="Darwin"
elif [ -f /etc/debian_version -o "$DISTRO" == "Debian" -o "$DISTRO" == "Ubuntu" ]; then
  DISTRO="Debian"
elif [ -f /etc/redhat-release -o "$DISTRO" == "RedHat" -o "$DISTRO" == "CentOS" -o "$DISTRO" == "Amazon" ]; then
  DISTRO="RedHat"
elif [ -f /etc/system-release -o "$DISTRO" == "Amazon" ]; then
  DISTRO="RedHat"
elif [ -f /usr/lib/os-release -o "$DISTRO" == "SUSE" ]; then
  DISTRO="SUSE"
else
  show_error "Sorry, your host OS distribution is not supported by this script."
  show_info "Please send us a pull request or file an issue to support your environment!"
  exit 1
fi
if [ $(has_python "python3") -eq 1 ]; then
  bpython=$(which "python3")
elif [ $(has_python "python") -eq 1 ]; then
  bpython=$(which "python")
elif [ $(has_python "python2") -eq 1 ]; then
  bpython=$(which "python2")
else
  # Ensure "readlinkf" is working...
  show_error "python (for bootstrapping) is not available!"
  show_info "This script assumes Python 2.7+/3+ is already available on your system."
  exit 1
fi

ROOT_PATH="$(pwd)"
if [ ! -f "${ROOT_PATH}/BUILD_ROOT" ]; then
  show_error "BUILD_ROOT is not found!"
  echo "You are not on the root directory of the repository checkout."
  echo "Please \`cd\` there and run \`./scripts/install-dev.sh <args>\`"
  exit 1
fi
PLUGIN_PATH="${ROOT_PATH}/plugins"
HALFSTACK_VOLUME_PATH="${ROOT_PATH}/volumes"
PANTS_VERSION=$(cat pants.toml | $bpython -c 'import sys,re;m=re.search("pants_version = \"([^\"]+)\"", sys.stdin.read());print(m.group(1) if m else sys.exit(1))')
PYTHON_VERSION=$(cat pants.toml | $bpython -c 'import sys,re;m=re.search("CPython==([^\"]+)", sys.stdin.read());print(m.group(1) if m else sys.exit(1))')
CURRENT_BRANCH=$(git rev-parse --abbrev-ref HEAD)
DOWNLOAD_BIG_IMAGES=0
ENABLE_CUDA=0
CUDA_BRANCH="main"
EDITABLE_WEBUI=0
# POSTGRES_PORT="8100"
# REDIS_PORT="8110"
# ETCD_PORT="8120"
# MANAGER_PORT="8081"
# WEBSERVER_PORT="8080"
# AGENT_RPC_PORT="6001"
# AGENT_WATCHER_PORT="6009"

POSTGRES_PORT="8101"
REDIS_PORT="8111"
ETCD_PORT="8121"
MANAGER_PORT="8091"
WEBSERVER_PORT="8090"
WSPROXY_PORT="5050"
AGENT_RPC_PORT="6011"
AGENT_WATCHER_PORT="6019"
VFOLDER_REL_PATH="vfroot/local"
LOCAL_STORAGE_PROXY="local"
# MUST be one of the real storage volumes
LOCAL_STORAGE_VOLUME="volume1"

while [ $# -gt 0 ]; do
  case $1 in
    -h | --help)           usage; exit 1 ;;
    --python-version)      PYTHON_VERSION=$2; shift ;;
    --python-version=*)    PYTHON_VERSION="${1#*=}" ;;
    --enable-cuda)         ENABLE_CUDA=1 ;;
    --download-big-images) DOWNLOAD_BIG_IMAGES=1 ;;
    --cuda-branch)         CUDA_BRANCH=$2; shift ;;
    --cuda-branch=*)       CUDA_BRANCH="${1#*=}" ;;
    --editable-webui)      EDITABLE_WEBUI=1 ;;
    --postgres-port)       POSTGRES_PORT=$2; shift ;;
    --postgres-port=*)     POSTGRES_PORT="${1#*=}" ;;
    --redis-port)          REDIS_PORT=$2; shift ;;
    --redis-port=*)        REDIS_PORT="${1#*=}" ;;
    --etcd-port)           ETCD_PORT=$2; shift ;;
    --etcd-port=*)         ETCD_PORT="${1#*=}" ;;
    --manager-port)         MANAGER_PORT=$2; shift ;;
    --manager-port=*)       MANAGER_PORT="${1#*=}" ;;
    --webserver-port)       WEBSERVER_PORT=$2; shift ;;
    --webserver-port=*)     WEBSERVER_PORT="${1#*=}" ;;
    --agent-rpc-port)       AGENT_RPC_PORT=$2; shift ;;
    --agent-rpc-port=*)     AGENT_RPC_PORT="${1#*=}" ;;
    --agent-watcher-port)   AGENT_WATCHER_PORT=$2; shift ;;
    --agent-watcher-port=*) AGENT_WATCHER_PORT="${1#*=}" ;;
    *)
      echo "Unknown option: $1"
      echo "Run '$0 --help' for usage."
      exit 1
  esac
  shift
done

install_brew() {
    case $DISTRO in
	Darwin)
	    if ! type "brew" > /dev/null 2>&1; then
	        show_info "try to support auto-install on macOS using Homebrew."
		/usr/bin/ruby -e "$(curl -fsSL https://raw.githubusercontent.com/Homebrew/install/master/install)"
	    fi
    esac
}
install_script_deps() {
  case $DISTRO in
  Debian)
    $sudo apt-get update
    $sudo apt-get install -y git jq gcc make g++
    ;;
  RedHat)
    $sudo yum clean expire-cache  # next yum invocation will update package metadata cache
    $sudo yum install -y git jq gcc make gcc-c++
    ;;
  SUSE)
    $sudo zypper update
    $sudo zypper install -y git jq gcc make gcc-c++
    ;;
  Darwin)
    if ! type "brew" >/dev/null 2>&1; then
      show_error "brew is not available!"
      show_info "Sorry, we only support auto-install on macOS using Homebrew. Please install it and try again."
      install_brew
    fi
    brew update
    brew install jq
    # Having Homebrew means that the user already has git.
    ;;
  esac
}

install_pybuild_deps() {
  case $DISTRO in
  Debian)
    $sudo apt-get install -y libssl-dev libreadline-dev libgdbm-dev zlib1g-dev libbz2-dev libsqlite3-dev libffi-dev liblzma-dev
    ;;
  RedHat)
    $sudo yum install -y openssl-devel readline-devel gdbm-devel zlib-devel bzip2-devel sqlite-devel libffi-devel xz-devel
    ;;
  SUSE)
    $sudo zypper update
    $sudo zypper install -y openssl-devel readline-devel gdbm-devel zlib-devel libbz2-devel sqlite3-devel libffi-devel xz-devel
    ;;
  Darwin)
    brew install openssl
    brew install readline
    brew install zlib xz
    brew install sqlite3 gdbm
    brew install tcl-tk
    if [ "$(uname -p)" = "arm" ]; then
      # On M1 Macs, psycopg2-binary tries to build itself and requires pg_config
      # to access the postgresql include/library path information.
      brew install postgresql
    fi
    ;;
  esac
}

install_git_lfs() {
  case $DISTRO in
  Debian)
    $sudo apt-get install -y git-lfs
    ;;
  RedHat)
    curl -s https://packagecloud.io/install/repositories/github/git-lfs/script.rpm.sh | $sudo bash
    $sudo yum install -y git-lfs
    ;;
  SUSE)
    $sudo zypper install -y git-lfs
    ;;
  Darwin)
    brew install git-lfs
    ;;
  esac
  git lfs install
}

install_system_pkg() {
  # accepts three args: Debian-style name, RedHat-style name, and Homebrew-style name
  case $DISTRO in
  Debian)
    $sudo apt-get install -y $1
    ;;
  RedHat)
    $sudo yum install -y $2
    ;;
  SUSE)
    $sudo zypper install -y $2
    ;;
  Darwin)
    brew install $3
  esac
}

set_brew_python_build_flags() {
  local _prefix_openssl="$(brew --prefix openssl)"
  local _prefix_sqlite3="$(brew --prefix sqlite3)"
  local _prefix_readline="$(brew --prefix readline)"
  local _prefix_zlib="$(brew --prefix zlib)"
  local _prefix_gdbm="$(brew --prefix gdbm)"
  local _prefix_tcltk="$(brew --prefix tcl-tk)"
  local _prefix_xz="$(brew --prefix xz)"
  local _prefix_snappy="$(brew --prefix snappy)"
  local _prefix_libffi="$(brew --prefix libffi)"
  local _prefix_protobuf="$(brew --prefix protobuf)"
  export CFLAGS="-I${_prefix_openssl}/include -I${_prefix_sqlite3}/include -I${_prefix_readline}/include -I${_prefix_zlib}/include -I${_prefix_gdbm}/include -I${_prefix_tcltk}/include -I${_prefix_xz}/include -I${_prefix_snappy}/include -I${_prefix_libffi}/include -I${_prefix_protobuf}/include"
  export LDFLAGS="-L${_prefix_openssl}/lib -L${_prefix_sqlite3}/lib -L${_prefix_readline}/lib -L${_prefix_zlib}/lib -L${_prefix_gdbm}/lib -L${_prefix_tcltk}/lib -L${_prefix_xz}/lib -L${_prefix_snappy}/lib -L${_prefix_libffi}/lib -L${_prefix_protobuf}/lib"
}

install_python() {
  if [ -z "$(pyenv versions | grep -E "^\\*?[[:space:]]+${PYTHON_VERSION//./\\.}([[:blank:]]+.*)?$")" ]; then
    if [ "$DISTRO" = "Darwin" ]; then
      export PYTHON_CONFIGURE_OPTS="--enable-framework --with-tcl-tk"
      local _prefix_openssl="$(brew --prefix openssl)"
      local _prefix_sqlite3="$(brew --prefix sqlite3)"
      local _prefix_readline="$(brew --prefix readline)"
      local _prefix_zlib="$(brew --prefix zlib)"
      local _prefix_gdbm="$(brew --prefix gdbm)"
      local _prefix_tcltk="$(brew --prefix tcl-tk)"
      local _prefix_xz="$(brew --prefix xz)"
      export CFLAGS="-I${_prefix_openssl}/include -I${_prefix_sqlite3}/include -I${_prefix_readline}/include -I${_prefix_zlib}/include -I${_prefix_gdbm}/include -I${_prefix_tcltk}/include -I${_prefix_xz}/include"
      export LDFLAGS="-L${_prefix_openssl}/lib -L${_prefix_sqlite3}/lib -L${_prefix_readline}/lib -L${_prefix_zlib}/lib -L${_prefix_gdbm}/lib -L${_prefix_tcltk}/lib -L${_prefix_xz}/lib"
    fi
    pyenv install --skip-existing "${PYTHON_VERSION}"
    if [ $? -ne 0 ]; then
      show_error "Installing the Python version ${PYTHON_VERSION} via pyenv has failed."
      show_note "${PYTHON_VERSION} is not supported by your current installation of pyenv."
      show_note "Please update pyenv or lower PYTHON_VERSION in install-dev.sh script."
      exit 1
    fi
  else
    echo "${PYTHON_VERSION} is already installed."
  fi
}

install_git_hooks() {
  local magic_str="monorepo standard pre-commit hook"
  if [ -f .git/hooks/pre-commit ]; then
    grep -Fq "$magic_str" .git/hooks/pre-commit
    if [ $? -eq 0 ]; then
      :
    else
      echo "" >> .git/hooks/pre-commit
      cat scripts/pre-commit.sh >> .git/hooks/pre-commit
    fi
  else
    cp scripts/pre-commit.sh .git/hooks/pre-commit
    chmod +x .git/hooks/pre-commit
  fi
  local magic_str="monorepo standard pre-push hook"
  if [ -f .git/hooks/pre-push ]; then
    grep -Fq "$magic_str" .git/hooks/pre-push
    if [ $? -eq 0 ]; then
      :
    else
      echo "" >> .git/hooks/pre-push
      cat scripts/pre-push.sh >> .git/hooks/pre-push
    fi
  else
    cp scripts/pre-push.sh .git/hooks/pre-push
    chmod +x .git/hooks/pre-push
  fi
}

check_python() {
  pyenv shell "${PYTHON_VERSION}"
  local _pyprefix=$(python -c 'import sys; print(sys.prefix, end="")')
  python -c 'import ssl' > /dev/null 2>&1 /dev/null
  if [ $? -ne 0 ]; then
    show_error "Your Python (prefix: ${_pyprefix}) is missing SSL support. Please reinstall or rebuild it."
    exit 1
  else
    echo "SSL support: ok"
  fi
  python -c 'import lzma' > /dev/null 2>&1 /dev/null
  if [ $? -ne 0 ]; then
    show_error "Your Python (prefix: ${_pyprefix}) is missing LZMA (XZ) support. Please reinstall or rebuild it."
    exit 1
  else
    echo "LZMA support: ok"
  fi
  pyenv shell --unset
}

bootstrap_pants() {
  set -e
  mkdir -p .tmp
  if [ -f '.pants.env' -a -f './pants-local' ]; then
    echo "It seems that you have an already locally bootstrapped Pants."
    echo "The installer will keep using it."
    echo "If you want to reset it, delete ./.pants.env and ./pants-local files."
    ./pants-local version
    PANTS="./pants-local"
    return
  fi
  set +e
  PANTS="./pants"
  ./pants version
  # Note that Pants requires Python 3.9 (not Python 3.10!) to work properly.
  if [ $? -eq 1 ]; then
    show_info "Downloading and building Pants for the current setup"
    local _PYENV_PYVER=$(pyenv versions --bare | grep '^3\.9\.' | grep -v '/envs/' | sort -t. -k1,1r -k 2,2nr -k 3,3nr | head -n 1)
    if [ -z "$_PYENV_PYVER" ]; then
      echo "No Python 3.9 available via pyenv!"
      echo "Please install Python 3.9 using pyenv,"
      echo "or add 'PY=<python-executable-path>' in ./.pants.env to "
      echo "manually set the Pants-compatible interpreter path."
      exit 1
    else
      echo "Chosen Python $_PYENV_PYVER (from pyenv) as the local Pants interpreter"
    fi
    # In most cases, we won't need to modify the source code of pants.
    echo "ENABLE_PANTSD=true" > "$ROOT_PATH/.pants.env"
    echo "PY=\$(pyenv prefix $_PYENV_PYVER)/bin/python" >> "$ROOT_PATH/.pants.env"
    if [ -d tools/pants-src ]; then
      rm -rf tools/pants-src
    fi
    local PANTS_CLONE_VERSION="release_${PANTS_VERSION}"
    set -e
    git -c advice.detachedHead=false clone --branch=$PANTS_CLONE_VERSION --depth=1 https://github.com/pantsbuild/pants tools/pants-src
    # TODO: remove the manual patch after pants 2.13 or later is released.
    cd tools/pants-src
    local arch_name=$(uname -p)
    if [ "$arch_name" = "arm64" -o "$arch_name" = "aarch64" ] && [ "$DISTRO" != "Darwin" ]; then
      git apply ../pants-linux-aarch64.patch
    fi
    cd ../..
    ln -s tools/pants-local
    ./pants-local version
    PANTS="./pants-local"
  fi
  set +e
}

install_editable_webui() {
  show_info "Installing editable version of Web UI..."
  if [ -d "./src/ai/backend/webui" ]; then
    echo "src/ai/backend/webui already exists, so running 'make clean' on it..."
    cd src/ai/backend/webui
    make clean
  else
    git clone https://github.com/lablup/backend.ai-webui ./src/ai/backend/webui
    cd src/ai/backend/webui
    cp configs/default.toml config.toml
    local site_name=$(basename $(pwd))
    # The debug mode here is only for 'hard-core' debugging scenarios -- it changes lots of behaviors.
    # (e.g., separate debugging of Electron's renderer and main threads)
    sed_inplace "s@debug = true@debug = false@" config.toml
    # The webserver endpoint to use in the session mode.
    sed_inplace "s@#apiEndpoint =@apiEndpoint = "'"'"http://127.0.0.1:${WEBSERVER_PORT}"'"@' config.toml
    sed_inplace "s@#apiEndpointText =@apiEndpointText = "'"'"${site_name}"'"' config.toml
    # webServerURL lets the electron app use the web UI contents from the server.
    # The server may be either a `npm run server:d` instance or a `./py -m ai.backend.web.server` instance.
    # In the former case, you may live-edit the webui sources while running them in the electron app.
    sed_inplace "s@webServerURL =@webServerURL = "'"'"http://127.0.0.1:${WEBSERVER_PORT}"'"@' config.toml
    sed_inplace "s@proxyURL =@proxyURL = "'"'"http://127.0.0.1:${WSPROXY_PORT}"'"@' config.toml
    echo "PROXYLISTENIP=0.0.0.0" >> src/ai/backend/webui/.env
    echo "PROXYBASEHOST=localhost" >> src/ai/backend/webui/.env
    echo "PROXYBASEPORT=${WSPROXY_PORT}" >> src/ai/backend/webui/.env
  fi
  npm i
  make compile_wsproxy
  cd ../../../..
}

# BEGIN!

echo " "
echo "${LGREEN}Backend.AI one-line installer for developers${NC}"

# Check prerequisites
show_info "Checking prerequisites and script dependencies..."
install_script_deps
$bpython -m pip --disable-pip-version-check install -q requests requests-unixsocket
$bpython scripts/check-docker.py
if [ $? -ne 0 ]; then
  exit 1
fi
if [ "$DISTRO" = "Darwin" ]; then
  echo "validating Docker Desktop mount permissions..."
  docker pull alpine:3.8 > /dev/null
  docker run --rm -v "$HOME/.pyenv:/root/vol" alpine:3.8 ls /root/vol > /dev/null 2>&1
  if [ $? -ne 0 ]; then
    # backend.ai-krunner-DISTRO pkgs are installed in pyenv's virtualenv,
    # so ~/.pyenv must be mountable.
    show_error "You must allow mount of '$HOME/.pyenv' in the File Sharing preference of the Docker Desktop app."
    exit 1
  fi
  docker run --rm -v "$ROOT_PATH:/root/vol" alpine:3.8 ls /root/vol > /dev/null 2>&1
  if [ $? -ne 0 ]; then
    show_error "You must allow mount of '$ROOT_PATH' in the File Sharing preference of the Docker Desktop app."
    exit 1
  fi
  echo "${REWRITELN}validating Docker Desktop mount permissions: ok"
fi

# Install pyenv
read -r -d '' pyenv_init_script <<"EOS"
export PYENV_ROOT="$HOME/.pyenv"
export PATH="$PYENV_ROOT/bin:$PATH"
eval "$(pyenv init --path)"
eval "$(pyenv init -)"
eval "$(pyenv virtualenv-init -)"
EOS
if ! type "pyenv" >/dev/null 2>&1; then
  # TODO: ask if install pyenv
  show_info "Installing pyenv..."
  set -e
  curl https://pyenv.run | sh
  for PROFILE_FILE in "zshrc" "bashrc" "profile" "bash_profile"
  do
    if [ -e "${HOME}/.${PROFILE_FILE}" ]
    then
      echo "$pyenv_init_script" >> "${HOME}/.${PROFILE_FILE}"
    fi
  done
  set +e
  eval "$pyenv_init_script"
  pyenv
else
  eval "$pyenv_init_script"
fi

# Install Python and pyenv virtualenvs
show_info "Checking and installing Python dependencies..."
install_pybuild_deps

show_info "Checking and installing git lfs support..."
install_git_lfs

show_info "Ensuring checkout of LFS files..."
git lfs pull

show_info "Ensuring checkout of submodules..."
git submodule update --init --checkout --recursive

show_info "Configuring the standard git hooks..."
install_git_hooks

show_info "Installing Python..."
install_python

show_info "Checking Python features..."
check_python
pyenv shell "${PYTHON_VERSION}"

show_info "Bootstrapping the Pants build system..."
bootstrap_pants

set -e

# Make directories
show_info "Using the current working-copy directory as the installation path..."

<<<<<<< HEAD
mkdir -p ./var/lib/backend.ai
=======
>>>>>>> b631a4a4

# Install postgresql, etcd packages via docker
show_info "Launching the docker compose \"halfstack\"..."
mkdir -p "$HALFSTACK_VOLUME_PATH"
SOURCE_COMPOSE_PATH="docker-compose.halfstack-${CURRENT_BRANCH//.}.yml"
if [ ! -f "${SOURCE_COMPOSE_PATH}" ]; then
  SOURCE_COMPOSE_PATH="docker-compose.halfstack-main.yml"
fi
cp "${SOURCE_COMPOSE_PATH}" "docker-compose.halfstack.current.yml"
sed_inplace "s/8100:5432/${POSTGRES_PORT}:5432/" "docker-compose.halfstack.current.yml"
sed_inplace "s/8110:6379/${REDIS_PORT}:6379/" "docker-compose.halfstack.current.yml"
sed_inplace "s/8120:2379/${ETCD_PORT}:2379/" "docker-compose.halfstack.current.yml"
mkdir -p "${HALFSTACK_VOLUME_PATH}/postgres-data"
mkdir -p "${HALFSTACK_VOLUME_PATH}/etcd-data"
$docker_sudo docker compose -f "docker-compose.halfstack.current.yml" up -d
$docker_sudo docker compose -f "docker-compose.halfstack.current.yml" ps   # You should see three containers here.

check_snappy() {
  pip download python-snappy
  local pkgfile=$(ls | grep snappy)
  if [[ $pkgfile =~ .*\.tar.gz ]]; then
    # source build is required!
    install_system_pkg "libsnappy-dev" "snappy-devel" "snappy"
  fi
  rm -f $pkgfile
}

show_info "Creating the unified virtualenv for IDEs..."
check_snappy
$PANTS export '::'

if [ $ENABLE_CUDA -eq 1 ]; then
  if [ "$CUDA_BRANCH" == "mock" ]; then
    PLUGIN_BRANCH=$CUDA_BRANCH scripts/install-plugin.sh "lablup/backend.ai-accelerator-cuda-mock"
    cp "${PLUGIN_PATH}/backend.ai-accelerator-cuda-mock/configs/sample-mig.toml" cuda-mock.toml
  else
    PLUGIN_BRANCH=$CUDA_BRANCH scripts/install-plugin.sh "lablup/backend.ai-accelerator-cuda"
  fi
fi

# configure manager
show_info "Copy default configuration files to manager / agent root..."
cp configs/manager/halfstack.toml ./manager.toml
sed_inplace "s/num-proc = .*/num-proc = 1/" ./manager.toml
sed_inplace "s/port = 8120/port = ${ETCD_PORT}/" ./manager.toml
sed_inplace "s/port = 8100/port = ${POSTGRES_PORT}/" ./manager.toml
sed_inplace "s/port = 8081/port = ${MANAGER_PORT}/" ./manager.toml
cp configs/manager/halfstack.alembic.ini ./alembic.ini
sed_inplace "s/localhost:8100/localhost:${POSTGRES_PORT}/" ./alembic.ini
./backend.ai mgr etcd put config/redis/addr "127.0.0.1:${REDIS_PORT}"
cp configs/manager/sample.etcd.volumes.json ./dev.etcd.volumes.json
MANAGER_AUTH_KEY=$(python -c 'import secrets; print(secrets.token_hex(32), end="")')
sed_inplace "s/\"secret\": \"some-secret-shared-with-storage-proxy\"/\"secret\": \"${MANAGER_AUTH_KEY}\"/" ./dev.etcd.volumes.json
sed_inplace "s/\"default_host\": .*$/\"default_host\": \"${LOCAL_STORAGE_PROXY}:${LOCAL_STORAGE_VOLUME}\",/" ./dev.etcd.volumes.json

# configure halfstack ports
cp configs/agent/halfstack.toml ./agent.toml
sed_inplace "s/port = 8120/port = ${ETCD_PORT}/" ./agent.toml
sed_inplace "s/port = 6001/port = ${AGENT_RPC_PORT}/" ./agent.toml
sed_inplace "s/port = 6009/port = ${AGENT_WATCHER_PORT}/" ./agent.toml

# configure storage-proxy
cp configs/storage-proxy/sample.toml ./storage-proxy.toml
STORAGE_PROXY_RANDOM_KEY=$(python -c 'import secrets; print(secrets.token_hex(32), end="")')
sed_inplace "s/secret = \"some-secret-private-for-storage-proxy\"/secret = \"${STORAGE_PROXY_RANDOM_KEY}\"/" ./storage-proxy.toml
sed_inplace "s/secret = \"some-secret-shared-with-manager\"/secret = \"${MANAGER_AUTH_KEY}\"/" ./storage-proxy.toml
# comment out all sample volumes
sed_inplace "s/^\[volume\./# \[volume\./" ./storage-proxy.toml
sed_inplace "s/^backend =/# backend =/" ./storage-proxy.toml
sed_inplace "s/^path =/# path =/" ./storage-proxy.toml
sed_inplace "s/^purity/# purity/" ./storage-proxy.toml
sed_inplace "s/^netapp_/# netapp_/" ./storage-proxy.toml
# add LOCAL_STORAGE_VOLUME vfs volume
echo "\n[volume.${LOCAL_STORAGE_VOLUME}]\nbackend = \"vfs\"\npath = \"${ROOT_PATH}/${VFOLDER_REL_PATH}\"" >> ./storage-proxy.toml

# configure webserver
cp configs/webserver/sample.conf ./webserver.conf
sed_inplace "s/^port = 8080$/port = ${WEBSERVER_PORT}/" ./webserver.conf
sed_inplace "s/https:\/\/api.backend.ai/http:\/\/127.0.0.1:${MANAGER_PORT}/" ./webserver.conf
sed_inplace "s/ssl-verify = true/ssl-verify = false/" ./webserver.conf
sed_inplace "s/redis.port = 6379/redis.port = ${REDIS_PORT}/" ./webserver.conf

# install and configure webui
if [ $EDITABLE_WEBUI -eq 1 ]; then
  install_editable_webui
fi

# configure tester
echo "export BACKENDAI_TEST_CLIENT_ENV=${PWD}/env-local-admin-api.sh" > ./env-tester-admin.sh
echo "export BACKENDAI_TEST_CLIENT_ENV=${PWD}/env-local-user-api.sh" > ./env-tester-user.sh

# initialize the DB schema
show_info "Setting up databases..."
./backend.ai mgr schema oneshot
./backend.ai mgr fixture populate fixtures/manager/example-keypairs.json
./backend.ai mgr fixture populate fixtures/manager/example-resource-presets.json

# Docker registry setup
show_info "Configuring the Lablup's official image registry..."
./backend.ai mgr etcd put config/docker/registry/cr.backend.ai "https://cr.backend.ai"
./backend.ai mgr etcd put config/docker/registry/cr.backend.ai/type "harbor2"
if [ "$(uname -m)" = "arm64" ] || [ "$(uname -m)" = "aarch64" ]; then
  ./backend.ai mgr etcd put config/docker/registry/cr.backend.ai/project "stable,community,multiarch"
else
  ./backend.ai mgr etcd put config/docker/registry/cr.backend.ai/project "stable,community"
fi

# Scan the container image registry
show_info "Scanning the image registry..."
./backend.ai mgr etcd rescan-images cr.backend.ai
if [ "$(uname -m)" = "arm64" ] || [ "$(uname -m)" = "aarch64" ]; then
  ./backend.ai mgr etcd alias python "cr.backend.ai/multiarch/python:3.9-ubuntu20.04" aarch64
else
  ./backend.ai mgr etcd alias python "cr.backend.ai/stable/python:3.9-ubuntu20.04" x86_64
fi

# Virtual folder setup
show_info "Setting up virtual folder..."
mkdir -p "${ROOT_PATH}/${VFOLDER_REL_PATH}"
./backend.ai mgr etcd put-json volumes "./dev.etcd.volumes.json"
mkdir -p scratches
POSTGRES_CONTAINER_ID=$($docker_sudo docker compose -f "docker-compose.halfstack.current.yml" ps | grep "[-_]backendai-half-db[-_]1" | awk '{print $1}')
$docker_sudo docker exec -it $POSTGRES_CONTAINER_ID psql postgres://postgres:develove@localhost:5432/backend database -c "update domains set allowed_vfolder_hosts = '{${LOCAL_STORAGE_PROXY}:${LOCAL_STORAGE_VOLUME}}';"
$docker_sudo docker exec -it $POSTGRES_CONTAINER_ID psql postgres://postgres:develove@localhost:5432/backend database -c "update groups set allowed_vfolder_hosts = '{${LOCAL_STORAGE_PROXY}:${LOCAL_STORAGE_VOLUME}}';"
$docker_sudo docker exec -it $POSTGRES_CONTAINER_ID psql postgres://postgres:develove@localhost:5432/backend database -c "update keypair_resource_policies set allowed_vfolder_hosts = '{${LOCAL_STORAGE_PROXY}:${LOCAL_STORAGE_VOLUME}}';"
$docker_sudo docker exec -it $POSTGRES_CONTAINER_ID psql postgres://postgres:develove@localhost:5432/backend database -c "update vfolders set host = '${LOCAL_STORAGE_PROXY}:${LOCAL_STORAGE_VOLUME}' where host='${LOCAL_STORAGE_VOLUME}';"

# Client backend endpoint configuration shell script
CLIENT_ADMIN_CONF_FOR_API="env-local-admin-api.sh"
CLIENT_ADMIN_CONF_FOR_SESSION="env-local-admin-session.sh"
echo "# Directly access to the manager using API keypair (admin)" > "${CLIENT_ADMIN_CONF_FOR_API}"
echo "export BACKEND_ENDPOINT=http://127.0.0.1:${MANAGER_PORT}/" >> "${CLIENT_ADMIN_CONF_FOR_API}"
echo "export BACKEND_ACCESS_KEY=$(cat fixtures/manager/example-keypairs.json | jq -r '.keypairs[] | select(.user_id=="admin@lablup.com") | .access_key')" >> "${CLIENT_ADMIN_CONF_FOR_API}"
echo "export BACKEND_SECRET_KEY=$(cat fixtures/manager/example-keypairs.json | jq -r '.keypairs[] | select(.user_id=="admin@lablup.com") | .secret_key')" >> "${CLIENT_ADMIN_CONF_FOR_API}"
echo "export BACKEND_ENDPOINT_TYPE=api" >> "${CLIENT_ADMIN_CONF_FOR_API}"
chmod +x "${CLIENT_ADMIN_CONF_FOR_API}"
echo "# Indirectly access to the manager via the web server a using cookie-based login session (admin)" > "${CLIENT_ADMIN_CONF_FOR_SESSION}"
echo "export BACKEND_ENDPOINT=http://127.0.0.1:${WEBSERVER_PORT}" >> "${CLIENT_ADMIN_CONF_FOR_SESSION}"
echo "unset BACKEND_ACCESS_KEY" >> "${CLIENT_ADMIN_CONF_FOR_SESSION}"
echo "unset BACKEND_SECRET_KEY" >> "${CLIENT_ADMIN_CONF_FOR_SESSION}"
echo "export BACKEND_ENDPOINT_TYPE=session" >> "${CLIENT_ADMIN_CONF_FOR_SESSION}"
echo "echo 'Run backend.ai login to make an active session.'" >> "${CLIENT_ADMIN_CONF_FOR_SESSION}"
echo "echo 'Username: $(cat fixtures/manager/example-keypairs.json | jq -r '.users[] | select(.username=="admin") | .email')'" >> "${CLIENT_ADMIN_CONF_FOR_SESSION}"
echo "echo 'Password: $(cat fixtures/manager/example-keypairs.json | jq -r '.users[] | select(.username=="admin") | .password')'" >> "${CLIENT_ADMIN_CONF_FOR_SESSION}"
chmod +x "${CLIENT_ADMIN_CONF_FOR_SESSION}"
CLIENT_DOMAINADMIN_CONF_FOR_API="env-local-domainadmin-api.sh"
CLIENT_DOMAINADMIN_CONF_FOR_SESSION="env-local-domainadmin-session.sh"
echo "# Directly access to the manager using API keypair (admin)" > "${CLIENT_DOMAINADMIN_CONF_FOR_API}"
echo "export BACKEND_ENDPOINT=http://127.0.0.1:${MANAGER_PORT}/" >> "${CLIENT_DOMAINADMIN_CONF_FOR_API}"
echo "export BACKEND_ACCESS_KEY=$(cat fixtures/manager/example-keypairs.json | jq -r '.keypairs[] | select(.user_id=="domain-admin@lablup.com") | .access_key')" >> "${CLIENT_DOMAINADMIN_CONF_FOR_API}"
echo "export BACKEND_SECRET_KEY=$(cat fixtures/manager/example-keypairs.json | jq -r '.keypairs[] | select(.user_id=="domain-admin@lablup.com") | .secret_key')" >> "${CLIENT_DOMAINADMIN_CONF_FOR_API}"
echo "export BACKEND_ENDPOINT_TYPE=api" >> "${CLIENT_DOMAINADMIN_CONF_FOR_API}"
chmod +x "${CLIENT_DOMAINADMIN_CONF_FOR_API}"
echo "# Indirectly access to the manager via the web server a using cookie-based login session (admin)" > "${CLIENT_DOMAINADMIN_CONF_FOR_SESSION}"
echo "export BACKEND_ENDPOINT=http://127.0.0.1:${WEBSERVER_PORT}" >> "${CLIENT_DOMAINADMIN_CONF_FOR_SESSION}"
echo "unset BACKEND_ACCESS_KEY" >> "${CLIENT_DOMAINADMIN_CONF_FOR_SESSION}"
echo "unset BACKEND_SECRET_KEY" >> "${CLIENT_DOMAINADMIN_CONF_FOR_SESSION}"
echo "export BACKEND_ENDPOINT_TYPE=session" >> "${CLIENT_DOMAINADMIN_CONF_FOR_SESSION}"
echo "echo 'Run backend.ai login to make an active session.'" >> "${CLIENT_DOMAINADMIN_CONF_FOR_SESSION}"
echo "echo 'Username: $(cat fixtures/manager/example-keypairs.json | jq -r '.users[] | select(.username=="domain-admin") | .email')'" >> "${CLIENT_DOMAINADMIN_CONF_FOR_SESSION}"
echo "echo 'Password: $(cat fixtures/manager/example-keypairs.json | jq -r '.users[] | select(.username=="domain-admin") | .password')'" >> "${CLIENT_DOMAINADMIN_CONF_FOR_SESSION}"
chmod +x "${CLIENT_DOMAINADMIN_CONF_FOR_SESSION}"
CLIENT_USER_CONF_FOR_API="env-local-user-api.sh"
CLIENT_USER_CONF_FOR_SESSION="env-local-user-session.sh"
echo "# Directly access to the manager using API keypair (user)" > "${CLIENT_USER_CONF_FOR_API}"
echo "export BACKEND_ENDPOINT=http://127.0.0.1:${MANAGER_PORT}/" >> "${CLIENT_USER_CONF_FOR_API}"
echo "export BACKEND_ACCESS_KEY=$(cat fixtures/manager/example-keypairs.json | jq -r '.keypairs[] | select(.user_id=="user@lablup.com") | .access_key')" >> "${CLIENT_USER_CONF_FOR_API}"
echo "export BACKEND_SECRET_KEY=$(cat fixtures/manager/example-keypairs.json | jq -r '.keypairs[] | select(.user_id=="user@lablup.com") | .secret_key')" >> "${CLIENT_USER_CONF_FOR_API}"
echo "export BACKEND_ENDPOINT_TYPE=api" >> "${CLIENT_USER_CONF_FOR_API}"
chmod +x "${CLIENT_USER_CONF_FOR_API}"
echo "# Indirectly access to the manager via the web server a using cookie-based login session (user)" > "${CLIENT_USER_CONF_FOR_SESSION}"
echo "export BACKEND_ENDPOINT=http://127.0.0.1:${WEBSERVER_PORT}" >> "${CLIENT_USER_CONF_FOR_SESSION}"
echo "unset BACKEND_ACCESS_KEY" >> "${CLIENT_USER_CONF_FOR_SESSION}"
echo "unset BACKEND_SECRET_KEY" >> "${CLIENT_USER_CONF_FOR_SESSION}"
echo "export BACKEND_ENDPOINT_TYPE=session" >> "${CLIENT_USER_CONF_FOR_SESSION}"
echo "echo 'Run backend.ai login to make an active session.'" >> "${CLIENT_USER_CONF_FOR_SESSION}"
echo "echo 'Username: $(cat fixtures/manager/example-keypairs.json | jq -r '.users[] | select(.username=="user") | .email')'" >> "${CLIENT_USER_CONF_FOR_SESSION}"
echo "echo 'Password: $(cat fixtures/manager/example-keypairs.json | jq -r '.users[] | select(.username=="user") | .password')'" >> "${CLIENT_USER_CONF_FOR_SESSION}"
chmod +x "${CLIENT_USER_CONF_FOR_SESSION}"

# TODO: Update tester env script
## sed_inplace "s@export BACKENDAI_TEST_CLIENT_VENV=/home/user/.pyenv/versions/venv-dev-client@export BACKENDAI_TEST_CLIENT_VENV=${VENV_PATH}@" ./env-tester-admin.sh
## sed_inplace "s@export BACKENDAI_TEST_CLIENT_ENV=/home/user/bai-dev/client-py/my-backend-session.sh@export BACKENDAI_TEST_CLIENT_ENV=${INSTALL_PATH}/client-py/${CLIENT_ADMIN_CONF_FOR_API}@" ./env-tester-admin.sh
## sed_inplace "s@export BACKENDAI_TEST_CLIENT_VENV=/home/user/.pyenv/versions/venv-dev-client@export BACKENDAI_TEST_CLIENT_VENV=${VENV_PATH}@" ./env-tester-user.sh
## sed_inplace "s@export BACKENDAI_TEST_CLIENT_ENV=/home/user/bai-dev/client-py/my-backend-session.sh@export BACKENDAI_TEST_CLIENT_ENV=${INSTALL_PATH}/client-py/${CLIENT_USER_CONF_FOR_API}@" ./env-tester-user.sh

show_info "Pre-pulling frequently used kernel images..."
echo "NOTE: Other images will be downloaded from the docker registry when requested.\n"
if [ "$(uname -m)" = "arm64" ] || [ "$(uname -m)" = "aarch64" ]; then
  $docker_sudo docker pull "cr.backend.ai/multiarch/python:3.9-ubuntu20.04"
else
  $docker_sudo docker pull "cr.backend.ai/stable/python:3.9-ubuntu20.04"
  if [ $DOWNLOAD_BIG_IMAGES -eq 1 ]; then
    $docker_sudo docker pull "cr.backend.ai/stable/python-tensorflow:2.7-py38-cuda11.3"
    $docker_sudo docker pull "cr.backend.ai/stable/python-pytorch:1.8-py38-cuda11.1"
  fi
fi

show_info "Installation finished."
show_note "Check out the default API keypairs and account credentials for local development and testing:"
echo "> ${WHITE}cat env-local-admin-api.sh${NC}"
echo "> ${WHITE}cat env-local-admin-session.sh${NC}"
echo "> ${WHITE}cat env-local-domainadmin-api.sh${NC}"
echo "> ${WHITE}cat env-local-domainadmin-session.sh${NC}"
echo "> ${WHITE}cat env-local-user-api.sh${NC}"
echo "> ${WHITE}cat env-local-user-session.sh${NC}"
show_note "To apply the client config, source one of the configs like:"
echo "> ${WHITE}source env-local-user-session.sh${NC}"
echo " "
show_note "Your pants invocation command:"
echo "> ${WHITE}${PANTS}${NC}"
echo " "
show_important_note "You should change your default admin API keypairs for production environment!"
show_note "How to run Backend.AI manager:"
echo "> ${WHITE}./backend.ai mgr start-server --debug${NC}"
show_note "How to run Backend.AI agent:"
echo "> ${WHITE}./backend.ai ag start-server --debug${NC}"
show_note "How to run Backend.AI storage-proxy:"
echo "> ${WHITE}./py -m ai.backend.storage.server${NC}"
show_note "How to run Backend.AI web server (for ID/Password login):"
echo "> ${WHITE}./py -m ai.backend.web.server${NC}"
show_note "How to run your first code:"
echo "> ${WHITE}./backend.ai --help${NC}"
echo "> ${WHITE}source env-local-admin-api.sh${NC}"
echo "> ${WHITE}./backend.ai run python -c \"print('Hello World\\!')\"${NC}"
echo " "
echo "${GREEN}Development environment is now ready.${NC}"
show_note "How to run docker-compose:"
if [ ! -z "$docker_sudo" ]; then
  echo "  > ${WHITE}${docker_sudo} docker compose -f docker-compose.halfstack.current.yml up -d ...${NC}"
else
  echo "  > ${WHITE}docker compose -f docker-compose.halfstack.current.yml up -d ...${NC}"
fi
if [ $EDITABLE_WEBUI -eq 1 ]; then
  show_note "How to run the editable checkout of webui:"
  echo "(Terminal 1)"
  echo "  > ${WHITE}cd src/ai/backend/webui; npm run build:d${NC}"
  echo "(Terminal 2)"
  echo "  > ${WHITE}cd src/ai/backend/webui; npm run server:d${NC}"
  echo "(Terminal 3)"
  echo "  > ${WHITE}cd src/ai/backend/webui; npm run wsproxy${NC}"
fi
show_note "Manual configuration for the client accessible hostname in various proxies"
echo " "
echo "If you use a VM for this development setup but access it from a web browser outside the VM or remote nodes,"
echo "you must manually modify the following configurations to use an IP address or a DNS hostname"
echo "that can be accessible from both the client SDK and the web browser."
echo " "
echo " - ${YELLOW}volumes/proxies/local/client_api${CYAN} etcd key${NC}"
echo " - ${YELLOW}apiEndpoint${NC}, ${YELLOW}proxyURL${NC}, ${YELLOW}webServerURL${NC} of ${CYAN}src/ai/backend/webui/config.toml${NC}"
echo " - ${YELLOW}PROXYBASEHOST${NC} of ${CYAN}src/ai/backend/webui/.env${NC}"
echo " "
echo "We recommend setting ${BOLD}/etc/hosts${NC}${WHITE} in both the VM and your web browser's host${NC} to keep a consistent DNS hostname"
echo "of the storage-proxy's client API endpoint."
echo " "
echo "An example command to change the value of that key:"
echo "  > ${WHITE}./backend.ai mgr etcd put volumes/proxies/local/client_api http://my-dev-machine:6021${NC}"
echo "where /etc/hosts in the VM contains:"
echo "  ${WHITE}127.0.0.1      my-dev-machine${NC}"
echo "and where /etc/hosts in the web browser host contains:"
echo "  ${WHITE}192.168.99.99  my-dev-machine${NC}"
show_note "How to reset this setup:"
echo "  > ${WHITE}$(dirname $0)/delete-dev.sh${NC}"
echo " "

# vim: tw=0 sts=2 sw=2 et<|MERGE_RESOLUTION|>--- conflicted
+++ resolved
@@ -619,10 +619,7 @@
 # Make directories
 show_info "Using the current working-copy directory as the installation path..."
 
-<<<<<<< HEAD
 mkdir -p ./var/lib/backend.ai
-=======
->>>>>>> b631a4a4
 
 # Install postgresql, etcd packages via docker
 show_info "Launching the docker compose \"halfstack\"..."
