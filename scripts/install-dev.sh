--- conflicted
+++ resolved
@@ -193,9 +193,6 @@
 fi
 
 ROOT_PATH="$(pwd)"
-<<<<<<< HEAD
-HALFSTACK_VOLUME_PATH="${ROOT_PATH}/volumes"
-=======
 if [ ! -f "${ROOT_PATH}/BUILD_ROOT" ]; then
   show_error "BUILD_ROOT is not found!"
   echo "You are not on the root directory of the repository checkout."
@@ -205,18 +202,13 @@
 VAR_BASE_PATH=$(relpath "${ROOT_PATH}/var/lib/backend.ai")
 PLUGIN_PATH=$(relpath "${ROOT_PATH}/plugins")
 HALFSTACK_VOLUME_PATH=$(relpath "${ROOT_PATH}/volumes")
->>>>>>> d0379be6
 PANTS_VERSION=$(cat pants.toml | $bpython -c 'import sys,re;m=re.search("pants_version = \"([^\"]+)\"", sys.stdin.read());print(m.group(1) if m else sys.exit(1))')
 PYTHON_VERSION=$(cat pants.toml | $bpython -c 'import sys,re;m=re.search("CPython==([^\"]+)", sys.stdin.read());print(m.group(1) if m else sys.exit(1))')
 CURRENT_BRANCH=$(git rev-parse --abbrev-ref HEAD)
 DOWNLOAD_BIG_IMAGES=0
 ENABLE_CUDA=0
-<<<<<<< HEAD
 ENABLE_CUDA_MOCK=0
-=======
-CUDA_BRANCH="main"
 EDITABLE_WEBUI=0
->>>>>>> d0379be6
 # POSTGRES_PORT="8100"
 # REDIS_PORT="8110"
 # ETCD_PORT="8120"
@@ -246,12 +238,7 @@
     --enable-cuda)         ENABLE_CUDA=1 ;;
     --enable-cuda-mock)    ENABLE_CUDA_MOCK=1 ;;
     --download-big-images) DOWNLOAD_BIG_IMAGES=1 ;;
-<<<<<<< HEAD
-=======
-    --cuda-branch)         CUDA_BRANCH=$2; shift ;;
-    --cuda-branch=*)       CUDA_BRANCH="${1#*=}" ;;
     --editable-webui)      EDITABLE_WEBUI=1 ;;
->>>>>>> d0379be6
     --postgres-port)       POSTGRES_PORT=$2; shift ;;
     --postgres-port=*)     POSTGRES_PORT="${1#*=}" ;;
     --redis-port)          REDIS_PORT=$2; shift ;;
@@ -694,7 +681,6 @@
 sed_inplace "s/port = 8120/port = ${ETCD_PORT}/" ./agent.toml
 sed_inplace "s/port = 6001/port = ${AGENT_RPC_PORT}/" ./agent.toml
 sed_inplace "s/port = 6009/port = ${AGENT_WATCHER_PORT}/" ./agent.toml
-<<<<<<< HEAD
 if [ $ENABLE_CUDA -eq 1 ]; then
   sed_inplace "s/# allow-compute-plugins/allow-compute-plugins = [\"ai.backend.accelerator.cuda_open\"]/" ./agent.toml
 elif [ $ENABLE_CUDA_MOCK -eq 1 ]; then
@@ -702,9 +688,7 @@
 else
   sed_inplace "s/# allow-compute-plugins/allow-compute-plugins = []/" ./agent.toml
 fi
-=======
 sed_inplace "s/var-base-path = .*$/var-base-path = \"${VAR_BASE_PATH}\"/" ./agent.toml
->>>>>>> d0379be6
 
 # configure storage-proxy
 cp configs/storage-proxy/sample.toml ./storage-proxy.toml
