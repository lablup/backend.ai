--- conflicted
+++ resolved
@@ -26,17 +26,15 @@
 # (See https://docs.sqlalchemy.org/en/20/core/engines.html#sqlalchemy.create_engine.params.pool_size)
 # pool-size = 8
 
-<<<<<<< HEAD
 # The connection's lifetime
 # Any connection made from ExtendedAsyncEngine will close after `conn-timeout` seconds
 # Default is 0, which means infinite
 # conn-timeout = 30
-=======
+
 # The connections for lock lifetime
 # Distribution locks wait for `lock-conn-timeout` seconds and lock context should finish within this time.
 # Default is 0, which means infinite
 # lock-conn-timeout = 30
->>>>>>> 15ebf37b
 
 # This setting causes the pool to recycle connections after the given number of seconds has passed.
 # Default is -1, which means infinite. 
