--- conflicted
+++ resolved
@@ -26,18 +26,16 @@
 # (See https://docs.sqlalchemy.org/en/20/core/engines.html#sqlalchemy.create_engine.params.pool_size)
 # pool-size = 8
 
-<<<<<<< HEAD
 # The connections for lock lifetime
 # Distribution locks wait for `lock-conn-timeout` seconds and lock context should finish within this time.
 # Default is 0, which means infinite
 # lock-conn-timeout = 30
-=======
+
 # This setting causes the pool to recycle connections after the given number of seconds has passed.
 # Default is -1, which means infinite. 
 # https://docs.sqlalchemy.org/en/14/core/engines.html#sqlalchemy.create_engine.params.pool_recycle
 # https://docs.sqlalchemy.org/en/14/core/pooling.html#setting-pool-recycle
 # pool-recycle = -1
->>>>>>> 02861e82
 
 # The maximum allowed overflow of the connection pool
 # (See https://docs.sqlalchemy.org/en/20/core/engines.html#sqlalchemy.create_engine.params.max_overflow)
