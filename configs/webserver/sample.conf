--- conflicted
+++ resolved
@@ -114,15 +114,10 @@
 # default_environment = 'index.docker.io/lablup/python-tensorflow'
 # Default environment to import GitHub repositories / notebooks
 # default_import_environment = 'index.docker.io/lablup/python:3.6-ubuntu18.04'
-<<<<<<< HEAD
 # Comma-separated sidebar menu pages to hide
-#menu_blocklist = ""
+#menu_blocklist = "pipeline"
 # Comma-separated sidebar menu pages to disable
 #menu_inactivelist = "statistics"
-=======
-# Comma-separated sidebar menu pages
-#menu_blocklist = "statistics,pipeline"
->>>>>>> 54baa019
 
 [api]
 domain = "default"
