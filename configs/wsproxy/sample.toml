--- conflicted
+++ resolved
@@ -24,13 +24,9 @@
 permit-hash-key = "50M3G00DL00KING53CR3T"
 api-secret = "50M3G00DL00KING53CR3T"
 
-<<<<<<< HEAD
-aiomonitor-termui-port = 48500
-aiomonitor-webui-port = 49500
-=======
-aiomonitor_termui_port = 38500
-aiomonitor_webui_port = 39500
->>>>>>> b1309770
+aiomonitor-termui-port = 38500
+aiomonitor-webui-port = 39500
+
 
 [pyroscope]
 enabled = true
