[wsproxy]
bind-host = "0.0.0.0"
advertised-host = "127.0.0.1"

<<<<<<< HEAD
bind-api-port = 5050
advertised-api-port = 5050
=======
bind_api_port = 5050
internal_api_port = 5051

advertised_api_port = 5050
>>>>>>> 815bae66

# replace these values with your passphrase
jwt-encrypt-key = "QRX/ZX2nwKKpuTSD3ZycPA"
permit-hash-key = "gHNAohmntRV0t9zlwTVQeQ"

api-secret = "v625xZLOgbMHhl0s49VuqQ"

[pyroscope]
enabled = true
app_name = "backendai-half-wsproxy"
server_addr = "http://localhost:4040"
sample_rate = 100<|MERGE_RESOLUTION|>--- conflicted
+++ resolved
@@ -2,15 +2,10 @@
 bind-host = "0.0.0.0"
 advertised-host = "127.0.0.1"
 
-<<<<<<< HEAD
 bind-api-port = 5050
+internal-api-port = 5051
+
 advertised-api-port = 5050
-=======
-bind_api_port = 5050
-internal_api_port = 5051
-
-advertised_api_port = 5050
->>>>>>> 815bae66
 
 # replace these values with your passphrase
 jwt-encrypt-key = "QRX/ZX2nwKKpuTSD3ZycPA"
