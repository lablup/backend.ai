--- conflicted
+++ resolved
@@ -164,7 +164,7 @@
 weka_password = ""  # Weka.IO Password
 weka_organization = ""  # Weka.IO Organization
 weka_fs_name = ""  # Target filesystem to use as vFolder, must match with the one mounted under `volume.weka.path`
-<<<<<<< HEAD
+weka_verify_ssl = false  # If set to true, allow to communicate to server with insecure ssl context
 
 [volume.gpfs]
 backend = "specturmscale"
@@ -176,7 +176,4 @@
 gpfs_password = "admin"  # Spectrum Scale GUI Password
 gpfs_fs_name = "example_fs"  # Target filesystem to use as vFolder, must match with the one mounted under `volume.gpfs.path`
 verify_ssl = false  # Skips GPFS API's SSL Certificate validation if set to true. Defaults to false.
-owner = "1000:1000"  # Default ownership to created fileset
-=======
-weka_verify_ssl = false  # If set to true, allow to communicate to server with insecure ssl context
->>>>>>> b612fb18
+owner = "1000:1000"  # Default ownership to created fileset