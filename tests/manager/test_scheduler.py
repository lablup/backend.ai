from __future__ import annotations

import secrets
from datetime import datetime, timedelta
from decimal import Decimal
from pprint import pprint
from typing import Any, Mapping, Sequence
from unittest import mock
from unittest.mock import AsyncMock, MagicMock
from uuid import UUID, uuid4

import attrs
import pytest
import trafaret as t
from dateutil.parser import parse as dtparse
from dateutil.tz import tzutc

from ai.backend.common.docker import ImageRef
from ai.backend.common.types import (
    AccessKey,
    AgentId,
    ClusterMode,
    KernelId,
    ResourceSlot,
    SessionId,
    SessionTypes,
)
from ai.backend.manager.defs import DEFAULT_ROLE
from ai.backend.manager.models.agent import AgentRow
from ai.backend.manager.models.image import ImageRow
from ai.backend.manager.models.kernel import KernelRow
from ai.backend.manager.models.scaling_group import ScalingGroupOpts
from ai.backend.manager.models.session import SessionRow, SessionStatus
from ai.backend.manager.registry import AgentRegistry
from ai.backend.manager.scheduler.dispatcher import (
    SchedulerDispatcher,
    _list_managed_sessions,
    load_scheduler,
)
from ai.backend.manager.scheduler.drf import DRFScheduler
from ai.backend.manager.scheduler.fifo import FIFOSlotScheduler, LIFOSlotScheduler
from ai.backend.manager.scheduler.mof import MOFScheduler
from ai.backend.manager.scheduler.predicates import check_reserved_batch_session

ARCH_FOR_TEST = "x86_64"


def test_load_intrinsic():
    default_sgroup_opts = ScalingGroupOpts()
    assert isinstance(load_scheduler("fifo", default_sgroup_opts, {}), FIFOSlotScheduler)
    assert isinstance(load_scheduler("lifo", default_sgroup_opts, {}), LIFOSlotScheduler)
    assert isinstance(load_scheduler("drf", default_sgroup_opts, {}), DRFScheduler)
    assert isinstance(load_scheduler("mof", default_sgroup_opts, {}), MOFScheduler)


def test_scheduler_configs():
    example_sgroup_opts = ScalingGroupOpts(  # already processed by column trafaret
        allowed_session_types=[SessionTypes.BATCH],
        pending_timeout=timedelta(seconds=86400 * 2),
        config={
            "extra_config": None,
            "num_retries_to_skip": 5,
        },
    )
    scheduler = load_scheduler("fifo", example_sgroup_opts, example_sgroup_opts.config)
    assert isinstance(scheduler, FIFOSlotScheduler)
    assert scheduler.config == {
        "extra_config": None,
        "num_retries_to_skip": 5,
    }
    with pytest.raises(t.DataError):
        example_sgroup_opts.config["num_retries_to_skip"] = -1  # invalid value
        scheduler = load_scheduler("fifo", example_sgroup_opts, example_sgroup_opts.config)


example_group_id = uuid4()

example_total_capacity = ResourceSlot({"cpu": "4.0", "mem": "4096"})
example_sgroup_name1 = "sg01"
example_sgroup_name2 = "sg02"


@pytest.fixture
def example_agents():
    return [
        AgentRow(
            id=AgentId("i-001"),
            addr="10.0.1.1:6001",
            architecture=ARCH_FOR_TEST,
            scaling_group=example_sgroup_name1,
            available_slots=ResourceSlot(
                {
                    "cpu": Decimal("4.0"),
                    "mem": Decimal("4096"),
                    "cuda.shares": Decimal("4.0"),
                    "rocm.devices": Decimal("2"),
                }
            ),
            occupied_slots=ResourceSlot(
                {
                    "cpu": Decimal("0"),
                    "mem": Decimal("0"),
                    "cuda.shares": Decimal("0"),
                    "rocm.devices": Decimal("0"),
                }
            ),
        ),
        AgentRow(
            id=AgentId("i-101"),
            addr="10.0.2.1:6001",
            architecture=ARCH_FOR_TEST,
            scaling_group=example_sgroup_name2,
            available_slots=ResourceSlot(
                {
                    "cpu": Decimal("3.0"),
                    "mem": Decimal("2560"),
                    "cuda.shares": Decimal("1.0"),
                    "rocm.devices": Decimal("8"),
                }
            ),
            occupied_slots=ResourceSlot(
                {
                    "cpu": Decimal("0"),
                    "mem": Decimal("0"),
                    "cuda.shares": Decimal("0"),
                    "rocm.devices": Decimal("0"),
                }
            ),
        ),
    ]


@pytest.fixture
def example_mixed_agents():
    return [
        AgentRow(
            id=AgentId("i-gpu"),
            addr="10.0.1.1:6001",
            architecture=ARCH_FOR_TEST,
            scaling_group=example_sgroup_name1,
            available_slots=ResourceSlot(
                {
                    "cpu": Decimal("4.0"),
                    "mem": Decimal("4096"),
                    "cuda.shares": Decimal("4.0"),
                }
            ),
            occupied_slots=ResourceSlot(
                {
                    "cpu": Decimal("0"),
                    "mem": Decimal("0"),
                    "cuda.shares": Decimal("0"),
                }
            ),
        ),
        AgentRow(
            id=AgentId("i-cpu"),
            addr="10.0.2.1:6001",
            architecture=ARCH_FOR_TEST,
            scaling_group=example_sgroup_name2,
            available_slots=ResourceSlot(
                {
                    "cpu": Decimal("3.0"),
                    "mem": Decimal("2560"),
                    "cuda.shares": Decimal("0"),
                }
            ),
            occupied_slots=ResourceSlot(
                {
                    "cpu": Decimal("0"),
                    "mem": Decimal("0"),
                    "cuda.shares": Decimal("0"),
                }
            ),
        ),
    ]


@pytest.fixture
def example_agents_first_one_assigned():
    return [
        AgentRow(
            id=AgentId("i-001"),
            addr="10.0.1.1:6001",
            architecture=ARCH_FOR_TEST,
            scaling_group=example_sgroup_name1,
            available_slots=ResourceSlot(
                {
                    "cpu": Decimal("2.0"),
                    "mem": Decimal("2048"),
                    "cuda.shares": Decimal("2.0"),
                    "rocm.devices": Decimal("1"),
                }
            ),
            occupied_slots=ResourceSlot(
                {
                    "cpu": Decimal("2.0"),
                    "mem": Decimal("2048"),
                    "cuda.shares": Decimal("2.0"),
                    "rocm.devices": Decimal("1"),
                }
            ),
        ),
        AgentRow(
            id=AgentId("i-101"),
            addr="10.0.2.1:6001",
            architecture=ARCH_FOR_TEST,
            scaling_group=example_sgroup_name2,
            available_slots=ResourceSlot(
                {
                    "cpu": Decimal("3.0"),
                    "mem": Decimal("2560"),
                    "cuda.shares": Decimal("1.0"),
                    "rocm.devices": Decimal("8"),
                }
            ),
            occupied_slots=ResourceSlot(
                {
                    "cpu": Decimal("0"),
                    "mem": Decimal("0"),
                    "cuda.shares": Decimal("0"),
                    "rocm.devices": Decimal("0"),
                }
            ),
        ),
    ]


@pytest.fixture
def example_agents_no_valid():
    return [
        AgentRow(
            id=AgentId("i-001"),
            addr="10.0.1.1:6001",
            architecture=ARCH_FOR_TEST,
            scaling_group=example_sgroup_name1,
            available_slots=ResourceSlot(
                {
                    "cpu": Decimal("0"),
                    "mem": Decimal("0"),
                    "cuda.shares": Decimal("0"),
                    "rocm.devices": Decimal("0"),
                }
            ),
            occupied_slots=ResourceSlot(
                {
                    "cpu": Decimal("4.0"),
                    "mem": Decimal("4096"),
                    "cuda.shares": Decimal("4.0"),
                    "rocm.devices": Decimal("2"),
                }
            ),
        ),
        AgentRow(
            id=AgentId("i-101"),
            addr="10.0.2.1:6001",
            architecture=ARCH_FOR_TEST,
            scaling_group=example_sgroup_name2,
            available_slots=ResourceSlot(
                {
                    "cpu": Decimal("0"),
                    "mem": Decimal("0"),
                    "cuda.shares": Decimal("0"),
                    "rocm.devices": Decimal("0"),
                }
            ),
            occupied_slots=ResourceSlot(
                {
                    "cpu": Decimal("3.0"),
                    "mem": Decimal("2560"),
                    "cuda.shares": Decimal("1.0"),
                    "rocm.devices": Decimal("8"),
                }
            ),
        ),
    ]


@attrs.define(auto_attribs=True, slots=True)
class SessionKernelIdPair:
    session_id: UUID
    kernel_ids: Sequence[KernelId]


cancelled_session_ids = [
    UUID("251907d9-1290-4126-bc6c-000000000999"),
]

pending_session_kernel_ids = [
    SessionKernelIdPair(
        session_id=UUID("251907d9-1290-4126-bc6c-000000000100"),
        kernel_ids=[KernelId(UUID("251907d9-1290-4126-bc6c-000000000100"))],
    ),
    SessionKernelIdPair(
        session_id=UUID("251907d9-1290-4126-bc6c-000000000200"),
        kernel_ids=[KernelId(UUID("251907d9-1290-4126-bc6c-000000000200"))],
    ),
    SessionKernelIdPair(
        # single-node mode multi-container session
        session_id=UUID("251907d9-1290-4126-bc6c-000000000300"),
        kernel_ids=[
            KernelId(UUID("251907d9-1290-4126-bc6c-000000000300")),
            KernelId(UUID("251907d9-1290-4126-bc6c-000000000301")),
            KernelId(UUID("251907d9-1290-4126-bc6c-000000000302")),
        ],
    ),
    SessionKernelIdPair(
        session_id=UUID("251907d9-1290-4126-bc6c-000000000400"),
        kernel_ids=[KernelId(UUID("251907d9-1290-4126-bc6c-000000000400"))],
    ),
]

existing_session_kernel_ids = [
    SessionKernelIdPair(
        session_id=UUID("251907d9-1290-4126-bc6c-100000000100"),
        kernel_ids=[
            KernelId(UUID("251907d9-1290-4126-bc6c-100000000100")),
            KernelId(UUID("251907d9-1290-4126-bc6c-100000000101")),
        ],
    ),
    SessionKernelIdPair(
        session_id=UUID("251907d9-1290-4126-bc6c-100000000200"),
        kernel_ids=[KernelId(UUID("251907d9-1290-4126-bc6c-100000000200"))],
    ),
    SessionKernelIdPair(
        # single-node mode multi-container session
        session_id=UUID("251907d9-1290-4126-bc6c-100000000300"),
        kernel_ids=[KernelId(UUID("251907d9-1290-4126-bc6c-100000000300"))],
    ),
]

common_image_ref = ImageRef("lablup/python:3.6-ubunt18.04", ["*"], architecture=ARCH_FOR_TEST)
common_image = ImageRow(
    name=common_image_ref.canonical,
    image=common_image_ref.name,
    tag=common_image_ref.tag,
    registry=common_image_ref.registry,
    architecture=ARCH_FOR_TEST,
)

_common_dummy_for_pending_session: Mapping[str, Any] = dict(
    domain_name="default",
    group_id=example_group_id,
    resource_opts={},
    vfolder_mounts=[],
    environ={},
    bootstrap_script=None,
    startup_command=None,
<<<<<<< HEAD
=======
    internal_data=None,
    preopen_ports=[],
    use_host_network=False,
>>>>>>> db7ce01c
)

_common_dummy_for_existing_session: Mapping[str, Any] = dict(
    domain_name="default",
    group_id=example_group_id,
)


@pytest.fixture
def example_cancelled_sessions():
    return [
        SessionRow(
            access_key=AccessKey("user01"),
            id=cancelled_session_ids[0],
            creation_id="aaa100",
            name="ecs01",
            session_type=SessionTypes.BATCH,
            status=SessionStatus.PENDING,
            cluster_mode="single-node",
            cluster_size=1,
            scaling_group_name=example_sgroup_name1,
            requested_slots=ResourceSlot(
                {
                    "cpu": Decimal("2.0"),
                    "mem": Decimal("1024"),
                    "cuda.shares": Decimal("0"),
                    "rocm.devices": Decimal("1"),
                }
            ),
            target_sgroup_names=[],
            **_common_dummy_for_pending_session,
            created_at=dtparse("2021-12-28T23:59:59+00:00"),
        ),
    ]


@pytest.fixture
def example_pending_sessions():
    # lower indicies are enqueued first.
    return [
        SessionRow(  # rocm
            kernels=[
                KernelRow(
                    id=pending_session_kernel_ids[0].kernel_ids[0],
                    session_id=pending_session_kernel_ids[0].session_id,
                    access_key="dummy-access-key",
                    agent=None,
                    agent_addr=None,
                    cluster_role=DEFAULT_ROLE,
                    cluster_idx=1,
                    local_rank=0,
                    cluster_hostname=f"{DEFAULT_ROLE}0",
                    architecture=common_image_ref.architecture,
                    registry=common_image_ref.registry,
                    image=common_image_ref.name,
                    resource_opts={},
                    requested_slots=ResourceSlot(
                        {
                            "cpu": Decimal("2.0"),
                            "mem": Decimal("1024"),
                            "cuda.shares": Decimal("0"),
                            "rocm.devices": Decimal("1"),
                        }
                    ),
                    bootstrap_script=None,
                    startup_command=None,
                    created_at=dtparse("2021-12-28T23:59:59+00:00"),
                ),
            ],
            access_key=AccessKey("user01"),
            id=pending_session_kernel_ids[0].session_id,
            creation_id="aaa100",
            name="eps01",
            session_type=SessionTypes.BATCH,
            status=SessionStatus.PENDING,
            cluster_mode="single-node",
            cluster_size=1,
            scaling_group_name=example_sgroup_name1,
            requested_slots=ResourceSlot(
                {
                    "cpu": Decimal("2.0"),
                    "mem": Decimal("1024"),
                    "cuda.shares": Decimal("0"),
                    "rocm.devices": Decimal("1"),
                }
            ),
            target_sgroup_names=[],
            **_common_dummy_for_pending_session,
            created_at=dtparse("2021-12-28T23:59:59+00:00"),
        ),
        SessionRow(  # cuda
            kernels=[
                KernelRow(
                    id=pending_session_kernel_ids[1].kernel_ids[0],
                    session_id=pending_session_kernel_ids[1].session_id,
                    access_key="dummy-access-key",
                    agent=None,
                    agent_addr=None,
                    cluster_role=DEFAULT_ROLE,
                    cluster_idx=1,
                    local_rank=0,
                    cluster_hostname=f"{DEFAULT_ROLE}0",
                    architecture=common_image_ref.architecture,
                    registry=common_image_ref.registry,
                    image=common_image_ref.name,
                    resource_opts={},
                    requested_slots=ResourceSlot(
                        {
                            "cpu": Decimal("1.0"),
                            "mem": Decimal("2048"),
                            "cuda.shares": Decimal("0.5"),
                            "rocm.devices": Decimal("0"),
                        }
                    ),
                    bootstrap_script=None,
                    startup_command=None,
                    created_at=dtparse("2022-02-01T23:59:59+00:00"),
                ),
            ],
            access_key=AccessKey("user02"),
            id=pending_session_kernel_ids[1].session_id,
            creation_id="aaa101",
            name="eps02",
            session_type=SessionTypes.BATCH,
            status=SessionStatus.PENDING,
            cluster_mode="single-node",
            cluster_size=1,
            scaling_group_name=example_sgroup_name1,
            requested_slots=ResourceSlot(
                {
                    "cpu": Decimal("1.0"),
                    "mem": Decimal("2048"),
                    "cuda.shares": Decimal("0.5"),
                    "rocm.devices": Decimal("0"),
                }
            ),
            target_sgroup_names=[],
            **_common_dummy_for_pending_session,
            created_at=dtparse("2022-02-01T23:59:59+00:00"),
        ),
        SessionRow(  # cpu-only
            kernels=[
                KernelRow(
                    id=pending_session_kernel_ids[2].kernel_ids[0],
                    session_id=pending_session_kernel_ids[2].session_id,
                    access_key="dummy-access-key",
                    agent=None,
                    agent_addr=None,
                    cluster_role=DEFAULT_ROLE,
                    cluster_idx=1,
                    local_rank=0,
                    cluster_hostname=f"{DEFAULT_ROLE}0",
                    architecture=common_image_ref.architecture,
                    registry=common_image_ref.registry,
                    image=common_image_ref.name,
                    resource_opts={},
                    requested_slots=ResourceSlot(
                        {
                            "cpu": Decimal("0.4"),
                            "mem": Decimal("512"),
                            "cuda.shares": Decimal("0"),
                            "rocm.devices": Decimal("0"),
                        }
                    ),
                    bootstrap_script=None,
                    startup_command=None,
                    created_at=dtparse("2021-12-01T23:59:59+00:00"),
                ),
                KernelRow(
                    id=pending_session_kernel_ids[2].kernel_ids[1],
                    session_id=pending_session_kernel_ids[2].session_id,
                    access_key="dummy-access-key",
                    agent=None,
                    agent_addr=None,
                    cluster_role="sub",
                    cluster_idx=2,
                    local_rank=1,
                    cluster_hostname="sub1",
                    architecture=common_image_ref.architecture,
                    registry=common_image_ref.registry,
                    image=common_image_ref.name,
                    resource_opts={},
                    requested_slots=ResourceSlot(
                        {
                            "cpu": Decimal("0.3"),
                            "mem": Decimal("256"),
                            "cuda.shares": Decimal("0"),
                            "rocm.devices": Decimal("0"),
                        }
                    ),
                    bootstrap_script=None,
                    startup_command=None,
                    created_at=dtparse("2021-12-01T23:59:59+00:00"),
                ),
                KernelRow(
                    id=pending_session_kernel_ids[2].kernel_ids[2],
                    session_id=pending_session_kernel_ids[2].session_id,
                    access_key="dummy-access-key",
                    agent=None,
                    agent_addr=None,
                    cluster_role="sub",
                    cluster_idx=3,
                    local_rank=2,
                    cluster_hostname="sub2",
                    architecture=common_image_ref.architecture,
                    registry=common_image_ref.registry,
                    image=common_image_ref.name,
                    resource_opts={},
                    requested_slots=ResourceSlot(
                        {
                            "cpu": Decimal("0.3"),
                            "mem": Decimal("256"),
                            "cuda.shares": Decimal("0"),
                            "rocm.devices": Decimal("0"),
                        }
                    ),
                    bootstrap_script=None,
                    startup_command=None,
                    created_at=dtparse("2021-12-01T23:59:59+00:00"),
                ),
            ],
            access_key=AccessKey("user03"),
            status_data={},
            id=pending_session_kernel_ids[2].session_id,
            creation_id="aaa102",
            name="eps03",
            session_type=SessionTypes.BATCH,
            status=SessionStatus.PENDING,
            cluster_mode="single-node",
            cluster_size=3,
            scaling_group_name=example_sgroup_name1,
            requested_slots=ResourceSlot(
                {
                    "cpu": Decimal("1.0"),
                    "mem": Decimal("1024"),
                    "cuda.shares": Decimal("0"),
                    "rocm.devices": Decimal("0"),
                }
            ),
            target_sgroup_names=[],
            **_common_dummy_for_pending_session,
            created_at=dtparse("2021-12-01T23:59:59+00:00"),
        ),
    ]


@pytest.fixture
def example_existing_sessions():
    return [
        SessionRow(
            kernels=[
                KernelRow(
                    id=existing_session_kernel_ids[0].kernel_ids[0],
                    session_id=existing_session_kernel_ids[0].session_id,
                    access_key="dummy-access-key",
                    agent=None,
                    agent_addr=None,
                    cluster_role=DEFAULT_ROLE,
                    cluster_idx=1,
                    local_rank=0,
                    cluster_hostname=f"{DEFAULT_ROLE}0",
                    architecture=common_image_ref.architecture,
                    registry=common_image_ref.registry,
                    image=common_image_ref.name,
                    resource_opts={},
                    requested_slots=ResourceSlot(
                        {
                            "cpu": Decimal("1.0"),
                            "mem": Decimal("512"),
                            "cuda.shares": Decimal("0"),
                            "rocm.devices": Decimal("0"),
                        }
                    ),
                    bootstrap_script=None,
                    startup_command=None,
                    created_at=dtparse("2022-02-05T00:00:00+00:00"),
                ),
                KernelRow(
                    id=existing_session_kernel_ids[0].kernel_ids[1],
                    session_id=existing_session_kernel_ids[0].session_id,
                    access_key="dummy-access-key",
                    agent=None,
                    agent_addr=None,
                    cluster_role="sub",
                    cluster_idx=2,
                    local_rank=1,
                    cluster_hostname="sub1",
                    architecture=common_image_ref.architecture,
                    registry=common_image_ref.registry,
                    image=common_image_ref.name,
                    resource_opts={},
                    requested_slots=ResourceSlot(
                        {
                            "cpu": Decimal("2.0"),
                            "mem": Decimal("512"),
                            "cuda.shares": Decimal("0"),
                            "rocm.devices": Decimal("1"),
                        }
                    ),
                    bootstrap_script=None,
                    startup_command=None,
                    created_at=dtparse("2022-02-05T00:00:00+00:00"),
                ),
            ],
            access_key=AccessKey("user01"),
            id=existing_session_kernel_ids[0].session_id,
            name="ees01",
            session_type=SessionTypes.BATCH,
            status=SessionStatus.RUNNING,
            cluster_mode="single-node",
            cluster_size=2,
            occupying_slots=ResourceSlot(
                {
                    "cpu": Decimal("3.0"),
                    "mem": Decimal("1024"),
                    "cuda.shares": Decimal("0"),
                    "rocm.devices": Decimal("1"),
                }
            ),
            scaling_group_name=example_sgroup_name1,
            **_common_dummy_for_existing_session,
        ),
        SessionRow(
            kernels=[
                KernelRow(
                    id=existing_session_kernel_ids[1].kernel_ids[0],
                    session_id=existing_session_kernel_ids[1].session_id,
                    access_key="dummy-access-key",
                    agent=None,
                    agent_addr=None,
                    cluster_role=DEFAULT_ROLE,
                    cluster_idx=1,
                    local_rank=0,
                    cluster_hostname=f"{DEFAULT_ROLE}0",
                    architecture=common_image_ref.architecture,
                    registry=common_image_ref.registry,
                    image=common_image_ref.name,
                    resource_opts={},
                    requested_slots=ResourceSlot(
                        {
                            "cpu": Decimal("1.0"),
                            "mem": Decimal("2048"),
                            "cuda.shares": Decimal("0.5"),
                            "rocm.devices": Decimal("0"),
                        }
                    ),
                    bootstrap_script=None,
                    startup_command=None,
                    created_at=dtparse("2021-09-03T00:00:00+00:00"),
                ),
            ],
            access_key=AccessKey("user02"),
            id=existing_session_kernel_ids[1].session_id,
            session_type=SessionTypes.BATCH,
            status=SessionStatus.RUNNING,
            name="ees02",
            cluster_mode="single-node",
            cluster_size=1,
            occupying_slots=ResourceSlot(
                {
                    "cpu": Decimal("1.0"),
                    "mem": Decimal("2048"),
                    "cuda.shares": Decimal("0.5"),
                    "rocm.devices": Decimal("0"),
                }
            ),
            scaling_group_name=example_sgroup_name1,
            **_common_dummy_for_existing_session,
        ),
        SessionRow(
            kernels=[
                KernelRow(
                    id=existing_session_kernel_ids[2].kernel_ids[0],
                    session_id=existing_session_kernel_ids[2].session_id,
                    access_key="dummy-access-key",
                    agent=None,
                    agent_addr=None,
                    cluster_role=DEFAULT_ROLE,
                    cluster_idx=1,
                    local_rank=0,
                    cluster_hostname=f"{DEFAULT_ROLE}0",
                    architecture=common_image_ref.architecture,
                    registry=common_image_ref.registry,
                    image=common_image_ref.name,
                    resource_opts={},
                    requested_slots=ResourceSlot(
                        {
                            "cpu": Decimal("4.0"),
                            "mem": Decimal("4096"),
                            "cuda.shares": Decimal("0"),
                            "rocm.devices": Decimal("0"),
                        }
                    ),
                    bootstrap_script=None,
                    startup_command=None,
                    created_at=dtparse("2022-01-15T00:00:00+00:00"),
                ),
            ],
            access_key=AccessKey("user03"),
            id=existing_session_kernel_ids[2].session_id,
            session_type=SessionTypes.BATCH,
            status=SessionStatus.RUNNING,
            name="ees03",
            cluster_mode="single-node",
            cluster_size=1,
            occupying_slots=ResourceSlot(
                {
                    "cpu": Decimal("4.0"),
                    "mem": Decimal("4096"),
                    "cuda.shares": Decimal("0"),
                    "rocm.devices": Decimal("0"),
                }
            ),
            scaling_group_name=example_sgroup_name1,
            **_common_dummy_for_existing_session,
        ),
    ]


def _find_and_pop_picked_session(pending_sessions, picked_session_id):
    for picked_idx, pending_sess in enumerate(pending_sessions):
        if pending_sess.id == picked_session_id:
            break
    else:
        # no matching entry for picked session?
        raise RuntimeError("should not reach here")
    return pending_sessions.pop(picked_idx)


def test_fifo_scheduler(example_agents, example_pending_sessions, example_existing_sessions):
    scheduler = FIFOSlotScheduler(ScalingGroupOpts(), {})
    picked_session_id = scheduler.pick_session(
        example_total_capacity,
        example_pending_sessions,
        example_existing_sessions,
    )
    assert picked_session_id == example_pending_sessions[0].id
    picked_session = _find_and_pop_picked_session(
        example_pending_sessions,
        picked_session_id,
    )
    agent_id = scheduler.assign_agent_for_session(
        example_agents,
        picked_session,
    )
    assert agent_id == AgentId("i-001")


def test_lifo_scheduler(example_agents, example_pending_sessions, example_existing_sessions):
    scheduler = LIFOSlotScheduler(ScalingGroupOpts(), {})
    picked_session_id = scheduler.pick_session(
        example_total_capacity,
        example_pending_sessions,
        example_existing_sessions,
    )
    assert picked_session_id == example_pending_sessions[2].id
    picked_session = _find_and_pop_picked_session(
        example_pending_sessions,
        picked_session_id,
    )
    agent_id = scheduler.assign_agent_for_session(example_agents, picked_session)
    assert agent_id == "i-001"


def test_fifo_scheduler_favor_cpu_for_requests_without_accelerators(
    example_mixed_agents,
    example_pending_sessions,
):
    scheduler = FIFOSlotScheduler(ScalingGroupOpts(), {})
    for idx in range(3):
        picked_session_id = scheduler.pick_session(
            example_total_capacity,
            example_pending_sessions,
            [],
        )
        assert picked_session_id == example_pending_sessions[0].id
        picked_session = _find_and_pop_picked_session(
            example_pending_sessions,
            picked_session_id,
        )
        agent_id = scheduler.assign_agent_for_session(example_mixed_agents, picked_session)
        if idx == 0:
            # example_mixed_agents do not have any agent with ROCM accelerators.
            assert agent_id is None
        elif idx == 1:
            assert agent_id == AgentId("i-gpu")
        elif idx == 2:
            # It should favor the CPU-only agent if the requested slots
            # do not include accelerators.
            assert agent_id == AgentId("i-cpu")


def gen_pending_for_holb_tests(session_id: str, status_data: Mapping[str, Any]) -> SessionRow:
    return SessionRow(
        id=SessionId(session_id),  # type: ignore
        status_data=status_data,
        name=secrets.token_hex(8),
        access_key=AccessKey("ak1"),
        creation_id=secrets.token_urlsafe(8),
        kernels=[],
        session_type=SessionTypes.INTERACTIVE,
        cluster_mode=ClusterMode.SINGLE_NODE,
        cluster_size=1,
        scaling_group_name=example_sgroup_name1,
        requested_slots=ResourceSlot({"cpu": Decimal(1), "mem": Decimal(1024)}),
        target_sgroup_names=[],
        **_common_dummy_for_pending_session,
        created_at=dtparse("2020-03-21T00:00:00+00:00"),
    )


def test_fifo_scheduler_hol_blocking_avoidance_empty_status_data():
    """
    Without any status_data, it should just pick the first session.
    """
    scheduler = FIFOSlotScheduler(ScalingGroupOpts(), {"num_retries_to_skip": 5})
    pending_sessions = [
        gen_pending_for_holb_tests("s0", {}),
        gen_pending_for_holb_tests("s1", {}),
        gen_pending_for_holb_tests("s2", {}),
    ]
    picked_session_id = scheduler.pick_session(example_total_capacity, pending_sessions, [])
    assert picked_session_id == "s0"


def test_fifo_scheduler_hol_blocking_avoidance_config():
    """
    If the upfront sessions have enough number of retries,
    it should skip them.
    """
    scheduler = FIFOSlotScheduler(ScalingGroupOpts(), {"num_retries_to_skip": 0})
    pending_sessions = [
        gen_pending_for_holb_tests("s0", {"scheduler": {"retries": 5}}),
        gen_pending_for_holb_tests("s1", {}),
        gen_pending_for_holb_tests("s2", {}),
    ]
    picked_session_id = scheduler.pick_session(example_total_capacity, pending_sessions, [])
    assert picked_session_id == "s0"

    scheduler = FIFOSlotScheduler(ScalingGroupOpts(), {"num_retries_to_skip": 5})
    pending_sessions = [
        gen_pending_for_holb_tests("s0", {"scheduler": {"retries": 5}}),
        gen_pending_for_holb_tests("s1", {"scheduler": {"retries": 4}}),
        gen_pending_for_holb_tests("s2", {"scheduler": {"retries": 3}}),
    ]
    picked_session_id = scheduler.pick_session(example_total_capacity, pending_sessions, [])
    assert picked_session_id == "s1"


def test_fifo_scheduler_hol_blocking_avoidance_skips():
    """
    If the upfront sessions have enough number of retries,
    it should skip them.
    """
    scheduler = FIFOSlotScheduler(ScalingGroupOpts(), {"num_retries_to_skip": 5})
    pending_sessions = [
        gen_pending_for_holb_tests("s0", {"scheduler": {"retries": 5}}),
        gen_pending_for_holb_tests("s1", {}),
        gen_pending_for_holb_tests("s2", {}),
    ]
    picked_session_id = scheduler.pick_session(example_total_capacity, pending_sessions, [])
    assert picked_session_id == "s1"

    pending_sessions = [
        gen_pending_for_holb_tests("s0", {"scheduler": {"retries": 5}}),
        gen_pending_for_holb_tests("s1", {"scheduler": {"retries": 10}}),
        gen_pending_for_holb_tests("s2", {}),
    ]
    picked_session_id = scheduler.pick_session(example_total_capacity, pending_sessions, [])
    assert picked_session_id == "s2"


def test_fifo_scheduler_hol_blocking_avoidance_all_skipped():
    """
    If all sessions are skipped due to excessive number of retries,
    then we go back to the normal FIFO by choosing the first of them.
    """
    scheduler = FIFOSlotScheduler(ScalingGroupOpts(), {"num_retries_to_skip": 5})
    pending_sessions = [
        gen_pending_for_holb_tests("s0", {"scheduler": {"retries": 5}}),
        gen_pending_for_holb_tests("s1", {"scheduler": {"retries": 5}}),
        gen_pending_for_holb_tests("s2", {"scheduler": {"retries": 5}}),
    ]
    picked_session_id = scheduler.pick_session(example_total_capacity, pending_sessions, [])
    assert picked_session_id == "s0"


def test_fifo_scheduler_hol_blocking_avoidance_no_skip():
    """
    If non-first sessions have to be skipped, the scheduler should still
    choose the first session.
    """
    scheduler = FIFOSlotScheduler(ScalingGroupOpts(), {"num_retries_to_skip": 5})
    pending_sessions = [
        gen_pending_for_holb_tests("s0", {}),
        gen_pending_for_holb_tests("s1", {"scheduler": {"retries": 10}}),
        gen_pending_for_holb_tests("s2", {}),
    ]
    picked_session_id = scheduler.pick_session(example_total_capacity, pending_sessions, [])
    assert picked_session_id == "s0"


def test_lifo_scheduler_favor_cpu_for_requests_without_accelerators(
    example_mixed_agents,
    example_pending_sessions,
):
    # Check the reverse with the LIFO scheduler.
    # The result must be same.
    scheduler = LIFOSlotScheduler(ScalingGroupOpts(), {})
    for idx in range(3):
        picked_session_id = scheduler.pick_session(
            example_total_capacity, example_pending_sessions, []
        )
        assert picked_session_id == example_pending_sessions[-1].id
        picked_session = _find_and_pop_picked_session(example_pending_sessions, picked_session_id)
        agent_id = scheduler.assign_agent_for_session(example_mixed_agents, picked_session)
        if idx == 2:
            # example_mixed_agents do not have any agent with ROCM accelerators.
            assert agent_id is None
        elif idx == 1:
            assert agent_id == AgentId("i-gpu")
        elif idx == 0:
            # It should favor the CPU-only agent if the requested slots
            # do not include accelerators.
            assert agent_id == AgentId("i-cpu")


def test_drf_scheduler(
    example_agents,
    example_pending_sessions,
    example_existing_sessions,
):
    scheduler = DRFScheduler(ScalingGroupOpts(), {})
    picked_session_id = scheduler.pick_session(
        example_total_capacity,
        example_pending_sessions,
        example_existing_sessions,
    )
    pprint(example_pending_sessions)
    assert picked_session_id == example_pending_sessions[1].id
    picked_session = _find_and_pop_picked_session(
        example_pending_sessions,
        picked_session_id,
    )
    agent_id = scheduler.assign_agent_for_session(example_agents, picked_session)
    assert agent_id == "i-001"


def test_mof_scheduler_first_assign(
    example_agents,
    example_pending_sessions,
    example_existing_sessions,
):
    scheduler = MOFScheduler(ScalingGroupOpts(), {})
    picked_session_id = scheduler.pick_session(
        example_total_capacity, example_pending_sessions, example_existing_sessions
    )
    assert picked_session_id == example_pending_sessions[0].id
    picked_session = _find_and_pop_picked_session(example_pending_sessions, picked_session_id)

    agent_id = scheduler.assign_agent_for_session(example_agents, picked_session)
    assert agent_id == "i-001"


def test_mof_scheduler_second_assign(
    example_agents_first_one_assigned,
    example_pending_sessions,
    example_existing_sessions,
):
    scheduler = MOFScheduler(ScalingGroupOpts(), {})
    picked_session_id = scheduler.pick_session(
        example_total_capacity, example_pending_sessions, example_existing_sessions
    )
    assert picked_session_id == example_pending_sessions[0].id
    picked_session = _find_and_pop_picked_session(example_pending_sessions, picked_session_id)

    agent_id = scheduler.assign_agent_for_session(example_agents_first_one_assigned, picked_session)
    assert agent_id == "i-101"


def test_mof_scheduler_no_valid_agent(
    example_agents_no_valid,
    example_pending_sessions,
    example_existing_sessions,
):
    scheduler = MOFScheduler(ScalingGroupOpts(), {})
    picked_session_id = scheduler.pick_session(
        example_total_capacity, example_pending_sessions, example_existing_sessions
    )
    assert picked_session_id == example_pending_sessions[0].id
    picked_session = _find_and_pop_picked_session(example_pending_sessions, picked_session_id)

    agent_id = scheduler.assign_agent_for_session(example_agents_no_valid, picked_session)
    assert agent_id is None


@pytest.mark.asyncio
async def test_pending_timeout(mocker):
    class DummySession:
        def __init__(self, id, created_at, status) -> None:
            self.id = id
            self.created_at = created_at
            self.status = status

    # mocker.patch("ai.backend.manager.scheduler.dispatcher.datetime", MockDatetime)
    now = datetime.now(tzutc())
    mock_query_result = MagicMock()
    mock_query_result.scalars = MagicMock()
    mock_query_result.scalars().all = MagicMock(
        return_value=[
            DummySession(
                id="session3",
                # created_at=datetime(2020, 12, 31, 23, 59, 59),
                created_at=now,
                status=SessionStatus.PENDING,
            ),
            DummySession(
                id="session2",
                # created_at=datetime(2020, 12, 30, 23, 59, 59),
                created_at=now - timedelta(seconds=86400),
                status=SessionStatus.PENDING,
            ),
            DummySession(
                id="session1",
                # created_at=datetime(2020, 12, 29, 23, 59, 59),
                created_at=now - timedelta(seconds=86400 * 3),
                status=SessionStatus.PENDING,
            ),
        ]
    )
    mock_dbsess = MagicMock()
    mock_dbsess.execute = AsyncMock(return_value=mock_query_result)

    scheduler = FIFOSlotScheduler(
        ScalingGroupOpts(pending_timeout=timedelta(seconds=86400 * 2)), {}
    )
    _, candidate_session_rows, cancelled_session_rows = await _list_managed_sessions(
        mock_dbsess,
        "default",
        pending_timeout=scheduler.sgroup_opts.pending_timeout,
    )
    assert len(candidate_session_rows) == 2
    assert len(cancelled_session_rows) == 1
    assert cancelled_session_rows[0].id == "session1"

    scheduler = FIFOSlotScheduler(ScalingGroupOpts(pending_timeout=timedelta(seconds=0)), {})
    _, candidate_session_rows, cancelled_session_rows = await _list_managed_sessions(
        mock_dbsess,
        "default",
        pending_timeout=scheduler.sgroup_opts.pending_timeout,
    )
    assert len(candidate_session_rows) == 3
    assert len(cancelled_session_rows) == 0


class DummyEtcd:
    async def get_prefix(self, key: str) -> Mapping[str, Any]:
        return {}


@pytest.mark.asyncio
async def test_manually_assign_agent_available(
    file_lock_factory,
    registry_ctx: tuple[
        AgentRegistry, MagicMock, MagicMock, MagicMock, MagicMock, MagicMock, MagicMock
    ],
    example_agents,
    example_pending_sessions,
):
    mock_local_config = MagicMock()
    (
        registry,
        mock_dbconn,
        mock_dbsess,
        mock_dbresult,
        mock_shared_config,
        mock_event_dispatcher,
        mock_event_producer,
    ) = registry_ctx
    mock_sched_ctx = MagicMock()
    mock_check_result = MagicMock()
    scheduler = FIFOSlotScheduler(ScalingGroupOpts(), {})
    sgroup_name = example_agents[0].scaling_group
    candidate_agents = example_agents
    example_pending_sessions[0].kernels[0].agent = example_agents[0].id
    sess_ctx = example_pending_sessions[0]

    dispatcher = SchedulerDispatcher(
        local_config=mock_local_config,
        shared_config=mock_shared_config,
        event_dispatcher=mock_event_dispatcher,
        event_producer=mock_event_producer,
        lock_factory=file_lock_factory,
        registry=registry,
    )

    # manually assigned agent has None capacity
    mock_dbresult.scalar = MagicMock(return_value=None)
    await dispatcher._schedule_single_node_session(
        mock_sched_ctx,
        scheduler,
        sgroup_name,
        candidate_agents,
        sess_ctx,
        mock_check_result,
    )
    result = mock_dbresult.scalar()
    assert result is None

    # manually assigned agent has empty capacity
    mock_dbresult.scalar = MagicMock(return_value={})
    await dispatcher._schedule_single_node_session(
        mock_sched_ctx,
        scheduler,
        sgroup_name,
        candidate_agents,
        sess_ctx,
        mock_check_result,
    )
    result = mock_dbresult.scalar()
    assert result == {}

    # manually assigned agent is enough capacity
    mock_dbresult.scalar = MagicMock(
        return_value={
            "cpu": Decimal("8.0"),
            "mem": Decimal("8192"),
            "cuda.shares": Decimal("4"),
            "rocm.devices": Decimal("4"),
        }
    )
    await dispatcher._schedule_single_node_session(
        mock_sched_ctx,
        scheduler,
        sgroup_name,
        candidate_agents,
        sess_ctx,
        mock_check_result,
    )
    result = mock_dbresult.scalar()
    for key in result:
        assert result[key] >= example_pending_sessions[0].requested_slots[key]

    # manually assigned agent is not enough capacity.
    mock_dbresult.scalar = MagicMock(
        return_value={
            "cpu": Decimal("0.0"),
            "mem": Decimal("0"),
            "cuda.shares": Decimal("0"),
            "rocm.devices": Decimal("0"),
        }
    )
    await dispatcher._schedule_single_node_session(
        mock_sched_ctx,
        scheduler,
        sgroup_name,
        candidate_agents,
        sess_ctx,
        mock_check_result,
    )
    result = mock_dbresult.scalar()
    for key in result:
        assert result[key] <= example_pending_sessions[0].requested_slots[key]


@pytest.mark.asyncio
@mock.patch("ai.backend.manager.scheduler.predicates.datetime")
async def test_multiple_timezones_for_reserved_batch_session_predicate(mock_dt):
    mock_db_conn = MagicMock()
    mock_sched_ctx = MagicMock()
    mock_sess_ctx = MagicMock()
    mock_sess_ctx.session_type = SessionTypes.BATCH
    mock_sess_ctx.kernel_id = "fake-kernel-id"

    now = "2020-06-29T00:00:00+00:00"
    mock_dt.now = MagicMock(return_value=dtparse(now))

    # Start time is not yet reached (now < start time)
    start_time = "2020-06-29T00:00:01+00:00"
    mock_db_conn.scalar = AsyncMock(return_value=dtparse(start_time))
    result = await check_reserved_batch_session(mock_db_conn, mock_sched_ctx, mock_sess_ctx)
    assert not result.passed, (now, start_time)

    # Start time is reached (now > start time)
    start_time = "2020-06-28T23:59:59+00:00"
    mock_db_conn.scalar = AsyncMock(return_value=dtparse(start_time))
    result = await check_reserved_batch_session(mock_db_conn, mock_sched_ctx, mock_sess_ctx)
    assert result.passed, (now, start_time)

    # Start time is not yet reached by timezone (now < start time)
    # Note that 6/29 00:00 (UTC) < 6/29 00:00 (-09:00) == 6/29 09:00 (UTC)
    for i in range(1, 12):
        start_time = f"2020-06-29T00:00:00-{i:02d}:00"
        mock_db_conn.scalar = AsyncMock(return_value=dtparse(start_time))
        result = await check_reserved_batch_session(mock_db_conn, mock_sched_ctx, mock_sess_ctx)
        assert not result.passed, (now, start_time)

    # Start time is reached by timezone (now > start time)
    # Note that 6/29 00:00 (UTC) > 6/29 00:00 (+09:00) == 6/28 15:00 (UTC)
    for i in range(1, 12):
        start_time = f"2020-06-29T00:00:00+{i:02d}:00"
        mock_db_conn.scalar = AsyncMock(return_value=dtparse(start_time))
        result = await check_reserved_batch_session(mock_db_conn, mock_sched_ctx, mock_sess_ctx)
        assert result.passed, (now, start_time)

    # Should pass if start time is not specified (start immediately).
    mock_db_conn.scalar = AsyncMock(return_value=None)
    result = await check_reserved_batch_session(mock_db_conn, mock_sched_ctx, mock_sess_ctx)
    assert result.passed


# TODO: write tests for multiple agents and scaling groups<|MERGE_RESOLUTION|>--- conflicted
+++ resolved
@@ -346,12 +346,9 @@
     environ={},
     bootstrap_script=None,
     startup_command=None,
-<<<<<<< HEAD
-=======
     internal_data=None,
     preopen_ports=[],
     use_host_network=False,
->>>>>>> db7ce01c
 )
 
 _common_dummy_for_existing_session: Mapping[str, Any] = dict(
