--- conflicted
+++ resolved
@@ -340,12 +340,8 @@
 
 _common_dummy_for_pending_session: Mapping[str, Any] = dict(
     domain_name="default",
-<<<<<<< HEAD
     project_id=example_project_id,
     resource_policy={},
-=======
-    group_id=example_group_id,
->>>>>>> a75f8332
     resource_opts={},
     vfolder_mounts=[],
     environ={},
