--- conflicted
+++ resolved
@@ -206,15 +206,9 @@
     mock_request = AsyncMock(web.Request)
     mock_request.match_info = {
         "volume_id": str(UUID),
-<<<<<<< HEAD
-        "scope_type": "user",
-        "scope_uuid": str(UUID),
+        "quota_scope_type": "user",
+        "quota_scope_uuid": str(UUID),
         "folder_uuid": str(UUID1),
-=======
-        "quota_scope_type": "user",
-        "quota_scope_uuid": str(UUID),
-        "folder_uuid": str(UUID),
->>>>>>> bc570d81
     }
     mock_request.json.return_value = {
         "dst_vfolder_id": VFolderID(
