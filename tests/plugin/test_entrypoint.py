--- conflicted
+++ resolved
@@ -2,11 +2,7 @@
 import textwrap as tw
 from pathlib import Path
 
-<<<<<<< HEAD
-from ai.backend.plugin.entrypoint import extract_entrypoints_from_buildscript, match_blocklist
-=======
 from ai.backend.plugin.entrypoint import extract_entrypoints_from_buildscript, match_plugin_list
->>>>>>> 141844d3
 
 
 def test_parse_build():
@@ -93,18 +89,9 @@
 
 
 def test_match_blocklist():
-<<<<<<< HEAD
-    assert match_blocklist("ai.backend.manager:abc", {"ai.backend.manager"})
-    assert not match_blocklist("ai.backend.manager:abc", {"ai.backend.agent"})
-    assert match_blocklist(
-        "ai.backend.manager.scheduler.fifo:FIFOScheduler", {"ai.backend.manager"}
-    )
-    assert not match_blocklist("ai.backend.common.monitor:ErrorMonitor", {"ai.backend.manager"})
-=======
     assert match_plugin_list("ai.backend.manager:abc", {"ai.backend.manager"})
     assert not match_plugin_list("ai.backend.manager:abc", {"ai.backend.agent"})
     assert match_plugin_list(
         "ai.backend.manager.scheduler.fifo:FIFOScheduler", {"ai.backend.manager"}
     )
-    assert not match_plugin_list("ai.backend.common.monitor:ErrorMonitor", {"ai.backend.manager"})
->>>>>>> 141844d3
+    assert not match_plugin_list("ai.backend.common.monitor:ErrorMonitor", {"ai.backend.manager"})