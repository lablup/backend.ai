--- conflicted
+++ resolved
@@ -2,23 +2,13 @@
 import contextlib
 import json
 import os
-<<<<<<< HEAD
-from pathlib import Path
+import re
 import shutil
 import signal
-from typing import (
-    AsyncIterator,
-    Optional,
-    Tuple,
-)
+from pathlib import Path
+from typing import AsyncIterator, Optional, Tuple
+
 import aiohttp
-=======
-import re
-import signal
-from pathlib import Path
-from typing import AsyncIterator, Tuple
->>>>>>> f559a456
-
 import async_timeout
 import pytest
 
