--- conflicted
+++ resolved
@@ -1,31 +1,17 @@
 from __future__ import annotations
 
 import asyncio
-<<<<<<< HEAD
-from typing import (
-    List,
-    Tuple,
-)
-=======
-from typing import List
->>>>>>> f559a456
+from typing import List, Tuple
 
 import aiotools
 import pytest
 from redis.asyncio import Redis
 from redis.asyncio.client import PubSub
-from redis.exceptions import ConnectionError as RedisConnectionError, TimeoutError as RedisTimeoutError
-
-<<<<<<< HEAD
-from .docker import DockerRedisNode
-from .utils import interrupt
+from redis.exceptions import ConnectionError as RedisConnectionError
+from redis.exceptions import TimeoutError as RedisTimeoutError
 
 from ai.backend.common import redis_helper
 from ai.backend.common.types import HostPortPair, RedisConnectionInfo
-=======
-from ai.backend.common import redis
-from ai.backend.common.types import RedisConnectionInfo
->>>>>>> f559a456
 
 from .docker import DockerRedisNode
 from .utils import interrupt
