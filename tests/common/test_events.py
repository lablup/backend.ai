import asyncio
from types import TracebackType
from typing import Type

import aiotools
import attr
import pytest

from ai.backend.common import redis
from ai.backend.common.events import (
    AbstractEvent,
    CoalescingOptions,
    CoalescingState,
    EventDispatcher,
    EventProducer,
)
<<<<<<< HEAD
from ai.backend.common.types import (
    AgentId,
    EtcdRedisConfig,
)
from ai.backend.common import redis_helper
=======
from ai.backend.common.types import AgentId, EtcdRedisConfig
>>>>>>> f559a456


@attr.s(slots=True, frozen=True)
class DummyEvent(AbstractEvent):
    name = "testing"

    value: int = attr.ib()

    def serialize(self) -> tuple:
        return (self.value + 1, )

    @classmethod
    def deserialize(cls, value: tuple):
        return cls(value[0] + 1)


@pytest.mark.asyncio
async def test_dispatch(redis_container) -> None:
    app = object()

    redis_config = EtcdRedisConfig(addr=redis_container[1])
    dispatcher = await EventDispatcher.new(redis_config)
    producer = await EventProducer.new(redis_config)

    records = set()

    async def acb(context: object, source: AgentId, event: DummyEvent) -> None:
        assert context is app
        assert source == AgentId('i-test')
        assert isinstance(event, DummyEvent)
        assert event.name == "testing"
        assert event.value == 1001
        await asyncio.sleep(0.01)
        records.add('async')

    def scb(context: object, source: AgentId, event: DummyEvent) -> None:
        assert context is app
        assert source == AgentId('i-test')
        assert isinstance(event, DummyEvent)
        assert event.name == "testing"
        assert event.value == 1001
        records.add('sync')

    dispatcher.subscribe(DummyEvent, app, acb)
    dispatcher.subscribe(DummyEvent, app, scb)
    await asyncio.sleep(0.1)

    # Dispatch the event
    await producer.produce_event(DummyEvent(999), source='i-test')
    await asyncio.sleep(0.2)
    assert records == {'async', 'sync'}

    await redis_helper.execute(producer.redis_client, lambda r: r.flushdb())
    await producer.close()
    await dispatcher.close()


@pytest.mark.asyncio
async def test_error_on_dispatch(redis_container) -> None:
    app = object()
    exception_log: list[str] = []

    async def handle_exception(
        et: Type[Exception],
        exc: Exception,
        tb: TracebackType,
    ) -> None:
        exception_log.append(type(exc).__name__)

    redis_config = EtcdRedisConfig(addr=redis_container[1])
    dispatcher = await EventDispatcher.new(
        redis_config,
        consumer_exception_handler=handle_exception,
        subscriber_exception_handler=handle_exception,
    )
    producer = await EventProducer.new(redis_config)

    async def acb(context: object, source: AgentId, event: DummyEvent) -> None:
        assert context is app
        assert source == AgentId('i-test')
        assert isinstance(event, DummyEvent)
        raise ZeroDivisionError

    def scb(context: object, source: AgentId, event: DummyEvent) -> None:
        assert context is app
        assert source == AgentId('i-test')
        assert isinstance(event, DummyEvent)
        raise OverflowError

    dispatcher.subscribe(DummyEvent, app, scb)
    dispatcher.subscribe(DummyEvent, app, acb)
    await asyncio.sleep(0.1)

    await producer.produce_event(DummyEvent(0), source='i-test')
    await asyncio.sleep(0.5)
    assert len(exception_log) == 2
    assert 'ZeroDivisionError' in exception_log
    assert 'OverflowError' in exception_log

    await redis_helper.execute(producer.redis_client, lambda r: r.flushdb())
    await producer.close()
    await dispatcher.close()


@pytest.mark.asyncio
async def test_event_dispatcher_rate_control():
    opts = CoalescingOptions(max_wait=0.1, max_batch_size=5)
    state = CoalescingState()
    assert await state.rate_control(None) is True
    epsilon = 0.01
    clock = aiotools.VirtualClock()
    with clock.patch_loop():
        for _ in range(2):  # repetition should not affect the behavior
            t1 = asyncio.create_task(state.rate_control(opts))
            await asyncio.sleep(0.1 + epsilon)
            assert t1.result() is True

            t1 = asyncio.create_task(state.rate_control(opts))
            t2 = asyncio.create_task(state.rate_control(opts))
            t3 = asyncio.create_task(state.rate_control(opts))
            await asyncio.sleep(0.1 + epsilon)
            assert t1.result() is False
            assert t2.result() is False
            assert t3.result() is True

            t1 = asyncio.create_task(state.rate_control(opts))
            await asyncio.sleep(0.1 + epsilon)
            t2 = asyncio.create_task(state.rate_control(opts))
            await asyncio.sleep(0.1 + epsilon)
            assert t1.result() is True
            assert t2.result() is True

            t1 = asyncio.create_task(state.rate_control(opts))
            t2 = asyncio.create_task(state.rate_control(opts))
            t3 = asyncio.create_task(state.rate_control(opts))
            t4 = asyncio.create_task(state.rate_control(opts))
            t5 = asyncio.create_task(state.rate_control(opts))
            await asyncio.sleep(epsilon)  # should be executed immediately
            assert t1.result() is False
            assert t2.result() is False
            assert t3.result() is False
            assert t4.result() is False
            assert t5.result() is True

            t1 = asyncio.create_task(state.rate_control(opts))
            t2 = asyncio.create_task(state.rate_control(opts))
            t3 = asyncio.create_task(state.rate_control(opts))
            t4 = asyncio.create_task(state.rate_control(opts))
            t5 = asyncio.create_task(state.rate_control(opts))
            t6 = asyncio.create_task(state.rate_control(opts))
            await asyncio.sleep(epsilon)
            assert t1.result() is False
            assert t2.result() is False
            assert t3.result() is False
            assert t4.result() is False
            assert t5.result() is True
            assert not t6.done()  # t5 executed but t6 should be pending
            await asyncio.sleep(0.1 + epsilon)
            assert t6.result() is True<|MERGE_RESOLUTION|>--- conflicted
+++ resolved
@@ -6,7 +6,7 @@
 import attr
 import pytest
 
-from ai.backend.common import redis
+from ai.backend.common import redis_helper
 from ai.backend.common.events import (
     AbstractEvent,
     CoalescingOptions,
@@ -14,15 +14,7 @@
     EventDispatcher,
     EventProducer,
 )
-<<<<<<< HEAD
-from ai.backend.common.types import (
-    AgentId,
-    EtcdRedisConfig,
-)
-from ai.backend.common import redis_helper
-=======
 from ai.backend.common.types import AgentId, EtcdRedisConfig
->>>>>>> f559a456
 
 
 @attr.s(slots=True, frozen=True)
