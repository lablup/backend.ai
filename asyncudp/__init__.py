import asyncio

from .version import __version__


class ClosedError(Exception):
    pass


class _SocketProtocol:

<<<<<<< HEAD
    def __init__(self):
        self._error = None
        self._packets = asyncio.Queue()
=======
    def __init__(self, queue_max_size=0):
        self._packets = asyncio.Queue(queue_max_size)
>>>>>>> 97e5cc32

    def connection_made(self, transport):
        pass

    def connection_lost(self, transport):
        self._packets.put_nowait(None)

    def datagram_received(self, data, addr):
        self._packets.put_nowait((data, addr))

    def error_received(self, exc):
        self._error = exc
        self._packets.put_nowait(None)

    async def recvfrom(self):
        return await self._packets.get()

    def raise_if_error(self):
        if self._error is None:
            return

        error = self._error
        self._error = None

        raise error


class Socket:
    """A UDP socket. Use :func:`~asyncudp.create_socket()` to create an
    instance of this class.

    """

    def __init__(self, transport, protocol):
        self._transport = transport
        self._protocol = protocol

    def close(self):
        """Close the socket.

        """

        self._transport.close()

    def sendto(self, data, addr=None):
        """Send given packet to given address ``addr``. Sends to
        ``remote_addr`` given to the constructor if ``addr`` is
        ``None``.

        Raises an error if a connection error has occurred.

        >>> sock.sendto(b'Hi!')

        """

        self._transport.sendto(data, addr)
        self._protocol.raise_if_error()

    async def recvfrom(self):
        """Receive a UDP packet.

        Raises ClosedError on connection error, often by calling the
        close() method from another task. May raise other errors as
        well.

        >>> data, addr = sock.recvfrom()

        """

        packet = await self._protocol.recvfrom()
        self._protocol.raise_if_error()

        if packet is None:
            raise ClosedError()

        return packet

    def getsockname(self):
        """Get bound infomation.

        >>> local_address, local_port = sock.getsockname()

        """

        return self._transport.get_extra_info('sockname')

    async def __aenter__(self):
        return self

    async def __aexit__(self, *exc_info):
        self.close()


async def create_socket(local_addr=None, remote_addr=None, *, queue_max_size=0):
    """Create a UDP socket with given local and remote addresses.

    >>> sock = await asyncudp.create_socket(local_addr=('127.0.0.1', 9999))

    """

    loop = asyncio.get_running_loop()
    transport, protocol = await loop.create_datagram_endpoint(
        lambda: _SocketProtocol(queue_max_size),
        local_addr=local_addr,
        remote_addr=remote_addr)

    return Socket(transport, protocol)<|MERGE_RESOLUTION|>--- conflicted
+++ resolved
@@ -9,14 +9,9 @@
 
 class _SocketProtocol:
 
-<<<<<<< HEAD
-    def __init__(self):
+    def __init__(self, queue_max_size=0):
         self._error = None
-        self._packets = asyncio.Queue()
-=======
-    def __init__(self, queue_max_size=0):
         self._packets = asyncio.Queue(queue_max_size)
->>>>>>> 97e5cc32
 
     def connection_made(self, transport):
         pass
