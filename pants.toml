[GLOBAL]
pants_version = "2.16.0.dev5"
pythonpath = ["%(buildroot)s/tools/pants-plugins"]
local_execution_root_dir="%(buildroot)s/.tmp"
backend_packages = [
    "pants.backend.python",
    "pants.backend.python.lint.black",
    "pants.backend.python.lint.flake8",
    "pants.backend.python.lint.isort",
    "pants.backend.python.typecheck.mypy",
    "pants.backend.experimental.python",
    "pants.backend.plugin_development",
    "setupgen",
    "platform_resources",
    "towncrier_tool",
]
pants_ignore = [
    "scripts",
    "plugins",
    "docs",  # TODO: docs build config
    "*.log"
]

[anonymous-telemetry]
enabled = false

[source]
root_patterns = [
    "/",
    "/src",
    "/stubs",
    "/tests",
    "/tools/pants-plugins",
]

[python]
enable_resolves = true
# When changing this main Python version:
# * Update and commit:
#   - Regenerate lockfiles
#   - pyproject.toml: [tool.mypy].python_executable
# * Let other developers do:
#   - Run `./pants export` again
#   - Update their local IDE/editor's interpreter path configurations
interpreter_constraints = ["CPython==3.11.1"]
tailor_pex_binary_targets = false
resolves_to_interpreter_constraints = "{'python-kernel': ['==3.11.*'], 'pants-plugins': ['==3.9.*']}"

[python-bootstrap]
search_path = ["<PYENV>"]

[python-repos]
indexes = ["https://dist.backend.ai/pypi/simple/", "https://pypi.org/simple/"]

[python.resolves]
python-default = "python.lock"
python-kernel = "python-kernel.lock"
pants-plugins = "tools/pants-plugins.lock"

# [setup-py-generation]
# first_party_depenency_version_scheme = "exact"

# [pex-cli]
# version = "v2.1.99"
# known_versions = [
#     "v2.1.99|macos_arm64|7e00a1d81a43fb913085182b2eba2f3b61822dd99fe1ddd0931aa824959a759f|3811337",
#     "v2.1.99|macos_x86_64|7e00a1d81a43fb913085182b2eba2f3b61822dd99fe1ddd0931aa824959a759f|3811337",
#     "v2.1.99|linux_arm64|7e00a1d81a43fb913085182b2eba2f3b61822dd99fe1ddd0931aa824959a759f|3811337",
#     "v2.1.99|linux_x86_64|7e00a1d81a43fb913085182b2eba2f3b61822dd99fe1ddd0931aa824959a759f|3811337",
# ]
# When trying a new pex version, you could find out the hash and size-in-bytes as follows:
# $ curl -s -L https://github.com/pantsbuild/pex/releases/download/v2.1.99/pex | tee >(wc -c) >(shasum -a 256) >/dev/null

[black]
version = "black~=22.6"
interpreter_constraints = ["CPython>=3.11,<4"]
lockfile = "tools/black.lock"

[flake8]
version = "flake8>=4.0.1"
extra_requirements.add = [
    "setuptools>=60.0",
]
lockfile = "tools/flake8.lock"

[isort]
lockfile = "tools/isort.lock"
interpreter_constraints = ["CPython>=3.11,<4"]

[pytest]
version = "pytest>=7.1.2"
extra_requirements.add = [
    "pytest-asyncio>=0.19",
    "pytest-aiohttp>=1.0.4",
    "pytest-custom_exit_code>=0.3.0",
    "pytest-dependency>=0.5.1",
    "pytest-mock>=3.8.2",
    "aioresponses>=0.7.3",
]
args = ["-v", "--suppress-no-test-exit-code"]
lockfile = "tools/pytest.lock"
execution_slot_var = "BACKEND_TEST_EXEC_SLOT"

[coverage-py]
version = "coverage[toml]>=6.4,<7.0"
interpreter_constraints = ["CPython>=3.11,<4"]
report = ["xml", "console"]
lockfile = "tools/coverage-py.lock"

[mypy]
<<<<<<< HEAD
version = "mypy==0.991"
interpreter_constraints = ["CPython>=3.11,<4"]
=======
version = "mypy==1.0.0"
interpreter_constraints = ["CPython>=3.10,<4"]
>>>>>>> 6808cc7c
extra_requirements.add = [
]
lockfile = "tools/mypy.lock"

[towncrier]
version = "towncrier>=21.9"
extra_requirements.add = [
]
lockfile = "tools/towncrier.lock"<|MERGE_RESOLUTION|>--- conflicted
+++ resolved
@@ -108,13 +108,8 @@
 lockfile = "tools/coverage-py.lock"
 
 [mypy]
-<<<<<<< HEAD
-version = "mypy==0.991"
+version = "mypy==1.0.0"
 interpreter_constraints = ["CPython>=3.11,<4"]
-=======
-version = "mypy==1.0.0"
-interpreter_constraints = ["CPython>=3.10,<4"]
->>>>>>> 6808cc7c
 extra_requirements.add = [
 ]
 lockfile = "tools/mypy.lock"
