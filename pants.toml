--- conflicted
+++ resolved
@@ -107,11 +107,7 @@
 lockfile = "tools/coverage-py.lock"
 
 [mypy]
-<<<<<<< HEAD
-version = "mypy>=0.982"
-=======
 version = "mypy==0.982"
->>>>>>> 1dc493fe
 interpreter_constraints = ["CPython>=3.10,<4"]
 extra_requirements.add = [
 ]
