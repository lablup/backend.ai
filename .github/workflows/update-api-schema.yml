name: graphql

on:
  pull_request:
    paths:
      - 'src/ai/backend/manager/models/**'

jobs:
  graphql-updated:
    runs-on: ubuntu-latest
    permissions:
      contents: write
    steps:
    - name: Calculate the fetch depth
      run: |
        if [ "$GITHUB_EVENT_NAME" == "pull_request" ]; then
          echo "GIT_FETCH_DEPTH=$(( ${{ github.event.pull_request.commits }} + 1 ))" >> "${GITHUB_ENV}"
        else
          echo "GIT_FETCH_DEPTH=2" >> "${GITHUB_ENV}"
        fi
    - name: Checkout the revision with minimal required history
      uses: actions/checkout@v4
      with:
        fetch-depth: ${{ env.GIT_FETCH_DEPTH }}
        ref: ${{ github.head_ref }}
        token: ${{ secrets.OCTODOG }}
        lfs: false
    - name: Extract Python version from pants.toml
      run: |
        PYTHON_VERSION=$(grep -m 1 -oP '(?<=CPython==)([^"]+)' pants.toml)
        echo "PANTS_CONFIG_FILES=pants.ci.toml" >> $GITHUB_ENV
        echo "PROJECT_PYTHON_VERSION=$PYTHON_VERSION" >> $GITHUB_ENV
    - name: Set up Python as Runtime
      uses: actions/setup-python@v5
      with:
        python-version: ${{ env.PROJECT_PYTHON_VERSION }}
    - name: Set up remote cache backend (if applicable)
      run: |
        echo "PANTS_REMOTE_STORE_ADDRESS=${REMOTE_CACHE_BACKEND_ENDPOINT}" >> $GITHUB_ENV
        echo "PANTS_REMOTE_CACHE_READ=true" >> $GITHUB_ENV
        echo "PANTS_REMOTE_CACHE_WRITE=true" >> $GITHUB_ENV
        echo "PANTS_REMOTE_INSTANCE_NAME=main" >> $GITHUB_ENV
      env:
        REMOTE_CACHE_BACKEND_ENDPOINT: ${{ secrets.PANTS_REMOTE_CACHE_ENDPOINT_ARC }}
      if: ${{ env.REMOTE_CACHE_BACKEND_ENDPOINT != '' }}
    - name: Bootstrap Pants
      uses: ./actions/init-pants
      # See: github.com/pantsbuild/actions/tree/main/init-pants/
      # ref) https://github.com/pantsbuild/example-python/blob/main/.github/workflows/pants.yaml#L30-L49
      with:
        named-caches-hash: ${{ hashFiles('python*.lock', 'tools/*.lock') }}
        cache-lmdb-store: 'true'
    - name: Pants export
      run: pants export --resolve=python-default
    - name: Create GraphQL schema dump
      run: |
<<<<<<< HEAD
        ./backend.ai mgr api dump-gql-schema --output docs/manager/graphql-reference/schema.graphql
    - name: Extract the author information
      id: get_author_info
=======
        ./backend.ai mgr api dump-gql-schema --output src/ai/backend/manager/api/schema.graphql
    - name: Make commit message for changing change log file
>>>>>>> df19aa60
      run: |
        git add src/ai/backend/manager/api/schema.graphql
        author_name=$(git show -q --pretty='format:%an')
        author_email=$(git show -q --pretty='format:%ae')
        git config user.email "$author_email"
        git config user.name "$author_name"
        if [ -n "$(git diff --staged)" ]; then
          git commit \
            -m "chore: update GraphQL schema dump" \
            --author="$author_name <$author_email>" \
            --trailer "Co-authored-by: octodog <mu001@lablup.com>"
          git push
        fi

  graphql-inspector:
    needs: graphql-updated
    name: Check Schema
    runs-on: ubuntu-latest
    permissions:
      contents: read
      pull-requests: write
      checks: write
    steps:
      - uses: actions/checkout@v4
      - uses: kamilkisiela/graphql-inspector@release-1717403590269
        with:
          schema: '${{ github.base_ref }}:src/ai/backend/manager/api/schema.graphql'
          rules: |
            gql-inspector-checker.js<|MERGE_RESOLUTION|>--- conflicted
+++ resolved
@@ -54,14 +54,8 @@
       run: pants export --resolve=python-default
     - name: Create GraphQL schema dump
       run: |
-<<<<<<< HEAD
-        ./backend.ai mgr api dump-gql-schema --output docs/manager/graphql-reference/schema.graphql
-    - name: Extract the author information
-      id: get_author_info
-=======
         ./backend.ai mgr api dump-gql-schema --output src/ai/backend/manager/api/schema.graphql
     - name: Make commit message for changing change log file
->>>>>>> df19aa60
       run: |
         git add src/ai/backend/manager/api/schema.graphql
         author_name=$(git show -q --pretty='format:%an')
