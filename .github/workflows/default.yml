--- conflicted
+++ resolved
@@ -318,8 +318,7 @@
         conda-pack -o backend.ai-client-${{ github.ref_name }}-windows-conda.zip
     - name: Upload conda-pack to GitHub release
       run: |
-<<<<<<< HEAD
-        gh release upload ${{ env.PKGVER }} backend.ai-client-${{ env.PKGVER }}-windows-conda.zip
+        gh release upload ${{ github.ref_name }} backend.ai-client-${{ github.ref_name }}-windows-conda.zip
 
 
   build-client-image:
@@ -359,7 +358,4 @@
       - name: Push latest
         run: |
           docker tag lablup/backend.ai-client:${{ github.ref_name }} lablup/backend.ai-client:latest
-          docker push lablup/backend.ai-client:latest
-=======
-        gh release upload ${{ github.ref_name }} backend.ai-client-${{ github.ref_name }}-windows-conda.zip
->>>>>>> ea2b2789
+          docker push lablup/backend.ai-client:latest