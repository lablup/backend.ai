name: default

on:
  push:
  pull_request:
    types: [labeled, unlabeled, opened, synchronize, reopened]
    
concurrency:
  group: ${{ github.workflow }}-${{ github.ref }}-${{ github.event_name }}
  cancel-in-progress: true

jobs:
  lint:
    if: ${{ !contains(github.event.pull_request.labels.*.name, 'skip:ci') }}
    runs-on: ubuntu-latest
    steps:
    - uses: actions/checkout@v3
      with:
        fetch-depth: 2
    - name: Extract Python version from pants.toml
      run: |
        PYTHON_VERSION=$(grep -oP '(?<=CPython==)([^"]+)' pants.toml)
        echo "PANTS_CONFIG_FILES=pants.ci.toml" >> $GITHUB_ENV
        echo "PROJECT_PYTHON_VERSION=$PYTHON_VERSION" >> $GITHUB_ENV
    - name: Set up Python for Pants
      uses: actions/setup-python@v4
      with:
        python-version: "3.9"
    - name: Set up Python as Runtime
      uses: actions/setup-python@v4
      with:
        python-version: ${{ env.PROJECT_PYTHON_VERSION }}
        cache: pip
    - name: Prepare cache dir for Pants
      run: mkdir -p .tmp
    - name: Bootstrap Pants
      uses: pantsbuild/actions/init-pants@v2
      # See: https://github.com/pantsbuild/actions/tree/main/init-pants/
      # See: https://github.com/pantsbuild/example-python/blob/main/.github/workflows/pants.yaml#L27-L47
      with:
        pants-python-version: "3.9"
        gha-cache-key: pants-linux-py39
        named-caches-hash: ${{ hashFiles('*.lock', 'tools/*.lock') }}
        cache-lmdb-store: 'true'
    - name: Check BUILD files
      run: ./pants tailor --check update-build-files --check '::'
    - name: Lint
      run: |
        if [ "$GITHUB_EVENT_NAME" == "pull_request" -a -n "$GITHUB_HEAD_REF" ]; then
          echo "(skipping matchers for pull request from local branches)"
        else
          echo "::add-matcher::.github/workflows/flake8-matcher.json"
        fi
        if [ -n "$GITHUB_BASE_REF" ]; then
          BASE_REF="origin/${GITHUB_BASE_REF}"
          git fetch --no-tags --depth=1 origin "$GITHUB_BASE_REF"
        else
          BASE_REF="HEAD~1"
        fi
        ./pants lint --changed-since=$BASE_REF --changed-dependees=transitive
    - name: Upload pants log
      uses: actions/upload-artifact@v3
      with:
        name: pants.lint.log
        path: .pants.d/pants.log
      if: always()  # We want the log even on failures.


  typecheck:
    if: ${{ !contains(github.event.pull_request.labels.*.name, 'skip:ci') }}
    runs-on: ubuntu-latest-8-cores
    steps:
    - uses: actions/checkout@v3
      with:
        fetch-depth: 2
    - name: Extract Python version from pants.toml
      run: |
        PYTHON_VERSION=$(grep -oP '(?<=CPython==)([^"]+)' pants.toml)
        echo "PANTS_CONFIG_FILES=pants.ci.toml" >> $GITHUB_ENV
        echo "PROJECT_PYTHON_VERSION=$PYTHON_VERSION" >> $GITHUB_ENV
    - name: Set up Python for Pants
      uses: actions/setup-python@v4
      with:
        python-version: "3.9"
    - name: Set up Python as Runtime
      uses: actions/setup-python@v4
      with:
        python-version: ${{ env.PROJECT_PYTHON_VERSION }}
        cache: pip
    - name: Prepare cache dir for Pants
      run: mkdir -p .tmp
    - name: Bootstrap Pants
      uses: pantsbuild/actions/init-pants@v2
      # See: https://github.com/pantsbuild/actions/tree/main/init-pants/
      # See: https://github.com/pantsbuild/example-python/blob/main/.github/workflows/pants.yaml#L27-L47
      with:
        pants-python-version: "3.9"
        gha-cache-key: pants-linux-py39
        named-caches-hash: ${{ hashFiles('*.lock', 'tools/*.lock') }}
        cache-lmdb-store: 'true'
    - name: Typecheck
      run: |
        if [ "$GITHUB_EVENT_NAME" == "pull_request" -a -n "$GITHUB_HEAD_REF" ]; then
          echo "(skipping matchers for pull request from local branches)"
        else
          echo "::add-matcher::.github/workflows/mypy-matcher.json"
        fi
        if [ -n "$GITHUB_BASE_REF" ]; then
          BASE_REF="origin/${GITHUB_BASE_REF}"
          git fetch --no-tags --depth=1 origin "$GITHUB_BASE_REF"
        else
          BASE_REF="HEAD~1"
        fi
        ./pants check --changed-since=$BASE_REF --changed-dependees=transitive
    - name: Upload pants log
      uses: actions/upload-artifact@v3
      with:
        name: pants.check.log
        path: .pants.d/pants.log
      if: always()  # We want the log even on failures.

  test:
    if: ${{ !contains(github.event.pull_request.labels.*.name, 'skip:ci') }}
    runs-on: ubuntu-latest-8-cores
    steps:
    - uses: actions/checkout@v3
      with:
        fetch-depth: 2
        submodules: true
    - name: Create LFS file hash list
      run: git lfs ls-files -l | cut -d ' ' -f1 | sort > .lfs-assets-id
    - name: Restore LFS cache
      uses: actions/cache@v3
      id: lfs-cache
      with:
          path: .git/lfs
          key: lfs-${{ hashFiles('.lfs-assets-id') }}
    - name: Git LFS Pull
      run: git lfs pull
    - name: Extract Python version from pants.toml
      run: |
        PYTHON_VERSION=$(grep -oP '(?<=CPython==)([^"]+)' pants.toml)
        echo "PANTS_CONFIG_FILES=pants.ci.toml" >> $GITHUB_ENV
        echo "PROJECT_PYTHON_VERSION=$PYTHON_VERSION" >> $GITHUB_ENV
    - name: Set up Python for Pants
      uses: actions/setup-python@v4
      with:
        python-version: "3.9"
    - name: Set up Python as Runtime
      uses: actions/setup-python@v4
      with:
        python-version: ${{ env.PROJECT_PYTHON_VERSION }}
        cache: pip
    - name: Prepare cache dir for Pants
      run: mkdir -p .tmp
    - name: Bootstrap Pants
      uses: pantsbuild/actions/init-pants@v2
      # See: https://github.com/pantsbuild/actions/tree/main/init-pants/
      # See: https://github.com/pantsbuild/example-python/blob/main/.github/workflows/pants.yaml#L27-L47
      with:
        pants-python-version: "3.9"
        gha-cache-key: pants-linux-py39
        named-caches-hash: ${{ hashFiles('*.lock', 'tools/*.lock') }}
        cache-lmdb-store: 'true'
    - name: Test
      run: |
        if [ -n "$GITHUB_BASE_REF" ]; then
          BASE_REF="origin/${GITHUB_BASE_REF}"
          git fetch --no-tags --depth=1 origin "$GITHUB_BASE_REF"
        else
          BASE_REF="HEAD~1"
        fi
        ./pants test --changed-since=$BASE_REF --changed-dependees=transitive -- -m 'not integration'
    - name: Upload pants log
      uses: actions/upload-artifact@v3
      with:
        name: pants.test.log
        path: .pants.d/pants.log
      if: always()  # We want the log even on failures.

  deploy-to-pypi:
    needs: [lint, typecheck, test]
    if: github.event_name == 'push' && contains(github.ref, 'refs/tags/')
    runs-on: ubuntu-latest
    steps:
    - uses: actions/checkout@v3
      with:
        submodules: true
    - name: Fetch remote tags
      run: git fetch origin 'refs/tags/*:refs/tags/*' -f
<<<<<<< HEAD
=======
    - name: Apply cache for Pants
      uses: actions/cache@v3
      id: cache
      with:
        # pants-specific cache
        path: |
          ~/.cache/pants/setup
          ~/.cache/pants/lmdb_store
          ~/.cache/pants/named_caches
        key: pants-${{ runner.os }}-${{ hashFiles('pants*.toml', '**/*.lock') }}-
>>>>>>> e2e18a28
    - name: Create LFS file hash list
      run: git lfs ls-files -l | cut -d ' ' -f1 | sort > .lfs-assets-id
    - name: Restore LFS cache
      uses: actions/cache@v3
      id: lfs-cache
      with:
          path: .git/lfs
          key: lfs-${{ hashFiles('.lfs-assets-id') }}
    - name: Git LFS Pull
      run: git lfs pull
    - name: Extract Python version from pants.toml
      run: |
        PYTHON_VERSION=$(grep -oP '(?<=CPython==)([^"]+)' pants.toml)
        echo "PANTS_CONFIG_FILES=pants.ci.toml" >> $GITHUB_ENV
        echo "PROJECT_PYTHON_VERSION=$PYTHON_VERSION" >> $GITHUB_ENV
    - name: Set up Python for Pants
      uses: actions/setup-python@v4
      with:
        python-version: "3.9"
    - name: Set up Python as Runtime
      uses: actions/setup-python@v4
      with:
        python-version: ${{ env.PROJECT_PYTHON_VERSION }}
        cache: pip
    - name: Prepare cache dir for Pants
      run: mkdir -p .tmp
    - name: Bootstrap Pants
      uses: pantsbuild/actions/init-pants@v2
      # See: https://github.com/pantsbuild/actions/tree/main/init-pants/
      # See: https://github.com/pantsbuild/example-python/blob/main/.github/workflows/pants.yaml#L27-L47
      with:
        pants-python-version: "3.9"
        gha-cache-key: pants-linux-py39
        named-caches-hash: ${{ hashFiles('*.lock', 'tools/*.lock') }}
        cache-lmdb-store: 'true'
    - name: Install local dependencies for packaging and publishing
      run: |
        pip install -U 'twine~=4.0' 'packaging>=21.3'
    - name: Build packages
      run: |
        # Normalize the package version
        PKGVER=$(python -c "import packaging.version,pathlib; print(str(packaging.version.Version(pathlib.Path('VERSION').read_text())))")
        # Build non-platform-specific wheels
        ./pants --platform-specific-resources-target=linux_x86_64 --tag="wheel" --tag="-platform-specific" package '::'
        # Build x86_64 wheels
        MANYLINUX_PTAG=manylinux2014_x86_64
        MACOS_PTAG=macosx_11_0_x86_64
        ./pants --platform-specific-resources-target=linux_x86_64 --tag="wheel" --tag="+platform-specific" package '::'
        for pkgname in "kernel_binary"; do
          mv "dist/backend.ai_${pkgname}-${PKGVER}-py3-none-any.whl" \
             "dist/backend.ai_${pkgname}-${PKGVER}-py3-none-${MANYLINUX_PTAG}.${MACOS_PTAG}.whl"
        done
        # Build arm64 wheels
        MANYLINUX_PTAG=manylinux2014_aarch64
        MACOS_PTAG=macosx_11_0_arm64
        ./pants --platform-specific-resources-target=linux_arm64 --tag="wheel" --tag="+platform-specific" package '::'
        for pkgname in "kernel_binary"; do
          mv "dist/backend.ai_${pkgname}-${PKGVER}-py3-none-any.whl" \
             "dist/backend.ai_${pkgname}-${PKGVER}-py3-none-${MANYLINUX_PTAG}.${MACOS_PTAG}.whl"
        done
        ls -lh dist
    - name: Publish to PyPI
      env:
        TWINE_USERNAME: ${{ secrets.PYPI_USERNAME }}
        TWINE_PASSWORD: ${{ secrets.PYPI_PASSWORD }}
      # We don't use `./pants publish ::` because we manually rename the
      # wheels after buildling them to add arch-specific tags.
      run: |
        twine upload dist/*.whl dist/*.tar.gz
    - name: Extract the release changelog
      run: |
        python ./scripts/extract-release-changelog.py
        python ./scripts/determine-release-type.py
    - name: Release to GitHub
      uses: softprops/action-gh-release@v1
      with:
        body_path: "CHANGELOG_RELEASE.md"
        prerelease: ${{ env.IS_PRERELEASE }}
        files: |
          dist/*.whl
    - name: Upload pants log
      uses: actions/upload-artifact@v3
      with:
        name: pants.deploy.log
        path: .pants.d/pants.log
      if: always()  # We want the log even on failures.<|MERGE_RESOLUTION|>--- conflicted
+++ resolved
@@ -4,7 +4,7 @@
   push:
   pull_request:
     types: [labeled, unlabeled, opened, synchronize, reopened]
-    
+
 concurrency:
   group: ${{ github.workflow }}-${{ github.ref }}-${{ github.event_name }}
   cancel-in-progress: true
@@ -188,19 +188,6 @@
         submodules: true
     - name: Fetch remote tags
       run: git fetch origin 'refs/tags/*:refs/tags/*' -f
-<<<<<<< HEAD
-=======
-    - name: Apply cache for Pants
-      uses: actions/cache@v3
-      id: cache
-      with:
-        # pants-specific cache
-        path: |
-          ~/.cache/pants/setup
-          ~/.cache/pants/lmdb_store
-          ~/.cache/pants/named_caches
-        key: pants-${{ runner.os }}-${{ hashFiles('pants*.toml', '**/*.lock') }}-
->>>>>>> e2e18a28
     - name: Create LFS file hash list
       run: git lfs ls-files -l | cut -d ' ' -f1 | sort > .lfs-assets-id
     - name: Restore LFS cache
