name: default

on:
  push:
  pull_request:
    types: [labeled, unlabeled, opened, synchronize, reopened]
  merge_group:

concurrency:
  group: ${{ github.workflow }}-${{ github.ref }}-${{ github.event_name }}
  cancel-in-progress: true

jobs:
  lint:
    if: ${{ !contains(github.event.pull_request.labels.*.name, 'skip:ci') }}
    runs-on: ubuntu-latest
    steps:
    - uses: actions/checkout@v3
      with:
        fetch-depth: 100
    - name: Extract Python version from pants.toml
      run: |
        PYTHON_VERSION=$(grep -m 1 -oP '(?<=CPython==)([^"]+)' pants.toml)
        echo "PANTS_CONFIG_FILES=pants.ci.toml" >> $GITHUB_ENV
        echo "PROJECT_PYTHON_VERSION=$PYTHON_VERSION" >> $GITHUB_ENV
    - name: Set up Python as Runtime
      uses: actions/setup-python@v4
      with:
        python-version: ${{ env.PROJECT_PYTHON_VERSION }}
    - name: Bootstrap Pants
      uses: pantsbuild/actions/init-pants@v4-scie-pants
      # See: github.com/pantsbuild/actions/tree/main/init-pants/
      # ref) https://github.com/pantsbuild/example-python/blob/main/.github/workflows/pants.yaml#L30-L49
      with:
        gha-cache-key: pants-cache-main-1-lint-py${{ env.PROJECT_PYTHON_VERSION }}-${{ runner.os }}-${{ runner.arch }}
        named-caches-hash: ${{ hashFiles('python*.lock', 'tools/*.lock') }}
        cache-lmdb-store: 'true'
    - name: Check BUILD files
      run: pants tailor --check update-build-files --check '::'
    - name: Check forbidden cross imports
      run: ./scripts/check-cross-imports.sh
    - name: Lint
      run: |
        if [ "$GITHUB_EVENT_NAME" == "pull_request" -a -n "$GITHUB_HEAD_REF" ]; then
          echo "(skipping matchers for pull request from local branches)"
        else
          echo "::add-matcher::.github/workflows/flake8-matcher.json"
        fi
        if [ "$GITHUB_EVENT_NAME" == "pull_request" ]; then
          [ -n "$GITHUB_BASE_REF" ] && BASE_REF_SHORT="${GITHUB_BASE_REF}" || BASE_REF_SHORT="main"
          BASE_REF="origin/${BASE_REF_SHORT}"
          git remote set-branches origin "$BASE_REF_SHORT"
          git fetch --no-tags --depth 100 origin "$BASE_REF_SHORT"
        else
          BASE_REF="HEAD~1"
        fi
        pants lint --changed-since=$BASE_REF --changed-dependents=transitive
    - name: Upload pants log
      uses: actions/upload-artifact@v3
      with:
        name: pants.lint.log
        path: .pants.d/pants.log
      if: always()  # We want the log even on failures.


  typecheck:
    if: ${{ !contains(github.event.pull_request.labels.*.name, 'skip:ci') }}
    runs-on: ubuntu-latest-8-cores
    steps:
    - uses: actions/checkout@v3
      with:
        fetch-depth: 100
    - name: Extract Python version from pants.toml
      run: |
        PYTHON_VERSION=$(grep -m 1 -oP '(?<=CPython==)([^"]+)' pants.toml)
        echo "PANTS_CONFIG_FILES=pants.ci.toml" >> $GITHUB_ENV
        echo "PROJECT_PYTHON_VERSION=$PYTHON_VERSION" >> $GITHUB_ENV
    - name: Set up Python as Runtime
      uses: actions/setup-python@v4
      with:
        python-version: ${{ env.PROJECT_PYTHON_VERSION }}
    - name: Bootstrap Pants
      uses: pantsbuild/actions/init-pants@v4-scie-pants
      with:
        gha-cache-key: pants-cache-main-1-typecheck-py${{ env.PROJECT_PYTHON_VERSION }}-${{ runner.os }}-${{ runner.arch }}
        named-caches-hash: ${{ hashFiles('python*.lock', 'tools/*.lock') }}
        cache-lmdb-store: 'true'
    - name: Typecheck
      run: |
        if [ "$GITHUB_EVENT_NAME" == "pull_request" -a -n "$GITHUB_HEAD_REF" ]; then
          echo "(skipping matchers for pull request from local branches)"
        else
          echo "::add-matcher::.github/workflows/mypy-matcher.json"
        fi
        if [ "$GITHUB_EVENT_NAME" == "pull_request" ]; then
          [ -n "$GITHUB_BASE_REF" ] && BASE_REF_SHORT="${GITHUB_BASE_REF}" || BASE_REF_SHORT="main"
          BASE_REF="origin/${BASE_REF_SHORT}"
          git remote set-branches origin "$BASE_REF_SHORT"
          git fetch --no-tags --depth 100 origin "$BASE_REF_SHORT"
        else
          BASE_REF="HEAD~1"
        fi
        pants check --changed-since=$BASE_REF --changed-dependents=transitive
    - name: Upload pants log
      uses: actions/upload-artifact@v3
      with:
        name: pants.check.log
        path: .pants.d/pants.log
      if: always()  # We want the log even on failures.


  test:
    if: ${{ !contains(github.event.pull_request.labels.*.name, 'skip:ci') }}
<<<<<<< HEAD
    runs-on: [ubuntu-latest-8-cores, self-hosted]
=======
    runs-on: ubuntu-latest-8-cores
>>>>>>> 68d64d20
    steps:
    - uses: actions/checkout@v3
      with:
        fetch-depth: 100
    - name: Create LFS file hash list
      run: git lfs ls-files -l | cut -d ' ' -f1 | sort > .lfs-assets-id
    - name: Restore LFS cache
      uses: actions/cache@v3
      id: lfs-cache
      with:
          path: .git/lfs
          key: lfs-${{ hashFiles('.lfs-assets-id') }}
    - name: Git LFS Pull
      run: git lfs pull
    - name: Extract Python version from pants.toml
      run: |
        PYTHON_VERSION=$(grep -m 1 -oP '(?<=CPython==)([^"]+)' pants.toml)
        echo "PANTS_CONFIG_FILES=pants.ci.toml" >> $GITHUB_ENV
        echo "PROJECT_PYTHON_VERSION=$PYTHON_VERSION" >> $GITHUB_ENV
    - name: Set up Python as Runtime
      uses: actions/setup-python@v4
      with:
        python-version: ${{ env.PROJECT_PYTHON_VERSION }}
    - name: Bootstrap Pants
      uses: pantsbuild/actions/init-pants@v4-scie-pants
      with:
        gha-cache-key: pants-cache-main-1-test-py${{ env.PROJECT_PYTHON_VERSION }}-${{ runner.os }}-${{ runner.arch }}
        named-caches-hash: ${{ hashFiles('python*.lock', 'tools/*.lock') }}
        cache-lmdb-store: 'true'
    - name: Test
      timeout-minutes: 15
      run: |
        # configure redis sentinel cluster hostnames for testing
        echo "127.0.0.1 node01" | sudo tee -a /etc/hosts
        echo "127.0.0.1 node02" | sudo tee -a /etc/hosts
        echo "127.0.0.1 node03" | sudo tee -a /etc/hosts
        if [ "$GITHUB_EVENT_NAME" == "pull_request" ]; then
          [ -n "$GITHUB_BASE_REF" ] && BASE_REF_SHORT="${GITHUB_BASE_REF}" || BASE_REF_SHORT="main"
          BASE_REF="origin/${BASE_REF_SHORT}"
          git remote set-branches origin "$BASE_REF_SHORT"
          git fetch --no-tags --depth 100 origin "$BASE_REF_SHORT"
        else
          BASE_REF="HEAD~1"
        fi
        pants test --changed-since=$BASE_REF --changed-dependents=transitive -- -m 'not integration' -v
    - name: Upload pants log
      uses: actions/upload-artifact@v3
      with:
        name: pants.test.log
        path: .pants.d/pants.log
      if: always()  # We want the log even on failures.


  build-wheels:
    needs: [lint, typecheck, test]
    if: github.event_name == 'push' && contains(github.ref, 'refs/tags/')
    runs-on: ubuntu-latest
    environment: deploy-to-pypi
    steps:
    - uses: actions/checkout@v3
    - name: Fetch remote tags
      run: git fetch origin 'refs/tags/*:refs/tags/*' -f
    - name: Create LFS file hash list
      run: git lfs ls-files -l | cut -d ' ' -f1 | sort > .lfs-assets-id
    - name: Restore LFS cache
      uses: actions/cache@v3
      id: lfs-cache
      with:
          path: .git/lfs
          key: lfs-${{ hashFiles('.lfs-assets-id') }}
    - name: Git LFS Pull
      run: git lfs pull
    - name: Extract Python version from pants.toml
      run: |
        PYTHON_VERSION=$(grep -m 1 -oP '(?<=CPython==)([^"]+)' pants.toml)
        echo "PANTS_CONFIG_FILES=pants.ci.toml" >> $GITHUB_ENV
        echo "PROJECT_PYTHON_VERSION=$PYTHON_VERSION" >> $GITHUB_ENV
    - name: Prepare the pip cache directory
      run: mkdir -p ~/.cache/pip
    - name: Set up Python as Runtime
      uses: actions/setup-python@v4
      with:
        python-version: ${{ env.PROJECT_PYTHON_VERSION }}
    - name: Bootstrap Pants
      uses: pantsbuild/actions/init-pants@v4-scie-pants
      with:
        gha-cache-key: pants-cache-main-1-deploy-py${{ env.PROJECT_PYTHON_VERSION }}-${{ runner.os }}-${{ runner.arch }}
        named-caches-hash: ${{ hashFiles('python*.lock', 'tools/*.lock') }}
        cache-lmdb-store: 'true'
    - name: Install local dependencies for packaging
      run: |
        pip install -U 'twine~=4.0' 'packaging>=21.3'
    - name: Build packages
      run: |
        # Normalize the package version
        PKGVER=$(python -c "import packaging.version,pathlib; print(str(packaging.version.Version(pathlib.Path('VERSION').read_text())))")
        echo "PKGVER=$PKGVER" >> $GITHUB_ENV
        # Build non-platform-specific wheels
        pants --platform-specific-resources-target=linux_x86_64 --tag="wheel" --tag="-platform-specific" package '::'
        # Build x86_64 wheels
        MANYLINUX_PTAG=manylinux2014_x86_64
        MACOS_PTAG=macosx_11_0_x86_64
        pants --platform-specific-resources-target=linux_x86_64 --tag="wheel" --tag="+platform-specific" package '::'
        for pkgname in "kernel_binary"; do
          mv "dist/backend.ai_${pkgname}-${PKGVER}-py3-none-any.whl" \
             "dist/backend.ai_${pkgname}-${PKGVER}-py3-none-${MANYLINUX_PTAG}.${MACOS_PTAG}.whl"
        done
        # Build arm64 wheels
        MANYLINUX_PTAG=manylinux2014_aarch64
        MACOS_PTAG=macosx_11_0_arm64
        pants --platform-specific-resources-target=linux_arm64 --tag="wheel" --tag="+platform-specific" package '::'
        for pkgname in "kernel_binary"; do
          mv "dist/backend.ai_${pkgname}-${PKGVER}-py3-none-any.whl" \
             "dist/backend.ai_${pkgname}-${PKGVER}-py3-none-${MANYLINUX_PTAG}.${MACOS_PTAG}.whl"
        done
        ls -lh dist
    - name: Publish to PyPI
      env:
        TWINE_USERNAME: ${{ secrets.PYPI_USERNAME }}
        TWINE_PASSWORD: ${{ secrets.PYPI_PASSWORD }}
      # We don't use `pants publish ::` because we manually rename the
      # wheels after buildling them to add arch-specific tags.
      run: |
        twine upload dist/*.whl dist/*.tar.gz
    - name: Upload wheels
      uses: actions/upload-artifact@v3
      with:
        name: wheels
        path: dist/*.whl
    - name: Extract the release changelog
      run: |
        python ./scripts/extract-release-changelog.py
        python ./scripts/determine-release-type.py
    - name: Release to GitHub
      uses: softprops/action-gh-release@v1
      with:
        body_path: "CHANGELOG_RELEASE.md"
        prerelease: ${{ env.IS_PRERELEASE }}
        files: |
          dist/*.whl
          dist/*.tar.gz
    - name: Upload pants log
      uses: actions/upload-artifact@v3
      with:
        name: pants.deploy.log
        path: .pants.d/pants.log
      if: always()  # We want the log even on failures.


  build-conda-pack-for-windows:
    needs: [build-wheels]
    if: github.event_name == 'push' && contains(github.ref, 'refs/tags/')
    runs-on: windows-latest
    env:
      GH_TOKEN: ${{ secrets.GITHUB_TOKEN }}
    steps:
    - uses: actions/checkout@v3
    - name: Create LFS file hash list
      run: git lfs ls-files -l | cut -d ' ' -f1 | sort > .lfs-assets-id
    - name: Restore LFS cache
      uses: actions/cache@v3
      id: lfs-cache
      with:
          path: .git/lfs
          key: lfs-${{ hashFiles('.lfs-assets-id') }}
    - name: Git LFS Pull
      run: git lfs pull
    - name: Extract Python version from pants.toml
      shell: bash
      run: |
        export LANG=C.UTF-8
        PYTHON_VERSION=$(grep -m 1 -oP '(?<=CPython==)([^"]+)' pants.toml)
        echo "PANTS_CONFIG_FILES=pants.ci.toml" >> $GITHUB_ENV
        echo "PROJECT_PYTHON_VERSION=$PYTHON_VERSION" >> $GITHUB_ENV
    - name: Set up Python
      uses: actions/setup-python@v4
      with:
        python-version: ${{ env.PROJECT_PYTHON_VERSION }}
        cache: pip
    - name: Install local dependencies for packaging
      run: |
        pip install -U 'packaging>=21.3'
    - name: Normalize the package version
      shell: bash
      run: |
        PKGVER=$(python -c "import packaging.version,pathlib; print(str(packaging.version.Version(pathlib.Path('VERSION').read_text())))")
        echo "PKGVER=$PKGVER" >> $GITHUB_ENV
    - name: Install conda-pack
      uses: s-weigand/setup-conda@v1
      with:
        activate-conda: false
    - name: Download wheels
      uses: actions/download-artifact@v3
      with:
        name: wheels
        path: dist
    - name: Create conda environment
      # FIXME: Let's think about resolving dependency of backend.ai-client package programmatically, instead of hardcoding it.
      run: |
        pip install conda-pack
        conda create -n backend.ai-client python=${{ env.PROJECT_PYTHON_VERSION }}
        conda activate backend.ai-client
        pip install dist/backend.ai_client-${{ env.PKGVER }}-py3-none-any.whl dist/backend.ai_cli-${{ env.PKGVER }}-py3-none-any.whl dist/backend.ai_common-${{ env.PKGVER }}-py3-none-any.whl dist/backend.ai_plugin-${{ env.PKGVER }}-py3-none-any.whl
        conda-pack -o backend.ai-client-${{ github.ref_name }}-windows-conda.zip
    - name: Upload conda-pack to GitHub release
      run: |
        gh release upload ${{ github.ref_name }} backend.ai-client-${{ github.ref_name }}-windows-conda.zip


  build-client-image:
    needs: [build-wheels]
    runs-on: ubuntu-latest
    environment: deploy-to-docker-hub
    steps:
      - uses: actions/checkout@v3
      - name: Set up QEMU
        uses: docker/setup-qemu-action@v2
      - name: Set up Docker Buildx
        uses: docker/setup-buildx-action@v2
      - name: Login to DockerHub
        uses: docker/login-action@v2
        with:
          username: ${{ secrets.DOCKERHUB_USERNAME }}
          password: ${{ secrets.DOCKERHUB_TOKEN }}
      - name: Extract Python version from pants.toml
        shell: bash
        run: |
          export LANG=C.UTF-8
          PYTHON_VERSION=$(grep -m 1 -oP '(?<=CPython==)([^"]+)' pants.toml)
          echo "PANTS_CONFIG_FILES=pants.ci.toml" >> $GITHUB_ENV
          echo "PROJECT_PYTHON_VERSION=$PYTHON_VERSION" >> $GITHUB_ENV
      - name: Build and push
        uses: docker/build-push-action@v4
        with:
          context: .
          file: ./backend.ai-client.Dockerfile
          platforms: linux/amd64,linux/arm64
          push: true
          tags: |
            lablup/backend.ai-client:${{ github.ref_name }}
            lablup/backend.ai-client:latest
          build-args: |
            PYTHON_VERSION=${{ env.PROJECT_PYTHON_VERSION }}
            PKGVER=${{ github.ref_name }}
          cache-from: type=gha
          cache-to: type=gha,mode=max<|MERGE_RESOLUTION|>--- conflicted
+++ resolved
@@ -111,11 +111,7 @@
 
   test:
     if: ${{ !contains(github.event.pull_request.labels.*.name, 'skip:ci') }}
-<<<<<<< HEAD
-    runs-on: [ubuntu-latest-8-cores, self-hosted]
-=======
     runs-on: ubuntu-latest-8-cores
->>>>>>> 68d64d20
     steps:
     - uses: actions/checkout@v3
       with:
