--- conflicted
+++ resolved
@@ -70,13 +70,8 @@
             echo "SKIP=false" >> $GITHUB_OUTPUT
           fi
       - name: labeler
-<<<<<<< HEAD
         if: github.event.action == 'opened' || github.event.action == 'reopened' || github.event.action == 'synchronize'
-        uses: lablup/auto-labeler@main # actions/labeler, lablup/size-label-action, lablup/auto-label-in-issue
-=======
-        if: github.event.action == 'opened' || github.event.action == 'reopened' || github.event.action == 'syncrhonize'
         uses: lablup/auto-labeler@main   # actions/labeler, lablup/size-label-action, lablup/auto-label-in-issue
->>>>>>> 745e08a0
 
 
   lint:
