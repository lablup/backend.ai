name: ci

on:
  push:
    branches:
      - 'main'
      - '[0-9][0-9].0[39]'
  pull_request:
    types: [labeled, unlabeled, opened, synchronize, reopened]
  merge_group:

concurrency:
  group: ${{ github.workflow }}-${{ github.ref }}-${{ github.event_name }}
  cancel-in-progress: true

jobs:

  optimize-ci:
    runs-on: ubuntu-latest
<<<<<<< HEAD
    permissions:
      contents: read
      pull-requests: write
=======
    # NOTE: Job outputs are ALWAYS strings while context variables may have native types.
    #       When evaluating the output in the 'if' condition of other jobs, we need to compare it
    #       with a string literal like 'false', 'true'.
>>>>>>> a34a51bf
    outputs:
      skip: ${{ steps.check_skip.outputs.skip }}
    steps:
      - name: Optimize CI
        if: ${{ github.event_name == 'pull_request' }}
        id: check_skip
        uses: withgraphite/graphite-ci-action@main
        with:
          graphite_token: ${{ secrets.GRAPHITE_CI_OPTIMIZER_TOKEN }}
      - name: labeler
        if: github.event.action == 'opened' || github.event.action == 'reopened' || github.event.action == 'syncrhonize'
        uses: lablup/auto-labeler@main # actions/labeler, lablup/size-label-action, lablup/auto-label-in-issue


  lint:
    if: |
      !(
        contains(github.event.pull_request.labels.*.name, 'skip:ci')
        || needs.optimize-ci.outputs.skip == 'true'
      )
      && !contains(fromJSON('["flow:merge-queue", "flow:hotfix"]'), github.event.label.name)
      && github.event.pull_request.merged == false
    needs: [optimize-ci]
    runs-on: ubuntu-latest
    steps:
    - name: Calculate the fetch depth
      run: |
        if [ "$GITHUB_EVENT_NAME" == "pull_request" ]; then
          echo "GIT_FETCH_DEPTH=$(( ${{ github.event.pull_request.commits }} + 1 ))" >> "${GITHUB_ENV}"
        else
          echo "GIT_FETCH_DEPTH=2" >> "${GITHUB_ENV}"
        fi
    - name: Check out the revision with minimal required history
      uses: actions/checkout@v4
      with:
        fetch-depth: ${{ env.GIT_FETCH_DEPTH }}
        lfs: false
    - name: Extract Python version from pants.toml
      run: |
        PYTHON_VERSION=$(grep -m 1 -oP '(?<=CPython==)([^"]+)' pants.toml)
        echo "PANTS_CONFIG_FILES=pants.ci.toml" >> $GITHUB_ENV
        echo "PROJECT_PYTHON_VERSION=$PYTHON_VERSION" >> $GITHUB_ENV
    - name: Set up Python as Runtime
      uses: actions/setup-python@v5
      with:
        python-version: ${{ env.PROJECT_PYTHON_VERSION }}
    - name: Set up remote cache backend (if applicable)
      run: |
        echo "PANTS_REMOTE_STORE_ADDRESS=${REMOTE_CACHE_BACKEND_ENDPOINT}" >> $GITHUB_ENV
        echo "PANTS_REMOTE_CACHE_READ=true" >> $GITHUB_ENV
        echo "PANTS_REMOTE_CACHE_WRITE=true" >> $GITHUB_ENV
        echo "PANTS_REMOTE_INSTANCE_NAME=main" >> $GITHUB_ENV
      env:
        REMOTE_CACHE_BACKEND_ENDPOINT: ${{ secrets.PANTS_REMOTE_CACHE_ENDPOINT_ARC }}
      if: ${{ env.REMOTE_CACHE_BACKEND_ENDPOINT != '' }}
    - name: Bootstrap Pants
      uses: ./actions/init-pants
      # See: github.com/pantsbuild/actions/tree/main/init-pants/
      # ref) https://github.com/pantsbuild/example-python/blob/main/.github/workflows/pants.yaml#L30-L49
      with:
        named-caches-hash: ${{ hashFiles('python*.lock', 'tools/*.lock') }}
        cache-lmdb-store: 'true'
    - name: Check BUILD files
      run: pants tailor --check update-build-files --check '::'
    - name: Lint
      run: |
        if [ "$GITHUB_EVENT_NAME" == "pull_request" -a -n "$GITHUB_HEAD_REF" ]; then
          echo "(skipping matchers for pull request from local branches)"
        else
          echo "::add-matcher::.github/workflows/flake8-matcher.json"
        fi
        if [ "$GITHUB_EVENT_NAME" == "pull_request" ]; then
          [ -n "$GITHUB_BASE_REF" ] && BASE_REF_SHORT="${GITHUB_BASE_REF}" || BASE_REF_SHORT="main"
          BASE_REF="origin/${BASE_REF_SHORT}"
          git remote set-branches origin "$BASE_REF_SHORT"
          BASE_COMMIT=$(git rev-list --first-parent --max-parents=0 --max-count=1 HEAD)
          BASE_TIMESTAMP=$(git log --format=%ct "${BASE_COMMIT}")
          git fetch --no-tags --shallow-since "${BASE_TIMESTAMP}" origin "${BASE_REF_SHORT}"
        else
          BASE_REF="HEAD~1"
        fi
        pants lint --changed-since=$BASE_REF --changed-dependents=transitive
    - name: Upload pants log
      uses: actions/upload-artifact@v4
      with:
        name: pants.lint.log
        path: .pants.d/workdir/pants.log
      if: always()  # We want the log even on failures.


  check-alembic-migrations:
    if: |
      contains(github.event.pull_request.labels.*.name, 'require:db-migration')
      && !contains(fromJSON('["flow:merge-queue", "flow:hotfix"]'), github.event.label.name)
      && github.event.pull_request.merged == false
      && needs.optimize-ci.outputs.skip == 'false'
    needs: [optimize-ci]
    runs-on: ubuntu-latest
    steps:
    - name: Check out the revision
      uses: actions/checkout@v4
      with:
        lfs: false
    - name: Parse versions from config
      run: |
        PYTHON_VERSION=$(grep -m 1 -oP '(?<=CPython==)([^"]+)' pants.toml)
        echo "PANTS_CONFIG_FILES=pants.ci.toml" >> $GITHUB_ENV
        echo "PROJECT_PYTHON_VERSION=$PYTHON_VERSION" >> $GITHUB_ENV
    - name: Set up Python as Runtime
      uses: actions/setup-python@v5
      with:
        python-version: ${{ env.PROJECT_PYTHON_VERSION }}
    - name: Check for multiple heads
      run: python scripts/check-multiple-alembic-heads.py


  typecheck:
    if: |
      !(
        contains(github.event.pull_request.labels.*.name, 'skip:ci')
        || needs.optimize-ci.outputs.skip == 'true'
      )
      && !contains(fromJSON('["flow:merge-queue", "flow:hotfix"]'), github.event.label.name)
      && github.event.pull_request.merged == false
    needs: [optimize-ci]
    runs-on: ubuntu-latest
    steps:
    - name: Calculate the fetch depth
      run: |
        if [ "$GITHUB_EVENT_NAME" == "pull_request" ]; then
          echo "GIT_FETCH_DEPTH=$(( ${{ github.event.pull_request.commits }} + 1 ))" >> "${GITHUB_ENV}"
        else
          echo "GIT_FETCH_DEPTH=2" >> "${GITHUB_ENV}"
        fi
    - name: Check out the revision with minimal required history
      uses: actions/checkout@v4
      with:
        fetch-depth: ${{ env.GIT_FETCH_DEPTH }}
        lfs: false
    - name: Extract Python version from pants.toml
      run: |
        PYTHON_VERSION=$(grep -m 1 -oP '(?<=CPython==)([^"]+)' pants.toml)
        echo "PANTS_CONFIG_FILES=pants.ci.toml" >> $GITHUB_ENV
        echo "PROJECT_PYTHON_VERSION=$PYTHON_VERSION" >> $GITHUB_ENV
    - name: Set up Python as Runtime
      uses: actions/setup-python@v5
      with:
        python-version: ${{ env.PROJECT_PYTHON_VERSION }}
    - name: Set up remote cache backend (if applicable)
      run: |
        echo "PANTS_REMOTE_STORE_ADDRESS=${REMOTE_CACHE_BACKEND_ENDPOINT}" >> $GITHUB_ENV
        echo "PANTS_REMOTE_CACHE_READ=true" >> $GITHUB_ENV
        echo "PANTS_REMOTE_CACHE_WRITE=true" >> $GITHUB_ENV
        echo "PANTS_REMOTE_INSTANCE_NAME=main" >> $GITHUB_ENV
      env:
        REMOTE_CACHE_BACKEND_ENDPOINT: ${{ secrets.PANTS_REMOTE_CACHE_ENDPOINT_ARC }}
      if: ${{ env.REMOTE_CACHE_BACKEND_ENDPOINT != '' }}
    - name: Bootstrap Pants
      uses: ./actions/init-pants
      with:
        named-caches-hash: ${{ hashFiles('python*.lock', 'tools/*.lock') }}
        cache-lmdb-store: 'true'
    - name: Typecheck
      run: |
        if [ "$GITHUB_EVENT_NAME" == "pull_request" -a -n "$GITHUB_HEAD_REF" ]; then
          echo "(skipping matchers for pull request from local branches)"
        else
          echo "::add-matcher::.github/workflows/mypy-matcher.json"
        fi
        if [ "$GITHUB_EVENT_NAME" == "pull_request" ]; then
          [ -n "$GITHUB_BASE_REF" ] && BASE_REF_SHORT="${GITHUB_BASE_REF}" || BASE_REF_SHORT="main"
          BASE_REF="origin/${BASE_REF_SHORT}"
          git remote set-branches origin "$BASE_REF_SHORT"
          BASE_COMMIT=$(git rev-list --first-parent --max-parents=0 --max-count=1 HEAD)
          BASE_TIMESTAMP=$(git log --format=%ct "${BASE_COMMIT}")
          git fetch --no-tags --shallow-since "${BASE_TIMESTAMP}" origin "${BASE_REF_SHORT}"
        else
          BASE_REF="HEAD~1"
        fi
        pants check --changed-since=$BASE_REF --changed-dependents=transitive
    - name: Upload pants log
      uses: actions/upload-artifact@v4
      with:
        name: pants.check.log
        path: .pants.d/workdir/pants.log
      if: always()  # We want the log even on failures.


  test:
    if: |
      !(
        contains(github.event.pull_request.labels.*.name, 'skip:ci')
        || needs.optimize-ci.outputs.skip == 'true'
      )
      && !contains(fromJSON('["flow:merge-queue", "flow:hotfix"]'), github.event.label.name)
      && github.event.pull_request.merged == false
    needs: [optimize-ci]
    runs-on: [ubuntu-latest-8-cores]
    steps:
    - name: Calculate the fetch depth
      run: |
        if [ "$GITHUB_EVENT_NAME" == "pull_request" ]; then
          echo "GIT_FETCH_DEPTH=$(( ${{ github.event.pull_request.commits }} + 1 ))" >> "${GITHUB_ENV}"
        else
          echo "GIT_FETCH_DEPTH=2" >> "${GITHUB_ENV}"
        fi
    - name: Check out the revision with minimal required history
      uses: actions/checkout@v4
      with:
        fetch-depth: ${{ env.GIT_FETCH_DEPTH }}
        lfs: false
    - name: Extract Python version from pants.toml
      run: |
        PYTHON_VERSION=$(grep -m 1 -oP '(?<=CPython==)([^"]+)' pants.toml)
        echo "PANTS_CONFIG_FILES=pants.ci.toml" >> $GITHUB_ENV
        echo "PROJECT_PYTHON_VERSION=$PYTHON_VERSION" >> $GITHUB_ENV
    - name: Set up Python as Runtime
      uses: actions/setup-python@v5
      with:
        python-version: ${{ env.PROJECT_PYTHON_VERSION }}
    - name: Set up remote cache backend (if applicable)
      run: |
        echo "PANTS_REMOTE_STORE_ADDRESS=${REMOTE_CACHE_BACKEND_ENDPOINT}" >> $GITHUB_ENV
        echo "PANTS_REMOTE_CACHE_READ=true" >> $GITHUB_ENV
        echo "PANTS_REMOTE_CACHE_WRITE=true" >> $GITHUB_ENV
        echo "PANTS_REMOTE_INSTANCE_NAME=main" >> $GITHUB_ENV
      env:
        REMOTE_CACHE_BACKEND_ENDPOINT: ${{ secrets.PANTS_REMOTE_CACHE_ENDPOINT }}
      if: ${{ env.REMOTE_CACHE_BACKEND_ENDPOINT != '' }}
    - name: Bootstrap Pants
      uses: ./actions/init-pants
      with:
        named-caches-hash: ${{ hashFiles('python*.lock', 'tools/*.lock') }}
        cache-lmdb-store: 'true'
    - name: Test
      timeout-minutes: 15
      run: |
        # configure redis sentinel cluster hostnames for testing
        grep -q "127.0.0.1 node01" /etc/hosts || echo "127.0.0.1 node01" | sudo tee -a /etc/hosts
        grep -q "127.0.0.1 node02" /etc/hosts || echo "127.0.0.1 node02" | sudo tee -a /etc/hosts
        grep -q "127.0.0.1 node03" /etc/hosts || echo "127.0.0.1 node03" | sudo tee -a /etc/hosts
        if [ "$GITHUB_EVENT_NAME" == "pull_request" ]; then
          [ -n "$GITHUB_BASE_REF" ] && BASE_REF_SHORT="${GITHUB_BASE_REF}" || BASE_REF_SHORT="main"
          BASE_REF="origin/${BASE_REF_SHORT}"
          git remote set-branches origin "$BASE_REF_SHORT"
          BASE_COMMIT=$(git rev-list --first-parent --max-parents=0 --max-count=1 HEAD)
          BASE_TIMESTAMP=$(git log --format=%ct "${BASE_COMMIT}")
          git fetch --no-tags --shallow-since "${BASE_TIMESTAMP}" origin "${BASE_REF_SHORT}"
        else
          BASE_REF="HEAD~1"
        fi
        pants test --changed-since=$BASE_REF --changed-dependents=transitive -- -m 'not integration' -v
    - name: Upload pants log
      uses: actions/upload-artifact@v4
      with:
        name: pants.test.log
        path: .pants.d/workdir/pants.log
      if: always()  # We want the log even on failures.


  build-scies:
    needs: [lint, typecheck, test, check-alembic-migrations]
    if: github.event_name == 'push' && contains(github.ref, 'refs/tags/')
    strategy:
      fail-fast: false
      matrix:
        # ubuntu-latest: x86-64
        # ubuntu-22.04-arm64: aarch64
        # macos-12: intel
        # macos-13: apple silicon
        os: [ubuntu-latest, ubuntu-22.04-arm64, macos-13-xlarge, macos-12-large]
    runs-on: ${{ matrix.os }}
    steps:
    - name: Check out the revision
      uses: actions/checkout@v4
    - name: Fetch remote tags
      run: git fetch origin 'refs/tags/*:refs/tags/*' -f
    - name: Git LFS Pull
      run: git lfs pull
    - name: Extract Python version from pants.toml
      run: |
        PYTHON_VERSION=$(awk -F'["]' '/CPython==/ {print $2; exit}' pants.toml | sed 's/CPython==//')
        echo "PANTS_CONFIG_FILES=pants.ci.toml" >> $GITHUB_ENV
        echo "PROJECT_PYTHON_VERSION=$PYTHON_VERSION" >> $GITHUB_ENV
    - name: Install coreutils for macOS
      if: ${{ startsWith(matrix.os, 'macos') }}
      run: brew install coreutils
    - name: Set up Python as Runtime
      uses: actions/setup-python@v5
      with:
        python-version: ${{ env.PROJECT_PYTHON_VERSION }}
        cache: "pip"
    - name: Bootstrap Pants
      uses: pantsbuild/actions/init-pants@v8
      with:
        gha-cache-key: pants-cache-main-1-deploy-py${{ env.PROJECT_PYTHON_VERSION }}-${{ runner.os }}-${{ runner.arch }}
        named-caches-hash: ${{ hashFiles('python*.lock', 'tools/*.lock') }}
        cache-lmdb-store: 'false'
    - name: Build fat packages
      run: |
        pants --tag="scie" package '::'
        # 'pants run' does not support parallelization
        pants list --filter-tag-regex='checksum' '::' | xargs -n 1 pants run
    - name: Clean up intermediate pex files
      run: |
        rm -rf dist/src.*/
    - name: Upload scies
      uses: actions/upload-artifact@v4
      with:
        name: scies-${{ matrix.os }}
        path: dist/*
    - name: Upload pants log
      uses: actions/upload-artifact@v4
      with:
        name: pants-${{ matrix.os }}.build-scies.log
        path: .pants.d/workdir/pants.log
      if: always()  # We want the log even on failures.


  build-wheels:
    needs: [lint, typecheck, test, check-alembic-migrations]
    if: github.event_name == 'push' && contains(github.ref, 'refs/tags/')
    runs-on: ubuntu-latest
    steps:
    - name: Check out the revision
      uses: actions/checkout@v4
    - name: Fetch remote tags
      run: git fetch origin 'refs/tags/*:refs/tags/*' -f
    - name: Git LFS Pull
      run: git lfs pull
    - name: Extract Python version from pants.toml
      run: |
        PYTHON_VERSION=$(awk -F'["]' '/CPython==/ {print $2; exit}' pants.toml | sed 's/CPython==//')
        echo "PANTS_CONFIG_FILES=pants.ci.toml" >> $GITHUB_ENV
        echo "PROJECT_PYTHON_VERSION=$PYTHON_VERSION" >> $GITHUB_ENV
    - name: Set up Python as Runtime
      uses: actions/setup-python@v5
      with:
        python-version: ${{ env.PROJECT_PYTHON_VERSION }}
        cache: "pip"
    - name: Install local dependencies for packaging
      run: |
        pip install -U 'packaging>=21.3'
    - name: Bootstrap Pants
      uses: pantsbuild/actions/init-pants@v8
      with:
        gha-cache-key: pants-cache-main-1-deploy-py${{ env.PROJECT_PYTHON_VERSION }}-${{ runner.os }}-${{ runner.arch }}
        named-caches-hash: ${{ hashFiles('python*.lock', 'tools/*.lock') }}
        cache-lmdb-store: 'false'
    - name: Build wheel packages
      run: |
        # Normalize the package version
        PKGVER=$(python -c "import packaging.version,pathlib; print(str(packaging.version.Version(pathlib.Path('VERSION').read_text())))")
        echo "PKGVER=$PKGVER" >> $GITHUB_ENV
        # Build non-platform-specific wheels
        pants --platform-specific-resources-target=linux_x86_64 --tag="wheel" --tag="-platform-specific" package '::'
        # Build x86_64 wheels
        MANYLINUX_PTAG=manylinux2014_x86_64
        MACOS_PTAG=macosx_11_0_x86_64
        pants --platform-specific-resources-target=linux_x86_64 --tag="wheel" --tag="+platform-specific" package '::'
        for pkgname in "kernel_binary"; do
          mv "dist/backend.ai_${pkgname}-${PKGVER}-py3-none-any.whl" \
             "dist/backend.ai_${pkgname}-${PKGVER}-py3-none-${MANYLINUX_PTAG}.${MACOS_PTAG}.whl"
        done
        # Build arm64 wheels
        MANYLINUX_PTAG=manylinux2014_aarch64
        MACOS_PTAG=macosx_11_0_arm64
        pants --platform-specific-resources-target=linux_arm64 --tag="wheel" --tag="+platform-specific" package '::'
        for pkgname in "kernel_binary"; do
          mv "dist/backend.ai_${pkgname}-${PKGVER}-py3-none-any.whl" \
             "dist/backend.ai_${pkgname}-${PKGVER}-py3-none-${MANYLINUX_PTAG}.${MACOS_PTAG}.whl"
        done
        ls -lh dist
    - name: Upload wheels
      uses: actions/upload-artifact@v4
      with:
        name: wheels
        path: dist/*
    - name: Upload pants log
      uses: actions/upload-artifact@v4
      with:
        name: pants.build-wheels.log
        path: .pants.d/workdir/pants.log
      if: always()  # We want the log even on failures.


  build-sbom:
    needs: [lint, typecheck, test, check-alembic-migrations]
    if: ${{ github.event_name == 'push' && contains(github.ref, 'refs/tags/') }}
    uses: ./.github/workflows/sbom.yml


  make-final-release:
    needs: [build-scies, build-wheels, build-sbom]
    if: github.event_name == 'push' && contains(github.ref, 'refs/tags/')
    runs-on: ubuntu-latest
    permissions:
      contents: write
    environment: deploy-to-pypi
    steps:
    - uses: actions/checkout@v4
    - name: Fetch remote tags
      run: git fetch origin 'refs/tags/*:refs/tags/*' -f
    - name: Extract Python version from pants.toml
      run: |
        PYTHON_VERSION=$(grep -m 1 -oP '(?<=CPython==)([^"]+)' pants.toml)
        echo "PANTS_CONFIG_FILES=pants.ci.toml" >> $GITHUB_ENV
        echo "PROJECT_PYTHON_VERSION=$PYTHON_VERSION" >> $GITHUB_ENV
    - name: Set up Python as Runtime
      uses: actions/setup-python@v5
      with:
        python-version: ${{ env.PROJECT_PYTHON_VERSION }}
    - name: Install towncrier requirements
      run: |
        pip install -U -r tools/towncrier-requirements.txt
    - name: Install local dependencies for packaging
      run: |
        pip install -U 'twine~=5.0' 'packaging>=21.3'
    - name: Extract the release changelog
      run: |
        python ./scripts/extract-release-changelog.py
        python ./scripts/determine-release-type.py
    - name: Download wheels
      uses: actions/download-artifact@v4
      with:
        name: wheels
        path: dist
    - name: Download scies
      uses: actions/download-artifact@v4
      with:
        pattern: scies-*
        path: dist
        merge-multiple: true
    - name: Download SBOM report
      uses: actions/download-artifact@v4
      with:
        name: SBOM report
        path: dist
    - name: Release to GitHub
      uses: softprops/action-gh-release@v2
      with:
        body_path: "CHANGELOG_RELEASE.md"
        prerelease: ${{ env.IS_PRERELEASE }}
        files: |
          dist/*
    - name: Publish to PyPI
      env:
        TWINE_USERNAME: ${{ secrets.PYPI_USERNAME }}
        TWINE_PASSWORD: ${{ secrets.PYPI_PASSWORD }}
      # We don't use `pants publish ::` because we manually rename the
      # wheels after buildling them to add arch-specific tags.
      run: |
        twine upload dist/*.whl dist/*.tar.gz
    - name: Extract stable release version
      id: extract_stable_release_version
      run: |
        release_version=$(awk -F'.' '{print $1"."$2}' <<< "${{ github.ref_name }}")
        echo "RELEASE_VERSION=$release_version" >> $GITHUB_OUTPUT
    - name: Update stable installer shorten URL
<<<<<<< HEAD
      if: ${{ !env.IS_PRERELEASE && vars.STABLE_RELEASE == steps.extract_stable_release_version.outputs.RELEASE_VERSION }}
=======
      if: ${{ env.IS_PRERELEASE == 'false' && vars.STABLE_RELEASE == steps.extract_stable_release_version.outputs.RELEASE_VERSION }}
>>>>>>> a34a51bf
      run: |
        curl -X 'PATCH' \
          'https://bnd.ai/rest/v3/short-urls/installer-stable-macos-aarch64' \
          -H 'accept: application/json' \
          -H 'X-Api-Key: ${{ secrets.SHLINK_TOKEN }}' \
          -H 'Content-Type: application/json' \
          -d '{
          "longUrl": "https://github.com/lablup/backend.ai/releases/download/${{ github.ref_name }}/backendai-install-macos-aarch64"
        }'
        curl -X 'PATCH' \
          'https://bnd.ai/rest/v3/short-urls/installer-stable-macos-x86_64' \
          -H 'accept: application/json' \
          -H 'X-Api-Key: ${{ secrets.SHLINK_TOKEN }}' \
          -H 'Content-Type: application/json' \
          -d '{
          "longUrl": "https://github.com/lablup/backend.ai/releases/download/${{ github.ref_name }}/backendai-install-macos-x86_64"
        }'
        curl -X 'PATCH' \
          'https://bnd.ai/rest/v3/short-urls/installer-stable-linux-aarch64' \
          -H 'accept: application/json' \
          -H 'X-Api-Key: ${{ secrets.SHLINK_TOKEN }}' \
          -H 'Content-Type: application/json' \
          -d '{
          "longUrl": "https://github.com/lablup/backend.ai/releases/download/${{ github.ref_name }}/backendai-install-linux-aarch64"
        }'
        curl -X 'PATCH' \
          'https://bnd.ai/rest/v3/short-urls/installer-stable-linux-x86_64' \
          -H 'accept: application/json' \
          -H 'X-Api-Key: ${{ secrets.SHLINK_TOKEN }}' \
          -H 'Content-Type: application/json' \
          -d '{
          "longUrl": "https://github.com/lablup/backend.ai/releases/download/${{ github.ref_name }}/backendai-install-linux-x86_64"
        }'
    - name: Extract edge release version
      id: extract_edge_release_version
      run: |
        release_version=$(git branch -r | grep -E 'origin/[0-9]{2}\.[0-9]{2}$' | awk -F'/' '{print $2}' | sort -V | tail -n 1)
        echo "RELEASE_VERSION=$release_version" >> $GITHUB_OUTPUT
    - name: Update edge installer shorten URL
      if: ${{ github.ref_name == steps.extract_edge_release_version.outputs.RELEASE_VERSION }}
      run: |
        curl -X 'PATCH' \
          'https://bnd.ai/rest/v3/short-urls/installer-edge-macos-aarch64' \
          -H 'accept: application/json' \
          -H 'X-Api-Key: ${{ secrets.SHLINK_TOKEN }}' \
          -H 'Content-Type: application/json' \
          -d '{
          "longUrl": "https://github.com/lablup/backend.ai/releases/download/${{ github.ref_name }}/backendai-install-macos-aarch64"
        }'
        curl -X 'PATCH' \
          'https://bnd.ai/rest/v3/short-urls/installer-edge-macos-x86_64' \
          -H 'accept: application/json' \
          -H 'X-Api-Key: ${{ secrets.SHLINK_TOKEN }}' \
          -H 'Content-Type: application/json' \
          -d '{
          "longUrl": "https://github.com/lablup/backend.ai/releases/download/${{ github.ref_name }}/backendai-install-macos-x86_64"
        }'
        curl -X 'PATCH' \
          'https://bnd.ai/rest/v3/short-urls/installer-edge-linux-aarch64' \
          -H 'accept: application/json' \
          -H 'X-Api-Key: ${{ secrets.SHLINK_TOKEN }}' \
          -H 'Content-Type: application/json' \
          -d '{
          "longUrl": "https://github.com/lablup/backend.ai/releases/download/${{ github.ref_name }}/backendai-install-linux-aarch64"
        }'
        curl -X 'PATCH' \
          'https://bnd.ai/rest/v3/short-urls/installer-edge-linux-x86_64' \
          -H 'accept: application/json' \
          -H 'X-Api-Key: ${{ secrets.SHLINK_TOKEN }}' \
          -H 'Content-Type: application/json' \
          -d '{
          "longUrl": "https://github.com/lablup/backend.ai/releases/download/${{ github.ref_name }}/backendai-install-linux-x86_64"
        }'


  build-conda-pack-for-windows:
    needs: [make-final-release]
    if: github.event_name == 'push' && contains(github.ref, 'refs/tags/')
    runs-on: windows-latest
    permissions:
      contents: write

    steps:
    - name: Check out the revision
      uses: actions/checkout@v4
    - name: Git LFS Pull
      run: git lfs pull
    - name: Extract Python version from pants.toml
      shell: bash
      run: |
        export LANG=C.UTF-8
        PYTHON_VERSION=$(grep -m 1 -oP '(?<=CPython==)([^"]+)' pants.toml)
        echo "PANTS_CONFIG_FILES=pants.ci.toml" >> $GITHUB_ENV
        echo "PROJECT_PYTHON_VERSION=$PYTHON_VERSION" >> $GITHUB_ENV
    - name: Set up Python
      uses: actions/setup-python@v5
      with:
        python-version: ${{ env.PROJECT_PYTHON_VERSION }}
        cache: pip
    - name: Install local dependencies for packaging
      run: |
        pip install -U 'packaging>=21.3'
    - name: Normalize the package version
      shell: bash
      run: |
        PKGVER=$(python -c "import packaging.version,pathlib; print(str(packaging.version.Version(pathlib.Path('VERSION').read_text())))")
        echo "PKGVER=$PKGVER" >> $GITHUB_ENV
    - name: Install conda-pack
      uses: s-weigand/setup-conda@v1
      with:
        activate-conda: false
    - name: Download wheels
      uses: actions/download-artifact@v4
      with:
        name: wheels
        path: dist
    - name: Create conda environment
      # FIXME: Let's think about resolving dependency of backend.ai-client package programmatically, instead of hardcoding it.
      run: |
        pip install conda-pack
        conda create -n backend.ai-client python=${{ env.PROJECT_PYTHON_VERSION }}
        conda activate backend.ai-client
        pip install dist/backend.ai_client-${{ env.PKGVER }}-py3-none-any.whl dist/backend.ai_cli-${{ env.PKGVER }}-py3-none-any.whl dist/backend.ai_common-${{ env.PKGVER }}-py3-none-any.whl dist/backend.ai_plugin-${{ env.PKGVER }}-py3-none-any.whl
        conda-pack -o backend.ai-client-${{ github.ref_name }}-windows-conda.zip
    - name: Upload conda-pack to GitHub release
      run: |
        gh release upload ${{ github.ref_name }} backend.ai-client-${{ github.ref_name }}-windows-conda.zip
      env:
        GH_TOKEN: ${{ secrets.GITHUB_TOKEN }}<|MERGE_RESOLUTION|>--- conflicted
+++ resolved
@@ -17,15 +17,12 @@
 
   optimize-ci:
     runs-on: ubuntu-latest
-<<<<<<< HEAD
+    # NOTE: Job outputs are ALWAYS strings while context variables may have native types.
+    #       When evaluating the output in the 'if' condition of other jobs, we need to compare it
+    #       with a string literal like 'false', 'true'.
     permissions:
       contents: read
       pull-requests: write
-=======
-    # NOTE: Job outputs are ALWAYS strings while context variables may have native types.
-    #       When evaluating the output in the 'if' condition of other jobs, we need to compare it
-    #       with a string literal like 'false', 'true'.
->>>>>>> a34a51bf
     outputs:
       skip: ${{ steps.check_skip.outputs.skip }}
     steps:
@@ -485,11 +482,7 @@
         release_version=$(awk -F'.' '{print $1"."$2}' <<< "${{ github.ref_name }}")
         echo "RELEASE_VERSION=$release_version" >> $GITHUB_OUTPUT
     - name: Update stable installer shorten URL
-<<<<<<< HEAD
-      if: ${{ !env.IS_PRERELEASE && vars.STABLE_RELEASE == steps.extract_stable_release_version.outputs.RELEASE_VERSION }}
-=======
       if: ${{ env.IS_PRERELEASE == 'false' && vars.STABLE_RELEASE == steps.extract_stable_release_version.outputs.RELEASE_VERSION }}
->>>>>>> a34a51bf
       run: |
         curl -X 'PATCH' \
           'https://bnd.ai/rest/v3/short-urls/installer-stable-macos-aarch64' \
