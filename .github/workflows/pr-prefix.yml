name: check-pr-title-prefix

on:
  pull_request:
    types: [opened, edited, synchronize, reopened]

jobs:
  check-pr-prefix:
    runs-on: ubuntu-latest
    steps:
      - name: Check PR title prefix
        env:
          TITLE: ${{ github.event.pull_request.title }}
        run: |
<<<<<<< HEAD
          if echo "$TITLE" | tr ':' '\n' | head -n 1 | grep -qE 'feat|fix|docs|refactor|ci|chore(\([^)]+\)|$)';
=======
          if echo "${{ github.event.pull_request.title }}" | tr ':' '\n' | head -n 1 | grep -qE '^(feat|fix|docs?|refactor|ci|chore(\([^)]+\))?|deps)$';
>>>>>>> 982d72c3
          then
            echo "PR title is valid."
          else
            echo "PR title is invalid."
            echo "Use the title prefixes like:"
            echo "  feat:       (for new features and functionality)"
            echo "  fix:        (for bug fixes and revisions on how things work)"
            echo "  doc:        (for docs, docstring, and comment changes)"
            echo "  docs:       (for docs, docstring, and comment changes)"
            echo "  refactor:   (for refactoring and revisions on how things are related)"
            echo "  ci:         (for changes related to CI/CD workflows)"
            echo "  chore:      (for changes related to repo/build configs, tool dependencies, etc.)"
            echo "  chore(...): (for changes related to repo/build configs, tool dependencies, etc.)"
            echo "  deps:       (for changes related to upstream dependencies, etc.)"
            echo "following the conventional commit style."
            exit 1
          fi<|MERGE_RESOLUTION|>--- conflicted
+++ resolved
@@ -12,11 +12,7 @@
         env:
           TITLE: ${{ github.event.pull_request.title }}
         run: |
-<<<<<<< HEAD
-          if echo "$TITLE" | tr ':' '\n' | head -n 1 | grep -qE 'feat|fix|docs|refactor|ci|chore(\([^)]+\)|$)';
-=======
-          if echo "${{ github.event.pull_request.title }}" | tr ':' '\n' | head -n 1 | grep -qE '^(feat|fix|docs?|refactor|ci|chore(\([^)]+\))?|deps)$';
->>>>>>> 982d72c3
+          if echo "$TITLE" | tr ':' '\n' | head -n 1 | grep -qE '^(feat|fix|docs?|refactor|ci|chore(\([^)]+\))?|deps)$';
           then
             echo "PR title is valid."
           else
