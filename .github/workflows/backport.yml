--- conflicted
+++ resolved
@@ -98,7 +98,6 @@
               break
             fi
           done
-<<<<<<< HEAD
 
           pr_head=$(gh pr view ${{ steps.commit.outputs.pr_number }} --json headRepositoryOwner,headRefName --jq '.headRepositoryOwner.login + ":" + .headRefName')
           response=$(curl -s -o response.json -w "%{http_code}" -X GET "${{ secrets.KVSTORE_URL }}/?key=head_$pr_head" \
@@ -119,10 +118,7 @@
           curl -X DELETE "${{ secrets.KVSTORE_URL }}/?key=base_$pr_base" \
             -H "Authorization: Bearer ${{ secrets.KVSTORE_TOKEN }}"
 
-          matrix=$(jq -nc '{include: $ARGS.positional | map_values({target_branch: .})}' --args "${target_branches[@]}")
-=======
           matrix=$(printf '%s\n' "${target_milestones[@]}" | grep -v '^$' | jq -R . | jq -sc .)
->>>>>>> 9cba3968
           echo "matrix=$matrix" >> $GITHUB_OUTPUT
         env:
           GH_TOKEN: ${{ github.token }}
