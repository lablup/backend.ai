--- conflicted
+++ resolved
@@ -115,14 +115,7 @@
 /src/ai/backend/webui/
 
 # Release artifacts
-<<<<<<< HEAD
 /CHANGELOG_RELEASE.md
 
-# Kernel scratches
-/scratches/
-
 # macOS specific
-.DS_Store
-=======
-/CHANGELOG_RELEASE.md
->>>>>>> dcb9bb5f
+.DS_Store